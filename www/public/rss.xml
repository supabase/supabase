--- conflicted
+++ resolved
@@ -5,14 +5,6 @@
       <link>https://supabase.com</link>
       <description>Latest news from Supabase</description>
       <language>en</language>
-<<<<<<< HEAD
-      <lastBuildDate>Thu, 25 Nov 2021 16:00:00 GMT</lastBuildDate>
-      <atom:link href="https://supabase.com/blog/rss.xml" rel="self" type="application/rss+xml"/>
-      
-<item>
-  <guid>https://supabase.com/blog/2021/11/26/supabase-launch-week-the-trilogy</guid>
-  <title>Supabase Launch Week III: Holiday Special.</title>
-=======
       <lastBuildDate>Sat, 27 Nov 2021 16:00:00 GMT</lastBuildDate>
       <atom:link href="https://supabase.com/blog/rss.xml" rel="self" type="application/rss+xml"/>
       
@@ -27,7 +19,6 @@
 <item>
   <guid>https://supabase.com/blog/2021/11/26/supabase-launch-week-the-trilogy</guid>
   <title>Supabase Launch Week III: Holiday Special</title>
->>>>>>> 251b666b
   <link>https://supabase.com/blog/2021/11/26/supabase-launch-week-the-trilogy</link>
   <description>Tis the season to be shipping.</description>
   <pubDate>Thu, 25 Nov 2021 16:00:00 GMT</pubDate>
@@ -35,11 +26,7 @@
 
 <item>
   <guid>https://supabase.com/blog/2021/11/26/supabase-how-we-launch</guid>
-<<<<<<< HEAD
-  <title>How we launch at Supabase.</title>
-=======
   <title>How we launch at Supabase</title>
->>>>>>> 251b666b
   <link>https://supabase.com/blog/2021/11/26/supabase-how-we-launch</link>
   <description>The history and methodology of Supabase Launch Week.</description>
   <pubDate>Thu, 25 Nov 2021 16:00:00 GMT</pubDate>
