import Badge from 'components/badge'
import SectionHeader from 'components/UI/SectionHeader'
import CodeExamples from 'components/MadeForDevelopers/CodeExamples'

const MadeForDevelopers = () => {
  return (
    <div className="py-16 bg-gray-50 dark:bg-dark-400 overflow-hidden lg:py-16">
<<<<<<< HEAD
      <div className="container mx-auto sm:px-16 xl:px-20">
=======
      <div className="container mx-auto px-10 sm:px-16  xl:px-20">
>>>>>>> 47cedec9

      <SectionHeader className="text-center mx-auto" title={'Supafast easy-to-use APIs'} title_alt={' that do the hard work for you'} subtitle={'MADE FOR DEVELOPERS'} paragraph={'We inspect your database and provide APIs instantly so you can stop building repetitive CRUD endpoints and focus on your product.'} />

        <div className="relative grid grid-cols-12 gap-8 lg:items-center">

          <div className="mt-2 col-span-10 col-start-2">

            <CodeExamples />

            <div className="grid grid-cols-12 gap-2">
              <dl className="mt-12 grid-cols-12 grid lg:space-y-0 gap-12 col-start-1 col-span-12 md:col-span-12 md:col-start-1 lg:col-start-3 lg:col-span-8">
                <div className="col-span-12 lg:col-span-6 lg:border-r-2 lg:border-gray-200 pr-6 dark:border-dark-200">
                  <div className="lg:mt-5">
                    <dt className="text-lg leading-6 font-medium text-gray-900 dark:text-white">
                      TypeScript support
                    </dt>
                    <dd className="mt-2 text-base text-gray-500 mb-6 dark:text-dark-100">
                      Type definitions for both server side and client side
                    </dd>
                    <button
                      type="button"
                      className="inline-flex items-center text-xs font-medium rounded transition text-brand-600 hover:text-brand-700 focus:outline-none focus:ring-2 focus:ring-offset-2 focus:ring-brand-500"
                    >
                      Explore more
                    </button>
                  </div>
                </div>
                <div className="col-span-12 lg:col-span-6">
                  <div className="lg:mt-5">
                    <dt className="text-lg leading-6 font-medium text-gray-900 dark:text-white flex">
                      Local emulator
                      <Badge>Coming Q1 2021</Badge>
                    </dt>
                    <dd className="mt-2 text-base text-gray-500 mb-6 dark:text-dark-100">
                      Develop locally and push to production when you're ready
                    </dd>
                    <button
                      type="button"
                      className="inline-flex items-center text-xs font-medium rounded transition text-brand-600 hover:text-brand-700 focus:outline-none focus:ring-2 focus:ring-offset-2 focus:ring-brand-500"
                    >
                      Get notified
                    </button>
                  </div>
                </div>
              </dl>
            </div>

          </div>
        </div>
      </div>
    </div>
  )
}

export default MadeForDevelopers<|MERGE_RESOLUTION|>--- conflicted
+++ resolved
@@ -5,12 +5,8 @@
 const MadeForDevelopers = () => {
   return (
     <div className="py-16 bg-gray-50 dark:bg-dark-400 overflow-hidden lg:py-16">
-<<<<<<< HEAD
-      <div className="container mx-auto sm:px-16 xl:px-20">
-=======
       <div className="container mx-auto px-10 sm:px-16  xl:px-20">
->>>>>>> 47cedec9
-
+        
       <SectionHeader className="text-center mx-auto" title={'Supafast easy-to-use APIs'} title_alt={' that do the hard work for you'} subtitle={'MADE FOR DEVELOPERS'} paragraph={'We inspect your database and provide APIs instantly so you can stop building repetitive CRUD endpoints and focus on your product.'} />
 
         <div className="relative grid grid-cols-12 gap-8 lg:items-center">
