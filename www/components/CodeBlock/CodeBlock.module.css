.code-block {
<<<<<<< HEAD
  @apply rounded-lg overflow-auto;
=======
  @apply overflow-hidden rounded-lg;
>>>>>>> b7eeb03c
  @apply border border-scale-500;
}

.code-line {
  transition: filter 500ms ease, opacity 500ms ease;
}

.code-block .code-line:first-of-type {
  @apply flex items-end h-8;
}

.code-block .code-line:first-of-type :global(.linenumber) {
  @apply items-end self-stretch;
}

.code-block .code-line:first-of-type > :global(*:not(.linenumber)) {
  @apply pb-1;
}

.code-block .code-line:last-of-type {
  @apply flex items-start h-8;
}

.code-block .code-line:last-of-type :global(.linenumber) {
  @apply items-start self-stretch;
}

.code-block .code-line:last-of-type > :global(*:not(.linenumber)) {
  @apply pt-1;
}

.code-block code .linenumber {
  margin-right: 4px;
}

.code-block code::after,
.code-block code::before {
  content: none !important;
}<|MERGE_RESOLUTION|>--- conflicted
+++ resolved
@@ -1,9 +1,5 @@
 .code-block {
-<<<<<<< HEAD
-  @apply rounded-lg overflow-auto;
-=======
   @apply overflow-hidden rounded-lg;
->>>>>>> b7eeb03c
   @apply border border-scale-500;
 }
 
