import { useState, useEffect } from 'react'
import FooterLinks from 'data/Footer.json'
import { useRouter } from 'next/router'

type Props = {
  darkMode: boolean
  updateTheme: Function
}

const Footer = (props: Props) => {
  const { basePath } = useRouter()
  const { darkMode, updateTheme } = props

  const toggleDarkMode = () => {
    localStorage.setItem('supabaseDarkMode', (!darkMode).toString())
    updateTheme(!darkMode)
  }

  const SunEmoji = () => (
    <svg width="32" height="32" fill="none">
      <path
        fillRule="evenodd"
        clipRule="evenodd"
        d="M16 2a1.4 1.4 0 011.4 1.4v1.4a1.4 1.4 0 11-2.8 0V3.4A1.4 1.4 0 0116 2zM6.1 6.1a1.4 1.4 0 011.98 0l.99.99a1.4 1.4 0 11-1.98 1.98l-.99-.99a1.4 1.4 0 010-1.98zm19.8 0a1.4 1.4 0 010 1.98l-.99.99a1.4 1.4 0 01-1.98-1.98l.99-.99a1.4 1.4 0 011.98 0zM9 16a7 7 0 1114 0 7 7 0 01-14 0zm-7 0a1.4 1.4 0 011.4-1.4h1.4a1.4 1.4 0 110 2.8H3.4A1.4 1.4 0 012 16zm23.8 0a1.4 1.4 0 011.4-1.4h1.4a1.4 1.4 0 110 2.8h-1.4a1.4 1.4 0 01-1.4-1.4zm-2.87 6.93a1.4 1.4 0 011.98 0l.99.99a1.4 1.4 0 01-1.98 1.98l-.99-.99a1.4 1.4 0 010-1.98zm-15.84 0a1.4 1.4 0 011.98 1.98l-.99.99a1.4 1.4 0 01-1.98-1.98l.99-.99zM16 25.8a1.4 1.4 0 011.4 1.4v1.4a1.4 1.4 0 11-2.8 0v-1.4a1.4 1.4 0 011.4-1.4z"
        fill="url(#paint0_linear)"
      />
      <defs>
        <linearGradient
          id="paint0_linear"
          x1="2"
          y1="2"
          x2="30"
          y2="30"
          gradientUnits="userSpaceOnUse"
        >
          <stop className="transition-all duration-200" stopColor="#bbbbbb" />
          <stop className="transition-all duration-200" offset="1" stopColor="#bbbbbb" />
        </linearGradient>
      </defs>
    </svg>
  )

  const MoonEmoji = () => (
    <svg
      width="24"
      height="24"
      fill="currentColor"
      className="transition-colors duration-200 text-gray-300"
    >
      <path
        fillRule="evenodd"
        clipRule="evenodd"
        d="M9.353 2.939a1 1 0 01.22 1.08 8 8 0 0010.408 10.408 1 1 0 011.301 1.3A10.003 10.003 0 0112 22C6.477 22 2 17.523 2 12c0-4.207 2.598-7.805 6.273-9.282a1 1 0 011.08.22z"
      />
    </svg>
  )

  return (
    <footer className="bg-white dark:bg-dark-700" aria-labelledby="footerHeading">
      <h2 id="footerHeading" className="sr-only">
        Footer
      </h2>
      <div className="container mx-auto px-8 sm:px-16 xl:px-20 py-12 lg:pt-16 lg:pb-32">
<<<<<<< HEAD
        <div className="mx-auto max-w-7xl">
          <div className="xl:grid xl:grid-cols-3 xl:gap-8">
            <div className="space-y-8 xl:col-span-1">
              <img
                className="h-10 w-auto"
                src={darkMode ? 'images/logo-dark.png' : 'images/logo-light.png'}
                alt="Supabase"
              />
              <div className="flex space-x-6">
                <a
                  href="https://twitter.com/supabase_io"
                  className="text-gray-300 hover:text-gray-400"
                >
                  <span className="sr-only">Twitter</span>
                  <svg
                    className="h-6 w-6"
                    fill="currentColor"
                    viewBox="0 0 24 24"
                    aria-hidden="true"
                  >
                    <path d="M8.29 20.251c7.547 0 11.675-6.253 11.675-11.675 0-.178 0-.355-.012-.53A8.348 8.348 0 0022 5.92a8.19 8.19 0 01-2.357.646 4.118 4.118 0 001.804-2.27 8.224 8.224 0 01-2.605.996 4.107 4.107 0 00-6.993 3.743 11.65 11.65 0 01-8.457-4.287 4.106 4.106 0 001.27 5.477A4.072 4.072 0 012.8 9.713v.052a4.105 4.105 0 003.292 4.022 4.095 4.095 0 01-1.853.07 4.108 4.108 0 003.834 2.85A8.233 8.233 0 012 18.407a11.616 11.616 0 006.29 1.84" />
                  </svg>
                </a>
=======
      <div className="mx-auto max-w-7xl">
        <div className="xl:grid xl:grid-cols-3 xl:gap-8">
          <div className="space-y-8 xl:col-span-1">
            <img
              className="h-10 w-auto"
              src={darkMode ? `${basePath}/images/logo-dark.png` : `${basePath}/images/logo-light.png`}
              alt="Supabase"
            />
            <div className="flex space-x-6">
              <a
                href="https://twitter.com/supabase_io"
                className="text-gray-300 hover:text-gray-400"
              >
                <span className="sr-only">Twitter</span>
                <svg className="h-6 w-6" fill="currentColor" viewBox="0 0 24 24" aria-hidden="true">
                  <path d="M8.29 20.251c7.547 0 11.675-6.253 11.675-11.675 0-.178 0-.355-.012-.53A8.348 8.348 0 0022 5.92a8.19 8.19 0 01-2.357.646 4.118 4.118 0 001.804-2.27 8.224 8.224 0 01-2.605.996 4.107 4.107 0 00-6.993 3.743 11.65 11.65 0 01-8.457-4.287 4.106 4.106 0 001.27 5.477A4.072 4.072 0 012.8 9.713v.052a4.105 4.105 0 003.292 4.022 4.095 4.095 0 01-1.853.07 4.108 4.108 0 003.834 2.85A8.233 8.233 0 012 18.407a11.616 11.616 0 006.29 1.84" />
                </svg>
              </a>
>>>>>>> 593e60eb

                <a href="https://github.com/supabase" className="text-gray-300 hover:text-gray-400">
                  <span className="sr-only">GitHub</span>
                  <svg
                    className="h-6 w-6"
                    fill="currentColor"
                    viewBox="0 0 24 24"
                    aria-hidden="true"
                  >
                    <path
                      fillRule="evenodd"
                      d="M12 2C6.477 2 2 6.484 2 12.017c0 4.425 2.865 8.18 6.839 9.504.5.092.682-.217.682-.483 0-.237-.008-.868-.013-1.703-2.782.605-3.369-1.343-3.369-1.343-.454-1.158-1.11-1.466-1.11-1.466-.908-.62.069-.608.069-.608 1.003.07 1.531 1.032 1.531 1.032.892 1.53 2.341 1.088 2.91.832.092-.647.35-1.088.636-1.338-2.22-.253-4.555-1.113-4.555-4.951 0-1.093.39-1.988 1.029-2.688-.103-.253-.446-1.272.098-2.65 0 0 .84-.27 2.75 1.026A9.564 9.564 0 0112 6.844c.85.004 1.705.115 2.504.337 1.909-1.296 2.747-1.027 2.747-1.027.546 1.379.202 2.398.1 2.651.64.7 1.028 1.595 1.028 2.688 0 3.848-2.339 4.695-4.566 4.943.359.309.678.92.678 1.855 0 1.338-.012 2.419-.012 2.747 0 .268.18.58.688.482A10.019 10.019 0 0022 12.017C22 6.484 17.522 2 12 2z"
                      clipRule="evenodd"
                    />
                  </svg>
                </a>
              </div>
            </div>
            <div className="mt-12 grid grid-cols-1 gap-8 xl:mt-0 xl:col-span-2">
              <div className="grid grid-cols-2 gap-8 md:grid-cols-4">
                {FooterLinks.map((segment: any) => {
                  return (
                    <div key={`footer_${segment.title}`}>
                      <h3 className="text-sm font-semibold text-gray-400 dark:text-dark-400 tracking-wider uppercase">
                        {segment.title}
                      </h3>
                      <ul className="mt-4 space-y-4">
                        {segment.links.map((link: any, idx: number) => (
                          <li key={`${segment.title}_link_${idx}`}>
                            <a
                              href={link.url}
                              className={`text-base ${
                                link.url
                                  ? 'text-gray-500 dark:text-dark-100'
                                  : 'text-gray-400 dark:text-dark-200'
                              } hover:text-gray-900 dark:hover:text-gray-300`}
                            >
                              {link.text}
                              {!link.url && (
                                <span className="block text-sm text-gray-300 dark:text-dark-300">
                                  Coming soon
                                </span>
                              )}
                            </a>
                          </li>
                        ))}
                      </ul>
                    </div>
                  )
                })}
              </div>
            </div>
          </div>
          <div className="mt-12 border-t border-gray-200 dark:border-dark-600 pt-8 flex justify-between">
            <p className="text-base text-gray-400 dark:text-dark-400">&copy; Supabase Inc</p>
            <div className="flex items-center">
              <SunEmoji />
              <button
                type="button"
                aria-pressed="false"
                className={`
                relative inline-flex flex-shrink-0 h-6 w-11 border-2 border-transparent rounded-full cursor-pointer 
                transition-colors ease-in-out duration-200 focus:outline-none ${
                  darkMode ? 'bg-dark-500' : 'bg-gray-200'
                } mx-5
              `}
                onClick={() => toggleDarkMode()}
              >
                <span className="sr-only">Toggle Themes</span>
                <span
                  aria-hidden="true"
                  className={`
                  ${darkMode ? 'translate-x-5' : 'translate-x-0'} inline-block h-5 w-5 rounded-full
                  bg-white dark:bg-dark-700 shadow-lg transform ring-0 transition ease-in-out duration-200
                `}
                />
              </button>
              <MoonEmoji />
            </div>
          </div>
        </div>
      </div>
    </footer>
  )
}

export default Footer<|MERGE_RESOLUTION|>--- conflicted
+++ resolved
@@ -61,7 +61,6 @@
         Footer
       </h2>
       <div className="container mx-auto px-8 sm:px-16 xl:px-20 py-12 lg:pt-16 lg:pb-32">
-<<<<<<< HEAD
         <div className="mx-auto max-w-7xl">
           <div className="xl:grid xl:grid-cols-3 xl:gap-8">
             <div className="space-y-8 xl:col-span-1">
@@ -85,26 +84,6 @@
                     <path d="M8.29 20.251c7.547 0 11.675-6.253 11.675-11.675 0-.178 0-.355-.012-.53A8.348 8.348 0 0022 5.92a8.19 8.19 0 01-2.357.646 4.118 4.118 0 001.804-2.27 8.224 8.224 0 01-2.605.996 4.107 4.107 0 00-6.993 3.743 11.65 11.65 0 01-8.457-4.287 4.106 4.106 0 001.27 5.477A4.072 4.072 0 012.8 9.713v.052a4.105 4.105 0 003.292 4.022 4.095 4.095 0 01-1.853.07 4.108 4.108 0 003.834 2.85A8.233 8.233 0 012 18.407a11.616 11.616 0 006.29 1.84" />
                   </svg>
                 </a>
-=======
-      <div className="mx-auto max-w-7xl">
-        <div className="xl:grid xl:grid-cols-3 xl:gap-8">
-          <div className="space-y-8 xl:col-span-1">
-            <img
-              className="h-10 w-auto"
-              src={darkMode ? `${basePath}/images/logo-dark.png` : `${basePath}/images/logo-light.png`}
-              alt="Supabase"
-            />
-            <div className="flex space-x-6">
-              <a
-                href="https://twitter.com/supabase_io"
-                className="text-gray-300 hover:text-gray-400"
-              >
-                <span className="sr-only">Twitter</span>
-                <svg className="h-6 w-6" fill="currentColor" viewBox="0 0 24 24" aria-hidden="true">
-                  <path d="M8.29 20.251c7.547 0 11.675-6.253 11.675-11.675 0-.178 0-.355-.012-.53A8.348 8.348 0 0022 5.92a8.19 8.19 0 01-2.357.646 4.118 4.118 0 001.804-2.27 8.224 8.224 0 01-2.605.996 4.107 4.107 0 00-6.993 3.743 11.65 11.65 0 01-8.457-4.287 4.106 4.106 0 001.27 5.477A4.072 4.072 0 012.8 9.713v.052a4.105 4.105 0 003.292 4.022 4.095 4.095 0 01-1.853.07 4.108 4.108 0 003.834 2.85A8.233 8.233 0 012 18.407a11.616 11.616 0 006.29 1.84" />
-                </svg>
-              </a>
->>>>>>> 593e60eb
 
                 <a href="https://github.com/supabase" className="text-gray-300 hover:text-gray-400">
                   <span className="sr-only">GitHub</span>
