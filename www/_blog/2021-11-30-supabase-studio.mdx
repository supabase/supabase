--- conflicted
+++ resolved
@@ -55,11 +55,7 @@
 <summary>
 <a>Special shout out</a>
 </summary>
-<<<<<<< HEAD
-  Sentry do a fantastic job of <a href="https://develop.sentry.dev/sentry-vs-getsentry/">documenting their strategy</a> for managing a shared codebase and served as a great model for Supabase. 
-=======
-Sentry does a fantastic job of [documenting their strategy](https://develop.sentry.dev/sentry-vs-getsentry/) for managing a shared codebase and served as a great model for Supabase. 
->>>>>>> 95a85a70
+Sentry do a fantastic job of <a href="https://develop.sentry.dev/sentry-vs-getsentry/">documenting their strategy</a> for managing a shared codebase and served as a great model for Supabase. 
 </details>
     
 
