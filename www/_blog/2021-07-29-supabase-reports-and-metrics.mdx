---
title: 'Supabase Reports and Metrics'
description: We're exposing a full set of metrics in your projects, so that you can build better (and faster) products for your users.
author: div_arora
author_url: https://github.com/darora
author_image_url: https://github.com/darora.png
authorURL: https://github.com/darora
image: launch-week-sql-day-4-reports-and-metrics/supabase-reports-and-metrics-og.jpg
thumb: launch-week-sql-day-4-reports-and-metrics/reports-and-metrics-thumb.jpg
tags:
  - launch-week
  - reports
  - database
date: '2021-07-29'
toc_depth: 3
---

<<<<<<< HEAD
Supabase offers a supercharged Postgres instance, along with a set of complementary services that make it easy to build mobile or web applications.
=======
Supabase offers a supercharged Postgres instance, along with a set of complementary services, making it easy to build mobile and web applications. 
>>>>>>> cd9bb2d9
Today, we're exposing a full set of metrics in your projects, so that you can build better (and faster) products for your users.

## Reports page

<<<<<<< HEAD
We have added a new "Reports" section. You can view up to one month of data including API requests across all of Supabase's core pillars,
Database, Auth and Storage, and also a couple of instance health metrics. We've included CPU usage and Memory usage for now,
=======
We have added a new "Reports" section to the Dashboard. You can view up to one month of data including 
API requests across all of Supabase's core pillars, 
Database, Auth and Storage. We've included a few instance health metrics, CPU usage and Memory usage for now, 
>>>>>>> cd9bb2d9
with a lot more on the way.

![Supabase reports screen](/new/images/blog/launch-week-sql-day-4-reports-and-metrics/reports-and-metrics-reports-screen.jpg)

<<<<<<< HEAD
The charts are built with [Recharts](https://recharts.org/en-US), an MIT-licensed React chart library chosen for it's ease of use.
We'll add customizable charts in the future, so we'd love to hear any libraries you'd like to see in Supabase in the future.

Currently it's one configurable report per project, accessible and editable by all team members. In the next few weeks,
we'll expand to unlimited reports per project, with longer date range options, new layout configurations, report templates,
=======
All charts are built with [Recharts](https://recharts.org/en-US), an MIT-licensed React chart library chosen for it's ease of use. 
We'll add customizable charts in the future, so we'd love to hear which libraries you'd like to see in Supabase. 

Currently we support one configurable report per project, accessible and editable by all team members. In the next few weeks, 
we'll expand to unlimited reports per project, with longer date range options, new layout configurations, report templates, 
>>>>>>> cd9bb2d9
stacked charts and private/public visibility across your project's members.

## New project home page

<<<<<<< HEAD
Every project now has a new home screen with a weekly overview of important metrics, and included usage bars for Database storage,
number of Auth users, and Storage space.
=======
Every project now has a new home screen with a weekly overview of important metrics. We've included usage bars for Database storage, 
number of Auth users, and Storage space. 
>>>>>>> cd9bb2d9

And we're just getting warmed up. Over the next few months you'll see more project information, notifications, and highlights so
that you can monitor your project health at a glance.

![Supabase new dashboard app homescreen](/new/images/blog/launch-week-sql-day-4-reports-and-metrics/reports-and-metrics-homepage.jpg)

## Observability metrics

Backend as a Service? infrastructure as a Service? We don't care about the label, but we do care about giving developers the relevant
observability metrics. Supabase gives you a full Postgres cluster for every project, and now we give you the tools to diagnose and manage 
important infrastructure anomolies.

![Supabase observability metrics](/new/images/blog/launch-week-sql-day-4-reports-and-metrics/reports-and-metrics-observability-screen.jpg)

## Building a metrics pipeline

"If you can't measure it, you can't improve it."

### Full control, full responsibility

When developers build services and applications on top of Supabase, relying on the platform's reliability and performance.
Product observability is critical, as it allows developers to make decisions on where to spend their optimization dollars,
and to get ahead of possible issues before they become showstoppers.

At Supabase, each project is provisioned with a Postgres cluster, and a suite of associated services that add, ahem,
supa-powers to the database.

![https://s3-us-west-2.amazonaws.com/secure.notion-static.com/062496de-4c4b-407c-b4b6-b6abd9ef6160/Untitled.png](https://s3-us-west-2.amazonaws.com/secure.notion-static.com/062496de-4c4b-407c-b4b6-b6abd9ef6160/Untitled.png)

Our users get liberal access to each of these services - you can use PostgREST for a RESTful API,
Realtime to listen to changes in your Postgres instance, or even just open a raw connection to the database.
While this makes for an extremely flexible offering, it presents a diverse cast of [foot-guns](https://en.wiktionary.org/wiki/footgun).
Want to mess with Realtime? Why not bulk-insert millions of records on tables you've configured it to watch?
Feel like taking out your entire database? Just connect to it and run a wildly inefficient query!

We're continuously rolling out protections to mitigate failure scenarios and to minimize the blast radius.
However, given the power and flexibility exposed via our services and the diverse workloads they support,
our users remain best positioned to make the call on what's reasonable for their project.
As such, we're also working on exposing as much data as possible to them.

### Gathering relevant metrics

Given the setup described above, there are two major categories of metrics that we care about.
There's metrics pertinent to the services mentioned ("Project Metrics") that get spun up for each project
(e.g. the number of active connections to the db), and there's metrics for the underlying infrastructure
(e.g. system health). Most of the time, our users shouldn't have to care about the latter,
though the nature of leaky abstractions dictates that sometimes they become relevant to Project Metrics as well.

In order to build a comprehensive view of the project's health, each services needs to be instrumented along with their
underlying infrastructure. We're looking at hundreds of thousands of targets at our current scale
(likely approaching millions in the near future) each of them presenting hundreds of metrics of interest (every minute!).

To buy ourselves some headroom, we built a federated approach: we run instances of our monitoring systems in each
geographical region we operate in. This provides a natural dimension for sharding, while reducing the latency for everyone.
We run [Prometheus](https://prometheus.io/) out of inertia, soon to be [VictoriaMetrics](https://victoriametrics.com/).
The monitoring instances scrape data from a number of exporters that are bundled into each of our projects.
A small subset of the metrics collected get aggregated to a centralized VictoriaMetrics instance for easier cohort analysis.

![https://s3-us-west-2.amazonaws.com/secure.notion-static.com/b7978a8a-a60a-488a-9789-4e9bf23fd445/prometheus.png](https://s3-us-west-2.amazonaws.com/secure.notion-static.com/b7978a8a-a60a-488a-9789-4e9bf23fd445/prometheus.png)

### Available sources and metrics

To start with, we're focusing on metrics a few of the most pertinent metrics:

<<<<<<< HEAD
- The `[pg_stat_statements](https://www.postgresql.org/docs/13/pgstatstatements.html)` extension now comes enabled out of the box.
- Our new dashboards now expose:
  - Database metrics: CPU and RAM usage
  - API Requests: Ingress, Egress, `GET`, `POST`, `PATCH`, `PUT`, `OPTIONS`, and all requests.
  - Storage Requests: Ingress, Egress, `GET`, `POST`, `PATCH`, `PUT`, `OPTIONS`, and all requests.
  - Auth Requests: Ingress, Egress, `GET`, `POST`, `PATCH`, `PUT`, `OPTIONS`, and all requests.
- Coming soon:
  - Number of active connections to your database.
  - Various detailed stats from `pg_stat_statements`, `pg_stat_bgwriter`, `pg_stat_database`, `pg_stat_database_conflicts`.
  - System level metrics like CPU, memory and disk utilization.
=======
- Database metrics: CPU and RAM usage
- API Requests: Ingress, Egress, `GET`, `POST`, `PATCH`, `PUT`, `OPTIONS`, and all requests.
- Storage Requests: Ingress, Egress, `GET`, `POST`, `PATCH`, `PUT`, `OPTIONS`, and all requests.
- Auth Requests: Ingress, Egress, `GET`, `POST`, `PATCH`, `PUT`, `OPTIONS`, and all requests.
>>>>>>> cd9bb2d9

## What's next?

Where to begin?

- Multiple reports per project: we've started with just one report per projects, but in the next few weeks we'll allow you to create as many as you want.
- More metrics: we're just getting started.
    - Number of active connections to your database.
    - Various detailed stats from `pg_stat_statements`, `pg_stat_bgwriter`, `pg_stat_database`, `pg_stat_database_conflicts`.
    - System level metrics like CPU, memory and disk utilization.
- Granularity: project statistics will come down to hourly.
- Longer time periods: view historical data going back several months.
- Interactive widgets: view-only reports are fine, but we wouldn't be a Postgres company if we didn't allow you to write your own SQL queries.

Any other metrics you want to see in your projects? Reach out on our [Discord channel](https://discord.supabase.com/) and give Supabase a try by [creating a project](https://app.supabase.io/).<|MERGE_RESOLUTION|>--- conflicted
+++ resolved
@@ -15,51 +15,29 @@
 toc_depth: 3
 ---
 
-<<<<<<< HEAD
-Supabase offers a supercharged Postgres instance, along with a set of complementary services that make it easy to build mobile or web applications.
-=======
-Supabase offers a supercharged Postgres instance, along with a set of complementary services, making it easy to build mobile and web applications. 
->>>>>>> cd9bb2d9
+Supabase offers a supercharged Postgres instance, along with a set of complementary services, making it easy to build mobile and web applications.
 Today, we're exposing a full set of metrics in your projects, so that you can build better (and faster) products for your users.
 
 ## Reports page
 
-<<<<<<< HEAD
-We have added a new "Reports" section. You can view up to one month of data including API requests across all of Supabase's core pillars,
-Database, Auth and Storage, and also a couple of instance health metrics. We've included CPU usage and Memory usage for now,
-=======
-We have added a new "Reports" section to the Dashboard. You can view up to one month of data including 
-API requests across all of Supabase's core pillars, 
-Database, Auth and Storage. We've included a few instance health metrics, CPU usage and Memory usage for now, 
->>>>>>> cd9bb2d9
+We have added a new "Reports" section to the Dashboard. You can view up to one month of data including
+API requests across all of Supabase's core pillars,
+Database, Auth and Storage. We've included a few instance health metrics, CPU usage and Memory usage for now,
 with a lot more on the way.
 
 ![Supabase reports screen](/new/images/blog/launch-week-sql-day-4-reports-and-metrics/reports-and-metrics-reports-screen.jpg)
 
-<<<<<<< HEAD
-The charts are built with [Recharts](https://recharts.org/en-US), an MIT-licensed React chart library chosen for it's ease of use.
-We'll add customizable charts in the future, so we'd love to hear any libraries you'd like to see in Supabase in the future.
+All charts are built with [Recharts](https://recharts.org/en-US), an MIT-licensed React chart library chosen for it's ease of use.
+We'll add customizable charts in the future, so we'd love to hear which libraries you'd like to see in Supabase.
 
-Currently it's one configurable report per project, accessible and editable by all team members. In the next few weeks,
+Currently we support one configurable report per project, accessible and editable by all team members. In the next few weeks,
 we'll expand to unlimited reports per project, with longer date range options, new layout configurations, report templates,
-=======
-All charts are built with [Recharts](https://recharts.org/en-US), an MIT-licensed React chart library chosen for it's ease of use. 
-We'll add customizable charts in the future, so we'd love to hear which libraries you'd like to see in Supabase. 
-
-Currently we support one configurable report per project, accessible and editable by all team members. In the next few weeks, 
-we'll expand to unlimited reports per project, with longer date range options, new layout configurations, report templates, 
->>>>>>> cd9bb2d9
 stacked charts and private/public visibility across your project's members.
 
 ## New project home page
 
-<<<<<<< HEAD
-Every project now has a new home screen with a weekly overview of important metrics, and included usage bars for Database storage,
+Every project now has a new home screen with a weekly overview of important metrics. We've included usage bars for Database storage,
 number of Auth users, and Storage space.
-=======
-Every project now has a new home screen with a weekly overview of important metrics. We've included usage bars for Database storage, 
-number of Auth users, and Storage space. 
->>>>>>> cd9bb2d9
 
 And we're just getting warmed up. Over the next few months you'll see more project information, notifications, and highlights so
 that you can monitor your project health at a glance.
@@ -69,7 +47,7 @@
 ## Observability metrics
 
 Backend as a Service? infrastructure as a Service? We don't care about the label, but we do care about giving developers the relevant
-observability metrics. Supabase gives you a full Postgres cluster for every project, and now we give you the tools to diagnose and manage 
+observability metrics. Supabase gives you a full Postgres cluster for every project, and now we give you the tools to diagnose and manage
 important infrastructure anomolies.
 
 ![Supabase observability metrics](/new/images/blog/launch-week-sql-day-4-reports-and-metrics/reports-and-metrics-observability-screen.jpg)
@@ -124,23 +102,10 @@
 
 To start with, we're focusing on metrics a few of the most pertinent metrics:
 
-<<<<<<< HEAD
-- The `[pg_stat_statements](https://www.postgresql.org/docs/13/pgstatstatements.html)` extension now comes enabled out of the box.
-- Our new dashboards now expose:
-  - Database metrics: CPU and RAM usage
-  - API Requests: Ingress, Egress, `GET`, `POST`, `PATCH`, `PUT`, `OPTIONS`, and all requests.
-  - Storage Requests: Ingress, Egress, `GET`, `POST`, `PATCH`, `PUT`, `OPTIONS`, and all requests.
-  - Auth Requests: Ingress, Egress, `GET`, `POST`, `PATCH`, `PUT`, `OPTIONS`, and all requests.
-- Coming soon:
-  - Number of active connections to your database.
-  - Various detailed stats from `pg_stat_statements`, `pg_stat_bgwriter`, `pg_stat_database`, `pg_stat_database_conflicts`.
-  - System level metrics like CPU, memory and disk utilization.
-=======
 - Database metrics: CPU and RAM usage
 - API Requests: Ingress, Egress, `GET`, `POST`, `PATCH`, `PUT`, `OPTIONS`, and all requests.
 - Storage Requests: Ingress, Egress, `GET`, `POST`, `PATCH`, `PUT`, `OPTIONS`, and all requests.
 - Auth Requests: Ingress, Egress, `GET`, `POST`, `PATCH`, `PUT`, `OPTIONS`, and all requests.
->>>>>>> cd9bb2d9
 
 ## What's next?
 
@@ -148,9 +113,9 @@
 
 - Multiple reports per project: we've started with just one report per projects, but in the next few weeks we'll allow you to create as many as you want.
 - More metrics: we're just getting started.
-    - Number of active connections to your database.
-    - Various detailed stats from `pg_stat_statements`, `pg_stat_bgwriter`, `pg_stat_database`, `pg_stat_database_conflicts`.
-    - System level metrics like CPU, memory and disk utilization.
+  - Number of active connections to your database.
+  - Various detailed stats from `pg_stat_statements`, `pg_stat_bgwriter`, `pg_stat_database`, `pg_stat_database_conflicts`.
+  - System level metrics like CPU, memory and disk utilization.
 - Granularity: project statistics will come down to hourly.
 - Longer time periods: view historical data going back several months.
 - Interactive widgets: view-only reports are fine, but we wouldn't be a Postgres company if we didn't allow you to write your own SQL queries.
