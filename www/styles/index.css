--- conflicted
+++ resolved
@@ -83,14 +83,6 @@
   font-style: italic;
 } */
 
-<<<<<<< HEAD
-@layer base {
-  ::-webkit-scrollbar,
-  ::-webkit-scrollbar-corner,
-  ::-webkit-scrollbar-track {
-    @apply;
-  }
-=======
 .sbui-border-fix select {
   @apply border-solid;
   border-width: 1px;
@@ -99,5 +91,4 @@
 body {
   -moz-osx-font-smoothing: grayscale;
   -webkit-font-smoothing: antialiased;
->>>>>>> e5bb9bfc
 }