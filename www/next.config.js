--- conflicted
+++ resolved
@@ -3,9 +3,11 @@
 module.exports = withMDX({
   basePath: '',
   pageExtensions: ['js', 'jsx', 'tsx', 'md', 'mdx'],
-<<<<<<< HEAD
+
   trailingSlash: false,
-
+  images: {
+    domains: ['github.com', 'ca.slack-edge.com', 'res.cloudinary.com'],
+  },
   async headers() {
     return [
       {
@@ -27,7 +29,6 @@
       },
     ]
   },
-
   async rewrites() {
     return [
       {
@@ -44,7 +45,6 @@
       },
     ]
   },
-
   async redirects() {
     return [
       {
@@ -565,9 +565,5 @@
         destination: '/docs/guides/hosting/overview',
       },
     ]
-=======
-  images: {
-    domains: ['github.com', 'ca.slack-edge.com', 'res.cloudinary.com'],
->>>>>>> 47420baf
   },
 })