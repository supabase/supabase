import { useRouter } from 'next/router'

import Container from 'components/Container'
import Layout from '~/components/Layouts/Default'

import SectionHeader from 'components/UI/SectionHeader'
import CTABanner from 'components/CTABanner/index'
import SectionContainer from '~/components/Layouts/SectionContainer'

import PressData from 'data/Press'
import CommunityData from 'data/Community'
import CompaniesData from 'data/Companies'
import InvestorData from 'data/Investors'
import TeamData from 'data/Team'

import Image from 'next/image'

import {
  Button,
  Card,
  IconChevronRight,
  IconGitHub,
  IconLinkedin,
  IconTwitter,
  Space,
  Typography,
} from '@supabase/ui'

type Props = {}

const Index = ({}: Props) => {
  return (
    <>
      <Layout>
        <Header />
        <Community />
        <Investors />
        <Press />
        <Team />

        <CTABanner />
      </Layout>
    </>
  )
}

export default Index

const Header = () => {
  return (
    <>
      <div className="p-16 py-20 text-center">
<<<<<<< HEAD
        <Typography.Title>
          Join one of the world's fastest growing open source communities.
        </Typography.Title>
=======
        <Typography.Title>Build in a weekend. Scale to millions.</Typography.Title>

        <Typography.Text className="text-2xl">
          <p className="text-2xl max-w-2xl mx-auto">
            Join one of the world's fastest growing open source communities.
          </p>
        </Typography.Text>
>>>>>>> 67480256

        <div className="mt-5 max-w-lg lg:max-w-none"></div>
      </div>
    </>
  )
}

const Team = () => {
  interface iIconLink {
    link: string
    icon: React.ReactNode
  }

  const IconLink = ({ link, icon }: iIconLink) => {
    return (
      <a href={link} target="_blank">
        <div className="transition-opacity opacity-50 hover:opacity-75">{icon}</div>
      </a>
    )
  }

  return (
    <div className="border-t dark:border-gray-600">
      <SectionContainer className="">
        <SectionHeader title="Team" paragraph={<div className=""></div>} />
        <div className="grid grid-cols-2 md:grid-cols-12">
          <div className="col-span-8 ">
            <Typography.Text>
              <p className="text-lg">
                Supabase is fully remote, with a strong affinity for open source maintainers and
                ex-Founders. Our engineering team is made up of developers from AWS, Google, Palantir, Stripe, and other YC companies.
              </p>
            </Typography.Text>
          </div>
          <div className=" md:text-right pt-8 md:mt-0 col-span-4">
            <a href="https://about.supabase.com/careers">
              <Button size="medium">Join the team</Button>
            </a>
          </div>
        </div>
        {/* <div className="mt-5 grid md:gap-8 grid-cols-2 lg:grid-cols-4 w-full">
        {TeamData.filter((x) => x.active).map((x) => (
          <div key={x.name}>
            <div className="flex flex-col lg:flex-row space-y-3 lg:space-y-0 lg:space-x-4">
              <div>
                <Image
                  src={x.img}
                  alt={x.name}
                  width={40}
                  height={40}
                  className="rounded-md shadow-md object-contain"
                />
              </div>
              <div className="flex flex-col justify-center space-y-2">
                <div>
                  <Typography.Title level={5} className="mb-0">
                    {x.name}
                  </Typography.Title>
                  <Typography.Text type="secondary" className="mb-0">
                    {x.department}
                  </Typography.Text>
                </div>
                <div className="flex space-x-2 text-gray-300 dark:text-gray-500">
                  {x.twitter && (
                    <IconLink
                      icon={<IconTwitter size={14} strokeWidth={2} fill={'currentColor'} />}
                      link={x.twitter}
                    />
                  )}
                  {x.github && (
                    <IconLink
                      icon={<IconGitHub size={14} strokeWidth={2} fill={'currentColor'} />}
                      link={x.github}
                    />
                  )}
                  {x.linkedin && (
                    <IconLink
                      icon={<IconLinkedin size={14} strokeWidth={2} fill={'currentColor'} />}
                      link={x.linkedin}
                    />
                  )}
                </div>
              </div>
            </div>
          </div>
        ))}
      </div> */}
      </SectionContainer>
    </div>
  )
}

const Community = () => {
  const { basePath } = useRouter()

  return (
    <SectionContainer className="pt-0 lg:pt-0">
      {/* <SectionHeader
        title={'Community'}
        paragraph={
          <>
            <Typography.Text>
              <p className="text-lg">
                Join one of the world's fastest growing open source communities. Let's build
                together.
              </p>
            </Typography.Text>
          </>
        }
      /> */}
      <div className="space-y-16">
        <div className="relative gap-8 grid grid-cols-2 lg:grid-cols-4 max-w-5xl ">
          {CommunityData.map((x, i) => (
            <div
              key={x.title}
              className={`
              space-y-4 text-center lg:text-left
              ${i !== CommunityData.length - 1 ? 'dark:border-r-dark lg:border-r' : ''}
              ${i === 1 ? 'md:border-0 dark:border-r-dark lg:border-r ' : ''}
          `}
            >
              <div
                className={`relative h-7 w-7 mx-auto lg:mx-0 ${
                  x.invertImgDarkMode ? ' dark:filter dark:invert' : ''
                }`}
              >
                <Image
                  layout="fill"
                  alt={`${x.title} logo`}
                  src={`${basePath}/images/company/community/${x.img}`}
                  objectFit="scale-down"
                  objectPosition="center"
                  className="
                      bg-no-repeat
                  "
                />
              </div>
              <div>
                <Typography.Title level={1} className="mb-0">
                  {x.stat}
                </Typography.Title>
                <Typography.Text type="secondary">{x.statLabel}</Typography.Text>
              </div>
            </div>
          ))}
        </div>
        <div className="space-y-8">
          <div className="max-w-3xl">
            <Typography.Text>
              With developer signups from the world's leading brands.
            </Typography.Text>
          </div>
          <div className="grid grid-cols-3 gap-0.5 md:grid-cols-6 lg:grid-cols-8">
            {CompaniesData.map((x) => {
              return (
                <div className="col-span-1 flex items-center justify-center bg-gray-50 dark:bg-gray-700 p-8">
                  <div className="relative overflow-auto w-full h-8 p-8">
                    <Image
                      layout="fill"
                      src={`${basePath}/images/company/companies-using-supabase/${x.image}`}
                      alt={x.name}
                      objectFit="scale-down"
                      objectPosition="center"
                      className="
                      bg-no-repeat
                    filter 
                    contrast-0
                    opacity-50
                  "
                    />
                  </div>
                </div>
              )
            })}
          </div>
        </div>
      </div>
    </SectionContainer>
  )
}

const Investors = () => {
  return (
    <SectionContainer className="pt-0 lg:pt-0">
      <div>
        <SectionHeader
          title="Our investors"
          paragraph={
            <>
              <Typography.Text>
                <p className="text-lg">
                  We've raised over $36 million in funding, backed by some of the world's leading
                  investors.
                </p>
              </Typography.Text>
            </>
          }
        />
      </div>

      <div className="mt-5 max-w-lg mx-auto grid gap-0.5 lg:grid-cols-3 lg:max-w-none mb-16">
        {InvestorData.filter((x) => x.lead === true).map((x) => (
          <div key={x.name}>
            <div
              className="
              col-span-1 
              flex justify-center content-end items-center
              bg-gray-50 dark:bg-gray-700 
              h-32"
            >
              <div className="relative overflow-auto w-full h-8">
                <Image
                  layout="fill"
                  src={`${x.img}`}
                  alt={x.name}
                  objectFit="scale-down"
                  objectPosition="center"
                  className="
                    filter 
                    contrast-0
                    opacity-50
                  "
                />
              </div>
            </div>
          </div>
        ))}
      </div>
      <Typography.Title level={3}>Individual investors</Typography.Title>
      <div className="mt-5 mx-auto grid gap-5 grid-cols-2 lg:grid-cols-4 lg:max-w-none">
        {InvestorData.filter((x) => x.lead === false).map((x) => (
          <div key={x.name}>
            {x.img && <img src={x.img} alt={x.name} />}

            <div className="flex flex-col justify-center space-y-2">
              <div>
                <Typography.Title level={5} className="mb-0">
                  {x.name}
                </Typography.Title>
                <Typography.Text type="secondary" className="mb-0">
                  {x.title}
                </Typography.Text>
              </div>
            </div>
          </div>
        ))}
      </div>
    </SectionContainer>
  )
}

const Press = () => {
  return (
    <SectionContainer className="pt-0 lg:pt-0">
      <div>
        <SectionHeader title={'Press'} />
      </div>
      <div className="mt-5 mx-auto grid gap-5 lg:grid-cols-2 lg:max-w-none">
        {PressData.filter((x) => x.type == 'article').map((x) => (
          <a href={x.href} key={x.href} target="_blank">
            <Card key={`press_${x.href}`} hoverable>
              <Space className="justify-between h-40" direction="vertical">
                <div>
                  <Typography.Text small type="secondary">
                    {x.type.toUpperCase()}
                  </Typography.Text>
                  <Typography.Title level={3}>{x.title}</Typography.Title>
                </div>
              </Space>
            </Card>
          </a>
        ))}
      </div>
      <div className="mt-5 mx-auto grid gap-5 sm:grid-cols-2 lg:grid-cols-4 lg:max-w-none">
        {PressData.filter((x) => x.type == 'podcast').map((x) => (
          <a href={x.href} key={x.href} target="_blank">
            <Card key={`press_${x.href}`} hoverable>
              <Space className="justify-between h-40" direction="vertical">
                <div>
                  <Typography.Text small type="secondary">
                    {x.type.toUpperCase()}
                  </Typography.Text>
                  <Typography.Title level={3}>{x.title}</Typography.Title>
                </div>
              </Space>
            </Card>
          </a>
        ))}
      </div>
    </SectionContainer>
  )
}<|MERGE_RESOLUTION|>--- conflicted
+++ resolved
@@ -50,19 +50,9 @@
   return (
     <>
       <div className="p-16 py-20 text-center">
-<<<<<<< HEAD
         <Typography.Title>
           Join one of the world's fastest growing open source communities.
         </Typography.Title>
-=======
-        <Typography.Title>Build in a weekend. Scale to millions.</Typography.Title>
-
-        <Typography.Text className="text-2xl">
-          <p className="text-2xl max-w-2xl mx-auto">
-            Join one of the world's fastest growing open source communities.
-          </p>
-        </Typography.Text>
->>>>>>> 67480256
 
         <div className="mt-5 max-w-lg lg:max-w-none"></div>
       </div>
