import fs from 'fs'
import { useEffect, useState } from 'react'

import { useRouter } from 'next/router'
import Image from 'next/image'

import { NextSeo } from 'next-seo'
import { generateRss } from '~/lib/rss'
import { getSortedPosts, getAllCategories } from '~/lib/posts'
import authors from 'lib/authors.json'

import DefaultLayout from '~/components/Layouts/Default'
import { Tabs } from '@supabase/ui'
import PostTypes from '~/types/post'
import BlogListItem from '~/components/Blog/BlogListItem'

export async function getStaticProps() {
  const allPostsData = getSortedPosts('_blog')
  const categories = getAllCategories('_blog')
  const rss = generateRss(allPostsData)

  // create a rss feed in public directory
  // rss feed is added via <Head> component in render return
  fs.writeFileSync('./public/rss.xml', rss)

  return {
    props: {
      blogs: allPostsData,
      categories,
    },
  }
}

function Blog(props: any) {
  const [category, setCategory] = useState('all')
  const [blogs, setBlogs] = useState(props.blogs)

  const router = useRouter()

  useEffect(() => {
    // contruct an array of blog posts
    // not inluding the first blog post
    const shiftedBlogs = [...props.blogs]
    shiftedBlogs.shift()

    setBlogs(
      category === 'all'
        ? shiftedBlogs
        : props.blogs.filter((post: any) => {
            const found = post.tags.includes(category)
            return found
          })
    )
  }, [category])

  useEffect(() => {
    return props.categories.unshift('all')
  }, [])

  // append 'all' category
  // const categories = props.categories.push('all')
  const meta_title = 'Supabase Blog: Open Source Firebase alternative Blog'
  const meta_description = 'Get all your Supabase News on the Supabase blog.'

  return (
    <>
      <NextSeo
        title={meta_title}
        description={meta_description}
        openGraph={{
          title: meta_title,
          description: meta_description,
          url: `https://supabase.com/${router.pathname}`,
          images: [
            {
              url: `https://supabase.com/images/og/og-image.jpg`,
            },
          ],
        }}
        additionalLinkTags={[
          {
            rel: 'alternate',
            type: 'application/rss+xml',
            href: `https://supabase.com/rss.xml`,
          },
        ]}
      />
      <DefaultLayout>
        <div className="overflow-hidden py-12">
          <div className="container mx-auto px-8 sm:px-16 xl:px-20 mt-16">
            <div className="mx-auto ">
              {props.blogs.slice(0, 1).map((blog: any, i: number) => (
                <FeaturedThumb key={i} {...blog} />
              ))}
            </div>
          </div>
        </div>

        <div className="border-t border-scale-600">
          <div className="container mx-auto px-8 sm:px-16 xl:px-20 mt-16">
            <div className="mx-auto ">
              <div className="grid grid-cols-12">
                <div className="col-span-12 lg:col-span-12">
                  <Tabs scrollable size="medium" onChange={setCategory} defaultActiveId={'all'}>
                    {props.categories.map((categoryId: string) => (
                      <Tabs.Panel id={categoryId} key={categoryId} label={categoryId}>
                        {/* <p>{categoryId}</p> */}
                        <></>
                      </Tabs.Panel>
                    ))}
                  </Tabs>
                </div>
              </div>
            </div>

            <ol className="grid grid-cols-12 py-16 lg:gap-16">
              {blogs.map((blog: PostTypes, idx: number) => (
                <div
                  className="col-span-12 md:col-span-12 lg:col-span-6 xl:col-span-4 mb-16"
                  key={idx}
                >
                  <BlogListItem post={blog} />
                </div>
              ))}
            </ol>
          </div>{' '}
        </div>
      </DefaultLayout>
    </>
  )
}

function FeaturedThumb(blog: PostTypes) {
  // @ts-ignore
  const author = blog.author ? authors[blog.author] : authors['supabase']

  return (
    <div key={blog.slug} className="cursor-pointer w-full">
      <a href={`/blog/${blog.url}`}>
        <a className="grid lg:grid-cols-2 gap-8 lg:gap-16">
<<<<<<< HEAD
          <img
            className="h-96 w-full object-cover border border-scale-600 rounded-lg"
            src={`/images/blog/` + (blog.thumb ? blog.thumb : blog.image)}
          />
          <div className="flex flex-col space-y-2">
            <div className="flex space-x-2 text-sm">
              <p>{blog.date}</p>
              <p>•</p>
              <p>{blog.readingTime}</p>
=======
          <div className="relative overflow-auto w-full h-96 border dark:border-dark rounded-lg">
            <Image
              src={`/images/blog/` + (blog.thumb ? blog.thumb : blog.image)}
              layout="fill"
              objectFit="cover"
            />
          </div>
          <div className="flex flex-col space-y-4">
            <div className="flex space-x-2">
              <Typography.Text type="secondary">{blog.date}</Typography.Text>
              <Typography.Text type="secondary">•</Typography.Text>
              <Typography.Text type="secondary">{blog.readingTime}</Typography.Text>
>>>>>>> 0e51be6b
            </div>

            <div>
              <h2 className="text-4xl">{blog.title}</h2>
              <p className="m-0">
                <span className="text-xl">{blog.description}</span>
              </p>
            </div>

            {author && (
              <div className="flex space-x-3 items-center">
                {author.author_image_url && (
                  <div className="relative overflow-auto w-10 h-10">
                    <Image
                      src={author.author_image_url}
                      className="rounded-full"
                      layout="fill"
                      objectFit="cover"
                    />
                  </div>
                )}
                <div className="flex flex-col">
                  <span className="m-0 text-sm text-scale-1200">{author.author}</span>
                  <span className="m-0 text-xs text-scale-900">{author.position}</span>
                </div>
              </div>
            )}
          </div>
        </a>
      </a>
    </div>
  )
}

export default Blog<|MERGE_RESOLUTION|>--- conflicted
+++ resolved
@@ -138,17 +138,6 @@
     <div key={blog.slug} className="cursor-pointer w-full">
       <a href={`/blog/${blog.url}`}>
         <a className="grid lg:grid-cols-2 gap-8 lg:gap-16">
-<<<<<<< HEAD
-          <img
-            className="h-96 w-full object-cover border border-scale-600 rounded-lg"
-            src={`/images/blog/` + (blog.thumb ? blog.thumb : blog.image)}
-          />
-          <div className="flex flex-col space-y-2">
-            <div className="flex space-x-2 text-sm">
-              <p>{blog.date}</p>
-              <p>•</p>
-              <p>{blog.readingTime}</p>
-=======
           <div className="relative overflow-auto w-full h-96 border dark:border-dark rounded-lg">
             <Image
               src={`/images/blog/` + (blog.thumb ? blog.thumb : blog.image)}
@@ -156,12 +145,11 @@
               objectFit="cover"
             />
           </div>
-          <div className="flex flex-col space-y-4">
-            <div className="flex space-x-2">
-              <Typography.Text type="secondary">{blog.date}</Typography.Text>
-              <Typography.Text type="secondary">•</Typography.Text>
-              <Typography.Text type="secondary">{blog.readingTime}</Typography.Text>
->>>>>>> 0e51be6b
+          <div className="flex flex-col space-y-2">
+            <div className="flex space-x-2 text-sm">
+              <p>{blog.date}</p>
+              <p>•</p>
+              <p>{blog.readingTime}</p>
             </div>
 
             <div>
