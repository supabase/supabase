{
  "$schema": "https://turbo.build/schema.json",
  "ui": "stream",
  "tasks": {
    "build": {
      "dependsOn": ["^build"],
      "outputs": ["dist/**", ".next/**"]
    },
    "database-design#build": {
      "dependsOn": ["^build"],
<<<<<<< HEAD
      "env": [
        "SUPABASE_SERVICE_ROLE_SECRET",
        "EMAIL_TO_ID_SECRET",
        "SUPABASE_URL",
        "GITHUB_OAUTH_CLIENT_SECRET",
        "NEXT_PUBLIC_MISC_USE_URL",
        "NEXT_PUBLIC_MISC_USE_ANON_KEY",
        "MISC_USE_SERVICE_ROLE_KEY"
      ],
=======
      "env": ["NEXT_PUBLIC_*", "OPENAI_API_KEY", "VERCEL_URL"],
      "outputs": [".next/**", "!.next/cache/**"]
    },
    "design-system#build": {
      "dependsOn": ["^build"],
      "env": ["NEXT_PUBLIC_*"],
>>>>>>> 865072ff
      "outputs": [".next/**", "!.next/cache/**", ".contentlayer/**"]
    },
    "docs#build": {
      "dependsOn": ["^build"],
      "env": ["NEXT_PUBLIC_*", "NODE_ENV", "OPENAI_API_KEY", "SKIP_BUILD_STATIC_GENERATION"],
      "outputs": [".next/**", "!.next/cache/**"]
    },
    "studio#build": {
      "dependsOn": ["^build"],
      "env": [
        "AUTH_JWT_SECRET",
        "DEFAULT_ORGANIZATION_NAME",
        "DEFAULT_PROJECT_NAME",
        "LOGFLARE_API_KEY",
        "LOGFLARE_URL",
        "NEXT_PUBLIC_*",
        "OPENAI_API_KEY",
        "PLATFORM_PG_META_URL",
        "READ_ONLY_API_KEY",
        "READ_ONLY_URL",
        "STUDIO_PG_META_URL",
        "SUPABASE_ANON_KEY",
        "SUPABASE_PUBLIC_URL",
        "SUPABASE_SERVICE_KEY",
        "SUPABASE_URL",
        "VERCEL_GIT_COMMIT_SHA",
        "VERCEL_URL"
      ],
      "outputs": [".next/**", "!.next/cache/**"]
    },
<<<<<<< HEAD
    "database-design#build": {
      "dependsOn": ["^build"],
      "env": ["NEXT_PUBLIC_SUPABASE_URL", "NEXT_PUBLIC_SUPABASE_ANON_KEY", "OPENAI_API_KEY"],
      "inputs": ["$TURBO_DEFAULT$", ".env", ".env.local"],
      "outputs": [".next/**", "!.next/cache/**"]
=======
    "www#build": {
      "dependsOn": ["^build"],
      "env": [
        "GITHUB_CHANGELOG_APP_*",
        "MISC_USE_SERVICE_ROLE_KEY",
        "NEXT_PUBLIC_*",
        "NODE_ENV",
        "OPENAI_API_KEY",
        "npm_lifecycle_event"
      ],
      "outputs": [".next/**", "!.next/cache/**", ".contentlayer/**"]
>>>>>>> 865072ff
    },
    "lint": {
      "outputs": []
    },
    "dev": {
      "cache": false
    },
    "test": {
      "cache": false
    },
    "typecheck": {
      "dependsOn": ["^typecheck"],
      "outputs": ["**/node_modules/.cache/tsbuildinfo.json"]
    }
  }
}<|MERGE_RESOLUTION|>--- conflicted
+++ resolved
@@ -8,29 +8,24 @@
     },
     "database-design#build": {
       "dependsOn": ["^build"],
-<<<<<<< HEAD
-      "env": [
-        "SUPABASE_SERVICE_ROLE_SECRET",
-        "EMAIL_TO_ID_SECRET",
-        "SUPABASE_URL",
-        "GITHUB_OAUTH_CLIENT_SECRET",
-        "NEXT_PUBLIC_MISC_USE_URL",
-        "NEXT_PUBLIC_MISC_USE_ANON_KEY",
-        "MISC_USE_SERVICE_ROLE_KEY"
-      ],
-=======
       "env": ["NEXT_PUBLIC_*", "OPENAI_API_KEY", "VERCEL_URL"],
+      "inputs": ["$TURBO_DEFAULT$", ".env", ".env.local"],
       "outputs": [".next/**", "!.next/cache/**"]
     },
     "design-system#build": {
       "dependsOn": ["^build"],
       "env": ["NEXT_PUBLIC_*"],
->>>>>>> 865072ff
       "outputs": [".next/**", "!.next/cache/**", ".contentlayer/**"]
     },
     "docs#build": {
       "dependsOn": ["^build"],
-      "env": ["NEXT_PUBLIC_*", "NODE_ENV", "OPENAI_API_KEY", "SKIP_BUILD_STATIC_GENERATION"],
+      "env": [
+        "NEXT_PUBLIC_*",
+        "NODE_ENV",
+        "OPENAI_API_KEY",
+        "SKIP_BUILD_STATIC_GENERATION",
+        "SUPABASE_SERVICE_ROLE_KEY"
+      ],
       "outputs": [".next/**", "!.next/cache/**"]
     },
     "studio#build": {
@@ -56,13 +51,6 @@
       ],
       "outputs": [".next/**", "!.next/cache/**"]
     },
-<<<<<<< HEAD
-    "database-design#build": {
-      "dependsOn": ["^build"],
-      "env": ["NEXT_PUBLIC_SUPABASE_URL", "NEXT_PUBLIC_SUPABASE_ANON_KEY", "OPENAI_API_KEY"],
-      "inputs": ["$TURBO_DEFAULT$", ".env", ".env.local"],
-      "outputs": [".next/**", "!.next/cache/**"]
-=======
     "www#build": {
       "dependsOn": ["^build"],
       "env": [
@@ -74,7 +62,6 @@
         "npm_lifecycle_event"
       ],
       "outputs": [".next/**", "!.next/cache/**", ".contentlayer/**"]
->>>>>>> 865072ff
     },
     "lint": {
       "outputs": []
