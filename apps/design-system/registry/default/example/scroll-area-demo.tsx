import * as React from 'react'

import { ScrollArea } from 'ui'
import { Separator } from 'ui'

const tags = Array.from({ length: 50 }).map((_, i, a) => `v1.2.0-beta.${a.length - i}`)

export default function ScrollAreaDemo() {
  return (
    <ScrollArea className="h-72 w-48 rounded-md border">
<<<<<<< HEAD
      <div className="p-4 divide-y divide-broder">
=======
      <div className="p-4 divide-y divide-border">
>>>>>>> fa571ed2
        <h4 className="mb-4 text-sm font-medium leading-none">Tags</h4>
        {tags.map((tag) => (
          <div key={tag} className="text-sm py-2">
            {tag}
          </div>
        ))}
      </div>
    </ScrollArea>
  )
}<|MERGE_RESOLUTION|>--- conflicted
+++ resolved
@@ -8,11 +8,7 @@
 export default function ScrollAreaDemo() {
   return (
     <ScrollArea className="h-72 w-48 rounded-md border">
-<<<<<<< HEAD
-      <div className="p-4 divide-y divide-broder">
-=======
       <div className="p-4 divide-y divide-border">
->>>>>>> fa571ed2
         <h4 className="mb-4 text-sm font-medium leading-none">Tags</h4>
         {tags.map((tag) => (
           <div key={tag} className="text-sm py-2">
