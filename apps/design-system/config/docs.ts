import { MainNavItem, SidebarNavItem } from 'types/nav'

interface DocsConfig {
  mainNav?: MainNavItem[]
  sidebarNav: SidebarNavItem[]
}

export const docsConfig: DocsConfig = {
  sidebarNav: [
    {
      title: 'Getting Started',
      sortOrder: 'manual',
      items: [
        {
          title: 'Introduction',
          href: '/docs',
          items: [],
        },
        {
          title: 'Tailwind Classes',
          href: '/docs/tailwind-classes',
          items: [],
        },
        {
          title: 'Color Usage',
          href: '/docs/color-usage',
          items: [],
        },
        {
          title: 'Typography',
          href: '/docs/typography',
          items: [],
        },
        {
          title: 'Theming',
          href: '/docs/theming',
          items: [],
        },
        {
          title: 'Icons',
          href: '/docs/icons',
          items: [],
        },
        {
          title: 'Accessibility',
          href: '/docs/accessibility',
          items: [],
        },
      ],
    },
    {
<<<<<<< HEAD
      title: 'UI Patterns',
      sortOrder: 'alphabetical',
      items: [
        {
          title: 'Introduction',
          href: '/docs/ui-patterns/ui-patterns',
          items: [],
          priority: true,
        },
        {
          title: 'Charts',
          href: '/docs/ui-patterns/charts',
          items: [],
        },
        {
          title: 'Empty States',
          href: '/docs/ui-patterns/empty-states',
          items: [],
        },
        {
          title: 'Forms',
          href: '/docs/ui-patterns/forms',
          items: [],
        },
        {
          title: 'Tables',
          href: '/docs/ui-patterns/tables',
          items: [],
        },
        {
          title: 'Layout',
          href: '/docs/ui-patterns/layout',
          items: [],
        },
        {
          href: '/docs/ui-patterns/navigation',
          title: 'Navigation',
          items: [],
        },
        {
          href: '/docs/ui-patterns/modality',
          title: 'Modality',
          items: [],
        },
      ],
    },
    {
      title: 'Fragment Components',
      sortOrder: 'alphabetical',
      items: [
        {
          title: 'Introduction',
          href: '/docs/fragments/fragment-components',
          items: [],
          priority: true,
        },
        {
          title: 'Admonition',
          href: '/docs/fragments/admonition',
          items: [],
        },
        {
          title: 'Assistant Chat',
          href: '/docs/fragments/assistant-chat',
          items: [],
        },
        {
          title: 'Empty State Presentational',
          href: '/docs/fragments/empty-state-presentational',
          items: [],
        },
        {
          title: 'Page Container',
          href: '/docs/fragments/page-container',
          items: [],
        },
        {
          title: 'Page Header',
          href: '/docs/fragments/page-header',
          items: [],
        },
        {
          title: 'Page Section',
          href: '/docs/fragments/page-section',
          items: [],
        },
        {
          title: 'Text Confirm Dialog',
          href: '/docs/fragments/text-confirm-dialog',
          items: [],
        },
        {
          title: 'Confirmation Modal',
          href: '/docs/fragments/confirmation-modal',
          items: [],
        },
        {
          title: 'Info Tooltip',
          href: '/docs/fragments/info-tooltip',
          items: [],
        },
        {
          title: 'Inner Side Menu',
          href: '/docs/fragments/inner-side-menu',
          items: [],
        },
        {
          title: 'Data Input',
          href: '/docs/fragments/data-input',
          items: [],
        },
        {
          title: 'Form Item Layout',
          href: '/docs/fragments/form-item-layout',
          items: [],
        },
        {
          title: 'Multi Select',
          href: '/docs/fragments/multi-select',
          items: [],
        },
        {
          title: 'Filter Bar',
          href: '/docs/fragments/filter-bar',
          items: [],
        },
        {
          title: 'Logs Bar Chart',
          href: '/docs/fragments/logs-bar-chart',
          items: [],
        },
        {
          title: 'Metric Card',
          href: '/docs/fragments/metric-card',
          items: [],
        },
        {
          title: 'Table of Contents (TOC)',
          href: '/docs/fragments/toc',
          items: [],
        },
      ],
    },
    {
=======
>>>>>>> 3a418460
      title: 'Atom Components',
      sortOrder: 'alphabetical',
      items: [
        {
          title: 'Introduction',
          href: '/docs/components/atom-components',
          items: [],
          priority: true,
        },
        {
          title: 'Accordion',
          href: '/docs/components/accordion',
          items: [],
        },
        {
          title: 'Alert',
          href: '/docs/components/alert',
          items: [],
        },
        {
          title: 'Alert Dialog',
          href: '/docs/components/alert-dialog',
          items: [],
        },
        {
          title: 'Aspect Ratio',
          href: '/docs/components/aspect-ratio',
          items: [],
        },
        {
          title: 'Avatar',
          href: '/docs/components/avatar',
          items: [],
        },
        {
          title: 'Badge',
          href: '/docs/components/badge',
          items: [],
        },
        {
          title: 'Breadcrumb',
          href: '/docs/components/breadcrumb',
          items: [],
          label: 'New',
        },
        {
          title: 'Button',
          href: '/docs/components/button',
          items: [],
        },
        {
          title: 'Calendar',
          href: '/docs/components/calendar',
          items: [],
        },
        {
          title: 'Card',
          href: '/docs/components/card',
          items: [],
        },
        {
          title: 'Carousel',
          href: '/docs/components/carousel',
          items: [],
        },
        {
          title: 'Checkbox',
          href: '/docs/components/checkbox',
          items: [],
        },
        {
          title: 'Collapsible',
          href: '/docs/components/collapsible',
          items: [],
        },
        {
          title: 'Combobox',
          href: '/docs/components/combobox',
          items: [],
        },
        {
          title: 'Command',
          href: '/docs/components/command',
          items: [],
        },
        {
          title: 'Command Menu (cmdk)',
          href: '/docs/components/commandmenu',
          items: [],
        },
        {
          title: 'Context Menu',
          href: '/docs/components/context-menu',
          items: [],
        },
        {
          title: 'Date Picker',
          href: '/docs/components/date-picker',
          items: [],
        },
        {
          title: 'Dialog',
          href: '/docs/components/dialog',
          items: [],
        },
        {
          title: 'Drawer',
          href: '/docs/components/drawer',
          items: [],
        },
        {
          title: 'Dropdown Menu',
          href: '/docs/components/dropdown-menu',
          items: [],
        },
        {
          title: 'Field',
          href: '/docs/components/field',
          items: [],
        },
        {
          title: 'Form',
          href: '/docs/components/form',
          items: [],
        },
        {
          title: 'Hover Card',
          href: '/docs/components/hover-card',
          items: [],
        },
        {
          title: 'Input',
          href: '/docs/components/input',
          items: [],
        },
        {
          title: 'Input OTP',
          href: '/docs/components/input-otp',
          items: [],
          label: 'New',
        },
        {
          title: 'Label',
          href: '/docs/components/label',
          items: [],
        },
        {
          title: 'Mermaid',
          href: '/docs/components/mermaid',
          items: [],
          label: 'New',
        },
        {
          title: 'Menubar',
          href: '/docs/components/menubar',
          items: [],
        },
        {
          title: 'NavMenu',
          href: '/docs/components/nav-menu',
          items: [],
        },
        {
          title: 'Navigation Menu',
          href: '/docs/components/navigation-menu',
          items: [],
        },
        {
          title: 'Pagination',
          href: '/docs/components/pagination',
          items: [],
        },
        {
          title: 'Popover',
          href: '/docs/components/popover',
          items: [],
        },
        {
          title: 'Progress',
          href: '/docs/components/progress',
          items: [],
        },
        {
          title: 'Radio Group',
          href: '/docs/components/radio-group',
          items: [],
        },
        {
          title: 'Radio Group Stacked',
          href: '/docs/components/radio-group-stacked',
          items: [],
        },
        {
          title: 'Radio Group Card',
          href: '/docs/components/radio-group-card',
          items: [],
        },
        {
          title: 'Resizable',
          href: '/docs/components/resizable',
          items: [],
        },
        {
          title: 'Scroll Area',
          href: '/docs/components/scroll-area',
          items: [],
        },
        {
          title: 'Select',
          href: '/docs/components/select',
          items: [],
        },
        {
          title: 'Separator',
          href: '/docs/components/separator',
          items: [],
        },
        {
          title: 'Sheet',
          href: '/docs/components/sheet',
          items: [],
        },
        {
          title: 'Skeleton',
          href: '/docs/components/skeleton',
          items: [],
        },
        {
          title: 'Slider',
          href: '/docs/components/slider',
          items: [],
        },
        {
          title: 'Sidebar',
          href: '/docs/components/sidebar',
          items: [],
        },
        {
          title: 'Sonner',
          href: '/docs/components/sonner',
          items: [],
        },
        {
          title: 'Switch',
          href: '/docs/components/switch',
          items: [],
        },
        {
          title: 'Table',
          href: '/docs/components/table',
          items: [],
        },
        {
          title: 'Tabs',
          href: '/docs/components/tabs',
          items: [],
        },
        {
          title: 'Textarea',
          href: '/docs/components/textarea',
          items: [],
        },
        {
          title: 'Toggle',
          href: '/docs/components/toggle',
          items: [],
        },
        {
          title: 'Toggle Group',
          href: '/docs/components/toggle-group',
          items: [],
        },
        {
          title: 'Tooltip',
          href: '/docs/components/tooltip',
          items: [],
        },
        {
          title: 'Tree View',
          href: '/docs/components/tree-view',
          items: [],
        },
        {
          title: 'Expanding Textarea',
          href: '/docs/components/expanding-textarea',
          items: [],
        },
      ],
    },
    {
      title: 'Fragment Components',
      sortOrder: 'alphabetical',
      items: [
        {
          title: 'Introduction',
          href: '/docs/fragments/fragment-components',
          items: [],
          priority: true,
        },
        {
          title: 'Admonition',
          href: '/docs/fragments/admonition',
          items: [],
        },
        {
          title: 'Assistant Chat',
          href: '/docs/fragments/assistant-chat',
          items: [],
        },
        {
          title: 'EmptyStatePresentational',
          href: '/docs/fragments/empty-state-presentational',
          items: [],
        },
        {
          title: 'Modal',
          href: '/docs/fragments/modal',
          items: [],
        },
        {
          title: 'Page Container',
          href: '/docs/fragments/page-container',
          items: [],
        },
        {
          title: 'Page Header',
          href: '/docs/fragments/page-header',
          items: [],
        },
        {
          title: 'Page Section',
          href: '/docs/fragments/page-section',
          items: [],
        },
        {
          title: 'Text Confirm Dialog',
          href: '/docs/fragments/text-confirm-dialog',
          items: [],
        },
        {
          title: 'Info Tooltip',
          href: '/docs/fragments/info-tooltip',
          items: [],
        },
        {
          title: 'Inner Side Menu',
          href: '/docs/fragments/inner-side-menu',
          items: [],
        },
        {
          title: 'Data Input',
          href: '/docs/fragments/data-input',
          items: [],
        },
        {
          title: 'Form Item Layout',
          href: '/docs/fragments/form-item-layout',
          items: [],
        },
        {
          title: 'Multi Select',
          href: '/docs/fragments/multi-select',
          items: [],
        },
        {
          title: 'Filter Bar',
          href: '/docs/fragments/filter-bar',
          items: [],
        },
        {
          title: 'Logs Bar Chart',
          href: '/docs/fragments/logs-bar-chart',
          items: [],
        },
        {
          title: 'Metric Card',
          href: '/docs/fragments/metric-card',
          items: [],
        },
        {
          title: 'Table of Contents (TOC)',
          href: '/docs/fragments/toc',
          items: [],
        },
      ],
    },
    {
      title: 'UI Patterns',
      sortOrder: 'alphabetical',
      items: [
        {
          title: 'Introduction',
          href: '/docs/ui-patterns/ui-patterns',
          items: [],
          priority: true,
        },
        {
          title: 'Charts',
          href: '/docs/ui-patterns/charts',
          items: [],
        },
        {
          title: 'Empty States',
          href: '/docs/ui-patterns/empty-states',
          items: [],
        },
        {
          title: 'Forms',
          href: '/docs/ui-patterns/forms',
          items: [],
        },
        {
          title: 'Layout',
          href: '/docs/ui-patterns/layout',
          items: [],
        },
        {
          title: 'Navigation',
          href: '/docs/ui-patterns/navigation',
          items: [],
        },
        {
          title: 'Tables',
          href: '/docs/ui-patterns/tables',
          items: [],
        },
      ],
    },
  ],
}<|MERGE_RESOLUTION|>--- conflicted
+++ resolved
@@ -49,7 +49,6 @@
       ],
     },
     {
-<<<<<<< HEAD
       title: 'UI Patterns',
       sortOrder: 'alphabetical',
       items: [
@@ -75,23 +74,314 @@
           items: [],
         },
         {
+          title: 'Layout',
+          href: '/docs/ui-patterns/layout',
+          items: [],
+        },
+        {
+          href: '/docs/ui-patterns/modality',
+          title: 'Modality',
+          items: [],
+        },
+        {
+          href: '/docs/ui-patterns/navigation',
+          title: 'Navigation',
+          items: [],
+        },
+        {
           title: 'Tables',
           href: '/docs/ui-patterns/tables',
           items: [],
         },
-        {
-          title: 'Layout',
-          href: '/docs/ui-patterns/layout',
-          items: [],
-        },
-        {
-          href: '/docs/ui-patterns/navigation',
-          title: 'Navigation',
-          items: [],
-        },
-        {
-          href: '/docs/ui-patterns/modality',
-          title: 'Modality',
+      ],
+    },
+    
+    {
+      title: 'Atom Components',
+      sortOrder: 'alphabetical',
+      items: [
+        {
+          title: 'Introduction',
+          href: '/docs/components/atom-components',
+          items: [],
+          priority: true,
+        },
+        {
+          title: 'Accordion',
+          href: '/docs/components/accordion',
+          items: [],
+        },
+        {
+          title: 'Alert',
+          href: '/docs/components/alert',
+          items: [],
+        },
+        {
+          title: 'Alert Dialog',
+          href: '/docs/components/alert-dialog',
+          items: [],
+        },
+        {
+          title: 'Aspect Ratio',
+          href: '/docs/components/aspect-ratio',
+          items: [],
+        },
+        {
+          title: 'Avatar',
+          href: '/docs/components/avatar',
+          items: [],
+        },
+        {
+          title: 'Badge',
+          href: '/docs/components/badge',
+          items: [],
+        },
+        {
+          title: 'Breadcrumb',
+          href: '/docs/components/breadcrumb',
+          items: [],
+          label: 'New',
+        },
+        {
+          title: 'Button',
+          href: '/docs/components/button',
+          items: [],
+        },
+        {
+          title: 'Calendar',
+          href: '/docs/components/calendar',
+          items: [],
+        },
+        {
+          title: 'Card',
+          href: '/docs/components/card',
+          items: [],
+        },
+        {
+          title: 'Carousel',
+          href: '/docs/components/carousel',
+          items: [],
+        },
+        {
+          title: 'Checkbox',
+          href: '/docs/components/checkbox',
+          items: [],
+        },
+        {
+          title: 'Collapsible',
+          href: '/docs/components/collapsible',
+          items: [],
+        },
+        {
+          title: 'Combobox',
+          href: '/docs/components/combobox',
+          items: [],
+        },
+        {
+          title: 'Command',
+          href: '/docs/components/command',
+          items: [],
+        },
+        {
+          title: 'Command Menu (cmdk)',
+          href: '/docs/components/commandmenu',
+          items: [],
+        },
+        {
+          title: 'Context Menu',
+          href: '/docs/components/context-menu',
+          items: [],
+        },
+        {
+          title: 'Date Picker',
+          href: '/docs/components/date-picker',
+          items: [],
+        },
+        {
+          title: 'Dialog',
+          href: '/docs/components/dialog',
+          items: [],
+        },
+        {
+          title: 'Drawer',
+          href: '/docs/components/drawer',
+          items: [],
+        },
+        {
+          title: 'Dropdown Menu',
+          href: '/docs/components/dropdown-menu',
+          items: [],
+        },
+        {
+          title: 'Field',
+          href: '/docs/components/field',
+          items: [],
+        },
+        {
+          title: 'Form',
+          href: '/docs/components/form',
+          items: [],
+        },
+        {
+          title: 'Hover Card',
+          href: '/docs/components/hover-card',
+          items: [],
+        },
+        {
+          title: 'Input',
+          href: '/docs/components/input',
+          items: [],
+        },
+        {
+          title: 'Input OTP',
+          href: '/docs/components/input-otp',
+          items: [],
+          label: 'New',
+        },
+        {
+          title: 'Label',
+          href: '/docs/components/label',
+          items: [],
+        },
+        {
+          title: 'Mermaid',
+          href: '/docs/components/mermaid',
+          items: [],
+          label: 'New',
+        },
+        {
+          title: 'Menubar',
+          href: '/docs/components/menubar',
+          items: [],
+        },
+        {
+          title: 'NavMenu',
+          href: '/docs/components/nav-menu',
+          items: [],
+        },
+        {
+          title: 'Navigation Menu',
+          href: '/docs/components/navigation-menu',
+          items: [],
+        },
+        {
+          title: 'Pagination',
+          href: '/docs/components/pagination',
+          items: [],
+        },
+        {
+          title: 'Popover',
+          href: '/docs/components/popover',
+          items: [],
+        },
+        {
+          title: 'Progress',
+          href: '/docs/components/progress',
+          items: [],
+        },
+        {
+          title: 'Radio Group',
+          href: '/docs/components/radio-group',
+          items: [],
+        },
+        {
+          title: 'Radio Group Stacked',
+          href: '/docs/components/radio-group-stacked',
+          items: [],
+        },
+        {
+          title: 'Radio Group Card',
+          href: '/docs/components/radio-group-card',
+          items: [],
+        },
+        {
+          title: 'Resizable',
+          href: '/docs/components/resizable',
+          items: [],
+        },
+        {
+          title: 'Scroll Area',
+          href: '/docs/components/scroll-area',
+          items: [],
+        },
+        {
+          title: 'Select',
+          href: '/docs/components/select',
+          items: [],
+        },
+        {
+          title: 'Separator',
+          href: '/docs/components/separator',
+          items: [],
+        },
+        {
+          title: 'Sheet',
+          href: '/docs/components/sheet',
+          items: [],
+        },
+        {
+          title: 'Skeleton',
+          href: '/docs/components/skeleton',
+          items: [],
+        },
+        {
+          title: 'Slider',
+          href: '/docs/components/slider',
+          items: [],
+        },
+        {
+          title: 'Sidebar',
+          href: '/docs/components/sidebar',
+          items: [],
+        },
+        {
+          title: 'Sonner',
+          href: '/docs/components/sonner',
+          items: [],
+        },
+        {
+          title: 'Switch',
+          href: '/docs/components/switch',
+          items: [],
+        },
+        {
+          title: 'Table',
+          href: '/docs/components/table',
+          items: [],
+        },
+        {
+          title: 'Tabs',
+          href: '/docs/components/tabs',
+          items: [],
+        },
+        {
+          title: 'Textarea',
+          href: '/docs/components/textarea',
+          items: [],
+        },
+        {
+          title: 'Toggle',
+          href: '/docs/components/toggle',
+          items: [],
+        },
+        {
+          title: 'Toggle Group',
+          href: '/docs/components/toggle-group',
+          items: [],
+        },
+        {
+          title: 'Tooltip',
+          href: '/docs/components/tooltip',
+          items: [],
+        },
+        {
+          title: 'Tree View',
+          href: '/docs/components/tree-view',
+          items: [],
+        },
+        {
+          title: 'Expanding Textarea',
+          href: '/docs/components/expanding-textarea',
           items: [],
         },
       ],
@@ -117,8 +407,13 @@
           items: [],
         },
         {
-          title: 'Empty State Presentational',
+          title: 'EmptyStatePresentational',
           href: '/docs/fragments/empty-state-presentational',
+          items: [],
+        },
+        {
+          title: 'Modal',
+          href: '/docs/fragments/modal',
           items: [],
         },
         {
@@ -142,11 +437,6 @@
           items: [],
         },
         {
-          title: 'Confirmation Modal',
-          href: '/docs/fragments/confirmation-modal',
-          items: [],
-        },
-        {
           title: 'Info Tooltip',
           href: '/docs/fragments/info-tooltip',
           items: [],
@@ -189,437 +479,6 @@
         {
           title: 'Table of Contents (TOC)',
           href: '/docs/fragments/toc',
-          items: [],
-        },
-      ],
-    },
-    {
-=======
->>>>>>> 3a418460
-      title: 'Atom Components',
-      sortOrder: 'alphabetical',
-      items: [
-        {
-          title: 'Introduction',
-          href: '/docs/components/atom-components',
-          items: [],
-          priority: true,
-        },
-        {
-          title: 'Accordion',
-          href: '/docs/components/accordion',
-          items: [],
-        },
-        {
-          title: 'Alert',
-          href: '/docs/components/alert',
-          items: [],
-        },
-        {
-          title: 'Alert Dialog',
-          href: '/docs/components/alert-dialog',
-          items: [],
-        },
-        {
-          title: 'Aspect Ratio',
-          href: '/docs/components/aspect-ratio',
-          items: [],
-        },
-        {
-          title: 'Avatar',
-          href: '/docs/components/avatar',
-          items: [],
-        },
-        {
-          title: 'Badge',
-          href: '/docs/components/badge',
-          items: [],
-        },
-        {
-          title: 'Breadcrumb',
-          href: '/docs/components/breadcrumb',
-          items: [],
-          label: 'New',
-        },
-        {
-          title: 'Button',
-          href: '/docs/components/button',
-          items: [],
-        },
-        {
-          title: 'Calendar',
-          href: '/docs/components/calendar',
-          items: [],
-        },
-        {
-          title: 'Card',
-          href: '/docs/components/card',
-          items: [],
-        },
-        {
-          title: 'Carousel',
-          href: '/docs/components/carousel',
-          items: [],
-        },
-        {
-          title: 'Checkbox',
-          href: '/docs/components/checkbox',
-          items: [],
-        },
-        {
-          title: 'Collapsible',
-          href: '/docs/components/collapsible',
-          items: [],
-        },
-        {
-          title: 'Combobox',
-          href: '/docs/components/combobox',
-          items: [],
-        },
-        {
-          title: 'Command',
-          href: '/docs/components/command',
-          items: [],
-        },
-        {
-          title: 'Command Menu (cmdk)',
-          href: '/docs/components/commandmenu',
-          items: [],
-        },
-        {
-          title: 'Context Menu',
-          href: '/docs/components/context-menu',
-          items: [],
-        },
-        {
-          title: 'Date Picker',
-          href: '/docs/components/date-picker',
-          items: [],
-        },
-        {
-          title: 'Dialog',
-          href: '/docs/components/dialog',
-          items: [],
-        },
-        {
-          title: 'Drawer',
-          href: '/docs/components/drawer',
-          items: [],
-        },
-        {
-          title: 'Dropdown Menu',
-          href: '/docs/components/dropdown-menu',
-          items: [],
-        },
-        {
-          title: 'Field',
-          href: '/docs/components/field',
-          items: [],
-        },
-        {
-          title: 'Form',
-          href: '/docs/components/form',
-          items: [],
-        },
-        {
-          title: 'Hover Card',
-          href: '/docs/components/hover-card',
-          items: [],
-        },
-        {
-          title: 'Input',
-          href: '/docs/components/input',
-          items: [],
-        },
-        {
-          title: 'Input OTP',
-          href: '/docs/components/input-otp',
-          items: [],
-          label: 'New',
-        },
-        {
-          title: 'Label',
-          href: '/docs/components/label',
-          items: [],
-        },
-        {
-          title: 'Mermaid',
-          href: '/docs/components/mermaid',
-          items: [],
-          label: 'New',
-        },
-        {
-          title: 'Menubar',
-          href: '/docs/components/menubar',
-          items: [],
-        },
-        {
-          title: 'NavMenu',
-          href: '/docs/components/nav-menu',
-          items: [],
-        },
-        {
-          title: 'Navigation Menu',
-          href: '/docs/components/navigation-menu',
-          items: [],
-        },
-        {
-          title: 'Pagination',
-          href: '/docs/components/pagination',
-          items: [],
-        },
-        {
-          title: 'Popover',
-          href: '/docs/components/popover',
-          items: [],
-        },
-        {
-          title: 'Progress',
-          href: '/docs/components/progress',
-          items: [],
-        },
-        {
-          title: 'Radio Group',
-          href: '/docs/components/radio-group',
-          items: [],
-        },
-        {
-          title: 'Radio Group Stacked',
-          href: '/docs/components/radio-group-stacked',
-          items: [],
-        },
-        {
-          title: 'Radio Group Card',
-          href: '/docs/components/radio-group-card',
-          items: [],
-        },
-        {
-          title: 'Resizable',
-          href: '/docs/components/resizable',
-          items: [],
-        },
-        {
-          title: 'Scroll Area',
-          href: '/docs/components/scroll-area',
-          items: [],
-        },
-        {
-          title: 'Select',
-          href: '/docs/components/select',
-          items: [],
-        },
-        {
-          title: 'Separator',
-          href: '/docs/components/separator',
-          items: [],
-        },
-        {
-          title: 'Sheet',
-          href: '/docs/components/sheet',
-          items: [],
-        },
-        {
-          title: 'Skeleton',
-          href: '/docs/components/skeleton',
-          items: [],
-        },
-        {
-          title: 'Slider',
-          href: '/docs/components/slider',
-          items: [],
-        },
-        {
-          title: 'Sidebar',
-          href: '/docs/components/sidebar',
-          items: [],
-        },
-        {
-          title: 'Sonner',
-          href: '/docs/components/sonner',
-          items: [],
-        },
-        {
-          title: 'Switch',
-          href: '/docs/components/switch',
-          items: [],
-        },
-        {
-          title: 'Table',
-          href: '/docs/components/table',
-          items: [],
-        },
-        {
-          title: 'Tabs',
-          href: '/docs/components/tabs',
-          items: [],
-        },
-        {
-          title: 'Textarea',
-          href: '/docs/components/textarea',
-          items: [],
-        },
-        {
-          title: 'Toggle',
-          href: '/docs/components/toggle',
-          items: [],
-        },
-        {
-          title: 'Toggle Group',
-          href: '/docs/components/toggle-group',
-          items: [],
-        },
-        {
-          title: 'Tooltip',
-          href: '/docs/components/tooltip',
-          items: [],
-        },
-        {
-          title: 'Tree View',
-          href: '/docs/components/tree-view',
-          items: [],
-        },
-        {
-          title: 'Expanding Textarea',
-          href: '/docs/components/expanding-textarea',
-          items: [],
-        },
-      ],
-    },
-    {
-      title: 'Fragment Components',
-      sortOrder: 'alphabetical',
-      items: [
-        {
-          title: 'Introduction',
-          href: '/docs/fragments/fragment-components',
-          items: [],
-          priority: true,
-        },
-        {
-          title: 'Admonition',
-          href: '/docs/fragments/admonition',
-          items: [],
-        },
-        {
-          title: 'Assistant Chat',
-          href: '/docs/fragments/assistant-chat',
-          items: [],
-        },
-        {
-          title: 'EmptyStatePresentational',
-          href: '/docs/fragments/empty-state-presentational',
-          items: [],
-        },
-        {
-          title: 'Modal',
-          href: '/docs/fragments/modal',
-          items: [],
-        },
-        {
-          title: 'Page Container',
-          href: '/docs/fragments/page-container',
-          items: [],
-        },
-        {
-          title: 'Page Header',
-          href: '/docs/fragments/page-header',
-          items: [],
-        },
-        {
-          title: 'Page Section',
-          href: '/docs/fragments/page-section',
-          items: [],
-        },
-        {
-          title: 'Text Confirm Dialog',
-          href: '/docs/fragments/text-confirm-dialog',
-          items: [],
-        },
-        {
-          title: 'Info Tooltip',
-          href: '/docs/fragments/info-tooltip',
-          items: [],
-        },
-        {
-          title: 'Inner Side Menu',
-          href: '/docs/fragments/inner-side-menu',
-          items: [],
-        },
-        {
-          title: 'Data Input',
-          href: '/docs/fragments/data-input',
-          items: [],
-        },
-        {
-          title: 'Form Item Layout',
-          href: '/docs/fragments/form-item-layout',
-          items: [],
-        },
-        {
-          title: 'Multi Select',
-          href: '/docs/fragments/multi-select',
-          items: [],
-        },
-        {
-          title: 'Filter Bar',
-          href: '/docs/fragments/filter-bar',
-          items: [],
-        },
-        {
-          title: 'Logs Bar Chart',
-          href: '/docs/fragments/logs-bar-chart',
-          items: [],
-        },
-        {
-          title: 'Metric Card',
-          href: '/docs/fragments/metric-card',
-          items: [],
-        },
-        {
-          title: 'Table of Contents (TOC)',
-          href: '/docs/fragments/toc',
-          items: [],
-        },
-      ],
-    },
-    {
-      title: 'UI Patterns',
-      sortOrder: 'alphabetical',
-      items: [
-        {
-          title: 'Introduction',
-          href: '/docs/ui-patterns/ui-patterns',
-          items: [],
-          priority: true,
-        },
-        {
-          title: 'Charts',
-          href: '/docs/ui-patterns/charts',
-          items: [],
-        },
-        {
-          title: 'Empty States',
-          href: '/docs/ui-patterns/empty-states',
-          items: [],
-        },
-        {
-          title: 'Forms',
-          href: '/docs/ui-patterns/forms',
-          items: [],
-        },
-        {
-          title: 'Layout',
-          href: '/docs/ui-patterns/layout',
-          items: [],
-        },
-        {
-          title: 'Navigation',
-          href: '/docs/ui-patterns/navigation',
-          items: [],
-        },
-        {
-          title: 'Tables',
-          href: '/docs/ui-patterns/tables',
           items: [],
         },
       ],
