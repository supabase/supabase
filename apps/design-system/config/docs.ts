import { MainNavItem, SidebarNavItem } from 'types/nav'

interface DocsConfig {
  mainNav?: MainNavItem[]
  sidebarNav: SidebarNavItem[]
}

export const docsConfig: DocsConfig = {
  // mainNav: [
  //   {
  //     title: 'Documentation',
  //     href: '/docs',
  //   },
  //   {
  //     title: 'Components',
  //     href: '/docs/components/accordion',
  //   },
  //   {
  //     title: 'Themes',
  //     href: '/themes',
  //   },
  //   {
  //     title: 'Examples',
  //     href: '/examples',
  //   },
  //   {
  //     title: 'Blocks',
  //     href: '/blocks',
  //   },
  // ],
  sidebarNav: [
    {
      title: 'Getting Started',
      items: [
        {
          title: 'Introduction',
          href: '/docs',
          items: [],
        },
        {
          title: 'Color usage',
          href: '/docs/color-usage',
          items: [],
        },
        {
          title: 'Tailwind classes',
          href: '/docs/tailwind-classes',
          items: [],
        },
        {
          title: 'Theming',
          href: '/docs/theming',
          items: [],
        },
        {
          title: 'Icons',
          href: '/docs/icons',
          items: [],
        },
        {
          title: 'Figma',
          href: '/docs/figma',
          items: [],
        },
        {
          title: 'Changelog',
          href: '/docs/changelog',
          items: [],
        },
      ],
    },
    {
      title: 'Fragment Components',
      items: [
        {
          title: 'Introduction',
          href: '/docs/components/fragment-components',
          items: [],
        },
        {
          title: 'Admonition',
          href: '/docs/fragments/admonition',
          items: [],
        },
        {
          title: 'Assistant Chat',
          href: '/docs/fragments/assistant-chat',
          items: [],
        },
        {
          title: 'Modal',
          href: '/docs/fragments/modal',
          items: [],
        },
        {
          title: 'Text Confirm Dialog',
          href: '/docs/fragments/text-confirm-dialog',
          items: [],
        },
        {
          title: 'Info Tooltip',
          href: '/docs/fragments/info-tooltip',
          items: [],
        },
        {
          title: 'Inner Side Menu',
          href: '/docs/fragments/inner-side-menu',
          items: [],
        },
        {
          title: 'Form Item Layout',
          href: '/docs/fragments/form-item-layout',
          items: [],
        },
        {
          title: 'Multi Select',
          href: '/docs/fragments/multi-select',
          items: [],
        },
        {
          title: 'Filter Bar',
          href: '/docs/fragments/filter-bar',
          items: [],
        },
        {
          title: 'Logs Bar Chart',
          href: '/docs/fragments/logs-bar-chart',
          items: [],
        },
        {
          title: 'Table of Contents (TOC)',
          href: '/docs/fragments/toc',
          items: [],
        },
      ],
    },
    {
      title: 'Atom Components',
      items: [
        {
          title: 'Introduction',
          href: '/docs/components/atom-components',
          items: [],
        },
        {
          title: 'Accordion',
          href: '/docs/components/accordion',
          items: [],
        },
        {
          title: 'Alert',
          href: '/docs/components/alert',
          items: [],
        },
        {
          title: 'Alert Dialog',
          href: '/docs/components/alert-dialog',
          items: [],
        },
        {
          title: 'Aspect Ratio',
          href: '/docs/components/aspect-ratio',
          items: [],
        },
        {
          title: 'Avatar',
          href: '/docs/components/avatar',
          items: [],
        },
        {
          title: 'Badge',
          href: '/docs/components/badge',
          items: [],
        },
        {
          title: 'Breadcrumb',
          href: '/docs/components/breadcrumb',
          items: [],
          label: 'New',
        },
        {
          title: 'Button',
          href: '/docs/components/button',
          items: [],
        },
        {
          title: 'Calendar',
          href: '/docs/components/calendar',
          items: [],
        },
        {
          title: 'Card',
          href: '/docs/components/card',
          items: [],
        },
        {
          title: 'Carousel',
          href: '/docs/components/carousel',
          items: [],
        },
        {
          title: 'Chart',
          href: '/docs/components/chart',
          items: [],
        },
        {
          title: 'Checkbox',
          href: '/docs/components/checkbox',
          items: [],
        },
        {
          title: 'Collapsible',
          href: '/docs/components/collapsible',
          items: [],
        },
        {
          title: 'Combobox',
          href: '/docs/components/combobox',
          items: [],
        },
        {
          title: 'Command',
          href: '/docs/components/command',
          items: [],
        },
        {
          title: 'Command Menu (cmdk)',
          href: '/docs/components/commandmenu',
          items: [],
        },
        {
          title: 'Context Menu',
          href: '/docs/components/context-menu',
          items: [],
        },
        {
          title: 'Data Table',
          href: '/docs/components/data-table',
          items: [],
        },
        {
          title: 'Date Picker',
          href: '/docs/components/date-picker',
          items: [],
        },
        {
          title: 'Dialog',
          href: '/docs/components/dialog',
          items: [],
        },
        {
          title: 'Drawer',
          href: '/docs/components/drawer',
          items: [],
        },
        {
          title: 'Dropdown Menu',
          href: '/docs/components/dropdown-menu',
          items: [],
        },
        {
          title: 'Form',
          href: '/docs/components/form',
          items: [],
        },
        {
          title: 'Hover Card',
          href: '/docs/components/hover-card',
          items: [],
        },
        {
          title: 'Input',
          href: '/docs/components/input',
          items: [],
        },
        {
          title: 'Input OTP',
          href: '/docs/components/input-otp',
          items: [],
          label: 'New',
        },
        {
          title: 'Label',
          href: '/docs/components/label',
          items: [],
        },
        {
          title: 'Menubar',
          href: '/docs/components/menubar',
          items: [],
        },
        {
          title: 'Navigation Menu',
          href: '/docs/components/navigation-menu',
          items: [],
        },
        {
          title: 'Pagination',
          href: '/docs/components/pagination',
          items: [],
        },
        {
          title: 'Popover',
          href: '/docs/components/popover',
          items: [],
        },
        {
          title: 'Progress',
          href: '/docs/components/progress',
          items: [],
        },
        {
          title: 'Radio Group',
          href: '/docs/components/radio-group',
          items: [],
        },
        {
          title: 'Radio Group Stacked',
          href: '/docs/components/radio-group-stacked',
          items: [],
        },
        {
          title: 'Radio Group Card',
          href: '/docs/components/radio-group-card',
          items: [],
        },
        {
          title: 'Resizable',
          href: '/docs/components/resizable',
          items: [],
        },
        {
          title: 'Scroll Area',
          href: '/docs/components/scroll-area',
          items: [],
        },
        {
          title: 'Select',
          href: '/docs/components/select',
          items: [],
        },
        {
          title: 'Separator',
          href: '/docs/components/separator',
          items: [],
        },
        {
          title: 'Sheet',
          href: '/docs/components/sheet',
          items: [],
        },
        {
          title: 'Skeleton',
          href: '/docs/components/skeleton',
          items: [],
        },
        {
          title: 'Slider',
          href: '/docs/components/slider',
          items: [],
        },
        {
          title: 'Sidebar',
          href: '/docs/components/sidebar',
          items: [],
        },
        {
          title: 'Sonner',
          href: '/docs/components/sonner',
          items: [],
        },
        {
          title: 'Switch',
          href: '/docs/components/switch',
          items: [],
        },
        {
          title: 'Table',
          href: '/docs/components/table',
          items: [],
        },
        {
          title: 'Tabs',
          href: '/docs/components/tabs',
          items: [],
        },
        {
          title: 'Textarea',
          href: '/docs/components/textarea',
          items: [],
        },
<<<<<<< HEAD
        // {
        //   title: 'Toast',
        //   href: '/docs/components/toast',
        //   items: [],
        // },
=======
>>>>>>> fa571ed2
        {
          title: 'Toggle',
          href: '/docs/components/toggle',
          items: [],
        },
        {
          title: 'Toggle Group',
          href: '/docs/components/toggle-group',
          items: [],
        },
        {
          title: 'Tooltip',
          href: '/docs/components/tooltip',
          items: [],
        },
        {
          title: 'Tree View',
          href: '/docs/components/tree-view',
          items: [],
        },
        {
          title: 'Expanding Textarea',
          href: '/docs/components/expanding-textarea',
          items: [],
        },
      ],
    },
  ],
}<|MERGE_RESOLUTION|>--- conflicted
+++ resolved
@@ -389,14 +389,6 @@
           href: '/docs/components/textarea',
           items: [],
         },
-<<<<<<< HEAD
-        // {
-        //   title: 'Toast',
-        //   href: '/docs/components/toast',
-        //   items: [],
-        // },
-=======
->>>>>>> fa571ed2
         {
           title: 'Toggle',
           href: '/docs/components/toggle',
