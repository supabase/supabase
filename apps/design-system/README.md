# Supabase Design System

Design resources for building consistent user experiences at Supabase.

## Getting started

First, make a copy of _.env.local.example_ and name it _env.local_. Then install any required packages and start the development server:

```bash
cd apps/design-system
pnpm i
pnpm dev:full
```

The `dev:full` command runs both the Next.js development server and Contentlayer concurrently, which is recommended for most development workflows.

### Alternative commands

You can also run the development server and content watcher separately:

```bash
# Run only the Next.js development server
pnpm dev

# Run only the content watcher (in a separate terminal shell)
pnpm content:dev
```

Or run the development server from the root directory:

```bash
pnpm dev:design-system
```

To run both the development server and content watcher from the root directory, you can use:

```bash
# Run the development server
pnpm dev:design-system

# Run the content watcher (in a separate terminal shell)
pnpm --filter=design-system content:dev
```

Open [http://localhost:3003](http://localhost:3003) in your browser to see the result.

### Watching for MDX changes

The `dev:full` command automatically watches for changes to MDX files with hot reload. If you're running the `pnpm dev` separately, you'll need to run `pnpm content:dev` in a separate terminal shell to watch for content changes.

### Adding components

The design system _references_ components rather than housing them. That’s an important distinction to make, as everything that follows here is about the documentation of components. You can add or edit components in one of these two places:

- [`packages/ui`](https://github.com/supabase/supabase/tree/master/packages/ui): basic UI components
- [`packages/ui-patterns`](https://github.com/supabase/supabase/tree/master/packages/ui-patterns): components which are built using NPM libraries or amalgamations of components from `patterns/ui`

With that out of the way, there are several parts of this design system that need to be manually updated after components have been added or removed (from documentation). These include:

- `config/docs.ts`: list of components in the sidebar
<<<<<<< HEAD
- `content/docs`: the actual component documentation
- `registry/examples.ts`: Example components
- `registry/charts.ts`: Chart components
- `registry/fragments.ts`: Fragment components

You may need to rebuild the design system’s registry. You can do that via:
=======
- `content/docs`: where the actual component documentation `.mdx` file lives
- `registry/examples.ts`: list of example components
- `registry/default/example`: where the actual example component(s) live
- `registry/charts.ts`: Chart components
- `registry/fragments.ts`: Fragment components

You will need to rebuild the design system’s registry each time a new example component is added. In other words: whenever a new file enters `registry`, it needs to be rebuilt. You can do that via:
>>>>>>> 85b84e04

```bash
cd apps/design-system
pnpm build:registry
```<|MERGE_RESOLUTION|>--- conflicted
+++ resolved
@@ -58,22 +58,13 @@
 With that out of the way, there are several parts of this design system that need to be manually updated after components have been added or removed (from documentation). These include:
 
 - `config/docs.ts`: list of components in the sidebar
-<<<<<<< HEAD
 - `content/docs`: the actual component documentation
-- `registry/examples.ts`: Example components
-- `registry/charts.ts`: Chart components
-- `registry/fragments.ts`: Fragment components
+- `registry/examples.ts`: list of example components
+- `registry/default/example`: the actual example components
+- `registry/charts.ts`: chart components
+- `registry/fragments.ts`: fragment components
 
 You may need to rebuild the design system’s registry. You can do that via:
-=======
-- `content/docs`: where the actual component documentation `.mdx` file lives
-- `registry/examples.ts`: list of example components
-- `registry/default/example`: where the actual example component(s) live
-- `registry/charts.ts`: Chart components
-- `registry/fragments.ts`: Fragment components
-
-You will need to rebuild the design system’s registry each time a new example component is added. In other words: whenever a new file enters `registry`, it needs to be rebuilt. You can do that via:
->>>>>>> 85b84e04
 
 ```bash
 cd apps/design-system
