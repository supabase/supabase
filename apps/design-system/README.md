# Supabase Design System

Design resources for building consistent user experiences at Supabase.

## Getting started

First, make a copy of _.env.local.example_ and name it _env.local_. Then install any required packages and start the development server:

```bash
cd apps/design-system
pnpm i
pnpm dev:full
```

The `dev:full` command runs both the Next.js development server and Contentlayer concurrently, which is recommended for most development workflows.

### Alternative commands

You can also run the development server and content watcher separately:

```bash
# Run only the Next.js development server
pnpm dev

# Run only the content watcher (in a separate terminal shell)
pnpm content:dev
```

Or run the development server from the root directory:

```bash
pnpm dev:design-system
```

To run both the development server and content watcher from the root directory, you can use:

```bash
# Run the development server
pnpm dev:design-system

# Run the content watcher (in a separate terminal shell)
pnpm --filter=design-system content:dev
```

Open [http://localhost:3003](http://localhost:3003) in your browser to see the result.

### Watching for MDX changes

The `dev:full` command automatically watches for changes to MDX files with hot reload. If you're running the `pnpm dev` separately, you'll need to run `pnpm content:dev` in a separate terminal shell to watch for content changes.

### Adding components

The design system _references_ components rather than housing them. That’s an important distinction to make, as everything that follows here is about the documentation of components. You can add or edit components in one of these two places:

- [`packages/ui`](https://github.com/supabase/supabase/tree/master/packages/ui): basic UI components
- [`packages/ui-patterns`](https://github.com/supabase/supabase/tree/master/packages/ui-patterns): components which are built using NPM libraries or amalgamations of components from `patterns/ui`

With that out of the way, there are several parts of this design system that need to be manually updated after components have been added or removed (from documentation). These include:

- `config/docs.ts`: list of components in the sidebar
- `content/docs`: the actual component documentation
<<<<<<< HEAD
- `registry/examples.ts`: Example components
- `registry/charts.ts`: Chart components
- `registry/fragments.ts`: Fragment components

You may need to rebuild the design system’s registry. You can do that via:
=======
- `registry/examples.ts`: list of example components
- `registry/default/example`: the actual example components
- `registry/charts.ts`: chart components
- `registry/fragments.ts`: fragment components

You will probably need to rebuild the design system’s registry after making new additions. You can do that via:
>>>>>>> b5a30bbc

```bash
cd apps/design-system
pnpm build:registry
```<|MERGE_RESOLUTION|>--- conflicted
+++ resolved
@@ -59,20 +59,12 @@
 
 - `config/docs.ts`: list of components in the sidebar
 - `content/docs`: the actual component documentation
-<<<<<<< HEAD
-- `registry/examples.ts`: Example components
-- `registry/charts.ts`: Chart components
-- `registry/fragments.ts`: Fragment components
-
-You may need to rebuild the design system’s registry. You can do that via:
-=======
 - `registry/examples.ts`: list of example components
 - `registry/default/example`: the actual example components
 - `registry/charts.ts`: chart components
 - `registry/fragments.ts`: fragment components
 
 You will probably need to rebuild the design system’s registry after making new additions. You can do that via:
->>>>>>> b5a30bbc
 
 ```bash
 cd apps/design-system
