import { Octokit } from '@octokit/core'
<<<<<<< HEAD
import { capitalize } from 'lodash'
=======
import { capitalize } from 'lodash-es'
>>>>>>> 181f1575
import rehypeSlug from 'rehype-slug'
import { Heading } from 'ui'

import { GuideTemplate, newEditLink } from '~/features/docs/GuidesMdx.template'
import { genGuideMeta } from '~/features/docs/GuidesMdx.utils'
import { MDXRemoteBase } from '~/features/docs/MdxBase'
import { fetchRevalidatePerDay } from '~/features/helpers.fetch'
<<<<<<< HEAD
import { Tabs, TabPanel } from '~/features/ui/Tabs'
import { type UrlTransformFunction, linkTransform } from '~/lib/mdx/plugins/rehypeLinkTransform'
import remarkMkDocsAdmonition from '~/lib/mdx/plugins/remarkAdmonition'
import { removeTitle } from '~/lib/mdx/plugins/remarkRemoveTitle'
import remarkPyMdownTabs from '~/lib/mdx/plugins/remarkTabs'
import type { serialize } from 'next-mdx-remote/serialize'
=======
import { TabPanel, Tabs } from '~/features/ui/Tabs'
import { UrlTransformFunction, linkTransform } from '~/lib/mdx/plugins/rehypeLinkTransform'
import remarkMkDocsAdmonition from '~/lib/mdx/plugins/remarkAdmonition'
import { removeTitle } from '~/lib/mdx/plugins/remarkRemoveTitle'
import remarkPyMdownTabs from '~/lib/mdx/plugins/remarkTabs'
import { SerializeOptions } from '~/types/next-mdx-remote-serialize'
>>>>>>> 181f1575

// We fetch these docs at build time from an external repo
const org = 'supabase'
const repo = 'splinter'
const branch = 'main'
const docsDir = 'docs'

const meta = {
  title: 'Performance and Security Advisors',
  subtitle: 'Check your database for performance and security issues',
}

const generateMetadata = genGuideMeta(() => ({
  pathname: '/guides/database/database-linter',
  meta,
}))

const editLink = newEditLink('supabase/splinter/tree/main/docs')

const markdownIntro = `
You can use the Database Performance and Security Advisors to check your database for issues such as missing indexes and improperly set-up RLS policies.

## Using the Advisors

In the dashboard, navigate to [Security Advisor](https://supabase.com/dashboard/project/_/database/security-advisor) and [Performance Advisor](https://supabase.com/dashboard/project/_/database/performance-advisor) under Database. The advisors run automatically. You can also manually rerun them after you've resolved issues.
`.trim()

const getBasename = (path: string) => path.split('/').at(-1)!.replace(/\.md$/, '')

const DatabaseAdvisorDocs = async () => {
  const { lints, lintsList } = await getLints()

  const options = {
    mdxOptions: {
      remarkPlugins: [remarkMkDocsAdmonition, remarkPyMdownTabs, [removeTitle, meta.title]],
      rehypePlugins: [[linkTransform, urlTransform(lintsList)], rehypeSlug],
    },
  } as Parameters<typeof serialize>[1]

  return (
    <GuideTemplate meta={meta} editLink={editLink}>
      <MDXRemoteBase source={markdownIntro} />
      <Heading tag="h2">Available checks</Heading>
      <Tabs listClassNames="flex flex-wrap gap-2 [&>button]:!m-0" queryGroup="lint">
        {lints.map((lint) => (
          <TabPanel
            key={lint.path}
            id={lint.path}
            label={capitalize(getBasename(lint.path).replace(/_/g, ' '))}
          >
            <section id={getBasename(lint.path)}>
              <MDXRemoteBase source={lint.content} options={options} />
            </section>
          </TabPanel>
        ))}
      </Tabs>
    </GuideTemplate>
  )
}

/**
 * The GitHub repo uses relative links, which don't lead to the right locations
 * in docs.
 *
 * @param url The original link, as written in the Markdown file
 * @returns The rewritten link
 */
const urlTransform: (lints: Array<{ path: string }>) => UrlTransformFunction = (lints) => (url) => {
  try {
    const placeholderHostname = 'placeholder'
    const { hostname, pathname, hash } = new URL(url, `http://${placeholderHostname}`)

    // Don't modify a url with a FQDN or a url that's only a hash
    if (hostname !== placeholderHostname || pathname === '/') {
      return url
    }

    const relativePath = getBasename(pathname)
    const section = lints.find(({ path }) => path === relativePath)

    if (section) {
      const url = new URL(window.location.href)
      url.searchParams.set('lint', relativePath)
      return url.toString()
    }

    // If we don't have this page in our docs, link to GitHub repo
    return `https://github.com/${org}/${repo}/blob/${branch}${pathname}${hash}`
  } catch (err) {
    console.error('Error transforming markdown URL', err)
    return url
  }
}

/**
 * Fetch lint remediation Markdown from external repo
 */
const getLints = async () => {
  const octokit = new Octokit({ request: { fetch: fetchRevalidatePerDay } })

  const response = await octokit.request('GET /repos/{owner}/{repo}/contents/{path}', {
    owner: org,
    repo: repo,
    path: docsDir,
    ref: branch,
    headers: {
      'X-GitHub-Api-Version': '2022-11-28',
    },
  })

  if (response.status >= 400) {
    throw Error(`Could not get contents of repo ${org}/${repo}`)
  }

  if (!Array.isArray(response.data)) {
    throw Error(
      'Reading a directory, not a file. Should not reach this, solely to appease Typescript.'
    )
  }

  const lintsList = response.data.filter(({ path }) => /docs\/\d+.+\.md$/.test(path))

  const lints = await Promise.all(
    lintsList.map(async ({ path }) => {
      const fileResponse = await fetchRevalidatePerDay(
        `https://raw.githubusercontent.com/${org}/${repo}/${branch}/${path}`
      )

      if (fileResponse.status >= 400) {
        throw Error(`Could not get contents of file ${org}/${repo}/${path}`)
      }

      const content = await fileResponse.text()

      return {
        path: getBasename(path),
        content,
      }
    })
  )

  return { lints, lintsList }
}

export default DatabaseAdvisorDocs
export { generateMetadata }<|MERGE_RESOLUTION|>--- conflicted
+++ resolved
@@ -1,9 +1,5 @@
 import { Octokit } from '@octokit/core'
-<<<<<<< HEAD
-import { capitalize } from 'lodash'
-=======
 import { capitalize } from 'lodash-es'
->>>>>>> 181f1575
 import rehypeSlug from 'rehype-slug'
 import { Heading } from 'ui'
 
@@ -11,21 +7,12 @@
 import { genGuideMeta } from '~/features/docs/GuidesMdx.utils'
 import { MDXRemoteBase } from '~/features/docs/MdxBase'
 import { fetchRevalidatePerDay } from '~/features/helpers.fetch'
-<<<<<<< HEAD
-import { Tabs, TabPanel } from '~/features/ui/Tabs'
-import { type UrlTransformFunction, linkTransform } from '~/lib/mdx/plugins/rehypeLinkTransform'
-import remarkMkDocsAdmonition from '~/lib/mdx/plugins/remarkAdmonition'
-import { removeTitle } from '~/lib/mdx/plugins/remarkRemoveTitle'
-import remarkPyMdownTabs from '~/lib/mdx/plugins/remarkTabs'
-import type { serialize } from 'next-mdx-remote/serialize'
-=======
 import { TabPanel, Tabs } from '~/features/ui/Tabs'
 import { UrlTransformFunction, linkTransform } from '~/lib/mdx/plugins/rehypeLinkTransform'
 import remarkMkDocsAdmonition from '~/lib/mdx/plugins/remarkAdmonition'
 import { removeTitle } from '~/lib/mdx/plugins/remarkRemoveTitle'
 import remarkPyMdownTabs from '~/lib/mdx/plugins/remarkTabs'
 import { SerializeOptions } from '~/types/next-mdx-remote-serialize'
->>>>>>> 181f1575
 
 // We fetch these docs at build time from an external repo
 const org = 'supabase'
@@ -63,7 +50,7 @@
       remarkPlugins: [remarkMkDocsAdmonition, remarkPyMdownTabs, [removeTitle, meta.title]],
       rehypePlugins: [[linkTransform, urlTransform(lintsList)], rehypeSlug],
     },
-  } as Parameters<typeof serialize>[1]
+  } as SerializeOptions
 
   return (
     <GuideTemplate meta={meta} editLink={editLink}>
