import { Octokit } from '@octokit/core'
<<<<<<< HEAD
import { capitalize } from 'lodash'
=======
import { capitalize } from 'lodash-es'
import { type SerializeOptions } from 'next-mdx-remote/dist/types'
>>>>>>> f58eead7
import rehypeSlug from 'rehype-slug'
import { Heading } from 'ui'

import { GuideTemplate, newEditLink } from '~/features/docs/GuidesMdx.template'
import { genGuideMeta } from '~/features/docs/GuidesMdx.utils'
import { MDXRemoteBase } from '~/features/docs/MdxBase'
import { fetchRevalidatePerDay } from '~/features/helpers.fetch'
import { TabPanel, Tabs } from '~/features/ui/Tabs'
import { UrlTransformFunction, linkTransform } from '~/lib/mdx/plugins/rehypeLinkTransform'
import remarkMkDocsAdmonition from '~/lib/mdx/plugins/remarkAdmonition'
import { removeTitle } from '~/lib/mdx/plugins/remarkRemoveTitle'
import remarkPyMdownTabs from '~/lib/mdx/plugins/remarkTabs'
import { SerializeOptions } from '~/types/next-mdx-remote-serialize'

// We fetch these docs at build time from an external repo
const org = 'supabase'
const repo = 'splinter'
const branch = 'main'
const docsDir = 'docs'

const meta = {
  title: 'Performance and Security Advisors',
  subtitle: 'Check your database for performance and security issues',
}

const generateMetadata = genGuideMeta(() => ({
  pathname: '/guides/database/database-linter',
  meta,
}))

const editLink = newEditLink('supabase/splinter/tree/main/docs')

const markdownIntro = `
You can use the Database Performance and Security Advisors to check your database for issues such as missing indexes and improperly set-up RLS policies.

## Using the Advisors

In the dashboard, navigate to [Security Advisor](https://supabase.com/dashboard/project/_/database/security-advisor) and [Performance Advisor](https://supabase.com/dashboard/project/_/database/performance-advisor) under Database. The advisors run automatically. You can also manually rerun them after you've resolved issues.
`.trim()

const getBasename = (path: string) => path.split('/').at(-1)!.replace(/\.md$/, '')

const DatabaseAdvisorDocs = async () => {
  const { lints, lintsList } = await getLints()

  const options = {
    mdxOptions: {
      remarkPlugins: [remarkMkDocsAdmonition, remarkPyMdownTabs, [removeTitle, meta.title]],
      rehypePlugins: [[linkTransform, urlTransform(lintsList)], rehypeSlug],
    },
  } as SerializeOptions

  return (
    <GuideTemplate meta={meta} editLink={editLink}>
      <MDXRemoteBase source={markdownIntro} />
      <Heading tag="h2">Available checks</Heading>
      <Tabs listClassNames="flex flex-wrap gap-2 [&>button]:!m-0" queryGroup="lint">
        {lints.map((lint) => (
          <TabPanel
            key={lint.path}
            id={lint.path}
            label={capitalize(getBasename(lint.path).replace(/_/g, ' '))}
          >
            <section id={getBasename(lint.path)}>
              <MDXRemoteBase source={lint.content} options={options} />
            </section>
          </TabPanel>
        ))}
      </Tabs>
    </GuideTemplate>
  )
}

/**
 * The GitHub repo uses relative links, which don't lead to the right locations
 * in docs.
 *
 * @param url The original link, as written in the Markdown file
 * @returns The rewritten link
 */
const urlTransform: (lints: Array<{ path: string }>) => UrlTransformFunction = (lints) => (url) => {
  try {
    const placeholderHostname = 'placeholder'
    const { hostname, pathname, hash } = new URL(url, `http://${placeholderHostname}`)

    // Don't modify a url with a FQDN or a url that's only a hash
    if (hostname !== placeholderHostname || pathname === '/') {
      return url
    }

    const relativePath = getBasename(pathname)
    const section = lints.find(({ path }) => path === relativePath)

    if (section) {
      const url = new URL(window.location.href)
      url.searchParams.set('lint', relativePath)
      return url.toString()
    }

    // If we don't have this page in our docs, link to GitHub repo
    return `https://github.com/${org}/${repo}/blob/${branch}${pathname}${hash}`
  } catch (err) {
    console.error('Error transforming markdown URL', err)
    return url
  }
}

/**
 * Fetch lint remediation Markdown from external repo
 */
const getLints = async () => {
  const octokit = new Octokit({ request: { fetch: fetchRevalidatePerDay } })

  const response = await octokit.request('GET /repos/{owner}/{repo}/contents/{path}', {
    owner: org,
    repo: repo,
    path: docsDir,
    ref: branch,
    headers: {
      'X-GitHub-Api-Version': '2022-11-28',
    },
  })

  if (response.status >= 400) {
    throw Error(`Could not get contents of repo ${org}/${repo}`)
  }

  if (!Array.isArray(response.data)) {
    throw Error(
      'Reading a directory, not a file. Should not reach this, solely to appease Typescript.'
    )
  }

  const lintsList = response.data.filter(({ path }) => /docs\/\d+.+\.md$/.test(path))

  const lints = await Promise.all(
    lintsList.map(async ({ path }) => {
      const fileResponse = await fetchRevalidatePerDay(
        `https://raw.githubusercontent.com/${org}/${repo}/${branch}/${path}`
      )

      if (fileResponse.status >= 400) {
        throw Error(`Could not get contents of file ${org}/${repo}/${path}`)
      }

      const content = await fileResponse.text()

      return {
        path: getBasename(path),
        content,
      }
    })
  )

  return { lints, lintsList }
}

export default DatabaseAdvisorDocs
export { generateMetadata }<|MERGE_RESOLUTION|>--- conflicted
+++ resolved
@@ -1,10 +1,5 @@
 import { Octokit } from '@octokit/core'
-<<<<<<< HEAD
-import { capitalize } from 'lodash'
-=======
 import { capitalize } from 'lodash-es'
-import { type SerializeOptions } from 'next-mdx-remote/dist/types'
->>>>>>> f58eead7
 import rehypeSlug from 'rehype-slug'
 import { Heading } from 'ui'
 
