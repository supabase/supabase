<<<<<<< HEAD
import React, { FC } from 'react'
=======
import Image from 'next/legacy/image'
>>>>>>> 7f1de2f9
import Link from 'next/link'
import { FC } from 'react'

interface Props {
  title: string
  description?: string
  to: string
  icon?: string | any
  children?: any
  layout?: 'vertical' | 'horizontal'
}

const ButtonCard: FC<Props> = ({
  children = undefined,
  icon = undefined,
  title,
  description = '',
  to,
  layout = 'vertical',
}) => {
  return (
<<<<<<< HEAD
    <Link href={to}>
      <a
        className={[
          'h-full block shadow-none bg-surface-100 rounded transition',
          'border border-transparent hover:border-overlay',
        ].join(' ')}
      >
        {children ? (
          children
        ) : (
          <div
            className={[
              'px-6 py-4 gap-x-4 gap-y-2 flex',
              `${layout === 'vertical' ? 'flex-col' : 'items-center'}`,
            ].join(' ')}
          >
            {icon && typeof icon == 'string' ? (
              <div className="w-[24px] h-[24px]">
                <Image className="m-0" src={icon} width={24} height={24} alt={title} />
              </div>
            ) : (
              icon
            )}
            <h3 className="my-0 text-base text-foreground">{title}</h3>
            <p className="my-0 text-sm">{description}</p>
          </div>
        )}
      </a>
=======
    <Link
      href={to}
      className={[
        'h-full block shadow-none bg-scale-300 rounded transition',
        'border border-transparent hover:border-scale-600',
      ].join(' ')}
    >
      {children ? (
        children
      ) : (
        <div
          className={[
            'px-6 py-4 gap-x-4 gap-y-2 flex',
            `${layout === 'vertical' ? 'flex-col' : 'items-center'}`,
          ].join(' ')}
        >
          {icon && typeof icon == 'string' ? (
            <div className="w-[24px] h-[24px]">
              <Image className="m-0" src={icon} width={24} height={24} alt={title} />
            </div>
          ) : (
            icon
          )}
          <h3 className="my-0 text-base text-scale-1200">{title}</h3>
          <p className="my-0 text-sm">{description}</p>
        </div>
      )}
>>>>>>> 7f1de2f9
    </Link>
  )
}

export default ButtonCard<|MERGE_RESOLUTION|>--- conflicted
+++ resolved
@@ -1,10 +1,6 @@
-<<<<<<< HEAD
 import React, { FC } from 'react'
-=======
 import Image from 'next/legacy/image'
->>>>>>> 7f1de2f9
 import Link from 'next/link'
-import { FC } from 'react'
 
 interface Props {
   title: string
@@ -24,41 +20,11 @@
   layout = 'vertical',
 }) => {
   return (
-<<<<<<< HEAD
-    <Link href={to}>
-      <a
-        className={[
-          'h-full block shadow-none bg-surface-100 rounded transition',
-          'border border-transparent hover:border-overlay',
-        ].join(' ')}
-      >
-        {children ? (
-          children
-        ) : (
-          <div
-            className={[
-              'px-6 py-4 gap-x-4 gap-y-2 flex',
-              `${layout === 'vertical' ? 'flex-col' : 'items-center'}`,
-            ].join(' ')}
-          >
-            {icon && typeof icon == 'string' ? (
-              <div className="w-[24px] h-[24px]">
-                <Image className="m-0" src={icon} width={24} height={24} alt={title} />
-              </div>
-            ) : (
-              icon
-            )}
-            <h3 className="my-0 text-base text-foreground">{title}</h3>
-            <p className="my-0 text-sm">{description}</p>
-          </div>
-        )}
-      </a>
-=======
     <Link
       href={to}
       className={[
-        'h-full block shadow-none bg-scale-300 rounded transition',
-        'border border-transparent hover:border-scale-600',
+        'h-full block shadow-none bg-surface-100 rounded transition',
+        'border border-transparent hover:border-overlay',
       ].join(' ')}
     >
       {children ? (
@@ -77,11 +43,10 @@
           ) : (
             icon
           )}
-          <h3 className="my-0 text-base text-scale-1200">{title}</h3>
+          <h3 className="my-0 text-base text-foreground">{title}</h3>
           <p className="my-0 text-sm">{description}</p>
         </div>
       )}
->>>>>>> 7f1de2f9
     </Link>
   )
 }
