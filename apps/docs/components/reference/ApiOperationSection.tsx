import { CodeBlock, Tabs } from 'ui'
import Param from '~/components/Params'
import RefSubLayout from '~/layouts/ref/RefSubLayout'
import { ReactMarkdown } from 'react-markdown/lib/react-markdown'

const ApiOperationSection = (props) => {
  const operation = props.spec.operations.find((x: any) => x.operationId === props.funcData.id)

  // gracefully return nothing if function does not exist
  if (!operation) return <></>

  return (
    <RefSubLayout.Section
      key={operation.operationId}
      slug={operation.operationId}
      title={operation.summary}
      id={operation.operationId}
      scrollSpyHeader={true}
      monoFont={false}
    >
      <RefSubLayout.Details>
        <div className="mt-4">
          <code className="text-md flex gap-4 text-md text-foreground-lighter break-all">
            <span
              className="
                uppercase 
                whitespace-nowrap 
                bg-foreground text-background 
                flex items-center justify-center 
                rounded-full font-mono font-medium text-xs px-2 py-0.5"
            >
              {operation.operation}
            </span>
            {operation.path}
          </code>
        </div>
        <div className="prose py-4">
          <p>{operation.description}</p>
        </div>
        {/* Path Parameters */}
        {operation.parameters &&
          operation.parameters.filter((parameter) => parameter.in === 'path').length > 0 && (
            <div className="not-prose mt-12">
              <h5 className="mb-3 text-base text-foreground">Path Parameters</h5>
              <ul className="mt-4">
                {operation.parameters &&
                  operation.parameters
                    .filter((parameter: any) => parameter.in === 'path')
                    .map((parameter: any, index: number) => (
                      <Param key={index} {...parameter} isOptional={!parameter.required}></Param>
                    ))}
              </ul>
            </div>
          )}

        {/* Query Parameters */}
        {operation.parameters &&
          operation.parameters.filter((parameter) => parameter.in === 'query').length > 0 && (
            <div className="not-prose mt-12">
              <h5 className="mb-3 text-base text-foreground">Query Parameters</h5>
              <ul className="mt-4">
                {operation.parameters &&
                  operation.parameters
                    .filter((parameter: any) => parameter.in === 'query')
                    .map((parameter: any, index: number) => (
                      <Param key={index} {...parameter} isOptional={!parameter.required}></Param>
                    ))}
              </ul>
            </div>
          )}

        {/* Header Parameters */}
        {operation.parameters &&
          operation.parameters.filter((parameter) => parameter.in === 'header').length > 0 && (
            <div className="not-prose mt-12">
              <h5 className="mb-3 text-base text-foreground">Query Parameters</h5>
              <ul className="mt-4">
                {operation.parameters &&
                  operation.parameters
                    .filter((parameter: any) => parameter.in === 'header')
                    .map((parameter: any, index) => (
                      <Param key={index} {...parameter} isOptional={!parameter.required}></Param>
                    ))}
              </ul>
            </div>
          )}
      </RefSubLayout.Details>
      {operation.responseList && operation.responseList.length > 0 && (
        <RefSubLayout.Examples>
          <h5 className="mb-3 text-base text-foreground">Responses</h5>
          <Tabs
            scrollable
            size="small"
            type="underlined"
            defaultActiveId={operation.responseList[0].responseCode}
            queryGroup="response-status"
          >
<<<<<<< HEAD
            {operation.responseList.map((response: any) => (
              <Tabs.Panel id={response.responseCode} label={response.responseCode}>
                <ReactMarkdown className="text-scale-1000">{response.description}</ReactMarkdown>
=======
            {operation.responseList.map((response: any, i: number) => (
              <Tabs.Panel key={i} id={response.responseCode} label={response.responseCode}>
                <p className="text-foreground">{response.description}</p>
>>>>>>> 66b4da7e
                {response?.content && response?.content['application/json'] && (
                  <div className="mt-8">
                    <CodeBlock language="bash" className="relative">
                      {JSON.stringify(response.content['application/json'], null, 2)}
                    </CodeBlock>
                  </div>
                )}
              </Tabs.Panel>
            ))}
          </Tabs>
        </RefSubLayout.Examples>
      )}
    </RefSubLayout.Section>
  )
}
export default ApiOperationSection<|MERGE_RESOLUTION|>--- conflicted
+++ resolved
@@ -95,15 +95,9 @@
             defaultActiveId={operation.responseList[0].responseCode}
             queryGroup="response-status"
           >
-<<<<<<< HEAD
-            {operation.responseList.map((response: any) => (
-              <Tabs.Panel id={response.responseCode} label={response.responseCode}>
-                <ReactMarkdown className="text-scale-1000">{response.description}</ReactMarkdown>
-=======
             {operation.responseList.map((response: any, i: number) => (
               <Tabs.Panel key={i} id={response.responseCode} label={response.responseCode}>
-                <p className="text-foreground">{response.description}</p>
->>>>>>> 66b4da7e
+                <ReactMarkdown className="text-foreground">{response.description}</ReactMarkdown>
                 {response?.content && response?.content['application/json'] && (
                   <div className="mt-8">
                     <CodeBlock language="bash" className="relative">
