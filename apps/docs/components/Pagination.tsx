import Link from 'next/link'
import { IconArrowLeft, IconArrowRight } from 'ui'

const Pagination = ({ currentPage, totalCount }: { currentPage: number; totalCount: number }) => {
  // TODO: not sure if this is the most efficient way to do this. may need to refactor.
  const totalArray = Array.from({ length: totalCount }, (_, i: number) => i + 1)
  const pages = totalArray.filter((page: number) => {
    return page >= currentPage - 2 && page <= currentPage + 2
  })

  return (
    <ul className="flex justify-center space-x-1 text-xs font-medium">
      <li>
<<<<<<< HEAD
        <Link href={`/discussions?page=${currentPage - 1}`}>
          <a className="border border-control bg-surface-100 inline-flex h-8 w-8 items-center justify-center rounded">
            <IconArrowLeft
              className="stroke-2 transition group-hover:-translate-x-1"
              height={12.5}
            />
          </a>
=======
        <Link
          href={`/discussions?page=${currentPage - 1}`}
          className="border-scale-600 bg-scale-300 inline-flex h-8 w-8 items-center justify-center rounded border"
        >
          <IconArrowLeft className="stroke-2 transition group-hover:-translate-x-1" height={12.5} />
>>>>>>> 7f1de2f9
        </Link>
      </li>
      {pages.map((page: number, i: number) => {
        i = i + 1
        return (
          <li key={i}>
<<<<<<< HEAD
            <Link href={`/discussions?page=${page}`}>
              <a
                className={`border-control inline-flex h-8 w-8 items-center justify-center rounded border ${
                  currentPage === page ? 'bg-brand' : 'bg-surface-100'
                }`}
              >
                {page}
              </a>
=======
            <Link
              href={`/discussions?page=${page}`}
              className={`border-scale-600 inline-flex h-8 w-8 items-center justify-center rounded border ${
                currentPage === page ? 'bg-brand' : 'bg-scale-300'
              }`}
            >
              {page}
>>>>>>> 7f1de2f9
            </Link>
          </li>
        )
      })}
      <li>
<<<<<<< HEAD
        <Link href={`/discussions?page=${currentPage + 1}`}>
          <a className="border-control bg-surface-100 inline-flex h-8 w-8 items-center justify-center rounded border">
            <IconArrowRight
              className="stroke-2 transition group-hover:-translate-x-1"
              height={12.5}
            />
          </a>
=======
        <Link
          href={`/discussions?page=${currentPage + 1}`}
          className="border-scale-600 bg-scale-300 inline-flex h-8 w-8 items-center justify-center rounded border"
        >
          <IconArrowRight
            className="stroke-2 transition group-hover:-translate-x-1"
            height={12.5}
          />
>>>>>>> 7f1de2f9
        </Link>
      </li>
    </ul>
  )
}

export default Pagination<|MERGE_RESOLUTION|>--- conflicted
+++ resolved
@@ -11,68 +11,37 @@
   return (
     <ul className="flex justify-center space-x-1 text-xs font-medium">
       <li>
-<<<<<<< HEAD
-        <Link href={`/discussions?page=${currentPage - 1}`}>
-          <a className="border border-control bg-surface-100 inline-flex h-8 w-8 items-center justify-center rounded">
-            <IconArrowLeft
-              className="stroke-2 transition group-hover:-translate-x-1"
-              height={12.5}
-            />
-          </a>
-=======
         <Link
           href={`/discussions?page=${currentPage - 1}`}
-          className="border-scale-600 bg-scale-300 inline-flex h-8 w-8 items-center justify-center rounded border"
+          className="border border-control bg-surface-100 inline-flex h-8 w-8 items-center justify-center rounded"
         >
           <IconArrowLeft className="stroke-2 transition group-hover:-translate-x-1" height={12.5} />
->>>>>>> 7f1de2f9
         </Link>
       </li>
       {pages.map((page: number, i: number) => {
         i = i + 1
         return (
           <li key={i}>
-<<<<<<< HEAD
-            <Link href={`/discussions?page=${page}`}>
-              <a
-                className={`border-control inline-flex h-8 w-8 items-center justify-center rounded border ${
-                  currentPage === page ? 'bg-brand' : 'bg-surface-100'
-                }`}
-              >
-                {page}
-              </a>
-=======
             <Link
               href={`/discussions?page=${page}`}
               className={`border-scale-600 inline-flex h-8 w-8 items-center justify-center rounded border ${
-                currentPage === page ? 'bg-brand' : 'bg-scale-300'
+                currentPage === page ? 'bg-brand' : 'bg-surface-100'
               }`}
             >
               {page}
->>>>>>> 7f1de2f9
             </Link>
           </li>
         )
       })}
       <li>
-<<<<<<< HEAD
-        <Link href={`/discussions?page=${currentPage + 1}`}>
-          <a className="border-control bg-surface-100 inline-flex h-8 w-8 items-center justify-center rounded border">
-            <IconArrowRight
-              className="stroke-2 transition group-hover:-translate-x-1"
-              height={12.5}
-            />
-          </a>
-=======
         <Link
           href={`/discussions?page=${currentPage + 1}`}
-          className="border-scale-600 bg-scale-300 inline-flex h-8 w-8 items-center justify-center rounded border"
+          className="border-control bg-surface-100 inline-flex h-8 w-8 items-center justify-center rounded border"
         >
           <IconArrowRight
             className="stroke-2 transition group-hover:-translate-x-1"
             height={12.5}
           />
->>>>>>> 7f1de2f9
         </Link>
       </li>
     </ul>
