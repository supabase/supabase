--- conflicted
+++ resolved
@@ -1,9 +1,8 @@
 'use client'
 
 import * as Accordion from '@radix-ui/react-accordion'
-import { ChevronLeft, ChevronUp } from 'lucide-react'
+import { ChevronUp } from 'lucide-react'
 import Image from 'next/legacy/image'
-import Link from 'next/link'
 import { Fragment, memo } from 'react'
 import { cn } from 'ui'
 import RevVersionDropdown from '~/components/RefVersionDropdown'
@@ -180,23 +179,6 @@
 
   return (
     <div className={'w-full flex flex-col gap-0 sticky top-8'}>
-<<<<<<< HEAD
-=======
-      <Link
-        href="/"
-        className={[
-          'flex items-center gap-1 text-xs group mb-3',
-          'text-base transition-all duration-200 text-foreground-light hover:text-brand-600 hover:cursor-pointer',
-        ].join(' ')}
-      >
-        <div className="relative w-2">
-          <div className="transition-all ease-out ml-0 group-hover:-ml-1">
-            <ChevronLeft size={10} strokeWidth={3} />
-          </div>
-        </div>
-        <span>Back to Main Menu</span>
-      </Link>
->>>>>>> 15efe267
       <div className="flex items-center gap-3 my-3">
         <HomeMenuIconPicker icon={menu.icon} width={21} height={21} />
         <HeaderLink title={menu.title} url={menu.url} id={id} />
