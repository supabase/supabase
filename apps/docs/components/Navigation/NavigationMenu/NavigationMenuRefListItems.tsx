--- conflicted
+++ resolved
@@ -176,30 +176,16 @@
 
   return (
     <div className={'w-full flex flex-col gap-0 sticky top-8'}>
-<<<<<<< HEAD
-      <Link href="/" passHref>
-        <a
-          className={[
-            'flex items-center gap-1 text-xs group mb-3',
-            'text-base transition-all duration-200 text-foreground-light hover:text-brand-600 hover:cursor-pointer ',
-          ].join(' ')}
-        >
-          <div className="relative w-2">
-            <div className="transition-all ease-out ml-0 group-hover:-ml-1">
-              <IconChevronLeft size={10} strokeWidth={3} />
-            </div>
-=======
       <Link
         href="/"
         className={[
           'flex items-center gap-1 text-xs group mb-3',
-          'text-base transition-all duration-200 text-scale-1100 hover:text-brand-600 hover:cursor-pointer ',
+          'text-base transition-all duration-200 text-foreground-light hover:text-brand-600 hover:cursor-pointer',
         ].join(' ')}
       >
         <div className="relative w-2">
           <div className="transition-all ease-out ml-0 group-hover:-ml-1">
             <IconChevronLeft size={10} strokeWidth={3} />
->>>>>>> 7f1de2f9
           </div>
         </div>
         <span>Back to Main Menu</span>
