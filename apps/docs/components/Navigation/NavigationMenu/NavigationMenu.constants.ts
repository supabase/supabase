import type { HomepageMenuItems, NavMenuConstant, References } from '../Navigation.types'

export const HOMEPAGE_MENU_ITEMS: HomepageMenuItems = [
  [
    {
      label: 'Home',
      icon: 'home',
      href: '/',
      level: 'home',
    },
    {
      label: 'Getting Started',
      icon: 'getting-started',
      href: '/guides/getting-started',
      level: 'gettingstarted',
    },
  ],
  [
    {
      label: 'Database',
      icon: 'database',
      href: '/guides/database',
      level: 'database',
    },
    {
      label: 'Serverless APIs',
      icon: 'serverless-apis',
      href: '/guides/api',
      level: 'api',
    },
    {
      label: 'Auth',
      icon: 'auth',
      href: '/guides/auth',
      level: 'auth',
    },
    {
      label: 'Edge Functions',
      icon: 'edge-functions',
      href: '/guides/functions',
      level: 'functions',
    },
    {
      label: 'Realtime',
      icon: 'realtime',
      href: '/guides/realtime',
      level: 'realtime',
    },
    {
      label: 'Storage',
      icon: 'storage',
      href: '/guides/storage',
      level: 'storage',
    },
    {
      label: 'AI & Vectors',
      icon: 'ai',
      href: '/guides/ai',
      level: 'ai',
    },
  ],
  [
    {
      label: 'Platform',
      icon: 'platform',
      href: '/guides/platform',
      level: 'platform',
    },
    {
      label: 'Resources',
      icon: 'resources',
      href: '/guides/resources',
      level: 'resources',
    },
    {
      label: 'Self-Hosting',
      icon: 'self-hosting',
      href: '/guides/self-hosting',
      level: 'self_hosting',
    },
    {
      label: 'Integrations',
      icon: 'integrations',
      hasLightIcon: true,
      href: '/guides/integrations',
      level: 'integrations',
    },
  ],
  [
    {
      label: 'Client Library Reference',
    },
    {
      label: 'JavaScript',
      icon: 'reference-javascript',
      href: '/reference/javascript/introduction',
      level: 'reference_javascript',
    },
    {
      label: 'Flutter',
      icon: 'reference-dart',
      href: '/reference/dart/introduction',
      level: 'reference_dart',
    },
    {
      label: 'Python',
      icon: 'reference-python',
      href: '/reference/python/introduction',
      level: 'reference_python',
      community: true,
    },
    {
      label: 'C#',
      icon: 'reference-csharp',
      href: '/reference/csharp/introduction',
      level: 'reference_csharp',
      community: true,
    },
    {
      label: 'Swift',
      icon: 'reference-swift',
      href: '/reference/swift/introduction',
      level: 'reference_swift',
      community: true,
    },
    {
      label: 'Kotlin',
      icon: 'reference-kotlin',
      href: '/reference/kotlin/introduction',
      level: 'reference_kotlin',
      community: true,
    },
    {
      label: 'Tools reference',
    },
    {
      label: 'Management API',
      icon: 'reference-api',
      href: '/reference/api/introduction',
      level: 'reference_javascript',
    },
    {
      label: 'Supabase CLI',
      icon: 'reference-cli',
      href: '/guides/cli',
      level: 'reference_javascript',
    },
  ],
  [
    {
      label: 'Status',
      icon: 'status',
      href: 'https://status.supabase.com/',
    },
  ],
]

export const REFERENCES: References = {
  javascript: {
    name: 'supabase-js',
    library: 'supabase-js',
    versions: ['v2', 'v1'],
    icon: '/img/libraries/javascript-icon',
  },
  dart: {
    name: 'Flutter',
    library: 'supabase-dart',
    versions: ['v1', 'v0'],
    icon: '/docs/img/libraries/flutter-icon.svg',
  },
  csharp: {
    name: 'C#',
    library: 'supabase-csharp',
    versions: ['v0'],
    icon: '/docs/img/libraries/c-sharp-icon.svg',
  },
  swift: {
    name: 'Swift',
    library: 'supabase-swift',
    versions: ['v0'],
    icon: '/docs/img/libraries/swift-icon.svg',
  },
  kotlin: {
    name: 'Kotlin',
    library: 'supabase-kt',
    versions: ['v0'],
    icon: '/docs/img/libraries/kotlin-icon.svg',
  },
  cli: {
    name: 'CLI',
    library: undefined,
    versions: [],
    icon: '/docs/img/icons/cli-icon.svg',
  },
  api: {
    name: 'API',
    library: undefined,
    versions: [],
    icon: '/docs/img/icons/api-icon.svg',
  },
}

export const gettingstarted: NavMenuConstant = {
  icon: 'getting-started',
  title: 'Getting Started',
  items: [
    { name: 'Features', url: '/guides/getting-started/features' },
    { name: 'Architecture', url: '/guides/getting-started/architecture' },
    { name: 'Local Development', url: '/guides/getting-started/local-development' },
    {
      name: 'Framework Quickstarts',
      items: [
        { name: 'Next.js', url: '/guides/getting-started/quickstarts/nextjs' },
        { name: 'React', url: '/guides/getting-started/quickstarts/reactjs' },
        { name: 'NuxtJS', url: '/guides/getting-started/quickstarts/nuxtjs' },
        { name: 'RedwoodJS', url: '/guides/getting-started/quickstarts/redwoodjs' },
        { name: 'Flutter', url: '/guides/getting-started/quickstarts/flutter' },
        { name: 'SvelteKit', url: '/guides/getting-started/quickstarts/sveltekit' },
        { name: 'SolidJS', url: '/guides/getting-started/quickstarts/solidjs' },
        { name: 'Vue', url: '/guides/getting-started/quickstarts/vue' },
      ],
    },
    {
      name: 'Web app tutorials',
      items: [
        {
          name: 'Next.js',
          url: '/guides/getting-started/tutorials/with-nextjs',
        },
        {
          name: 'React',
          url: '/guides/getting-started/tutorials/with-react',
        },
        {
          name: 'Vue 3',
          url: '/guides/getting-started/tutorials/with-vue-3',
        },
        {
          name: 'Nuxt 3',
          url: '/guides/getting-started/tutorials/with-nuxt-3',
        },
        {
          name: 'Angular',
          url: '/guides/getting-started/tutorials/with-angular',
        },
        {
          name: 'RedwoodJS',
          url: '/guides/getting-started/tutorials/with-redwoodjs',
        },
        {
          name: 'SolidJS',
          url: '/guides/getting-started/tutorials/with-solidjs',
        },
        {
          name: 'Svelte',
          url: '/guides/getting-started/tutorials/with-svelte',
        },
        {
          name: 'SvelteKit',
          url: '/guides/getting-started/tutorials/with-sveltekit',
        },
      ],
    },
    {
      name: 'Mobile tutorials',
      items: [
        {
          name: 'Flutter',
          url: '/guides/getting-started/tutorials/with-flutter',
        },
        {
          name: 'Expo',
          url: '/guides/getting-started/tutorials/with-expo',
        },

        {
          name: 'Ionic React',
          url: '/guides/getting-started/tutorials/with-ionic-react',
        },
        {
          name: 'Ionic Vue',
          url: '/guides/getting-started/tutorials/with-ionic-vue',
        },
        {
          name: 'Ionic Angular',
          url: '/guides/getting-started/tutorials/with-ionic-angular',
        },
      ],
    },
  ],
}

export const cli = {
  title: 'CLI',
  items: [
    { name: 'Overview', url: '/guides/cli' },
    { name: 'Managing Environments', url: '/guides/cli/managing-environments' },
    {
      name: 'Using environment variables in config.toml',
      url: '/guides/cli/using-environment-variables-in-config',
    },
  ],
}

export const SocialLoginItems = [
  {
    name: 'Google',
    icon: '/docs/img/icons/google-icon',
    url: '/guides/auth/social-login/auth-google',
  },
  {
    name: 'Facebook',
    icon: '/docs/img/icons/facebook-icon',
    url: '/guides/auth/social-login/auth-facebook',
  },
  {
    name: 'Apple',
    icon: '/docs/img/icons/apple-icon',
    url: '/guides/auth/social-login/auth-apple',
  },
  {
    name: 'Azure (Microsoft)',
    icon: '/docs/img/icons/microsoft-icon',
    url: '/guides/auth/social-login/auth-azure',
  },
  {
    name: 'Twitter',
    icon: '/docs/img/icons/twitter-icon',
    url: '/guides/auth/social-login/auth-twitter',
  },
  {
    name: 'GitHub',
    icon: '/docs/img/icons/github-icon',
    url: '/guides/auth/social-login/auth-github',
    isDarkMode: true,
  },
  {
    name: 'Gitlab',
    icon: '/docs/img/icons/gitlab-icon',
    url: '/guides/auth/social-login/auth-gitlab',
  },
  {
    name: 'Bitbucket',
    icon: '/docs/img/icons/bitbucket-icon',
    url: '/guides/auth/social-login/auth-bitbucket',
  },
  {
    name: 'Discord',
    icon: '/docs/img/icons/discord-icon',
    url: '/guides/auth/social-login/auth-discord',
  },
  {
<<<<<<< HEAD
    name: 'Figma',
    icon: '/docs/img/icons/figma-icon',
    url: '/guides/auth/social-login/auth-figma',
=======
    name: 'Kakao',
    icon: '/docs/img/icons/kakao-icon',
    url: '/guides/auth/social-login/auth-kakao',
>>>>>>> c9e6c29f
  },
  {
    name: 'Keycloak',
    icon: '/docs/img/icons/keycloak-icon',
    url: '/guides/auth/social-login/auth-keycloak',
  },
  {
    name: 'LinkedIn',
    icon: '/docs/img/icons/linkedin-icon',
    url: '/guides/auth/social-login/auth-linkedin',
  },
  {
    name: 'Notion',
    icon: '/docs/img/icons/notion-icon',
    url: '/guides/auth/social-login/auth-notion',
  },
  {
    name: 'Slack',
    icon: '/docs/img/icons/slack-icon',
    url: '/guides/auth/social-login/auth-slack',
  },
  {
    name: 'Spotify',
    icon: '/docs/img/icons/spotify-icon',
    url: '/guides/auth/social-login/auth-spotify',
  },
  {
    name: 'Twitch',
    icon: '/docs/img/icons/twitch-icon',
    url: '/guides/auth/social-login/auth-twitch',
  },
  {
    name: 'WorkOS',
    icon: '/docs/img/icons/workos-icon',
    url: '/guides/auth/social-login/auth-workos',
  },
  {
    name: 'Zoom',
    icon: '/docs/img/icons/zoom-icon',
    url: '/guides/auth/social-login/auth-zoom',
  },
]

export const PhoneLoginsItems = [
  {
    name: 'MessageBird SMS Login',
    icon: '/docs/img/icons/messagebird-icon',
    linkDescription: 'Communication between businesses and their customers — across any channel.',
    url: '/guides/auth/phone-login/messagebird',
  },
  {
    name: 'Twilio SMS Login',
    icon: '/docs/img/icons/twilio-icon',
    url: '/guides/auth/phone-login/twilio',
    linkDescription: 'Customer engagement platform used by hundreds of thousands of businesses.',
  },
  {
    name: 'Vonage SMS Login',
    icon: '/docs/img/icons/vonage-icon',
    url: '/guides/auth/phone-login/vonage',
    linkDescription:
      'Vonage is a communication platform as a service (CPaaS) provider for consumers and businesses.',
    isDarkMode: true,
  },
]

export const auth = {
  icon: 'auth',
  title: 'Auth',
  items: [
    {
      name: 'Overview',
      url: '/guides/auth',
    },
    {
      name: 'Quickstarts',
      items: [
        { name: 'Next.js', url: '/guides/auth/quickstarts/nextjs', items: [] },
        { name: 'React', url: '/guides/auth/quickstarts/react', items: [] },
      ],
    },
    {
      name: 'Authentication',
      url: undefined,
      items: [
        { name: 'Email Login', url: '/guides/auth/auth-email' },
        { name: 'Magic Link Login', url: '/guides/auth/auth-magic-link' },
        {
          name: 'Phone Login',
          url: '/guides/auth/phone-login',
          items: [...PhoneLoginsItems],
        },
        {
          name: 'Social Login',
          url: '/guides/auth/social-login',
          items: [...SocialLoginItems],
        },
        {
          name: 'Enterprise SSO',
          url: '/guides/auth/enterprise-sso',
          items: [
            {
              name: 'SAML 2.0',
              url: '/guides/auth/sso/auth-sso-saml',
            },
          ],
        },
        { name: 'Password Reset', url: '/guides/auth/auth-password-reset' },
        { name: 'Email Templates', url: '/guides/auth/auth-email-templates' },
      ],
    },
    {
      name: 'Authorization',
      url: undefined,
      items: [
        { name: 'Enable Captcha Protection', url: '/guides/auth/auth-captcha' },
        { name: 'Managing User Data', url: '/guides/auth/managing-user-data' },
        { name: 'Multi-Factor Authentication', url: '/guides/auth/auth-mfa' },
        { name: 'Row Level Security', url: '/guides/auth/row-level-security' },
        { name: 'Server-side Rendering', url: '/guides/auth/server-side-rendering' },
      ],
    },
    {
      name: 'Auth Helpers',
      url: undefined,
      items: [
        { name: 'Overview', url: '/guides/auth/auth-helpers' },
        { name: 'Auth UI', url: '/guides/auth/auth-helpers/auth-ui' },
        { name: 'Flutter Auth UI', url: '/guides/auth/auth-helpers/flutter-auth-ui' },
        {
          name: 'Next.js',
          url: '/guides/auth/auth-helpers/nextjs',
        },
        { name: 'Remix', url: '/guides/auth/auth-helpers/remix' },
        { name: 'SvelteKit', url: '/guides/auth/auth-helpers/sveltekit' },
      ],
    },
    {
      name: 'Deep Dive',
      url: undefined,
      items: [
        {
          name: 'Part One: JWTs',
          url: '/learn/auth-deep-dive/auth-deep-dive-jwts',
        },
        {
          name: 'Part Two: Row Level Security',
          url: '/learn/auth-deep-dive/auth-row-level-security',
        },
        { name: 'Part Three: Policies', url: '/learn/auth-deep-dive/auth-policies' },
        { name: 'Part Four: GoTrue', url: '/learn/auth-deep-dive/auth-gotrue' },
        {
          name: 'Part Five: Google OAuth',
          url: '/learn/auth-deep-dive/auth-google-oauth',
        },
      ],
    },
  ],
}

export const database: NavMenuConstant = {
  icon: 'database',
  title: 'Database',
  url: '/guides/database',
  items: [
    { name: 'Overview', url: '/guides/database' },
    {
      name: 'Fundamentals',
      url: undefined,
      items: [
        { name: 'Connecting to your database', url: '/guides/database/connecting-to-postgres' },
        { name: 'Managing tables, views, and data', url: '/guides/database/tables' },
        { name: 'Managing database functions', url: '/guides/database/functions' },
        { name: 'Managing indexes', url: '/guides/database/postgres/indexes' },
        { name: 'Managing database webhooks', url: '/guides/database/webhooks' },
        { name: 'Managing database replication', url: '/guides/database/replication' },
        { name: 'Managing secrets with Vault', url: '/guides/database/vault' },
      ],
    },
    {
      name: 'Postgres Guides',
      url: undefined,
      items: [
        {
          name: 'JSON and unstructured data',
          url: '/guides/database/json',
        },
        { name: 'Implementing Full Text Search', url: '/guides/database/full-text-search' },
        { name: 'Implementing Cascade Deletes', url: '/guides/database/postgres/cascade-deletes' },
        { name: 'Implementing column encryption', url: '/guides/database/column-encryption' },
        { name: 'Partitioning your tables', url: '/guides/database/partitions' },
        { name: 'Testing your database', url: '/guides/database/testing' },
        { name: 'Managing Timeouts', url: '/guides/database/timeouts' },
        { name: 'Managing Passwords', url: '/guides/database/managing-passwords' },
        { name: 'Configuring Timezones', url: '/guides/database/managing-timezones' },
      ],
    },
    {
      name: 'Extensions',
      url: undefined,
      items: [
        { name: 'Overview', url: '/guides/database/extensions' },
        {
          name: 'HypoPG: Hypothetical indexes',
          url: '/guides/database/extensions/hypopg',
        },
        {
          name: 'plv8: Javascript Language',
          url: '/guides/database/extensions/plv8',
        },
        { name: 'http: RESTful Client', url: '/guides/database/extensions/http' },
        {
          name: 'PGAudit: Postgres Auditing',
          url: '/guides/database/extensions/pgaudit',
        },
        {
          name: 'pgjwt: JSON Web Tokens',
          url: '/guides/database/extensions/pgjwt',
        },
        {
          name: 'PGroonga: Multilingual Full Text Search',
          url: '/guides/database/extensions/pgroonga',
        },
        {
          name: 'pgRouting: Geospatial Routing',
          url: '/guides/database/extensions/pgrouting',
        },
        {
          name: 'pg_cron: Job Scheduling',
          url: '/guides/database/extensions/pgcron',
        },
        {
          name: 'pg_graphql: GraphQL Support',
          url: '/guides/database/extensions/pg_graphql',
        },
        {
          name: 'pg_hashids: Short UIDs',
          url: '/guides/database/extensions/pg_hashids',
        },
        {
          name: 'pg_jsonschema: JSON Schema Validation',
          url: '/guides/database/extensions/pg_jsonschema',
        },
        {
          name: 'pg_net: Async Networking',
          url: '/guides/database/extensions/pgnet',
        },
        {
          name: 'pg_plan_filter: Restrict Total Cost',
          url: '/guides/database/extensions/pg_plan_filter',
        },
        {
          name: 'pg_stat_monitor: Extended Query Performance Monitoring',
          url: '/guides/database/extensions/pg_stat_monitor',
        },
        {
          name: 'pgvector: Embeddings and vector similarity',
          url: '/guides/database/extensions/pgvector',
        },
        {
          name: 'pg_stat_statements: SQL Planning and Execution Statistics',
          url: '/guides/database/extensions/pg_stat_statements',
        },
        {
          name: 'pg_repack: Storage Optimization',
          url: '/guides/database/extensions/pgrepack',
        },
        {
          name: 'PostGIS: Geo queries',
          url: '/guides/database/extensions/postgis',
        },
        {
          name: 'pg-safeupdate: Required Where Clauses',
          url: '/guides/database/extensions/pg-safeupdate',
        },
        {
          name: 'pgsodium: Encryption Features',
          url: '/guides/database/extensions/pgsodium',
        },
        { name: 'pgTAP: Unit Testing', url: '/guides/database/extensions/pgtap' },
        {
          name: 'plpgsql_check: PL/pgSQL Linter',
          url: '/guides/database/extensions/plpgsql_check',
        },
        {
          name: 'timescaledb: Time-series data',
          url: '/guides/database/extensions/timescaledb',
        },
        {
          name: 'uuid-ossp: Unique Identifiers',
          url: '/guides/database/extensions/uuid-ossp',
        },
        {
          name: 'RUM: inverted index for full-text search',
          url: '/guides/database/extensions/rum',
        },
        {
          name: 'wrappers: 3rd Party Integrations',
          url: '/guides/database/extensions/wrappers',
        },
      ],
    },
    {
      name: 'Examples',
      url: undefined,
      items: [
        {
          name: 'Drop All Tables in Schema',
          url: '/guides/database/postgres/dropping-all-tables-in-schema',
        },
        {
          name: 'Select First Row per Group',
          url: '/guides/database/postgres/first-row-in-group',
        },
        {
          name: 'Print PostgreSQL Version',
          url: '/guides/database/postgres/which-version-of-postgres',
        },
      ],
    },
  ],
}

export const api: NavMenuConstant = {
  icon: 'serverless-apis',
  title: 'Serverless APIs',
  url: '/guides/api',
  items: [
    { name: 'Overview', url: '/guides/api', items: [] },
    { name: 'Quickstart', url: '/guides/api/quickstart', items: [] },
    {
      name: 'Guides',
      url: '/guides/api',
      items: [
        { name: 'Creating API routes', url: '/guides/api/creating-routes', items: [] },
        { name: 'How API Keys work', url: '/guides/api/api-keys', items: [] },
        { name: 'Securing your API', url: '/guides/api/securing-your-api', items: [] },
        {
          name: 'Querying joins and nested tables',
          url: '/guides/api/joins-and-nesting',
          items: [],
        },
      ],
    },
    {
      name: 'REST & REALTIME',
      url: undefined,
      items: [
        { name: 'Auto-generated Docs', url: '/guides/api/rest/auto-generated-docs', items: [] },
        { name: 'Client Libraries', url: '/guides/api/rest/client-libs', items: [] },
        { name: 'Generating Types', url: '/guides/api/rest/generating-types', items: [] },
      ],
    },
    {
      name: 'GRAPHQL',
      url: undefined,
      items: [{ name: 'GraphiQL Documentation', url: '/guides/api/graphql/graphiql', items: [] }],
    },
  ],
}

export const functions: NavMenuConstant = {
  icon: 'edge-functions',
  title: 'Edge Functions',
  url: '/guides/functions',
  items: [
    {
      name: 'Overview',
      url: '/guides/functions',
    },
    {
      name: 'Quickstart',
      url: '/guides/functions/quickstart',
    },
    {
      name: 'Features',
      url: undefined,
      items: [
        { name: 'TypeScript Support', url: '/guides/functions/typescript-support' },
        { name: 'Debugging Edge Functions', url: '/guides/functions/debugging' },
        { name: 'Managing packages using Import Maps', url: '/guides/functions/import-maps' },
        { name: 'Globally Distributed Deployments', url: '/guides/functions/global-deployments' },
      ],
    },
    {
      name: 'Guides',
      url: undefined,
      items: [
        { name: 'Developing Functions locally', url: '/guides/functions/local-development' },
        { name: 'Deploying with GitHub', url: '/guides/functions/cicd-workflow' },
        { name: 'Managing Secrets and Environment Variables', url: '/guides/functions/secrets' },
        { name: 'Integrating With Supabase Auth', url: '/guides/functions/auth' },
        {
          name: 'Integrating with Supabase Storage',
          url: '/guides/functions/storage-caching',
        },
        { name: 'CORS support for Invoking from the browser', url: '/guides/functions/cors' },
        { name: 'Scheduling Functions', url: '/guides/functions/schedule-functions' },
        {
          name: 'Connecting directly to Postgres',
          url: '/guides/functions/connect-to-postgres',
        },
        { name: 'Troubleshooting', url: '/guides/functions/troubleshooting' },
      ],
    },
    {
      name: 'Third-Party Tools',
      url: undefined,
      items: [
        { name: 'Dart Edge on Supabase', url: '/guides/functions/dart-edge' },
        { name: 'Browserless.io', url: '/guides/functions/examples/screenshots' },
        { name: 'Hugging Face', url: '/guides/ai/examples/huggingface-image-captioning' },
        { name: 'OpenAI API', url: '/guides/ai/examples/openai' },
        { name: 'Sending Emails with Resend', url: '/guides/functions/examples/send-emails' },
        { name: 'Upstash Redis', url: '/guides/functions/examples/upstash-redis' },
        { name: 'Type-Safe SQL with Kysely', url: '/guides/functions/kysely-postgres' },
      ],
    },
    {
      name: 'Examples',
      url: '/guides/functions/examples',
      items: [
        { name: 'Generating OpenAI GPT3 completions', url: '/guides/ai/examples/openai' },
        { name: 'Generating OG images ', url: '/guides/functions/examples/og-image' },
        {
          name: 'CAPTCHA support with Cloudflare Turnstile',
          url: '/guides/functions/examples/cloudflare-turnstile',
        },
        { name: 'Building a Discord Bot', url: '/guides/functions/examples/discord-bot' },
        { name: 'Building a Telegram Bot', url: '/guides/functions/examples/telegram-bot' },
        { name: 'Handling Stripe Webhooks ', url: '/guides/functions/examples/stripe-webhooks' },
        { name: 'Integrating with Upstash Redis', url: '/guides/functions/examples/upstash-redis' },
        { name: 'Rate Limiting Edge Functions', url: '/guides/functions/examples/rate-limiting' },
        {
          name: 'Taking Screenshots with Puppeteer',
          url: '/guides/functions/examples/screenshots',
        },
      ],
    },
  ],
}

export const realtime: NavMenuConstant = {
  icon: 'realtime',
  title: 'Realtime',
  url: '/guides/realtime',
  items: [
    {
      name: 'Overview',
      url: '/guides/realtime',
    },
    {
      name: 'Concepts',
      url: '/guides/realtime/concepts',
    },
    {
      name: 'Features',
      url: undefined,
      items: [
        { name: 'Broadcast', url: '/guides/realtime/broadcast' },
        { name: 'Presence', url: '/guides/realtime/presence' },
        {
          name: 'Postgres Changes',
          url: '/guides/realtime/postgres-changes',
        },
      ],
    },
    {
      name: 'Guides',
      url: undefined,
      items: [
        {
          name: 'Subscribing to Database Changes',
          url: '/guides/realtime/subscribing-to-database-changes',
        },
        {
          name: 'Bring Your Own Database',
          url: '/guides/realtime/bring-your-own-database',
          items: [],
        },
        {
          name: 'Using Realtime with Next.js',
          url: '/guides/realtime/realtime-with-nextjs',
        },
      ],
    },
    {
      name: 'Deep dive',
      url: undefined,
      items: [
        { name: 'Quotas', url: '/guides/realtime/quotas' },
        { name: 'Architecture', url: '/guides/realtime/architecture' },
        { name: 'Protocol', url: '/guides/realtime/protocol' },
      ],
    },
  ],
}

export const storage: NavMenuConstant = {
  icon: 'storage',
  title: 'Storage',
  url: '/guides/storage',
  items: [
    { name: 'Overview', url: '/guides/storage' },
    { name: 'Quickstart', url: '/guides/storage/quickstart' },
    { name: 'Uploads', url: '/guides/storage/uploads' },
    { name: 'Access Control', url: '/guides/storage/access-control' },
    { name: 'CDN', url: '/guides/storage/cdn' },
    { name: 'Image Transformations', url: '/guides/storage/image-transformations' },
  ],
}

export const ai: NavMenuConstant = {
  icon: 'ai',
  title: 'AI & Vectors',
  url: '/guides/ai',
  items: [
    { name: 'Overview', url: '/guides/ai' },
    { name: 'Concepts', url: '/guides/ai/concepts' },
    {
      name: 'Structured & unstructured',
      url: '/guides/ai/structured-unstructured',
    },
    {
      name: 'Quickstarts',
      url: undefined,
      items: [
        { name: 'Developing locally with Vecs', url: '/guides/ai/vecs-python-client' },
        { name: 'Creating and managing collections', url: '/guides/ai/quickstarts/hello-world' },
        { name: 'Text Deduplication', url: '/guides/ai/quickstarts/text-deduplication' },
        { name: 'Face similarity search', url: '/guides/ai/quickstarts/face-similarity' },
      ],
    },
    {
      name: 'Python Client',
      url: undefined,
      items: [
        { name: 'API', url: '/guides/ai/python/api' },
        { name: 'Collections', url: '/guides/ai/python/collections' },
        { name: 'Indexes', url: '/guides/ai/python/indexes' },
        { name: 'Metadata', url: '/guides/ai/python/metadata' },
      ],
    },
    {
      name: 'Guides',
      url: undefined,
      items: [
        { name: 'Managing collections', url: '/guides/ai/managing-collections' },
        { name: 'Managing indexes', url: '/guides/ai/managing-indexes' },
        { name: 'Vector columns', url: '/guides/ai/vector-columns' },
        { name: 'Engineering for scale', url: '/guides/ai/engineering-for-scale' },
        { name: 'Choosing instance type', url: '/guides/ai/choosing-instance-type' },
      ],
    },
    {
      name: 'Examples',
      url: undefined,
      items: [
        {
          name: 'OpenAI completions using Edge Functions',
          url: '/guides/ai/examples/openai',
        },
        {
          name: 'Image search with OpenAI CLIP',
          url: '/guides/ai/examples/image-search-openai-clip',
        },
        {
          name: 'Generate image captions using Hugging Face',
          url: '/guides/ai/examples/huggingface-image-captioning',
        },
        {
          name: 'Building ChatGPT Plugins',
          url: '/guides/ai/examples/building-chatgpt-plugins',
        },
        {
          name: 'Adding generative Q&A to your documentation',
          url: '/guides/ai/examples/headless-vector-search',
        },
        {
          name: 'Adding generative Q&A to your Next.js site',
          url: '/guides/ai/examples/nextjs-vector-search',
        },
      ],
    },
    {
      name: 'Third-Party Tools',
      url: undefined,
      items: [
        {
          name: 'LangChain',
          url: '/guides/ai/langchain',
        },
        {
          name: 'Hugging Face',
          url: '/guides/ai/hugging-face',
        },
        {
          name: 'Google Colab',
          url: '/guides/ai/google-colab',
        },
        {
          name: 'LlamaIndex',
          url: '/guides/ai/integrations/llamaindex',
        },
      ],
    },
  ],
}

export const supabase_cli: NavMenuConstant = {
  icon: 'reference-cli',
  title: 'Supabase CLI',
  url: '/guides/cli',
  items: [
    { name: 'Overview', url: '/guides/cli' },
    { name: 'Managing Environments', url: '/guides/cli/managing-environments' },
    {
      name: 'Using environment variables in config.toml',
      url: '/guides/cli/using-environment-variables-in-config',
    },
    {
      name: 'Reference',
      url: undefined,
      items: [
        { name: 'Commands', url: '/reference/cli/introduction' },
        { name: 'Configuration', url: '/reference/cli/config' },
      ],
    },
  ],
}

export const platform: NavMenuConstant = {
  icon: 'platform',
  title: 'Platform',
  url: '/guides/platform',
  items: [
    {
      name: 'Add-ons',
      url: undefined,
      items: [
        { name: 'Compute Add-ons', url: '/guides/platform/compute-add-ons' },
        { name: 'Custom Domains', url: '/guides/platform/custom-domains' },
        { name: 'Database Backups', url: '/guides/platform/backups' },
      ],
    },
    {
      name: 'Platform Management',
      url: undefined,
      items: [
        { name: 'Access Control', url: '/guides/platform/access-control' },
        { name: 'Custom Postgres Config', url: '/guides/platform/custom-postgres-config' },
        { name: 'Database Size', url: '/guides/platform/database-size' },
        { name: 'HTTP Status Codes', url: '/guides/platform/http-status-codes' },
        { name: 'Logging', url: '/guides/platform/logs' },
        { name: 'Metrics', url: '/guides/platform/metrics' },
        {
          name: 'Migrating and Upgrading',
          url: '/guides/platform/migrating-and-upgrading-projects',
        },
        { name: 'Network Restrictions', url: '/guides/platform/network-restrictions' },
        { name: 'Performance Tuning', url: '/guides/platform/performance' },
        { name: 'Permissions', url: '/guides/platform/permissions' },
        { name: 'SSL Enforcement', url: '/guides/platform/ssl-enforcement' },
      ],
    },
    {
      name: 'Billing',
      url: undefined,
      items: [{ name: 'Spend cap', url: '/guides/platform/spend-cap' }],
    },
    {
      name: 'Single sign-on',
      url: undefined,
      items: [
        {
          name: 'Enable SSO for your organization',
          url: '/guides/platform/sso',
        },
        { name: 'SSO with Azure AD', url: '/guides/platform/sso/azure' },
        {
          name: 'SSO with Google Workspace',
          url: '/guides/platform/sso/gsuite',
        },
        { name: 'SSO with Okta', url: '/guides/platform/sso/okta' },
      ],
    },
    {
      name: 'Production Readiness',
      url: undefined,
      items: [
        {
          name: 'Shared Responsibility Model',
          url: '/guides/platform/shared-responsibility-model',
        },
        {
          name: 'Maturity Model',
          url: '/guides/platform/maturity-model',
        },
        { name: 'Production Checklist', url: '/guides/platform/going-into-prod' },
      ],
    },
    {
      name: 'Troubleshooting',
      url: undefined,
      items: [
        {
          name: 'HTTP and Project Issues',
          url: '/guides/platform/troubleshooting',
        },
        {
          name: 'High Disk IO Consumption',
          url: '/guides/platform/exhaust-disk-io',
        },
        {
          name: 'High CPU Usage',
          url: '/guides/platform/exhaust-cpu',
        },
        {
          name: 'High RAM Usage',
          url: '/guides/platform/exhaust-ram',
        },
      ],
    },
  ],
}

export const resources: NavMenuConstant = {
  icon: 'resources',
  title: 'Resources',
  url: '/guides/resources',
  items: [
    { name: 'Examples', url: '/guides/resources/examples' },
    { name: 'Glossary', url: '/guides/resources/glossary' },
    {
      name: 'Migrate to Supabase',
      url: '/guides/resources/migrating-to-supabase',
      items: [
        {
          name: 'Firebase Auth',
          url: '/guides/resources/migrating-to-supabase/firebase-auth',
        },
        {
          name: 'Firestore Data',
          url: '/guides/resources/migrating-to-supabase/firestore-data',
        },
        {
          name: 'Firebase Storage',
          url: '/guides/resources/migrating-to-supabase/firebase-storage',
        },
        {
          name: 'Heroku',
          url: '/guides/resources/migrating-to-supabase/heroku',
        },
        {
          name: 'Render',
          url: '/guides/resources/migrating-to-supabase/render',
        },
        {
          name: 'Amazon RDS',
          url: '/guides/resources/migrating-to-supabase/amazon-rds',
          items: [],
        },
      ],
    },
  ],
}

export const self_hosting: NavMenuConstant = {
  title: 'Self-Hosting',
  icon: 'self-hosting',
  url: '/guides/self-hosting',
  items: [
    { name: 'Overview', url: '/guides/self-hosting' },
    { name: 'Self-Hosting with Docker', url: '/guides/self-hosting/docker' },
    {
      name: 'Auth Server',
      items: [
        { name: 'Reference', url: '/reference/self-hosting-auth/introduction' },
        { name: 'Configuration', url: '/guides/self-hosting/auth/config' },
      ],
    },
    {
      name: 'Storage Server',
      items: [
        { name: 'Reference', url: '/reference/self-hosting-storage/introduction' },
        { name: 'Configuration', url: '/guides/self-hosting/storage/config' },
      ],
    },
    {
      name: 'Realtime Server',
      items: [
        { name: 'Reference', url: '/reference/self-hosting-realtime/introduction' },
        { name: 'Configuration', url: '/guides/self-hosting/realtime/config' },
      ],
    },
    {
      name: 'Analytics Server',
      items: [
        { name: 'Reference', url: '/reference/self-hosting-analytics/introduction', items: [] },
        { name: 'Configuration', url: '/guides/self-hosting/analytics/config', items: [] },
      ],
    },
    {
      name: 'Functions Server',
      items: [
        { name: 'Reference', url: '/reference/self-hosting-functions/introduction', items: [] },
      ],
    },
  ],
}

export const migrate = {
  title: 'Migrate to Supabase',
  url: '/guides/migrate',
  items: [
    { name: 'Firebase Auth', url: '/guides/migrations/firebase-auth' },
    { name: 'Firestore Data', url: '/guides/migrations/firestore-data' },
    { name: 'Firebase Storage', url: '/guides/migrations/firebase-storage' },
    { name: 'Heroku', url: '/guides/migrations/heroku' },
    { name: 'Render', url: '/guides/migrations/render' },
    { name: 'Amazon RDS', url: '/guides/migrations/amazon-rds' },
  ],
}

export const integrations: NavMenuConstant = {
  icon: 'integrations',
  title: 'Integrations',
  url: '/guides/integrations',
  items: [
    { name: 'Overview', url: '/guides/integrations/integrations' },
    {
      name: 'OAuth Apps (Beta)',
      url: undefined,
      items: [
        {
          name: 'Publish an OAuth App',
          url: '/guides/integrations/oauth-apps/publish-an-oauth-app',
        },
        {
          name: 'Authorize an OAuth App',
          url: '/guides/integrations/oauth-apps/authorize-an-oauth-app',
        },
      ],
    },
    {
      name: 'Auth',
      url: undefined,
      items: [
        {
          name: 'Auth0',
          url: '/guides/integrations/auth0',
        },
        { name: 'Authsignal', url: '/guides/integrations/authsignal' },
        { name: 'Clerk', url: '/guides/integrations/clerk' },
        { name: 'keyri', url: '/guides/integrations/keyri' },
        { name: 'Passage', url: '/guides/integrations/passage' },
        { name: 'Stytch', url: '/guides/integrations/stytch' },
        { name: 'SuperTokens', url: '/guides/integrations/supertokens' },
      ],
    },
    {
      name: 'Caching / Offline-first',
      url: undefined,
      items: [{ name: 'Polyscale', url: '/guides/integrations/polyscale' }],
    },
    {
      name: 'Developer Tools',
      url: undefined,
      items: [
        { name: 'Cloudflare Workers', url: '/guides/integrations/cloudflare-workers' },
        { name: 'Estuary', url: '/guides/integrations/estuary' },
        { name: 'OpenAI', url: '/guides/ai/examples/openai' },
        { name: 'pgMustard', url: '/guides/integrations/pgmustard' },
        { name: 'Prisma', url: '/guides/integrations/prisma' },
        { name: 'Sequin', url: '/guides/integrations/sequin' },
        { name: 'Snaplet', url: '/guides/integrations/snaplet' },
        { name: 'Vercel', url: '/guides/integrations/vercel' },
        { name: 'Upstash Redis', url: '/guides/functions/examples/upstash-redis' },
        { name: 'WeWeb', url: '/guides/integrations/weweb' },
        { name: 'Zuplo', url: '/guides/integrations/zuplo' },
      ],
    },
    {
      name: 'Low-code',
      url: undefined,
      items: [
        { name: 'Appsmith', url: '/guides/integrations/appsmith' },
        { name: 'Bracket', url: '/guides/integrations/bracket' },
        { name: 'DhiWise', url: '/guides/integrations/dhiwise' },
        { name: 'Directus', url: '/guides/integrations/directus' },
        { name: 'Draftbit', url: '/guides/integrations/draftbit' },
        { name: 'FlutterFlow', url: '/guides/integrations/flutterflow' },
        { name: 'Forest Admin', url: '/guides/integrations/forestadmin' },
        { name: 'Plasmic', url: '/guides/integrations/plasmic' },
        { name: 'ILLA', url: '/guides/integrations/illa' },
      ],
    },
    {
      name: 'Messaging',
      url: undefined,
      items: [{ name: 'OneSignal', url: '/guides/integrations/onesignal' }],
    },
  ],
}

export const reference = {
  title: 'API Reference',
  icon: 'reference',
  items: [
    {
      name: 'Client libraries',
      items: [
        {
          name: 'supabase-js',
          url: '/reference/javascript/start',
          level: 'reference_javascript',
          icon: '/img/icons/menu/reference-javascript',
        },
        {
          name: 'supabase-dart',
          url: '/reference/dart/start',
          level: 'reference_dart',
          icon: '/img/icons/menu/reference-dart',
        },
        {
          name: 'supabase-csharp',
          url: '/reference/csharp/start',
          level: 'reference_csharp',
          icon: '/img/icons/menu/reference-csharp',
        },
        {
          name: 'supbase-python',
          url: '/reference/python/start',
          level: 'reference_python',
          icon: '/img/icons/menu/reference-python',
        },
        {
          name: 'supbase-swift',
          url: '/reference/swift/start',
          level: 'reference_swift',
          items: [],
          icon: '/img/icons/menu/reference-swift',
        },
        {
          name: 'supabase-kt',
          url: '/reference/kotlin/start',
          level: 'reference_kotlin',
          items: [],
          icon: '/img/icons/menu/reference-kotlin',
        },
        // {
        //   name: 'supabase-python',
        //   url: '/reference/python/start',
        //   level: 'reference_python',
        //
        //   icon: '/img/icons/menu/reference-javascript',
        // },
      ],
    },
    {
      name: 'Other tools',
      items: [
        {
          name: 'Supabase CLI',
          url: '/reference/cli/start',
          icon: '/img/icons/menu/reference-cli',
        },
        {
          name: 'Management API',
          url: '/reference/javascript',
          icon: '/img/icons/menu/reference-api',
        },
      ],
    },
  ],
}

export const reference_javascript_v1 = {
  icon: 'reference-javascript',
  title: 'JavaScript',
  url: '/guides/reference/javascript',
  parent: '/reference',
}

export const reference_javascript_v2 = {
  icon: 'reference-javascript',
  title: 'JavaScript',
  url: '/guides/reference/javascript',
  parent: '/reference',
}

export const reference_dart_v0 = {
  icon: 'reference-dart',
  title: 'Flutter',
  url: '/guides/reference/dart',
  parent: '/reference',
}

export const reference_dart_v1 = {
  icon: 'reference-dart',
  title: 'Flutter',
  url: '/guides/reference/dart',
  parent: '/reference',
}

export const reference_csharp_v0 = {
  icon: 'reference-csharp',
  title: 'C#',
  url: 'guides/reference/csharp',
  parent: '/reference',
}

export const reference_python_v2 = {
  icon: 'reference-python',
  title: 'Python',
  url: '/guides/reference/python',
  parent: '/reference',
}

export const reference_swift_v0 = {
  icon: 'reference-swift',
  title: 'swift',
  url: 'guides/reference/swift',
  parent: '/reference',
}

export const reference_kotlin_v0 = {
  icon: 'reference-kotlin',
  title: 'kotlin',
  url: 'guides/reference/kotlin',
  parent: '/reference',
}

export const reference_cli = {
  icon: 'reference-cli',
  title: 'Supabase CLI',
  url: '/guides/reference/cli',
  parent: '/',
}
export const reference_api = {
  icon: 'reference-api',
  title: 'Management API',
  url: '/guides/reference/api',
  parent: '/reference',
}

export const reference_self_hosting_auth = {
  icon: 'reference-auth',
  title: 'Self-Hosting Auth',
  url: '/guides/reference/self-hosting/auth',
  parent: '/reference',
}

export const reference_self_hosting_storage = {
  icon: 'reference-storage',
  title: 'Self-Hosting Storage',
  url: '/guides/reference/self-hosting/storage',
  parent: '/reference',
}

export const reference_self_hosting_realtime = {
  icon: 'reference-realtime',
  title: 'Self-Hosting Realtime',
  url: '/guides/reference/self-hosting/realtime',
  parent: '/reference',
}

export const reference_self_hosting_analytics = {
  icon: 'reference-analytics',
  title: 'Self-Hosting Analytics',
  url: '/guides/reference/self-hosting/analytics',
  parent: '/reference',
}

export const reference_self_hosting_functions = {
  icon: 'reference-functions',
  title: 'Self-Hosting Functions',
  url: '/guides/reference/self-hosting/functions',
  parent: '/reference',
}

// export const reference: [
//   {
//     label: 'Official'
//     items: [
//       { name: 'Reference Documentation'; url: '/reference'; },
//       { name: 'Supabase JavaScript Library'; url: '/reference/javascript'; },
//       { name: 'Supabase Flutter Library'; url: '/reference/dart'; },
//       { name: 'Supabase CLI'; url: '/reference/cli'; },
//       { name: 'Management API'; url: '/reference/api'; }
//     ]
//   },
//   {
//     label: 'Self-hosting'
//     items: [
//       { name: 'Auth Server'; url: '/reference/auth'; },
//       { name: 'Storage Server'; url: '/reference/storage'; }
//     ]
//   }
//     {
//       label: 'Clients',
//       items: [
//         { name: 'Auth Server', url: '/reference/auth'},
//         { name: 'Storage Server', url: '/reference/storage'},
//       ],
//     },
//   'reference/javascript': SupabaseJsV2Nav,
//   'reference/javascript/v1': SupabaseJsV1Nav,
//   'reference/dart': SupabaseDartV1Nav,
//   'reference/dart/v0': SupabaseDartV0Nav,
//   'reference/cli': SupabaseCLINav,
//   'reference/api': SupabaseAPINav,
//   'reference/auth': AuthServerNav,
//   'reference/storage': StorageServerNav,
// ]

export const references = [
  {
    label: 'Client libraries',
    items: [
      {
        label: 'supabase-js',
        versions: ['v2', 'v1'],
        description: 'something about the reference',
        icon: '/docs/img/icons/javascript-icon.svg',
        url: '/reference/javascript/start',
      },
      {
        label: 'supabase-py',
        description: 'something about the reference',
        icon: '/docs/img/icons/python-icon.svg',
        url: '/reference/python/start',
      },
      {
        label: 'supabase-dart',
        versions: ['v1', 'v0'],
        description: 'something about the reference',
        icon: '/docs/img/icons/dart-icon.svg',
        url: '/reference/dart/start',
      },
      {
        label: 'supabase-csharp',
        versions: ['v0'],
        description: 'something about the reference',
        icon: '/docs/img/icons/c-sharp-icon.svg',
        url: '/reference/csharp/start',
      },
      {
        label: 'supabase-swift',
        versions: ['v0'],
        description: 'something about the reference',
        icon: '/docs/img/icons/swift-icon.svg',
        url: '/reference/swift/start',
      },
      {
        label: 'supabase-kt',
        versions: ['v0'],
        description: 'something about the reference',
        icon: '/docs/img/icons/kotlin-icon.svg',
        url: '/reference/kotlin/start',
      },
    ],
  },
  {
    label: 'Platform Tools',
    items: [
      {
        label: 'CLI',
        description: 'something about the reference',
        icon: '/docs/img/icons/cli-icon.svg',
        url: '/reference/cli/start',
      },
      {
        label: 'Management API',
        description: 'something about the reference',
        icon: '/docs/img/icons/api-icon.svg',
        url: '/reference/management-api/start',
      },
    ],
  },
  {
    label: 'Self-Hosting',
    items: [
      {
        label: 'Auth server',
        description: 'something about the reference',
        icon: '/docs/img/icons/menu/auth.svg',
        url: '/reference/auth/start',
      },
      {
        label: 'Storage server',
        description: 'something about the reference',
        icon: '/docs/img/icons/menu/storage.svg',
        url: '/reference/storage/start',
      },
      {
        label: 'Realtime server',
        description: 'something about the reference',
        icon: '/docs/img/icons/menu/realtime.svg',
        url: '/reference/realtime/start',
      },
    ],
  },
]<|MERGE_RESOLUTION|>--- conflicted
+++ resolved
@@ -350,15 +350,14 @@
     url: '/guides/auth/social-login/auth-discord',
   },
   {
-<<<<<<< HEAD
     name: 'Figma',
     icon: '/docs/img/icons/figma-icon',
     url: '/guides/auth/social-login/auth-figma',
-=======
+  },
+  {
     name: 'Kakao',
     icon: '/docs/img/icons/kakao-icon',
     url: '/guides/auth/social-login/auth-kakao',
->>>>>>> c9e6c29f
   },
   {
     name: 'Keycloak',
