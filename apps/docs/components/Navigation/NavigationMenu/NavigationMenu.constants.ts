--- conflicted
+++ resolved
@@ -712,15 +712,6 @@
           name: 'Server-Side Rendering',
           url: '/guides/auth/server-side',
           items: [
-<<<<<<< HEAD
-=======
-            { name: 'Overview', url: '/guides/auth/server-side' },
-            { name: 'Next.js guide', url: '/guides/auth/server-side/nextjs' },
-            {
-              name: 'SvelteKit guide',
-              url: '/guides/auth/server-side/sveltekit' as `/${string}`,
-            },
->>>>>>> 776e44f9
             { name: 'Creating a client', url: '/guides/auth/server-side/creating-a-client' },
             {
               name: 'Migrating from Auth Helpers',
