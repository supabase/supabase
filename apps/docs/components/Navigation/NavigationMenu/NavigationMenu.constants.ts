--- conflicted
+++ resolved
@@ -834,22 +834,14 @@
 export const reference_javascript_v1 = {
   icon: 'reference-javascript',
   title: 'JavaScript',
-<<<<<<< HEAD
   url: '/reference/javascript/v1/start',
-=======
-  url: '/guides/reference/javascript',
->>>>>>> 7f49af18
   parent: '/reference',
 }
 
 export const reference_javascript_v2 = {
   icon: 'reference-javascript',
   title: 'JavaScript',
-<<<<<<< HEAD
   url: '/reference/javascript/start',
-=======
-  url: '/guides/reference/javascript',
->>>>>>> 7f49af18
   parent: '/reference',
 }
 
@@ -870,11 +862,7 @@
 export const reference_csharp_v0 = {
   icon: 'reference-csharp',
   title: 'C#',
-<<<<<<< HEAD
   url: '/reference/csharp/start',
-=======
-  url: 'guides/reference/csharp',
->>>>>>> 7f49af18
   parent: '/reference',
 }
 
