--- conflicted
+++ resolved
@@ -376,14 +376,13 @@
           url: '/guides/getting-started/quickstarts/sveltekit' as `/${string}`,
         },
         {
-<<<<<<< HEAD
           name: 'Flask (Python)',
           url: '/guides/getting-started/quickstarts/flask' as `/${string}`,
           enabled: !jsOnly,
-=======
+        },
+        {
           name: 'TanStack Start',
           url: '/guides/getting-started/quickstarts/tanstack' as `/${string}`,
->>>>>>> be90135d
         },
         {
           name: 'Laravel PHP',
