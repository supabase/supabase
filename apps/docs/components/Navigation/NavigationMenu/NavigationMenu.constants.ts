--- conflicted
+++ resolved
@@ -611,7 +611,6 @@
         },
       ],
     },
-<<<<<<< HEAD
     {
       name: 'Supabase CLI',
       items: [
@@ -664,8 +663,6 @@
         },
       ],
     },
-=======
->>>>>>> d52c8447
   ],
 }
 
