import type { ComponentProps } from 'react'

import type { IconPanel } from 'ui-patterns/IconPanel'

import type { GlobalMenuItems, NavMenuConstant, NavMenuSection } from '../Navigation.types'

export const GLOBAL_MENU_ITEMS: GlobalMenuItems = [
  [
    {
      label: 'Start',
      icon: 'getting-started',
      href: '/guides/getting-started',
      level: 'gettingstarted',
    },
  ],
  [
    {
      label: 'Products',
      menuItems: [
        [
          {
            label: 'Database',
            icon: 'database',
            href: '/guides/database/overview',
            level: 'database',
          },
          {
            label: 'Auth',
            icon: 'auth',
            href: '/guides/auth',
            level: 'auth',
          },
          {
            label: 'Storage',
            icon: 'storage',
            href: '/guides/storage',
            level: 'storage',
          },
          {
            label: 'Edge Functions',
            icon: 'edge-functions',
            href: '/guides/functions',
            level: 'functions',
          },
          {
            label: 'Realtime',
            icon: 'realtime',
            href: '/guides/realtime',
            level: 'realtime',
          },
        ],
        [
          { label: 'Postgres Modules' },
          {
            label: 'AI & Vectors',
            icon: 'ai',
            href: '/guides/ai',
            level: 'ai',
          },
          {
            label: 'Cron',
            icon: 'cron',
            href: '/guides/cron',
            level: 'cron',
          },
          {
            label: 'Queues',
            icon: 'queues',
            href: '/guides/queues',
            level: 'queues',
          },
        ],
      ],
    },
  ],
  [
    {
      label: 'Build',
      menuItems: [
        [
          {
            label: 'Local Development & CLI',
            icon: 'dev-cli',
            href: '/guides/local-development',
            level: 'local_development',
          },
          {
            label: 'Deployment',
            icon: 'deployment',
            href: '/guides/deployment',
            level: 'deployment',
          },
          {
            label: 'Self-Hosting',
            icon: 'self-hosting',
            href: '/guides/self-hosting',
            level: 'self_hosting',
          },
          {
            label: 'Integrations',
            icon: 'integrations',
            hasLightIcon: true,
            href: '/guides/integrations',
            level: 'integrations',
          },
        ],
      ],
    },
  ],
  [
    {
      label: 'Manage',
      menuItems: [
        [
          {
            label: 'Platform Management',
            icon: 'platform',
            href: '/guides/platform',
            level: 'platform',
          },
          {
            label: 'Telemetry',
            icon: 'telemetry',
            href: '/guides/telemetry',
            level: 'telemetry',
          },
          {
            label: 'Troubleshooting',
            icon: 'troubleshooting',
            href: '/guides/troubleshooting',
          },
        ],
      ],
    },
  ],
  [
    {
      label: 'Reference',
      menuItems: [
        [
          {
            label: 'Client Library Reference',
          },
          {
            label: 'JavaScript',
            icon: 'reference-javascript',
            href: '/reference/javascript',
            level: 'reference_javascript',
          },
          {
            label: 'Flutter',
            icon: 'reference-dart',
            href: '/reference/dart',
            level: 'reference_dart',
          },
          {
            label: 'Swift',
            icon: 'reference-swift',
            href: '/reference/swift',
            level: 'reference_swift',
          },
          {
            label: 'Python',
            icon: 'reference-python',
            href: '/reference/python',
            level: 'reference_python',
          },
          {
            label: 'C#',
            icon: 'reference-csharp',
            href: '/reference/csharp',
            level: 'reference_csharp',
            community: true,
          },
          {
            label: 'Kotlin',
            icon: 'reference-kotlin',
            href: '/reference/kotlin',
            level: 'reference_kotlin',
            community: true,
          },
        ],
        [
          {
            label: 'CLI Commands',
            icon: 'reference-cli',
            href: '/reference/cli/introduction',
            level: 'reference_javascript',
          },
          {
            label: 'Management API',
            icon: 'reference-api',
            href: '/reference/api/introduction',
            level: 'reference_javascript',
          },
        ],
        [
          { label: 'Data API' },
          {
            label: 'REST',
            icon: 'rest',
            href: '/guides/api',
            level: 'api',
          },
          {
            label: 'GraphQL',
            icon: 'graphql',
            href: '/guides/graphql',
            level: 'graphql',
          },
        ],
      ],
    },
  ],
  [
    {
      label: 'Resources',
      menuItems: [
        [
          {
            label: 'Glossary',
            icon: 'resources',
            href: '/guides/resources/glossary',
            level: 'resources',
          },
          {
            label: 'Changelog',
            icon: 'changelog',
            hasLightIcon: true,
            href: 'https://supabase.com/changelog',
            level: 'changelog',
          },
          {
            label: 'Status',
            icon: 'status',
            href: 'https://status.supabase.com/',
          },
          {
            label: 'Contributing',
            icon: 'contributing',
            href: '/contributing' as `/${string}`,
          },
        ],
      ],
    },
  ],
]

export const gettingstarted: NavMenuConstant = {
  icon: 'getting-started',
  title: 'Start with Supabase',
  url: '/guides/getting-started',
  items: [
    { name: 'Features', url: '/guides/getting-started/features' },
    { name: 'Architecture', url: '/guides/getting-started/architecture' },
    {
      name: 'Framework Quickstarts',
      items: [
        { name: 'Next.js', url: '/guides/getting-started/quickstarts/nextjs' },
        { name: 'React', url: '/guides/getting-started/quickstarts/reactjs' },
        { name: 'Nuxt', url: '/guides/getting-started/quickstarts/nuxtjs' },
        { name: 'Vue', url: '/guides/getting-started/quickstarts/vue' },
        { name: 'Hono', url: '/guides/getting-started/quickstarts/hono' },
        { name: 'Flutter', url: '/guides/getting-started/quickstarts/flutter' },
        { name: 'iOS SwiftUI', url: '/guides/getting-started/quickstarts/ios-swiftui' },
        {
          name: 'Android Kotlin',
          url: '/guides/getting-started/quickstarts/kotlin',
        },
        {
          name: 'SvelteKit',
          url: '/guides/getting-started/quickstarts/sveltekit',
        },
        {
          name: 'Laravel PHP',
          url: '/guides/getting-started/quickstarts/laravel',
        },
        {
          name: 'Ruby on Rails',
          url: '/guides/getting-started/quickstarts/ruby-on-rails',
        },
        { name: 'SolidJS', url: '/guides/getting-started/quickstarts/solidjs' },
        {
          name: 'RedwoodJS',
          url: '/guides/getting-started/quickstarts/redwoodjs',
        },
        { name: 'refine', url: '/guides/getting-started/quickstarts/refine' },
      ],
    },
    {
      name: 'Web app demos',
      items: [
        {
          name: 'Next.js',
          url: '/guides/getting-started/tutorials/with-nextjs',
        },
        {
          name: 'React',
          url: '/guides/getting-started/tutorials/with-react',
        },
        {
          name: 'Vue 3',
          url: '/guides/getting-started/tutorials/with-vue-3',
        },
        {
          name: 'Nuxt 3',
          url: '/guides/getting-started/tutorials/with-nuxt-3',
        },
        {
          name: 'Angular',
          url: '/guides/getting-started/tutorials/with-angular',
        },
        {
          name: 'RedwoodJS',
          url: '/guides/getting-started/tutorials/with-redwoodjs',
        },
        {
          name: 'SolidJS',
          url: '/guides/getting-started/tutorials/with-solidjs',
        },
        {
          name: 'Svelte',
          url: '/guides/getting-started/tutorials/with-svelte',
        },
        {
          name: 'SvelteKit',
          url: '/guides/getting-started/tutorials/with-sveltekit',
        },
        {
          name: 'refine',
          url: '/guides/getting-started/tutorials/with-refine',
        },
      ],
    },
    {
      name: 'Mobile tutorials',
      items: [
        {
          name: 'Flutter',
          url: '/guides/getting-started/tutorials/with-flutter',
        },
        {
          name: 'Expo React Native',
          url: '/guides/getting-started/tutorials/with-expo-react-native',
        },
        {
          name: 'Android Kotlin',
          url: '/guides/getting-started/tutorials/with-kotlin',
        },
        {
          name: 'Ionic React',
          url: '/guides/getting-started/tutorials/with-ionic-react',
        },
        {
          name: 'Ionic Vue',
          url: '/guides/getting-started/tutorials/with-ionic-vue',
        },
        {
          name: 'Ionic Angular',
          url: '/guides/getting-started/tutorials/with-ionic-angular',
        },
        {
          name: 'Swift',
          url: '/guides/getting-started/tutorials/with-swift',
        },
      ],
    },
    {
      name: 'AI Tools',
      url: undefined,
      items: [
        {
          name: 'Prompts',
          url: '/guides/getting-started/ai-prompts',
        },
        {
          name: 'Model context protocol (MCP)',
          url: '/guides/getting-started/mcp',
        },
      ],
    },
  ],
}

export const cli = {
  title: 'CLI',
  items: [
    { name: 'Overview', url: '/guides/cli' },
    { name: 'Managing Environments', url: '/guides/cli/managing-environments' },
    {
      name: 'Using environment variables in config.toml',
      url: '/guides/cli/using-environment-variables-in-config',
    },
  ],
}

export const NativeMobileLoginItems = [
  {
    name: 'Apple',
    icon: '/docs/img/icons/apple-icon',
    url: '/guides/auth/social-login/auth-apple?platform=react-native',
  },
  {
    name: 'Google',
    icon: '/docs/img/icons/google-icon',
    url: '/guides/auth/social-login/auth-google?platform=react-native',
  },
]

export const SocialLoginItems = [
  {
    name: 'Google',
    icon: '/docs/img/icons/google-icon',
    url: '/guides/auth/social-login/auth-google',
  },
  {
    name: 'Facebook',
    icon: '/docs/img/icons/facebook-icon',
    url: '/guides/auth/social-login/auth-facebook',
  },
  {
    name: 'Apple',
    icon: '/docs/img/icons/apple-icon',
    url: '/guides/auth/social-login/auth-apple',
  },
  {
    name: 'Azure (Microsoft)',
    icon: '/docs/img/icons/microsoft-icon',
    url: '/guides/auth/social-login/auth-azure',
  },
  {
    name: 'Twitter',
    icon: '/docs/img/icons/twitter-icon',
    url: '/guides/auth/social-login/auth-twitter',
    hasLightIcon: true,
  },
  {
    name: 'GitHub',
    icon: '/docs/img/icons/github-icon',
    url: '/guides/auth/social-login/auth-github',
    isDarkMode: true,
    hasLightIcon: true,
  },
  {
    name: 'Gitlab',
    icon: '/docs/img/icons/gitlab-icon',
    url: '/guides/auth/social-login/auth-gitlab',
  },
  {
    name: 'Bitbucket',
    icon: '/docs/img/icons/bitbucket-icon',
    url: '/guides/auth/social-login/auth-bitbucket',
  },
  {
    name: 'Discord',
    icon: '/docs/img/icons/discord-icon',
    url: '/guides/auth/social-login/auth-discord',
  },
  {
    name: 'Figma',
    icon: '/docs/img/icons/figma-icon',
    url: '/guides/auth/social-login/auth-figma',
  },
  {
    name: 'Kakao',
    icon: '/docs/img/icons/kakao-icon',
    url: '/guides/auth/social-login/auth-kakao',
  },
  {
    name: 'Keycloak',
    icon: '/docs/img/icons/keycloak-icon',
    url: '/guides/auth/social-login/auth-keycloak',
  },
  {
    name: 'LinkedIn',
    icon: '/docs/img/icons/linkedin-icon',
    url: '/guides/auth/social-login/auth-linkedin',
  },
  {
    name: 'Notion',
    icon: '/docs/img/icons/notion-icon',
    url: '/guides/auth/social-login/auth-notion',
  },
  {
    name: 'Slack',
    icon: '/docs/img/icons/slack-icon',
    url: '/guides/auth/social-login/auth-slack',
  },
  {
    name: 'Spotify',
    icon: '/docs/img/icons/spotify-icon',
    url: '/guides/auth/social-login/auth-spotify',
  },
  {
    name: 'Twitch',
    icon: '/docs/img/icons/twitch-icon',
    url: '/guides/auth/social-login/auth-twitch',
  },
  {
    name: 'WorkOS',
    icon: '/docs/img/icons/workos-icon',
    url: '/guides/auth/social-login/auth-workos',
  },
  {
    name: 'Zoom',
    icon: '/docs/img/icons/zoom-icon',
    url: '/guides/auth/social-login/auth-zoom',
  },
]

export const PhoneLoginsItems = [
  {
    name: 'MessageBird',
    icon: '/docs/img/icons/messagebird-icon',
    linkDescription: 'Communication between businesses and their customers — across any channel.',
    url: '/guides/auth/phone-login/messagebird',
  },
  {
    name: 'Twilio',
    icon: '/docs/img/icons/twilio-icon',
    url: '/guides/auth/phone-login/twilio',
    linkDescription: 'Customer engagement platform used by hundreds of thousands of businesses.',
  },
  {
    name: 'Vonage',
    icon: '/docs/img/icons/vonage-icon',
    url: '/guides/auth/phone-login/vonage',
    linkDescription:
      'Vonage is a communication platform as a service (CPaaS) provider for consumers and businesses.',
    isDarkMode: true,
    hasLightIcon: true,
  },
  {
    name: 'Textlocal (Community Supported)',
    icon: '/docs/img/icons/textlocal-icon',
    url: '/guides/auth/phone-login/textlocal',
    linkDescription: 'Textlocal is a cloud-based SMS platform offering bulk messaging services.',
  },
]

export const auth = {
  icon: 'auth',
  title: 'Auth',
  items: [
    {
      name: 'Overview',
      url: '/guides/auth',
    },
    {
      name: 'Architecture',
      url: '/guides/auth/architecture',
    },
    {
      name: 'Getting Started',
      items: [
        {
          name: 'Next.js',
          url: '/guides/auth/quickstarts/nextjs',
        },
        { name: 'React', url: '/guides/auth/quickstarts/react', items: [] },
        {
          name: 'React Native',
          url: '/guides/auth/quickstarts/react-native',
        },
      ],
    },

    {
      name: 'Concepts',
      items: [
        { name: 'Users', url: '/guides/auth/users' },
        { name: 'Identities', url: '/guides/auth/identities' },
        {
          name: 'Sessions',
          url: '/guides/auth/sessions',
          items: [
            { name: 'Implicit flow', url: '/guides/auth/sessions/implicit-flow' },
            { name: 'PKCE flow', url: '/guides/auth/sessions/pkce-flow' },
          ],
        },
      ],
    },
    {
      name: 'Flows (How-tos)',
      items: [
        {
          name: 'Server-Side Rendering',
          url: '/guides/auth/server-side',
          items: [
            { name: 'Next.js guide', url: '/guides/auth/server-side/nextjs' },
            {
              name: 'SvelteKit guide',
              url: '/guides/auth/server-side/sveltekit',
            },
            { name: 'Creating a client', url: '/guides/auth/server-side/creating-a-client' },
            {
              name: 'Migrating from Auth Helpers',
              url: '/guides/auth/server-side/migrating-to-ssr-from-auth-helpers',
            },
            {
              name: 'Advanced guide',
              url: '/guides/auth/server-side/advanced-guide',
            },
          ],
        },
        { name: 'Password-based', url: '/guides/auth/passwords' },
        { name: 'Email (Magic Link or OTP)', url: '/guides/auth/auth-email-passwordless' },
        {
          name: 'Phone Login',
          url: '/guides/auth/phone-login',
        },
        {
          name: 'Social Login (OAuth)',
          url: '/guides/auth/social-login',
          items: [...SocialLoginItems],
        },
        {
          name: 'Enterprise SSO',
          url: '/guides/auth/enterprise-sso',
          items: [
            {
              name: 'SAML 2.0',
              url: '/guides/auth/enterprise-sso/auth-sso-saml',
            },
          ],
        },
        { name: 'Anonymous Sign-Ins', url: '/guides/auth/auth-anonymous' },
        { name: 'Mobile Deep Linking', url: '/guides/auth/native-mobile-deep-linking' },
        {
          name: 'Identity Linking',
          url: '/guides/auth/auth-identity-linking',
        },
        {
          name: 'Multi-Factor Authentication',
          url: '/guides/auth/auth-mfa',
          items: [
            { name: 'App Authenticator (TOTP)', url: '/guides/auth/auth-mfa/totp' },
            { name: 'Phone', url: '/guides/auth/auth-mfa/phone' },
          ],
        },
        {
          name: 'Signout',
          url: '/guides/auth/signout',
        },
      ],
    },
    {
      name: 'Debugging',
      items: [{ name: 'Error Codes', url: '/guides/auth/debugging/error-codes' }],
    },
    {
      name: 'Third-party auth',
      items: [
        { name: 'Overview', url: '/guides/auth/third-party/overview' },
        { name: 'Firebase Auth', url: '/guides/auth/third-party/firebase-auth' },
        { name: 'Auth0', url: '/guides/auth/third-party/auth0' },
        { name: 'AWS Cognito (Amplify)', url: '/guides/auth/third-party/aws-cognito' },
      ],
    },
    {
      name: 'Configuration',
      items: [
        {
          name: 'General Configuration',
          url: '/guides/auth/general-configuration',
        },
        { name: 'Email Templates', url: '/guides/auth/auth-email-templates' },
        {
          name: 'Redirect URLs',
          url: '/guides/auth/redirect-urls',
        },
        {
          name: 'Auth Hooks',
          url: '/guides/auth/auth-hooks',
          items: [
            {
              name: 'Custom access token hook',
              url: '/guides/auth/auth-hooks/custom-access-token-hook',
            },
            {
              name: 'Send SMS hook',
              url: '/guides/auth/auth-hooks/send-sms-hook',
            },
            {
              name: 'Send email hook',
              url: '/guides/auth/auth-hooks/send-email-hook',
            },
            {
              name: 'MFA verification hook',
              url: '/guides/auth/auth-hooks/mfa-verification-hook',
            },
            {
              name: 'Password verification hook',
              url: '/guides/auth/auth-hooks/password-verification-hook',
            },
          ],
        },
        { name: 'Custom SMTP', url: '/guides/auth/auth-smtp' },
        { name: 'User Management', url: '/guides/auth/managing-user-data' },
      ],
    },
    {
      name: 'Security',
      items: [
        { name: 'Password Security', url: '/guides/auth/password-security' },
        { name: 'Rate Limits', url: '/guides/auth/rate-limits' },
        { name: 'Bot Detection (CAPTCHA)', url: '/guides/auth/auth-captcha' },
        { name: 'JWTs', url: '/guides/auth/jwts' },
        { name: 'Row Level Security', url: '/guides/database/postgres/row-level-security' },
        {
          name: 'Column Level Security',
          url: '/guides/database/postgres/column-level-security',
        },
        {
          name: 'Custom Claims & RBAC',
          url: '/guides/database/postgres/custom-claims-and-role-based-access-control-rbac',
        },
      ],
    },
    {
      name: 'Auth UI',
      url: undefined,
      items: [
        { name: 'Auth UI (Deprecated)', url: '/guides/auth/auth-helpers/auth-ui' },
        {
          name: 'Flutter Auth UI',
          url: '/guides/auth/auth-helpers/flutter-auth-ui',
        },
      ],
    },
  ],
}

const ormQuickstarts: NavMenuSection = {
  name: 'ORM Quickstarts',
  url: undefined,
  items: [
    {
      name: 'Prisma',
      url: '/guides/database/prisma',
      items: [
        {
          name: 'Prisma troubleshooting',
          url: '/guides/database/prisma/prisma-troubleshooting',
        },
      ],
    },
    {
      name: 'Drizzle',
      url: '/guides/database/drizzle',
    },
    {
      name: 'Postgres.js',
      url: '/guides/database/postgres-js',
    },
  ],
}

const guiQuickstarts: NavMenuSection = {
  name: 'GUI quickstarts',
  url: undefined,
  items: [
    {
      name: 'pgAdmin',
      url: '/guides/database/pgadmin',
    },
    {
      name: 'PSQL',
      url: '/guides/database/psql',
    },
    {
      name: 'DBeaver',
      url: '/guides/database/dbeaver',
    },
    {
      name: 'Metabase',
      url: '/guides/database/metabase',
    },
    {
      name: 'Beekeeper Studio',
      url: '/guides/database/beekeeper-studio',
    },
  ],
}

export const database: NavMenuConstant = {
  icon: 'database',
  title: 'Database',
  url: '/guides/database/overview',
  items: [
    { name: 'Overview', url: '/guides/database/overview' },
    {
      name: 'Fundamentals',
      url: undefined,
      items: [
        {
          name: 'Connecting to your database',
          url: '/guides/database/connecting-to-postgres',
        },
        { name: 'Importing data', url: '/guides/database/import-data' },
        { name: 'Securing your data', url: '/guides/database/secure-data' },
      ],
    },
    {
      name: 'Working with your database (basics)',
      url: undefined,
      items: [
        {
          name: 'Managing tables, views, and data',
          url: '/guides/database/tables',
        },
        {
          name: 'Working with arrays',
          url: '/guides/database/arrays',
        },
        { name: 'Managing indexes', url: '/guides/database/postgres/indexes' },
        {
          name: 'Querying joins and nested tables',
          url: '/guides/database/joins-and-nesting',
        },
        { name: 'JSON and unstructured data', url: '/guides/database/json' },
      ],
    },
    {
      name: 'Working with your database (intermediate)',
      url: undefined,
      items: [
        {
          name: 'Implementing cascade deletes',
          url: '/guides/database/postgres/cascade-deletes',
        },
        { name: 'Managing enums', url: '/guides/database/postgres/enums' },
        {
          name: 'Managing database functions',
          url: '/guides/database/functions',
        },
        {
          name: 'Managing database triggers',
          url: '/guides/database/postgres/triggers',
        },
        {
          name: 'Managing database webhooks',
          url: '/guides/database/webhooks',
        },
        {
          name: 'Using Full Text Search',
          url: '/guides/database/full-text-search',
        },
        {
          name: 'Partitioning your tables',
          url: '/guides/database/partitions',
        },
        {
          name: 'Managing connections',
          url: '/guides/database/connection-management',
        },
      ],
    },
    {
      name: 'OrioleDB',
      url: undefined,
      items: [
        {
          name: 'Overview',
          url: '/guides/database/orioledb',
        },
      ],
    },
    {
      name: 'Access and security',
      url: undefined,
      items: [
        {
          name: 'Row Level Security',
          url: '/guides/database/postgres/row-level-security',
        },
        {
          name: 'Column Level Security',
          url: '/guides/database/postgres/column-level-security',
        },
        {
          name: 'Hardening the Data API',
          url: '/guides/database/hardening-data-api',
        },
        {
          name: 'Custom Claims & RBAC',
          url: '/guides/database/postgres/custom-claims-and-role-based-access-control-rbac',
        },
        {
          name: 'Managing Postgres Roles',
          url: '/guides/database/postgres/roles',
        },
        {
          name: 'Using Custom Postgres Roles',
          url: '/guides/storage/schema/custom-roles',
        },
        { name: 'Managing secrets with Vault', url: '/guides/database/vault' },
        {
          name: 'Superuser Access and Unsupported Operations',
          url: '/guides/database/postgres/roles-superuser',
        },
      ],
    },
    {
      name: 'Configuration, optimization, and testing',
      url: undefined,
      items: [
        {
          name: 'Database configuration',
          url: '/guides/database/postgres/configuration',
        },
        {
          name: 'Managing database replication',
          url: '/guides/database/replication',
        },
        {
          name: 'Query optimization',
          url: '/guides/database/query-optimization',
        },
        {
          name: 'Database Advisors',
          url: '/guides/database/database-advisors',
        },
        { name: 'Testing your database', url: '/guides/database/testing' },
        {
          name: 'Customizing Postgres config',
          url: '/guides/database/custom-postgres-config',
        },
      ],
    },
    {
      name: 'Debugging',
      url: undefined,
      items: [
        {
          name: 'Timeouts',
          url: '/guides/database/postgres/timeouts',
        },
        {
          name: 'Debugging and monitoring',
          url: '/guides/database/inspect',
        },
        {
          name: 'Debugging performance issues',
          url: '/guides/database/debugging-performance',
        },
        {
          name: 'Supavisor',
          url: '/guides/database/supavisor',
        },
      ],
    },
    ormQuickstarts,
    guiQuickstarts,
    {
      name: 'Logical Replication and CDC',
      url: undefined,
      items: [
        { name: 'Overview', url: '/guides/database/replication-cdc/overview',},
        { name: 'Logical Replication', url: '/guides/database/replication-cdc/logical-replication' },
        { name: 'FAQ', url: '/guides/database/replication/faq' },
        { name: 'CDC with Artie', url: 'https://supabase.com/partners/integrations/artie' },
        { name: 'CDC with Estuary', url: 'https://supabase.com/partners/integrations/estuary' },
        { name: 'CDC with Airbyte', url: '/guides/database/replication-cdc/services/etl-airbyte' },
        { name: 'CDC with Fivetran', url: '/guides/database/replication-cdc/services/etl-fivetran' },
        { name: 'CDC with Materialize', url: '/guides/database/replication-cdc/services/etl-materialize' },
        { name: 'CDC with Stitch', url: '/guides/database/replication-cdc/services/etl-stitch' },
      ],
    },
    {
      name: 'Extensions',
      url: undefined,
      items: [
        { name: 'Overview', url: '/guides/database/extensions' },
        {
          name: 'HypoPG: Hypothetical indexes',
          url: '/guides/database/extensions/hypopg',
        },
        {
          name: 'plv8: Javascript Language',
          url: '/guides/database/extensions/plv8',
        },
        {
          name: 'http: RESTful Client',
          url: '/guides/database/extensions/http',
        },
        {
          name: 'index_advisor: Query optimization',
          url: '/guides/database/extensions/index_advisor',
        },
        {
          name: 'PGAudit: Postgres Auditing',
          url: '/guides/database/extensions/pgaudit',
        },
        {
          name: 'pgjwt: JSON Web Tokens',
          url: '/guides/database/extensions/pgjwt',
        },
        {
          name: 'PGroonga: Multilingual Full Text Search',
          url: '/guides/database/extensions/pgroonga',
        },
        {
          name: 'pgRouting: Geospatial Routing',
          url: '/guides/database/extensions/pgrouting',
        },
        {
          name: 'pg_cron: Schedule Recurring Jobs',
          url: '/guides/database/extensions/pg_cron',
        },
        {
          name: 'pg_graphql: GraphQL Support',
          url: '/guides/database/extensions/pg_graphql',
        },
        {
          name: 'pg_hashids: Short UIDs',
          url: '/guides/database/extensions/pg_hashids',
        },
        {
          name: 'pg_jsonschema: JSON Schema Validation',
          url: '/guides/database/extensions/pg_jsonschema',
        },
        {
          name: 'pg_net: Async Networking',
          url: '/guides/database/extensions/pg_net',
        },
        {
          name: 'pg_plan_filter: Restrict Total Cost',
          url: '/guides/database/extensions/pg_plan_filter',
        },
        {
          name: 'postgres_fdw: query data from an external Postgres server',
          url: '/guides/database/extensions/postgres_fdw',
        },
        {
          name: 'pgvector: Embeddings and vector similarity',
          url: '/guides/database/extensions/pgvector',
        },
        {
          name: 'pg_stat_statements: SQL Planning and Execution Statistics',
          url: '/guides/database/extensions/pg_stat_statements',
        },
        {
          name: 'pg_repack: Storage Optimization',
          url: '/guides/database/extensions/pg_repack',
        },
        {
          name: 'PostGIS: Geo queries',
          url: '/guides/database/extensions/postgis',
        },
        {
          name: 'pgmq: Queues',
          url: '/guides/database/extensions/pgmq',
        },
        {
          name: 'pgsodium (pending deprecation): Encryption Features',
          url: '/guides/database/extensions/pgsodium',
        },
        {
          name: 'pgTAP: Unit Testing',
          url: '/guides/database/extensions/pgtap',
        },
        {
          name: 'plpgsql_check: PL/pgSQL Linter',
          url: '/guides/database/extensions/plpgsql_check',
        },
        {
          name: 'timescaledb: Time-series data',
          url: '/guides/database/extensions/timescaledb',
        },
        {
          name: 'uuid-ossp: Unique Identifiers',
          url: '/guides/database/extensions/uuid-ossp',
        },
        {
          name: 'RUM: inverted index for full-text search',
          url: '/guides/database/extensions/rum',
        },
      ],
    },
    {
      name: 'Foreign Data Wrappers',
      url: undefined,
      items: [
        {
          name: 'Overview',
          url: '/guides/database/extensions/wrappers/overview',
        },
        {
          name: 'Connecting to Auth0',
          url: '/guides/database/extensions/wrappers/auth0',
        },
        {
          name: 'Connecting to Airtable',
          url: '/guides/database/extensions/wrappers/airtable',
        },
        {
          name: 'Connecting to AWS Cognito',
          url: '/guides/database/extensions/wrappers/cognito',
        },
        {
          name: 'Connecting to AWS S3',
          url: '/guides/database/extensions/wrappers/s3',
        },
        {
          name: 'Connecting to BigQuery',
          url: '/guides/database/extensions/wrappers/bigquery',
        },
        {
          name: 'Connecting to ClickHouse',
          url: '/guides/database/extensions/wrappers/clickhouse',
        },
        {
          name: 'Connecting to Firebase',
          url: '/guides/database/extensions/wrappers/firebase',
        },
        {
          name: 'Connecting to Logflare',
          url: '/guides/database/extensions/wrappers/logflare',
        },
        {
          name: 'Connecting to MSSQL',
          url: '/guides/database/extensions/wrappers/mssql',
        },
        {
          name: 'Connecting to Notion',
          url: '/guides/database/extensions/wrappers/notion',
        },
        {
          name: 'Connecting to Paddle',
          url: '/guides/database/extensions/wrappers/paddle',
        },
        {
          name: 'Connecting to Redis',
          url: '/guides/database/extensions/wrappers/redis',
        },
        {
          name: 'Connecting to Snowflake',
          url: '/guides/database/extensions/wrappers/snowflake',
        },
        {
          name: 'Connecting to Stripe',
          url: '/guides/database/extensions/wrappers/stripe',
        },
      ],
    },
    {
      name: 'Examples',
      url: undefined,
      items: [
        {
          name: 'Drop All Tables in Schema',
          url: '/guides/database/postgres/dropping-all-tables-in-schema',
        },
        {
          name: 'Select First Row per Group',
          url: '/guides/database/postgres/first-row-in-group',
        },
        {
          name: 'Print PostgreSQL Version',
          url: '/guides/database/postgres/which-version-of-postgres',
        },
        {
          name: 'Replicating from Supabase to External Postgres',
          url: '/guides/database/postgres/setup-replication-external',
        },
      ],
    },
  ],
}

export const cron: NavMenuConstant = {
  icon: 'cron',
  title: 'Cron',
  url: '/guides/cron',
  items: [
    { name: 'Overview', url: '/guides/cron' },
    {
      name: 'Getting Started',
      url: undefined,
      items: [
        { name: 'Install', url: '/guides/cron/install' },
        { name: 'Quickstart', url: '/guides/cron/quickstart' },
      ],
    },
  ],
}

export const queues: NavMenuConstant = {
  icon: 'queues',
  title: 'Queues',
  url: '/guides/queues',
  items: [
    { name: 'Overview', url: '/guides/queues' },
    {
      name: 'Getting Started',
      url: undefined,
      items: [{ name: 'Quickstart', url: '/guides/queues/quickstart' }],
    },
    {
      name: 'References',
      url: undefined,
      items: [
        { name: 'API', url: '/guides/queues/api' },
        { name: 'PGMQ Extension', url: '/guides/queues/pgmq' },
      ],
    },
  ],
}

export const api: NavMenuConstant = {
  icon: 'rest',
  title: 'REST API',
  url: '/guides/api',
  items: [
    { name: 'Overview', url: '/guides/api', items: [] },
    { name: 'Quickstart', url: '/guides/api/quickstart', items: [] },
    {
      name: 'Client Libraries',
      url: '/guides/api/rest/client-libs',
      items: [],
    },
    {
      name: 'Auto-generated Docs',
      url: '/guides/api/rest/auto-generated-docs',
      items: [],
    },
    {
      name: 'Generating TypeScript Types',
      url: '/guides/api/rest/generating-types',
      items: [],
    },
    {
      name: 'Tools',
      url: '/guides/api',
      items: [{ name: 'SQL to REST API Translator', url: '/guides/api/sql-to-rest' }],
    },
    {
      name: 'Guides',
      url: '/guides/api',
      items: [
        { name: 'Creating API routes', url: '/guides/api/creating-routes' },
        { name: 'How API Keys work', url: '/guides/api/api-keys' },
        { name: 'Securing your API', url: '/guides/api/securing-your-api' },
      ],
    },
    {
      name: 'Using the Data APIs',
      url: '/guides/api/data-apis',
      items: [
        {
          name: 'Managing tables, views, and data',
          url: '/guides/database/tables',
        },
        {
          name: 'Querying joins and nested tables',
          url: '/guides/database/joins-and-nesting',
        },
        {
          name: 'JSON and unstructured data',
          url: '/guides/database/json',
        },
        {
          name: 'Managing database functions',
          url: '/guides/database/functions',
        },
        {
          name: 'Using full-text search',
          url: '/guides/database/full-text-search',
        },
        {
          name: 'Debugging performance issues',
          url: '/guides/database/debugging-performance',
        },
        {
          name: 'Using custom schemas',
          url: '/guides/api/using-custom-schemas',
        },
        {
          name: 'Converting from SQL to JavaScript API',
          url: '/guides/api/sql-to-api',
        },
      ],
    },
  ],
}

export const graphql: NavMenuConstant = {
  icon: 'graphql',
  title: 'GraphQL',
  url: '/guides/graphql',
  items: [
    { name: 'Overview', url: '/guides/graphql', items: [] },
    { name: 'API', url: '/guides/graphql/api', items: [] },
    { name: 'Views', url: '/guides/graphql/views', items: [] },
    { name: 'Functions', url: '/guides/graphql/functions', items: [] },
    {
      name: 'Configuration & Customization',
      url: '/guides/graphql/configuration',
      items: [],
    },
    { name: 'Security', url: '/guides/graphql/security', items: [] },
    {
      name: 'Integrations',
      items: [
        { name: 'With Apollo', url: '/guides/graphql/with-apollo' },
        { name: 'With Relay', url: '/guides/graphql/with-relay' },
      ],
    },
  ],
}

export const functions: NavMenuConstant = {
  icon: 'edge-functions',
  title: 'Edge Functions',
  url: '/guides/functions',
  items: [
    {
      name: 'Overview',
      url: '/guides/functions',
    },
    {
      name: 'Getting started',
      url: undefined,
      items: [
        {
          name: 'Create an Edge Function',
          url: '/guides/functions/quickstart',
        },
        {
          name: 'Deploy to Production',
          url: '/guides/functions/deploy',
        },
        {
          name: 'Setting up your editor',
          url: '/guides/functions/local-development',
        },
      ],
    },
    {
      name: 'Guides',
      url: undefined,
      items: [
        { name: 'Managing dependencies', url: '/guides/functions/dependencies' },
        {
          name: 'Managing environment variables',
          url: '/guides/functions/secrets',
        },
        {
          name: 'Integrating with Supabase Auth',
          url: '/guides/functions/auth',
        },
        {
          name: 'Integrating with Postgres',
          url: '/guides/functions/connect-to-postgres',
        },
        {
          name: 'Integrating with Supabase Storage',
          url: '/guides/functions/storage-caching',
        },
        {
          name: 'Handling Routing in Functions',
          url: '/guides/functions/routing',
        },
        {
          name: 'Background Tasks',
          url: '/guides/functions/background-tasks',
        },
        {
          name: 'Ephemeral Storage',
          url: '/guides/functions/ephemeral-storage',
        },
        {
          name: 'WebSockets',
          url: '/guides/functions/websockets',
        },
        {
          name: 'Running AI Models',
          url: '/guides/functions/ai-models',
        },
        {
          name: 'Wasm modules',
          url: '/guides/functions/wasm',
        },
        {
          name: 'Deploying with CI / CD pipelines',
          url: '/guides/functions/cicd-workflow',
        },
        {
          name: 'Integrating with Log Drains',
          url: '/guides/platform/log-drains',
        },
      ],
    },
    {
      name: 'Debugging',
      url: undefined,
      items: [
        {
          name: 'Local Debugging with DevTools',
          url: '/guides/functions/debugging-tools',
        },
        {
<<<<<<< HEAD
          name: 'Logging and Using Headers',
          url: '/guides/functions/functions-headers',
=======
          name: 'Logging',
          url: '/guides/functions/logging',
        },
        {
          name: 'Troubleshooting Common Issues',
          url: '/guides/functions/troubleshooting',
>>>>>>> a3fee4e7
        },
        {
          name: 'Testing your Edge Functions',
          url: '/guides/functions/unit-test',
        },
        {
          name: 'Monitoring with Sentry',
          url: '/guides/functions/examples/sentry-monitoring',
        },
      ],
    },
    {
      name: 'Platform',
      url: undefined,
      items: [
        {
          name: 'Regional invocations',
          url: '/guides/functions/regional-invocation',
        },
        {
          name: 'Status codes',
          url: '/guides/functions/status-codes',
        },
        {
          name: 'Limits',
          url: '/guides/functions/limits',
        },
        {
          name: 'Pricing',
          url: '/guides/functions/pricing',
        },
      ],
    },
    {
      name: 'Examples',
      url: undefined,
      items: [
        {
          name: 'Auth Send Email Hook',
          url: '/guides/functions/examples/auth-send-email-hook-react-email-resend',
        },
        {
          name: 'CORS support for invoking from the browser',
          url: '/guides/functions/cors',
        },
        {
          name: 'Scheduling Functions',
          url: '/guides/functions/schedule-functions',
        },
        {
          name: 'Sending Push Notifications',
          url: '/guides/functions/examples/push-notifications',
        },
        {
          name: 'Generating AI images',
          url: '/guides/functions/examples/amazon-bedrock-image-generator',
        },
        {
          name: 'Generating OG images ',
          url: '/guides/functions/examples/og-image',
        },
        {
          name: 'Semantic AI Search',
          url: '/guides/functions/examples/semantic-search',
        },
        {
          name: 'CAPTCHA support with Cloudflare Turnstile',
          url: '/guides/functions/examples/cloudflare-turnstile',
        },
        {
          name: 'Building a Discord Bot',
          url: '/guides/functions/examples/discord-bot',
        },
        {
          name: 'Building a Telegram Bot',
          url: '/guides/functions/examples/telegram-bot',
        },
        {
          name: 'Handling Stripe Webhooks ',
          url: '/guides/functions/examples/stripe-webhooks',
        },
        {
          name: 'Rate-limiting with Redis',
          url: '/guides/functions/examples/rate-limiting',
        },
        {
          name: 'Taking Screenshots with Puppeteer',
          url: '/guides/functions/examples/screenshots',
        },
        {
          name: 'Slack Bot responding to mentions',
          url: '/guides/functions/examples/slack-bot-mention',
        },
        {
          name: 'Image Transformation & Optimization',
          url: '/guides/functions/examples/image-manipulation',
        },
      ],
    },
    {
      name: 'Third-Party Tools',
      url: undefined,
      items: [
        { name: 'Dart Edge on Supabase', url: '/guides/functions/dart-edge' },
        {
          name: 'Browserless.io',
          url: '/guides/functions/examples/screenshots',
        },
        {
          name: 'Hugging Face',
          url: '/guides/ai/examples/huggingface-image-captioning',
        },
        {
          name: 'Monitoring with Sentry',
          url: '/guides/functions/examples/sentry-monitoring',
        },
        { name: 'OpenAI API', url: '/guides/ai/examples/openai' },
        {
          name: 'React Email',
          url: '/guides/functions/examples/auth-send-email-hook-react-email-resend',
        },
        {
          name: 'Sending Emails with Resend',
          url: '/guides/functions/examples/send-emails',
        },
        {
          name: 'Upstash Redis',
          url: '/guides/functions/examples/upstash-redis',
        },
        {
          name: 'Type-Safe SQL with Kysely',
          url: '/guides/functions/kysely-postgres',
        },
      ],
    },
  ],
}

export const realtime: NavMenuConstant = {
  icon: 'realtime',
  title: 'Realtime',
  url: '/guides/realtime',
  items: [
    {
      name: 'Overview',
      url: '/guides/realtime',
    },
    {
      name: 'Concepts',
      url: '/guides/realtime/concepts',
    },
    {
      name: 'Usage',
      url: undefined,
      items: [
        { name: 'Broadcast', url: '/guides/realtime/broadcast' },
        { name: 'Presence', url: '/guides/realtime/presence' },
        {
          name: 'Postgres Changes',
          url: '/guides/realtime/postgres-changes',
        },
      ],
    },
    {
      name: 'Security',
      url: undefined,
      items: [{ name: 'Authorization', url: '/guides/realtime/authorization' }],
    },
    {
      name: 'Guides',
      url: undefined,
      items: [
        {
          name: 'Subscribing to Database Changes',
          url: '/guides/realtime/subscribing-to-database-changes',
        },
        {
          name: 'Using Realtime with Next.js',
          url: '/guides/realtime/realtime-with-nextjs',
        },
        {
          name: 'Using Realtime Presence with Flutter',
          url: '/guides/realtime/realtime-user-presence',
        },
        {
          name: 'Listening to Postgres Changes with Flutter',
          url: '/guides/realtime/realtime-listening-flutter',
        },
        {
          name: 'Migrate to Broadcast Changes',
          url: '/guides/realtime/migrate-from-postgres-changes',
        },
      ],
    },
    {
      name: 'Deep dive',
      url: undefined,
      items: [
        { name: 'Quotas', url: '/guides/realtime/quotas' },
        { name: 'Pricing', url: '/guides/realtime/pricing' },
        { name: 'Architecture', url: '/guides/realtime/architecture' },
        { name: 'Message Protocol', url: '/guides/realtime/protocol', items: [] },
        { name: 'Benchmarks', url: '/guides/realtime/benchmarks' },
      ],
    },
    {
      name: 'Debugging',
      url: undefined,
      items: [{ name: 'Operational Error Codes', url: '/guides/realtime/error_codes', items: [] }],
    },
  ],
}

export const storage: NavMenuConstant = {
  icon: 'storage',
  title: 'Storage',
  url: '/guides/storage',
  items: [
    { name: 'Overview', url: '/guides/storage' },
    { name: 'Quickstart', url: '/guides/storage/quickstart' },
    {
      name: 'Buckets',
      url: undefined,
      items: [
        { name: 'Fundamentals', url: '/guides/storage/buckets/fundamentals' },
        {
          name: 'Creating Buckets',
          url: '/guides/storage/buckets/creating-buckets',
        },
      ],
    },
    {
      name: 'Security',
      url: undefined,
      items: [
        {
          name: 'Ownership',
          url: '/guides/storage/security/ownership',
        },
        {
          name: 'Access Control',
          url: '/guides/storage/security/access-control',
        },
      ],
    },
    {
      name: 'Uploads',
      url: undefined,
      items: [
        {
          name: 'Standard Uploads',
          url: '/guides/storage/uploads/standard-uploads',
        },
        {
          name: 'Resumable Uploads',
          url: '/guides/storage/uploads/resumable-uploads',
        },
        {
          name: 'S3 Uploads',
          url: '/guides/storage/uploads/s3-uploads',
        },
        { name: 'Limits', url: '/guides/storage/uploads/file-limits' },
      ],
    },
    {
      name: 'Serving',
      url: undefined,
      items: [
        { name: 'Serving assets', url: '/guides/storage/serving/downloads' },
        {
          name: 'Image Transformations',
          url: '/guides/storage/serving/image-transformations',
        },
        {
          name: 'Bandwidth & Storage Egress',
          url: '/guides/storage/serving/bandwidth',
        },
      ],
    },
    {
      name: 'Management',
      url: undefined,
      items: [
        { name: 'Copy / Move Objects', url: '/guides/storage/management/copy-move-objects' },
        { name: 'Delete Objects', url: '/guides/storage/management/delete-objects' },
        { name: 'Pricing', url: '/guides/storage/management/pricing' },
      ],
    },
    {
      name: 'S3',
      url: undefined,
      items: [
        { name: 'Authentication', url: '/guides/storage/s3/authentication' },
        { name: 'API Compatibility', url: '/guides/storage/s3/compatibility' },
      ],
    },
    {
      name: 'CDN',
      url: undefined,
      items: [
        { name: 'Fundamentals', url: '/guides/storage/cdn/fundamentals' },
        { name: 'Smart CDN', url: '/guides/storage/cdn/smart-cdn' },
        { name: 'Metrics', url: '/guides/storage/cdn/metrics' },
      ],
    },
    {
      name: 'Debugging',
      url: undefined,
      items: [
        { name: 'Logs', url: '/guides/storage/debugging/logs' },
        { name: 'Error Codes', url: '/guides/storage/debugging/error-codes' },
      ],
    },
    {
      name: 'Schema',
      url: undefined,
      items: [
        { name: 'Database Design', url: '/guides/storage/schema/design' },
        {
          name: 'Helper Functions',
          url: '/guides/storage/schema/helper-functions',
        },
        { name: 'Custom Roles', url: '/guides/storage/schema/custom-roles' },
      ],
    },
    {
      name: 'Going to production',
      url: undefined,
      items: [{ name: 'Scaling', url: '/guides/storage/production/scaling' }],
    },
  ],
}

export const vectorIndexItems = [
  {
    name: 'HNSW indexes',
    url: '/guides/ai/vector-indexes/hnsw-indexes',
  },
  {
    name: 'IVFFlat indexes',
    url: '/guides/ai/vector-indexes/ivf-indexes',
  },
]

export const ai = {
  icon: 'ai',
  title: 'AI & Vectors',
  url: '/guides/ai',
  items: [
    { name: 'Overview', url: '/guides/ai' },
    { name: 'Concepts', url: '/guides/ai/concepts' },
    {
      name: 'Structured & unstructured',
      url: '/guides/ai/structured-unstructured',
    },
    {
      name: 'Learn',
      url: undefined,
      items: [
        { name: 'Vector columns', url: '/guides/ai/vector-columns' },
        {
          name: 'Vector indexes',
          url: '/guides/ai/vector-indexes',
          items: vectorIndexItems,
        },
        {
          name: 'Automatic embeddings',
          url: '/guides/ai/automatic-embeddings',
        },
        {
          name: 'Engineering for scale',
          url: '/guides/ai/engineering-for-scale',
        },
        {
          name: 'Choosing Compute Add-on',
          url: '/guides/ai/choosing-compute-addon',
        },
        { name: 'Going to Production', url: '/guides/ai/going-to-prod' },
        {
          name: 'RAG with Permissions',
          url: '/guides/ai/rag-with-permissions',
        },
      ],
    },
    {
      name: 'Search',
      url: undefined,
      items: [
        { name: 'Semantic search', url: '/guides/ai/semantic-search' },
        { name: 'Keyword search', url: '/guides/ai/keyword-search' },
        { name: 'Hybrid search', url: '/guides/ai/hybrid-search' },
      ],
    },
    {
      name: 'JavaScript Examples',
      url: undefined,
      items: [
        {
          name: 'OpenAI completions using Edge Functions',
          url: '/guides/ai/examples/openai',
        },

        {
          name: 'Generate image captions using Hugging Face',
          url: '/guides/ai/examples/huggingface-image-captioning',
        },
        {
          name: 'Generate Embeddings',
          url: '/guides/ai/quickstarts/generate-text-embeddings',
        },

        {
          name: 'Adding generative Q&A to your documentation',
          url: '/guides/ai/examples/headless-vector-search',
        },
        {
          name: 'Adding generative Q&A to your Next.js site',
          url: '/guides/ai/examples/nextjs-vector-search',
        },
      ],
    },
    {
      name: 'Python Client',
      url: undefined,
      items: [
        { name: 'Choosing a Client', url: '/guides/ai/python-clients' },
        { name: 'API', url: '/guides/ai/python/api' },
        { name: 'Collections', url: '/guides/ai/python/collections' },
        { name: 'Indexes', url: '/guides/ai/python/indexes' },
        { name: 'Metadata', url: '/guides/ai/python/metadata' },
      ],
    },
    {
      name: 'Python Examples',
      url: undefined,
      items: [
        {
          name: 'Developing locally with Vecs',
          url: '/guides/ai/vecs-python-client',
        },
        {
          name: 'Creating and managing collections',
          url: '/guides/ai/quickstarts/hello-world',
        },

        {
          name: 'Text Deduplication',
          url: '/guides/ai/quickstarts/text-deduplication',
        },
        {
          name: 'Face similarity search',
          url: '/guides/ai/quickstarts/face-similarity',
        },
        {
          name: 'Image search with OpenAI CLIP',
          url: '/guides/ai/examples/image-search-openai-clip',
        },
        {
          name: 'Semantic search with Amazon Titan',
          url: '/guides/ai/examples/semantic-image-search-amazon-titan',
        },
        {
          name: 'Building ChatGPT Plugins',
          url: '/guides/ai/examples/building-chatgpt-plugins',
        },
      ],
    },
    {
      name: 'Third-Party Tools',
      url: undefined,
      items: [
        {
          name: 'LangChain',
          url: '/guides/ai/langchain',
        },
        {
          name: 'Hugging Face',
          url: '/guides/ai/hugging-face',
        },
        {
          name: 'Google Colab',
          url: '/guides/ai/google-colab',
        },
        {
          name: 'LlamaIndex',
          url: '/guides/ai/integrations/llamaindex',
        },
        {
          name: 'Roboflow',
          url: '/guides/ai/integrations/roboflow',
        },
        {
          name: 'Amazon Bedrock',
          url: '/guides/ai/integrations/amazon-bedrock',
        },
        {
          name: 'Mixpeek',
          url: '/guides/ai/examples/mixpeek-video-search',
        },
      ],
    },
  ],
}

export const local_development: NavMenuConstant = {
  icon: 'dev-cli',
  title: 'Local Dev / CLI',
  url: '/guides/local-development',
  items: [
    { name: 'Overview', url: '/guides/local-development' },
    {
      name: 'CLI',
      url: undefined,
      items: [
        { name: 'Getting started', url: '/guides/local-development/cli/getting-started' },
        { name: 'Configuration', url: '/guides/local-development/cli/config' },
        { name: 'CLI commands', url: '/reference/cli' },
      ],
    },
    {
      name: 'Local development',
      url: undefined,
      items: [
        { name: 'Getting started', url: '/guides/local-development/overview' },
        {
          name: 'Declarative database schemas',
          url: '/guides/local-development/declarative-database-schemas',
        },
        {
          name: 'Seeding your database',
          url: '/guides/local-development/seeding-your-database',
        },
        {
          name: 'Managing config and secrets',
          url: '/guides/local-development/managing-config',
        },
        {
          name: 'Customizing email templates',
          url: '/guides/local-development/customizing-email-templates',
        },
      ],
    },
    {
      name: 'Testing',
      url: undefined,
      items: [
        { name: 'Getting started', url: '/guides/local-development/testing/overview' },
        {
          name: 'pgTAP advanced guide',
          url: '/guides/local-development/testing/pgtap-extended',
        },
        { name: 'Database testing', url: '/guides/database/testing' },
        {
          name: 'RLS policies testing',
          url: '/guides/database/extensions/pgtap#testing-rls-policies',
        },
      ],
    },
  ],
}

export const contributing: NavMenuConstant = {
  icon: 'contributing',
  title: 'Contributing',
  url: '/contributing',
  items: [{ name: 'Overview', url: '/contributing' }],
}

export const MIGRATION_PAGES: Partial<NavMenuSection & ComponentProps<typeof IconPanel>>[] = [
  {
    name: 'Auth0',
    icon: '/docs/img/icons/auth0-icon',
    url: '/guides/platform/migrating-to-supabase/auth0',
    hasLightIcon: true,
  },
  {
    name: 'Firebase Auth',
    icon: '/docs/img/icons/firebase-icon',
    url: '/guides/platform/migrating-to-supabase/firebase-auth',
  },
  {
    name: 'Firestore Data',
    icon: '/docs/img/icons/firebase-icon',
    url: '/guides/platform/migrating-to-supabase/firestore-data',
  },
  {
    name: 'Firebase Storage',
    icon: '/docs/img/icons/firebase-icon',
    url: '/guides/platform/migrating-to-supabase/firebase-storage',
  },
  {
    name: 'Heroku',
    icon: '/docs/img/icons/heroku-icon',
    url: '/guides/platform/migrating-to-supabase/heroku',
  },
  {
    name: 'Render',
    icon: '/docs/img/icons/render-icon',
    url: '/guides/platform/migrating-to-supabase/render',
  },
  {
    name: 'Amazon RDS',
    icon: '/docs/img/icons/aws-rds-icon',
    url: '/guides/platform/migrating-to-supabase/amazon-rds',
  },
  {
    name: 'Postgres',
    icon: '/docs/img/icons/postgres-icon',
    url: '/guides/platform/migrating-to-supabase/postgres',
  },
  {
    name: 'Vercel Postgres',
    icon: '/docs/img/icons/vercel-icon',
    url: '/guides/platform/migrating-to-supabase/vercel-postgres',
    hasLightIcon: true,
  },
  {
    name: 'Neon',
    icon: '/docs/img/icons/neon-icon',
    url: '/guides/platform/migrating-to-supabase/neon',
    hasLightIcon: true,
  },
  {
    name: 'MySQL',
    icon: '/docs/img/icons/mysql-icon',
    url: '/guides/platform/migrating-to-supabase/mysql',
  },
  {
    name: 'MSSQL',
    icon: '/docs/img/icons/mssql-icon',
    url: '/guides/platform/migrating-to-supabase/mssql',
  },
]

export const platform: NavMenuConstant = {
  icon: 'platform',
  title: 'Platform',
  url: '/guides/platform',
  items: [
    {
      name: 'Add-ons',
      url: undefined,
      items: [
        { name: 'Custom Domains', url: '/guides/platform/custom-domains' },
        { name: 'Database Backups', url: '/guides/platform/backups' },
        { name: 'IPv4 Address', url: '/guides/platform/ipv4-address' },
        { name: 'Read Replicas', url: '/guides/platform/read-replicas' },
      ],
    },
    {
      name: 'Upgrades & Migrations',
      url: undefined,
      items: [
        { name: 'Upgrading', url: '/guides/platform/upgrading' },
        {
          name: 'Migrating within Supabase',
          url: '/guides/platform/migrating-within-supabase',
          items: [
            {
              name: 'Restore Dashboard backup',
              url: '/guides/platform/migrating-within-supabase/dashboard-restore',
            },
            {
              name: 'Backup and restore using CLI',
              url: '/guides/platform/migrating-within-supabase/backup-restore',
            },
          ],
        },
        {
          name: 'Migrating to Supabase',
          url: '/guides/platform/migrating-to-supabase',
          items: MIGRATION_PAGES,
        },
      ],
    },
    {
      name: 'Project & Account Management',
      url: undefined,
      items: [
        {
          name: 'Access Control',
          url: '/guides/platform/access-control',
        },
        {
          name: 'Multi-factor Authentication',
          url: '/guides/platform/multi-factor-authentication',
        },
        {
          name: 'Transfer Project',
          url: '/guides/platform/project-transfer',
        },
        {
          name: 'Single Sign-On',
          url: '/guides/platform/sso',
          items: [
            { name: 'SSO with Azure AD', url: '/guides/platform/sso/azure' },
            {
              name: 'SSO with Google Workspace',
              url: '/guides/platform/sso/gsuite',
            },
            { name: 'SSO with Okta', url: '/guides/platform/sso/okta' },
          ],
        },
      ],
    },
    {
      name: 'Platform Configuration',
      url: undefined,
      items: [
        { name: 'Regions', url: '/guides/platform/regions' },
        { name: 'Compute and Disk', url: '/guides/platform/compute-and-disk' },
        { name: 'Database Size', url: '/guides/platform/database-size' },
        { name: 'Fly Postgres', url: '/guides/platform/fly-postgres' },
        { name: 'HIPAA Projects', url: '/guides/platform/hipaa-projects' },
        {
          name: 'Network Restrictions',
          url: '/guides/platform/network-restrictions',
        },
        { name: 'Performance Tuning', url: '/guides/platform/performance' },
        { name: 'SSL Enforcement', url: '/guides/platform/ssl-enforcement' },
        { name: 'Default Platform Permissions', url: '/guides/platform/permissions' },
      ],
    },
    {
      name: 'Billing',
      url: undefined,
      items: [
        {
          name: 'About billing on Supabase',
          url: '/guides/platform/billing-on-supabase',
        },
        {
          name: 'Get set up for billing',
          url: '/guides/platform/get-set-up-for-billing',
        },
        {
          name: 'Manage your subscription',
          url: '/guides/platform/manage-your-subscription',
        },
        {
          name: 'Manage your usage',
          url: '/guides/platform/manage-your-usage',
          items: [
            {
              name: 'Compute',
              url: '/guides/platform/manage-your-usage/compute',
            },
            {
              name: 'Egress',
              url: '/guides/platform/manage-your-usage/egress',
            },
            {
              name: 'Disk Size',
              url: '/guides/platform/manage-your-usage/disk-size',
            },
            {
              name: 'Disk Throughput',
              url: '/guides/platform/manage-your-usage/disk-throughput',
            },
            {
              name: 'Disk IOPS',
              url: '/guides/platform/manage-your-usage/disk-iops',
            },
            {
              name: 'Monthly Active Users',
              url: '/guides/platform/manage-your-usage/monthly-active-users',
            },
            {
              name: 'Monthly Active Third-Party Users',
              url: '/guides/platform/manage-your-usage/monthly-active-users-third-party',
            },
            {
              name: 'Monthly Active SSO Users',
              url: '/guides/platform/manage-your-usage/monthly-active-users-sso',
            },
            {
              name: 'Storage Size',
              url: '/guides/platform/manage-your-usage/storage-size',
            },
            {
              name: 'Storage Image Transformations',
              url: '/guides/platform/manage-your-usage/storage-image-transformations',
            },
            {
              name: 'Edge Function Invocations',
              url: '/guides/platform/manage-your-usage/edge-function-invocations',
            },
            {
              name: 'Realtime Messages',
              url: '/guides/platform/manage-your-usage/realtime-messages',
            },
            {
              name: 'Realtime Peak Connections',
              url: '/guides/platform/manage-your-usage/realtime-peak-connections',
            },
            {
              name: 'Custom Domains',
              url: '/guides/platform/manage-your-usage/custom-domains',
            },
            {
              name: 'Point-in-Time Recovery',
              url: '/guides/platform/manage-your-usage/point-in-time-recovery',
            },
            {
              name: 'IPv4',
              url: '/guides/platform/manage-your-usage/ipv4',
            },
            {
              name: 'MFA Phone',
              url: '/guides/platform/manage-your-usage/advanced-mfa-phone',
            },
            {
              name: 'Read Replicas',
              url: '/guides/platform/manage-your-usage/read-replicas',
            },
            {
              name: 'Branching',
              url: '/guides/platform/manage-your-usage/branching',
            },
            {
              name: 'Log Drains',
              url: '/guides/platform/manage-your-usage/log-drains',
            },
          ],
        },
        {
          name: 'Your monthly invoice',
          url: '/guides/platform/your-monthly-invoice',
        },
        {
          name: 'Control your costs',
          url: '/guides/platform/cost-control',
        },
        {
          name: 'Credits',
          url: '/guides/platform/credits',
        },
        {
          name: 'Billing FAQ',
          url: '/guides/platform/billing-faq',
        },
      ],
    },
  ],
}

export const telemetry: NavMenuConstant = {
  icon: 'telemetry',
  title: 'Telemetry',
  url: '/guides/telemetry',
  items: [
    { name: 'Overview', url: '/guides/telemetry' },
    {
      name: 'Logging & observability',
      url: undefined,
      items: [
        {
          name: 'Logging',
          url: '/guides/telemetry/logs',
        },
        {
          name: 'Advanced log filtering',
          url: '/guides/telemetry/advanced-log-filtering',
        },
        {
          name: 'Log drains',
          url: '/guides/telemetry/log-drains',
        },
        {
          name: 'Metrics',
          url: '/guides/telemetry/metrics',
        },
        {
          name: 'Sentry integration',
          url: '/guides/telemetry/sentry-monitoring',
        },
      ],
    },
  ],
}

export const resources: NavMenuConstant = {
  icon: 'resources',
  title: 'Resources',
  url: '/guides/resources',
  items: [{ name: 'Glossary', url: '/guides/resources/glossary' }],
}

export const self_hosting: NavMenuConstant = {
  title: 'Self-Hosting',
  icon: 'self-hosting',
  url: '/guides/self-hosting',
  items: [
    { name: 'Overview', url: '/guides/self-hosting' },
    { name: 'Self-Hosting with Docker', url: '/guides/self-hosting/docker' },
    {
      name: 'Auth Server',
      items: [
        { name: 'Reference', url: '/reference/self-hosting-auth/introduction' },
        { name: 'Configuration', url: '/guides/self-hosting/auth/config' },
      ],
    },
    {
      name: 'Storage Server',
      items: [
        {
          name: 'Reference',
          url: '/reference/self-hosting-storage/introduction',
        },
        { name: 'Configuration', url: '/guides/self-hosting/storage/config' },
      ],
    },
    {
      name: 'Realtime Server',
      items: [
        {
          name: 'Reference',
          url: '/reference/self-hosting-realtime/introduction',
        },
        { name: 'Configuration', url: '/guides/self-hosting/realtime/config' },
      ],
    },
    {
      name: 'Analytics Server',
      items: [
        {
          name: 'Reference',
          url: '/reference/self-hosting-analytics/introduction',
          items: [],
        },
        {
          name: 'Configuration',
          url: '/guides/self-hosting/analytics/config',
          items: [],
        },
      ],
    },
    {
      name: 'Functions Server',
      items: [
        {
          name: 'Reference',
          url: '/reference/self-hosting-functions/introduction',
          items: [],
        },
      ],
    },
  ],
}

export const deployment: NavMenuConstant = {
  title: 'Deployment',
  url: '/guides/deployment',
  icon: 'deployment',
  items: [
    { name: 'Overview', url: '/guides/deployment' },
    {
      name: 'Environments',
      items: [
        { name: 'Managing environments', url: '/guides/deployment/managing-environments' },
        { name: 'Database migrations', url: '/guides/deployment/database-migrations' },
        { name: 'Branching', url: '/guides/deployment/branching' },
      ],
    },
    {
      name: 'Terraform',
      items: [
        { name: 'Terraform provider', url: '/guides/deployment/terraform' },
        { name: 'Terraform tutorial', url: '/guides/deployment/terraform/tutorial' },
        { name: 'Terraform reference', url: '/guides/deployment/terraform/reference' },
      ],
    },
    {
      name: 'Production readiness',
      items: [
        {
          name: 'Shared responsibility model',
          url: '/guides/deployment/shared-responsibility-model',
        },
        { name: 'Maturity model', url: '/guides/deployment/maturity-model' },
        { name: 'Production checklist', url: '/guides/deployment/going-into-prod' },
      ],
    },
    {
      name: 'CI/CD',
      items: [
        {
          name: 'Generate types from your database',
          url: '/guides/deployment/ci/generating-types',
        },
        { name: 'Automated testing', url: '/guides/deployment/ci/testing' },
        { name: 'Back up your database', url: '/guides/deployment/ci/backups' },
      ],
    },
  ],
}

export const integrations: NavMenuConstant = {
  title: 'Integrations',
  icon: 'integrations',
  url: '/guides/integrations',
  items: [
    {
      name: 'Overview',
      url: '/guides/integrations',
    },
    {
      name: 'Vercel Marketplace',
      url: '/guides/integrations/vercel-marketplace',
    },
    {
      name: 'Supabase Marketplace',
      url: '/guides/integrations/supabase-marketplace',
    },
    {
      name: 'Build Your Own',
      url: undefined,
      items: [
        {
          name: 'Build a Supabase integration',
          url: '/guides/integrations/build-a-supabase-integration',
          items: [
            {
              name: 'OAuth scopes',
              url: '/guides/integrations/build-a-supabase-integration/oauth-scopes',
            },
          ],
        },
      ],
    },
    { name: 'Integrations', url: undefined, items: [] },
  ],
}

export const reference = {
  title: 'API Reference',
  icon: 'reference',
  items: [
    {
      name: 'Client libraries',
      items: [
        {
          name: 'supabase-js',
          url: '/reference/javascript/start',
          level: 'reference_javascript',
          icon: '/img/icons/menu/reference-javascript',
        },
        {
          name: 'supabase-dart',
          url: '/reference/dart/start',
          level: 'reference_dart',
          icon: '/img/icons/menu/reference-dart',
        },
        {
          name: 'supabase-csharp',
          url: '/reference/csharp/start',
          level: 'reference_csharp',
          icon: '/img/icons/menu/reference-csharp',
        },
        {
          name: 'supbase-python',
          url: '/reference/python/start',
          level: 'reference_python',
          icon: '/img/icons/menu/reference-python',
        },
        {
          name: 'supbase-swift',
          url: '/reference/swift/start',
          level: 'reference_swift',
          items: [],
          icon: '/img/icons/menu/reference-swift',
        },
        {
          name: 'supabase-kt',
          url: '/reference/kotlin/start',
          level: 'reference_kotlin',
          items: [],
          icon: '/img/icons/menu/reference-kotlin',
        },
      ],
    },
    {
      name: 'Other tools',
      items: [
        {
          name: 'Supabase CLI',
          url: '/reference/cli/start',
          icon: '/img/icons/menu/reference-cli',
        },
        {
          name: 'Management API',
          url: '/reference/javascript',
          icon: '/img/icons/menu/reference-api',
        },
      ],
    },
  ],
}

export const reference_javascript_v1 = {
  icon: 'reference-javascript',
  title: 'JavaScript',
  url: '/guides/reference/javascript',
  parent: '/reference',
  pkg: {
    name: '@supabase/supabase-js',
    repo: 'https://github.com/supabase/supabase-js',
  },
}

export const reference_javascript_v2 = {
  icon: 'reference-javascript',
  title: 'JavaScript',
  url: '/guides/reference/javascript',
  parent: '/reference',
  pkg: {
    name: '@supabase/supabase-js',
    repo: 'https://github.com/supabase/supabase-js',
  },
}

export const reference_dart_v1 = {
  icon: 'reference-dart',
  title: 'Flutter',
  url: '/guides/reference/dart',
  parent: '/reference',
  pkg: {
    name: 'supabase_flutter',
    repo: 'https://github.com/supabase/supabase-flutter',
  },
}

export const reference_dart_v2 = {
  icon: 'reference-dart',
  title: 'Flutter',
  url: '/guides/reference/dart',
  parent: '/reference',
  pkg: {
    name: 'supabase_flutter',
    repo: 'https://github.com/supabase/supabase-flutter',
  },
}

export const reference_csharp_v0 = {
  icon: 'reference-csharp',
  title: 'C#',
  url: 'guides/reference/csharp',
  parent: '/reference',
  pkg: {
    name: 'supabase',
    repo: 'https://github.com/supabase-community/supabase-csharp',
  },
}

export const reference_csharp_v1 = {
  icon: 'reference-csharp',
  title: 'C#',
  url: 'guides/reference/csharp',
  parent: '/reference',
  pkg: {
    name: 'supabase',
    repo: 'https://github.com/supabase-community/supabase-csharp',
  },
}

export const reference_python_v2 = {
  icon: 'reference-python',
  title: 'Python',
  url: '/guides/reference/python',
  parent: '/reference',
  pkg: {
    name: 'supabase-py',
    repo: 'https://github.com/supabase/supabase-py',
  },
}

export const reference_swift_v1 = {
  icon: 'reference-swift',
  title: 'swift',
  url: 'guides/reference/swift',
  parent: '/reference',
  pkg: {
    name: 'supabase-swift',
    repo: 'https://github.com/supabase/supabase-swift',
  },
}

export const reference_swift_v2 = {
  icon: 'reference-swift',
  title: 'swift',
  url: 'guides/reference/swift',
  parent: '/reference',
  pkg: {
    name: 'supabase-swift',
    repo: 'https://github.com/supabase/supabase-swift',
  },
}

export const reference_kotlin_v1 = {
  icon: 'reference-kotlin',
  title: 'kotlin',
  url: 'guides/reference/kotlin',
  parent: '/reference',
  pkg: {
    name: '@supabase-community/supabase-kt',
    repo: 'https://github.com/supabase-community/supabase-kt',
  },
}

export const reference_kotlin_v2 = {
  icon: 'reference-kotlin',
  title: 'kotlin',
  url: 'guides/reference/kotlin',
  parent: '/reference',
  pkg: {
    name: '@supabase-community/supabase-kt',
    repo: 'https://github.com/supabase-community/supabase-kt',
  },
}

export const reference_kotlin_v3 = {
  icon: 'reference-kotlin',
  title: 'kotlin',
  url: 'guides/reference/kotlin',
  parent: '/reference',
  pkg: {
    name: '@supabase-community/supabase-kt',
    repo: 'https://github.com/supabase-community/supabase-kt',
  },
}

export const reference_cli = {
  icon: 'reference-cli',
  title: 'Supabase CLI',
  url: '/guides/reference/cli',
  parent: '/',
  pkg: {
    name: 'supabase',
    repo: 'https://github.com/supabase/cli',
  },
}
export const reference_api = {
  icon: 'reference-api',
  title: 'Management API',
  url: '/guides/reference/api',
  parent: '/reference',
}

export const reference_self_hosting_auth = {
  icon: 'self-hosting',
  title: 'Self-Hosting Auth',
  url: '/guides/reference/self-hosting/auth',
  parent: '/reference',
}

export const reference_self_hosting_storage = {
  icon: 'self-hosting',
  title: 'Self-Hosting Storage',
  url: '/guides/reference/self-hosting/storage',
  parent: '/reference',
}

export const reference_self_hosting_realtime = {
  icon: 'self-hosting',
  title: 'Self-Hosting Realtime',
  url: '/guides/reference/self-hosting/realtime',
  parent: '/reference',
}

export const reference_self_hosting_analytics = {
  icon: 'reference-analytics',
  title: 'Self-Hosting Analytics',
  url: '/guides/reference/self-hosting/analytics',
  parent: '/reference',
}

export const reference_self_hosting_functions = {
  icon: 'reference-functions',
  title: 'Self-Hosting Functions',
  url: '/guides/reference/self-hosting/functions',
  parent: '/reference',
}

export const references = [
  {
    label: 'Client libraries',
    items: [
      {
        label: 'supabase-js',
        versions: ['v2', 'v1'],
        description: 'something about the reference',
        icon: '/docs/img/icons/javascript-icon.svg',
        url: '/reference/javascript/start',
      },
      {
        label: 'supabase-py',
        description: 'something about the reference',
        icon: '/docs/img/icons/python-icon.svg',
        url: '/reference/python/start',
      },
      {
        label: 'supabase-dart',
        versions: ['v1', 'v0'],
        description: 'something about the reference',
        icon: '/docs/img/icons/dart-icon.svg',
        url: '/reference/dart/start',
      },
      {
        label: 'supabase-csharp',
        versions: ['v0'],
        description: 'something about the reference',
        icon: '/docs/img/icons/c-sharp-icon.svg',
        url: '/reference/csharp/start',
      },
      {
        label: 'supabase-swift',
        versions: ['v2', 'v1'],
        description: 'something about the reference',
        icon: '/docs/img/icons/swift-icon.svg',
        url: '/reference/swift/start',
      },
      {
        label: 'supabase-kt',
        versions: ['v3', 'v2', 'v1'],
        description: 'something about the reference',
        icon: '/docs/img/icons/kotlin-icon.svg',
        url: '/reference/kotlin/start',
      },
    ],
  },
  {
    label: 'Platform Tools',
    items: [
      {
        label: 'CLI',
        description: 'something about the reference',
        icon: '/docs/img/icons/cli-icon.svg',
        url: '/reference/cli/start',
      },
      {
        label: 'Management API',
        description: 'something about the reference',
        icon: '/docs/img/icons/api-icon.svg',
        url: '/reference/management-api/start',
      },
    ],
  },
  {
    label: 'Self-Hosting',
    items: [
      {
        label: 'Auth server',
        description: 'something about the reference',
        icon: '/docs/img/icons/menu/auth.svg',
        url: '/reference/auth/start',
      },
      {
        label: 'Storage server',
        description: 'something about the reference',
        icon: '/docs/img/icons/menu/storage.svg',
        url: '/reference/storage/start',
      },
      {
        label: 'Realtime server',
        description: 'something about the reference',
        icon: '/docs/img/icons/menu/realtime.svg',
        url: '/reference/realtime/start',
      },
    ],
  },
]

export const navDataForMdx = {
  migrationPages: MIGRATION_PAGES,
  nativeMobileLoginItems: NativeMobileLoginItems,
  phoneLoginsItems: PhoneLoginsItems,
  socialLoginItems: SocialLoginItems,
  ormQuickstarts,
  guiQuickstarts,
}<|MERGE_RESOLUTION|>--- conflicted
+++ resolved
@@ -1401,17 +1401,12 @@
           url: '/guides/functions/debugging-tools',
         },
         {
-<<<<<<< HEAD
-          name: 'Logging and Using Headers',
-          url: '/guides/functions/functions-headers',
-=======
           name: 'Logging',
           url: '/guides/functions/logging',
         },
         {
           name: 'Troubleshooting Common Issues',
           url: '/guides/functions/troubleshooting',
->>>>>>> a3fee4e7
         },
         {
           name: 'Testing your Edge Functions',
