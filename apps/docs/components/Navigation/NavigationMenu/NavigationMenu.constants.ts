import type { HomepageMenuItems, NavMenuConstant, References } from '../Navigation.types'

export const HOMEPAGE_MENU_ITEMS: HomepageMenuItems = [
  [
    {
      label: 'Home',
      icon: 'home',
      href: '/',
      level: 'home',
    },
    {
      label: 'Getting Started',
      icon: 'getting-started',
      href: '/guides/getting-started',
      level: 'gettingstarted',
    },
  ],
  [
    {
      label: 'Product',
    },
    {
      label: 'Database',
      icon: 'database',
      href: '/guides/database',
      level: 'database',
    },
    {
      label: 'Auth',
      icon: 'auth',
      href: '/guides/auth',
      level: 'auth',
    },
    {
      label: 'Storage',
      icon: 'storage',
      href: '/guides/storage',
      level: 'storage',
    },
    {
      label: 'Edge Functions',
      icon: 'edge-functions',
      href: '/guides/functions',
      level: 'functions',
    },
    {
      label: 'Realtime',
      icon: 'realtime',
      href: '/guides/realtime',
      level: 'realtime',
    },
    {
      label: 'AI & Vectors',
      icon: 'ai',
      href: '/guides/ai',
      level: 'ai',
    },
  ],
  [
    {
      label: 'Data API',
    },
    {
      label: 'REST',
      icon: 'rest',
      href: '/guides/api',
      level: 'api',
    },
    {
      label: 'GraphQL',
      icon: 'graphql',
      href: '/guides/graphql',
      level: 'graphql',
    },
  ],
  [
    {
      label: 'Development Cycle',
    },
    {
      label: 'Local Dev / CLI',
      icon: 'dev-cli',
      href: '/guides/cli',
      level: 'reference_javascript',
    },
    {
      label: 'Platform',
      icon: 'platform',
      href: '/guides/platform',
      level: 'platform',
    },
    {
      label: 'Self-Hosting',
      icon: 'self-hosting',
      href: '/guides/self-hosting',
      level: 'self_hosting',
    },
  ],
  [
    {
      label: 'Client Library Reference',
    },
    {
      label: 'JavaScript',
      icon: 'reference-javascript',
      href: '/reference/javascript/introduction',
      level: 'reference_javascript',
    },
    {
      label: 'Flutter',
      icon: 'reference-dart',
      href: '/reference/dart/introduction',
      level: 'reference_dart',
    },
    {
      label: 'Python',
      icon: 'reference-python',
      href: '/reference/python/introduction',
      level: 'reference_python',
      community: true,
    },
    {
      label: 'C#',
      icon: 'reference-csharp',
      href: '/reference/csharp/introduction',
      level: 'reference_csharp',
      community: true,
    },
    {
      label: 'Swift',
      icon: 'reference-swift',
      href: '/reference/swift/introduction',
      level: 'reference_swift',
      community: true,
    },
    {
      label: 'Kotlin',
      icon: 'reference-kotlin',
      href: '/reference/kotlin/introduction',
      level: 'reference_kotlin',
      community: true,
    },
  ],
  [
    {
      label: 'Resources',
    },
    {
      label: 'CLI Commands',
      icon: 'reference-cli',
      href: '/reference/cli/introduction',
      level: 'reference_javascript',
    },
    {
      label: 'Management API',
      icon: 'reference-api',
      href: '/reference/api/introduction',
      level: 'reference_javascript',
    },
    {
      label: 'Guides and Examples',
      icon: 'resources',
      href: '/guides/resources',
      level: 'resources',
    },
    {
      label: 'Integrations',
      icon: 'integrations',
      hasLightIcon: true,
      href: 'https://supabase.com/partners/integrations',
      level: 'integrations',
    },
  ],
  [
    {
      label: 'Status',
      icon: 'status',
      href: 'https://status.supabase.com/',
    },
  ],
]

export const REFERENCES: References = {
  javascript: {
    name: 'supabase-js',
    library: 'supabase-js',
    versions: ['v2', 'v1'],
    icon: '/img/libraries/javascript-icon',
  },
  dart: {
    name: 'Flutter',
    library: 'supabase-dart',
    versions: ['v2', 'v1'],
    icon: '/docs/img/libraries/flutter-icon.svg',
  },
  csharp: {
    name: 'C#',
    library: 'supabase-csharp',
    versions: ['v0'],
    icon: '/docs/img/libraries/c-sharp-icon.svg',
  },
  swift: {
    name: 'Swift',
    library: 'supabase-swift',
    versions: ['v2', 'v1'],
    icon: '/docs/img/libraries/swift-icon.svg',
  },
  kotlin: {
    name: 'Kotlin',
    library: 'supabase-kt',
    versions: ['v2', 'v1'],
    icon: '/docs/img/libraries/kotlin-icon.svg',
  },
  cli: {
    name: 'CLI',
    library: undefined,
    versions: [],
    icon: '/docs/img/icons/cli-icon.svg',
  },
  api: {
    name: 'API',
    library: undefined,
    versions: [],
    icon: '/docs/img/icons/api-icon.svg',
  },
}

export const gettingstarted: NavMenuConstant = {
  icon: 'getting-started',
  title: 'Getting Started',
  items: [
    { name: 'Features', url: '/guides/getting-started/features' },
    { name: 'Architecture', url: '/guides/getting-started/architecture' },
    {
      name: 'Framework Quickstarts',
      items: [
        { name: 'Next.js', url: '/guides/getting-started/quickstarts/nextjs' },
        { name: 'React', url: '/guides/getting-started/quickstarts/reactjs' },
        { name: 'NuxtJS', url: '/guides/getting-started/quickstarts/nuxtjs' },
        { name: 'Vue', url: '/guides/getting-started/quickstarts/vue' },
        { name: 'Flutter', url: '/guides/getting-started/quickstarts/flutter' },
        {
          name: 'Android Kotlin',
          url: '/guides/getting-started/quickstarts/kotlin',
        },
        {
          name: 'SvelteKit',
          url: '/guides/getting-started/quickstarts/sveltekit',
        },
        {
          name: 'Laravel PHP',
          url: '/guides/getting-started/quickstarts/laravel',
        },
        {
          name: 'Ruby on Rails',
          url: '/guides/getting-started/quickstarts/ruby-on-rails',
        },
        { name: 'SolidJS', url: '/guides/getting-started/quickstarts/solidjs' },
        {
          name: 'RedwoodJS',
          url: '/guides/getting-started/quickstarts/redwoodjs',
        },
        { name: 'refine', url: '/guides/getting-started/quickstarts/refine' },
      ],
    },
    {
      name: 'Web app tutorials',
      items: [
        {
          name: 'Next.js',
          url: '/guides/getting-started/tutorials/with-nextjs',
        },
        {
          name: 'React',
          url: '/guides/getting-started/tutorials/with-react',
        },
        {
          name: 'Vue 3',
          url: '/guides/getting-started/tutorials/with-vue-3',
        },
        {
          name: 'Nuxt 3',
          url: '/guides/getting-started/tutorials/with-nuxt-3',
        },
        {
          name: 'Angular',
          url: '/guides/getting-started/tutorials/with-angular',
        },
        {
          name: 'RedwoodJS',
          url: '/guides/getting-started/tutorials/with-redwoodjs',
        },
        {
          name: 'SolidJS',
          url: '/guides/getting-started/tutorials/with-solidjs',
        },
        {
          name: 'Svelte',
          url: '/guides/getting-started/tutorials/with-svelte',
        },
        {
          name: 'SvelteKit',
          url: '/guides/getting-started/tutorials/with-sveltekit',
        },
        {
          name: 'refine',
          url: '/guides/getting-started/tutorials/with-refine',
        },
      ],
    },
    {
      name: 'Mobile tutorials',
      items: [
        {
          name: 'Flutter',
          url: '/guides/getting-started/tutorials/with-flutter',
        },
        {
          name: 'Expo React Native',
          url: '/guides/getting-started/tutorials/with-expo-react-native',
        },
        {
          name: 'Android Kotlin',
          url: '/guides/getting-started/tutorials/with-kotlin',
        },
        {
          name: 'Ionic React',
          url: '/guides/getting-started/tutorials/with-ionic-react',
        },
        {
          name: 'Ionic Vue',
          url: '/guides/getting-started/tutorials/with-ionic-vue',
        },
        {
          name: 'Ionic Angular',
          url: '/guides/getting-started/tutorials/with-ionic-angular',
        },
        {
          name: 'Swift',
          url: '/guides/getting-started/tutorials/with-swift',
        },
      ],
    },
  ],
}

export const cli = {
  title: 'CLI',
  items: [
    { name: 'Overview', url: '/guides/cli' },
    { name: 'Managing Environments', url: '/guides/cli/managing-environments' },
    {
      name: 'Using environment variables in config.toml',
      url: '/guides/cli/using-environment-variables-in-config',
    },
  ],
}

export const NativeMobileLoginItems = [
  {
    name: 'Apple',
    icon: '/docs/img/icons/apple-icon',
    url: '/guides/auth/social-login/auth-apple?platform=react-native',
  },
  {
    name: 'Google',
    icon: '/docs/img/icons/google-icon',
    url: '/guides/auth/social-login/auth-google?platform=react-native',
  },
]

export const SocialLoginItems = [
  {
    name: 'Google',
    icon: '/docs/img/icons/google-icon',
    url: '/guides/auth/social-login/auth-google',
  },
  {
    name: 'Facebook',
    icon: '/docs/img/icons/facebook-icon',
    url: '/guides/auth/social-login/auth-facebook',
  },
  {
    name: 'Apple',
    icon: '/docs/img/icons/apple-icon',
    url: '/guides/auth/social-login/auth-apple',
  },
  {
    name: 'Azure (Microsoft)',
    icon: '/docs/img/icons/microsoft-icon',
    url: '/guides/auth/social-login/auth-azure',
  },
  {
    name: 'Twitter',
    icon: '/docs/img/icons/twitter-icon',
    url: '/guides/auth/social-login/auth-twitter',
    hasLightIcon: true,
  },
  {
    name: 'GitHub',
    icon: '/docs/img/icons/github-icon',
    url: '/guides/auth/social-login/auth-github',
    isDarkMode: true,
    hasLightIcon: true,
  },
  {
    name: 'Gitlab',
    icon: '/docs/img/icons/gitlab-icon',
    url: '/guides/auth/social-login/auth-gitlab',
  },
  {
    name: 'Bitbucket',
    icon: '/docs/img/icons/bitbucket-icon',
    url: '/guides/auth/social-login/auth-bitbucket',
  },
  {
    name: 'Discord',
    icon: '/docs/img/icons/discord-icon',
    url: '/guides/auth/social-login/auth-discord',
  },
  {
    name: 'Figma',
    icon: '/docs/img/icons/figma-icon',
    url: '/guides/auth/social-login/auth-figma',
  },
  {
    name: 'Kakao',
    icon: '/docs/img/icons/kakao-icon',
    url: '/guides/auth/social-login/auth-kakao',
  },
  {
    name: 'Keycloak',
    icon: '/docs/img/icons/keycloak-icon',
    url: '/guides/auth/social-login/auth-keycloak',
  },
  {
    name: 'LinkedIn',
    icon: '/docs/img/icons/linkedin-icon',
    url: '/guides/auth/social-login/auth-linkedin',
  },
  {
    name: 'Notion',
    icon: '/docs/img/icons/notion-icon',
    url: '/guides/auth/social-login/auth-notion',
  },
  {
    name: 'Slack',
    icon: '/docs/img/icons/slack-icon',
    url: '/guides/auth/social-login/auth-slack',
  },
  {
    name: 'Spotify',
    icon: '/docs/img/icons/spotify-icon',
    url: '/guides/auth/social-login/auth-spotify',
  },
  {
    name: 'Twitch',
    icon: '/docs/img/icons/twitch-icon',
    url: '/guides/auth/social-login/auth-twitch',
  },
  {
    name: 'WorkOS',
    icon: '/docs/img/icons/workos-icon',
    url: '/guides/auth/social-login/auth-workos',
  },
  {
    name: 'Zoom',
    icon: '/docs/img/icons/zoom-icon',
    url: '/guides/auth/social-login/auth-zoom',
  },
]

export const PhoneLoginsItems = [
  {
    name: 'MessageBird SMS Login',
    icon: '/docs/img/icons/messagebird-icon',
    linkDescription: 'Communication between businesses and their customers — across any channel.',
    url: '/guides/auth/phone-login/messagebird',
  },
  {
    name: 'Twilio SMS Login',
    icon: '/docs/img/icons/twilio-icon',
    url: '/guides/auth/phone-login/twilio',
    linkDescription: 'Customer engagement platform used by hundreds of thousands of businesses.',
  },
  {
    name: 'Vonage SMS Login',
    icon: '/docs/img/icons/vonage-icon',
    url: '/guides/auth/phone-login/vonage',
    linkDescription:
      'Vonage is a communication platform as a service (CPaaS) provider for consumers and businesses.',
    isDarkMode: true,
    hasLightIcon: true,
  },
]

export const auth = {
  icon: 'auth',
  title: 'Auth',
  items: [
    {
      name: 'Overview',
      url: '/guides/auth',
    },
    {
      name: 'Redirect URLs',
      url: '/guides/auth/concepts/redirect-urls',
    },
    {
      name: 'Quickstarts',
      items: [
        { name: 'Next.js', url: '/guides/auth/quickstarts/nextjs', items: [] },
        { name: 'React', url: '/guides/auth/quickstarts/react', items: [] },
        {
          name: 'React Native',
          url: '/guides/auth/quickstarts/react-native',
          items: [],
        },
      ],
    },
    {
      name: 'Authentication',
      url: undefined,
      items: [
        { name: 'Email Login', url: '/guides/auth/auth-email' },
        {
          name: 'Passwordless Login',
          url: '/guides/auth/passwordless-login',
          items: [
            {
              name: 'Email Magic Link',
              url: '/guides/auth/passwordless-login/auth-magic-link',
            },
            {
              name: 'Email OTP',
              url: '/guides/auth/passwordless-login/auth-email-otp',
            },
            { name: 'Phone OTP', url: '/guides/auth/phone-login' },
          ],
        },
        {
          name: 'Phone Login',
          url: '/guides/auth/phone-login',
          items: [...PhoneLoginsItems],
        },
        {
          name: 'Social Login (OAuth)',
          url: '/guides/auth/social-login',
          items: [
            {
              name: 'Native Mobile OAuth',
              url: '/guides/auth/native-mobile-deep-linking',
            },
            ...SocialLoginItems,
          ],
        },
        {
          name: 'Native Mobile Login',
          url: '/guides/auth/native-mobile-login',
          items: [
            ...NativeMobileLoginItems,
            {
              name: 'OAuth Deep Linking',
              url: '/guides/auth/native-mobile-deep-linking',
            },
          ],
        },
        {
          name: 'User Sessions',
          url: '/guides/auth/sessions',
        },
        { name: 'Passwords', url: '/guides/auth/passwords' },
        {
          name: 'User Management',
          url: '/guides/auth/auth-user-management',
          items: [
            {
              name: 'Identity Linking',
              url: '/guides/auth/auth-identity-linking',
            },
          ],
        },
        {
          name: 'Enterprise SSO',
          url: '/guides/auth/enterprise-sso',
          items: [
            {
              name: 'SAML 2.0',
              url: '/guides/auth/sso/auth-sso-saml',
            },
          ],
        },
        { name: 'Email Templates', url: '/guides/auth/auth-email-templates' },
        { name: 'Auth Hooks', url: '/guides/auth/auth-hooks' },
      ],
    },
    {
      name: 'Authorization',
      url: undefined,
      items: [
        { name: 'Enable Captcha Protection', url: '/guides/auth/auth-captcha' },
        { name: 'Configuring Custom SMTP', url: '/guides/auth/auth-smtp' },
        { name: 'Managing User Data', url: '/guides/auth/managing-user-data' },
        { name: 'Multi-Factor Authentication', url: '/guides/auth/auth-mfa' },
        { name: 'Row Level Security', url: '/guides/auth/row-level-security' },
        {
          name: 'Column Level Security',
          url: '/guides/auth/column-level-security',
        },
      ],
    },
    {
      name: 'Server-side Auth',
      url: undefined,
      items: [
        { name: 'Overview', url: '/guides/auth/server-side/overview' },
        {
<<<<<<< HEAD
          name: 'Next.js guide',
          url: '/guides/auth/server-side/nextjs',
        },
        { name: 'Creating a client', url: '/guides/auth/server-side/creating-a-client' },
=======
          name: 'Creating a client',
          url: '/guides/auth/server-side/creating-a-client',
        },
>>>>>>> 572789f7
        {
          name: 'Email Auth with PKCE flow',
          url: '/guides/auth/server-side/email-based-auth-with-pkce-flow-for-ssr',
        },
        {
          name: 'OAuth with PKCE flow',
          url: '/guides/auth/server-side/oauth-with-pkce-flow-for-ssr',
        },
        {
          name: 'Server-side Rendering',
          url: '/guides/auth/server-side-rendering',
        },
        {
          name: 'Migrating from Auth Helpers',
          url: '/guides/auth/server-side/migrating-to-ssr-from-auth-helpers',
        },
      ],
    },
    {
      name: 'Auth UI',
      url: undefined,
      items: [
        { name: 'Auth UI', url: '/guides/auth/auth-helpers/auth-ui' },
        {
          name: 'Flutter Auth UI',
          url: '/guides/auth/auth-helpers/flutter-auth-ui',
        },
      ],
    },
    {
      name: 'Deep Dive',
      url: undefined,
      items: [
        {
          name: 'Part One: JWTs',
          url: '/learn/auth-deep-dive/auth-deep-dive-jwts',
        },
        {
          name: 'Part Two: Row Level Security',
          url: '/learn/auth-deep-dive/auth-row-level-security',
        },
        {
          name: 'Part Three: Policies',
          url: '/learn/auth-deep-dive/auth-policies',
        },
        { name: 'Part Four: GoTrue', url: '/learn/auth-deep-dive/auth-gotrue' },
        {
          name: 'Part Five: Google OAuth',
          url: '/learn/auth-deep-dive/auth-google-oauth',
        },
      ],
    },
  ],
}

export const database: NavMenuConstant = {
  icon: 'database',
  title: 'Database',
  url: '/guides/database',
  items: [
    { name: 'Overview', url: '/guides/database' },
    {
      name: 'Fundamentals',
      url: undefined,
      items: [
        {
          name: 'Connecting to your database',
          url: '/guides/database/connecting-to-postgres',
        },
        { name: 'Importing data', url: '/guides/database/import-data' },
        { name: 'Securing your data', url: '/guides/database/secure-data' },
      ],
    },
    {
      name: 'Working with your database (basics)',
      url: undefined,
      items: [
        {
          name: 'Managing tables, views, and data',
          url: '/guides/database/tables',
        },
        { name: 'Managing indexes', url: '/guides/database/postgres/indexes' },
        {
          name: 'Querying joins and nested tables',
          url: '/guides/database/joins-and-nesting',
        },
        { name: 'JSON and unstructured data', url: '/guides/database/json' },
      ],
    },
    {
      name: 'Working with your database (intermediate)',
      url: undefined,
      items: [
        {
          name: 'Implementing cascade deletes',
          url: '/guides/database/postgres/cascade-deletes',
        },
        { name: 'Managing enums', url: '/guides/database/postgres/enums' },
        {
          name: 'Managing database functions',
          url: '/guides/database/functions',
        },
        {
          name: 'Managing database triggers',
          url: '/guides/database/postgres/triggers',
        },
        {
          name: 'Managing database webhooks',
          url: '/guides/database/webhooks',
        },
        {
          name: 'Using Full Text Search',
          url: '/guides/database/full-text-search',
        },
        {
          name: 'Partitioning your tables',
          url: '/guides/database/partitions',
        },
      ],
    },
    {
      name: 'Access and security',
      url: undefined,
      items: [
        {
          name: 'Row Level Security',
          url: '/guides/database/postgres/row-level-security',
        },
        {
          name: 'Managing Postgres Roles',
          url: '/guides/database/postgres/roles',
        },
        { name: 'Managing secrets with Vault', url: '/guides/database/vault' },
      ],
    },
    {
      name: 'Configuration, optimization, and testing',
      url: undefined,
      items: [
        {
          name: 'Database configuration',
          url: '/guides/database/postgres/configuration',
        },
        {
          name: 'Managing database replication',
          url: '/guides/database/replication',
        },
        {
          name: 'Query optimization',
          url: '/guides/database/query-optimization',
        },
        { name: 'Debugging and monitoring', url: '/guides/database/inspect' },
        {
          name: 'Debugging performance issues',
          url: '/guides/database/debugging-performance',
        },
        { name: 'Testing your database', url: '/guides/database/testing' },
      ],
    },
    {
      name: 'Extensions',
      url: undefined,
      items: [
        { name: 'Overview', url: '/guides/database/extensions' },
        {
          name: 'HypoPG: Hypothetical indexes',
          url: '/guides/database/extensions/hypopg',
        },
        {
          name: 'plv8: Javascript Language',
          url: '/guides/database/extensions/plv8',
        },
        {
          name: 'http: RESTful Client',
          url: '/guides/database/extensions/http',
        },
        {
          name: 'index_advisor: Query optimization',
          url: '/guides/database/extensions/index_advisor',
        },
        {
          name: 'PGAudit: Postgres Auditing',
          url: '/guides/database/extensions/pgaudit',
        },
        {
          name: 'pgjwt: JSON Web Tokens',
          url: '/guides/database/extensions/pgjwt',
        },
        {
          name: 'PGroonga: Multilingual Full Text Search',
          url: '/guides/database/extensions/pgroonga',
        },
        {
          name: 'pgRouting: Geospatial Routing',
          url: '/guides/database/extensions/pgrouting',
        },
        {
          name: 'pg_cron: Job Scheduling',
          url: '/guides/database/extensions/pg_cron',
        },
        {
          name: 'pg_graphql: GraphQL Support',
          url: '/guides/database/extensions/pg_graphql',
        },
        {
          name: 'pg_hashids: Short UIDs',
          url: '/guides/database/extensions/pg_hashids',
        },
        {
          name: 'pg_jsonschema: JSON Schema Validation',
          url: '/guides/database/extensions/pg_jsonschema',
        },
        {
          name: 'pg_net: Async Networking',
          url: '/guides/database/extensions/pgnet',
        },
        {
          name: 'pg_plan_filter: Restrict Total Cost',
          url: '/guides/database/extensions/pg_plan_filter',
        },
        {
          name: 'pg_stat_monitor: Extended Query Performance Monitoring',
          url: '/guides/database/extensions/pg_stat_monitor',
        },
        {
          name: 'pgvector: Embeddings and vector similarity',
          url: '/guides/database/extensions/pgvector',
        },
        {
          name: 'pg_stat_statements: SQL Planning and Execution Statistics',
          url: '/guides/database/extensions/pg_stat_statements',
        },
        {
          name: 'PostGIS: Geo queries',
          url: '/guides/database/extensions/postgis',
        },
        {
          name: 'pg-safeupdate: Required Where Clauses',
          url: '/guides/database/extensions/pg-safeupdate',
        },
        {
          name: 'pgsodium: Encryption Features',
          url: '/guides/database/extensions/pgsodium',
        },
        {
          name: 'pgTAP: Unit Testing',
          url: '/guides/database/extensions/pgtap',
        },
        {
          name: 'plpgsql_check: PL/pgSQL Linter',
          url: '/guides/database/extensions/plpgsql_check',
        },
        {
          name: 'timescaledb: Time-series data',
          url: '/guides/database/extensions/timescaledb',
        },
        {
          name: 'uuid-ossp: Unique Identifiers',
          url: '/guides/database/extensions/uuid-ossp',
        },
        {
          name: 'RUM: inverted index for full-text search',
          url: '/guides/database/extensions/rum',
        },
      ],
    },
    {
      name: 'Foreign Data Wrappers',
      url: undefined,
      items: [
        {
          name: 'Overview',
          url: '/guides/database/extensions/wrappers/overview',
        },
        {
          name: 'Connecting to Airtable',
          url: '/guides/database/extensions/wrappers/airtable',
        },
        {
          name: 'Connecting to AWS S3',
          url: '/guides/database/extensions/wrappers/s3',
        },
        {
          name: 'Connecting to BigQuery',
          url: '/guides/database/extensions/wrappers/bigquery',
        },
        {
          name: 'Connecting to ClickHouse',
          url: '/guides/database/extensions/wrappers/clickhouse',
        },
        {
          name: 'Connecting to Firebase',
          url: '/guides/database/extensions/wrappers/firebase',
        },
        {
          name: 'Connecting to Logflare',
          url: '/guides/database/extensions/wrappers/logflare',
        },
        {
          name: 'Connecting to Stripe',
          url: '/guides/database/extensions/wrappers/stripe',
        },
      ],
    },
    {
      name: 'Examples',
      url: undefined,
      items: [
        {
          name: 'Drop All Tables in Schema',
          url: '/guides/database/postgres/dropping-all-tables-in-schema',
        },
        {
          name: 'Select First Row per Group',
          url: '/guides/database/postgres/first-row-in-group',
        },
        {
          name: 'Print PostgreSQL Version',
          url: '/guides/database/postgres/which-version-of-postgres',
        },
      ],
    },
  ],
}

export const api: NavMenuConstant = {
  icon: 'rest',
  title: 'REST API',
  url: '/guides/api',
  items: [
    { name: 'Overview', url: '/guides/api', items: [] },
    { name: 'Quickstart', url: '/guides/api/quickstart', items: [] },
    {
      name: 'Client Libraries',
      url: '/guides/api/rest/client-libs',
      items: [],
    },
    {
      name: 'Auto-generated Docs',
      url: '/guides/api/rest/auto-generated-docs',
      items: [],
    },
    {
      name: 'Generating TypeScript Types',
      url: '/guides/api/rest/generating-types',
      items: [],
    },
    {
      name: 'Guides',
      url: '/guides/api',
      items: [
        { name: 'Creating API routes', url: '/guides/api/creating-routes' },
        { name: 'How API Keys work', url: '/guides/api/api-keys' },
        { name: 'Securing your API', url: '/guides/api/securing-your-api' },
      ],
    },
    {
      name: 'Using the Data APIs',
      url: '/guides/api/data-apis',
      items: [
        {
          name: 'Managing tables, views, and data',
          url: '/guides/api/data-apis#managing-tables-views-and-data',
        },
        {
          name: 'Querying joins and nested tables',
          url: '/guides/api/data-apis#querying-joins-and-nested-tables',
        },
        {
          name: 'JSON and unstructured data',
          url: '/guides/api/data-apis#json-and-unstructured-data',
        },
        {
          name: 'Managing database functions',
          url: '/guides/api/data-apis#managing-database-functions',
        },
        {
          name: 'Using full-text search',
          url: '/guides/api/data-apis#using-full-text-search',
        },
        {
          name: 'Debugging performance issues',
          url: '/guides/api/data-apis#debugging-performance-issues',
        },
        {
          name: 'Using custom schemas',
          url: '/guides/api/using-custom-schemas',
        },
      ],
    },
  ],
}

export const graphql: NavMenuConstant = {
  icon: 'graphql',
  title: 'GraphQL',
  url: '/guides/graphql',
  items: [
    { name: 'Overview', url: '/guides/graphql', items: [] },
    { name: 'API', url: '/guides/graphql/api', items: [] },
    { name: 'Views', url: '/guides/graphql/views', items: [] },
    { name: 'Functions', url: '/guides/graphql/functions', items: [] },
    {
      name: 'Configuration & Customization',
      url: '/guides/graphql/configuration',
      items: [],
    },
    { name: 'Security', url: '/guides/graphql/security', items: [] },
    {
      name: 'Integrations',
      items: [
        { name: 'With Apollo', url: '/guides/graphql/with-apollo' },
        { name: 'With Relay', url: '/guides/graphql/with-relay' },
      ],
    },
  ],
}

export const functions: NavMenuConstant = {
  icon: 'edge-functions',
  title: 'Edge Functions',
  url: '/guides/functions',
  items: [
    {
      name: 'Overview',
      url: '/guides/functions',
    },
    {
      name: 'Quickstart',
      url: undefined,
      items: [
        {
          name: 'Getting started',
          url: '/guides/functions/quickstart',
        },
        {
          name: 'Deploy to Production',
          url: '/guides/functions/deploy',
        },
        {
          name: 'Setting up your editor',
          url: '/guides/functions/local-development',
        },
      ],
    },
    {
      name: 'Guides',
      url: undefined,
      items: [
        { name: 'Managing dependencies', url: '/guides/functions/import-maps' },
        {
          name: 'Managing environment variables',
          url: '/guides/functions/secrets',
        },
        {
          name: 'Integrating with Supabase Auth',
          url: '/guides/functions/auth',
        },
        {
          name: 'Integrating with Postgres',
          url: '/guides/functions/connect-to-postgres',
        },
        {
          name: 'Integrating with Supabase Storage',
          url: '/guides/functions/storage-caching',
        },
        {
          name: 'Handling Routing in Functions',
          url: '/guides/functions/routing',
        },
        {
          name: 'Regional invocations',
          url: '/guides/functions/regional-invocation',
        },
        {
          name: 'Deploying with CI / CD pipelines',
          url: '/guides/functions/cicd-workflow',
        },
      ],
    },
    {
      name: 'Debugging',
      url: undefined,
      items: [
        {
          name: 'Debugging Edge Functions',
          url: '/guides/functions/debugging',
        },
        {
          name: 'Testing your Edge Functions',
          url: '/guides/functions/unit-test',
        },
      ],
    },
    {
      name: 'Examples',
      url: '/guides/functions/examples',
      items: [
        {
          name: 'CORS support for invoking from the browser',
          url: '/guides/functions/cors',
        },
        {
          name: 'Scheduling Functions',
          url: '/guides/functions/schedule-functions',
        },
        {
          name: 'Sending Push Notifications',
          url: '/guides/functions/examples/push-notifications',
        },
        {
          name: 'Generating OG images ',
          url: '/guides/functions/examples/og-image',
        },
        {
          name: 'CAPTCHA support with Cloudflare Turnstile',
          url: '/guides/functions/examples/cloudflare-turnstile',
        },
        {
          name: 'Building a Discord Bot',
          url: '/guides/functions/examples/discord-bot',
        },
        {
          name: 'Building a Telegram Bot',
          url: '/guides/functions/examples/telegram-bot',
        },
        {
          name: 'Handling Stripe Webhooks ',
          url: '/guides/functions/examples/stripe-webhooks',
        },
        {
          name: 'Rate-limiting with Redis',
          url: '/guides/functions/examples/rate-limiting',
        },
        {
          name: 'Taking Screenshots with Puppeteer',
          url: '/guides/functions/examples/screenshots',
        },
        {
          name: 'Slack Bot responding to mentions',
          url: '/guides/functions/examples/slack-bot-mention',
        },
      ],
    },
    {
      name: 'Third-Party Tools',
      url: undefined,
      items: [
        { name: 'Dart Edge on Supabase', url: '/guides/functions/dart-edge' },
        {
          name: 'Browserless.io',
          url: '/guides/functions/examples/screenshots',
        },
        {
          name: 'Hugging Face',
          url: '/guides/ai/examples/huggingface-image-captioning',
        },
        { name: 'OpenAI API', url: '/guides/ai/examples/openai' },
        {
          name: 'Sending Emails with Resend',
          url: '/guides/functions/examples/send-emails',
        },
        {
          name: 'Upstash Redis',
          url: '/guides/functions/examples/upstash-redis',
        },
        {
          name: 'Type-Safe SQL with Kysely',
          url: '/guides/functions/kysely-postgres',
        },
      ],
    },
  ],
}

export const realtime: NavMenuConstant = {
  icon: 'realtime',
  title: 'Realtime',
  url: '/guides/realtime',
  items: [
    {
      name: 'Overview',
      url: '/guides/realtime',
    },
    {
      name: 'Concepts',
      url: '/guides/realtime/concepts',
    },
    {
      name: 'Usage',
      url: undefined,
      items: [
        { name: 'Broadcast', url: '/guides/realtime/broadcast' },
        { name: 'Presence', url: '/guides/realtime/presence' },
        {
          name: 'Postgres Changes',
          url: '/guides/realtime/postgres-changes',
        },
      ],
    },
    {
      name: 'Guides',
      url: undefined,
      items: [
        {
          name: 'Throttling messages',
          url: '/guides/realtime/guides/client-side-throttling',
        },
        {
          name: 'Subscribing to Database Changes',
          url: '/guides/realtime/subscribing-to-database-changes',
        },
        {
          name: 'Using Realtime with Next.js',
          url: '/guides/realtime/realtime-with-nextjs',
        },
      ],
    },
    {
      name: 'Deep dive',
      url: undefined,
      items: [
        { name: 'Quotas', url: '/guides/realtime/quotas' },
        { name: 'Architecture', url: '/guides/realtime/architecture' },
        { name: 'Message Protocol', url: '/guides/realtime/protocol' },
        {
          name: 'Bring Your Own Database',
          url: '/guides/realtime/bring-your-own-database',
          items: [],
        },
      ],
    },
  ],
}

export const storage: NavMenuConstant = {
  icon: 'storage',
  title: 'Storage',
  url: '/guides/storage',
  items: [
    { name: 'Overview', url: '/guides/storage' },
    { name: 'Quickstart', url: '/guides/storage/quickstart' },
    {
      name: 'Buckets',
      url: undefined,
      items: [
        { name: 'Fundamentals', url: '/guides/storage/buckets/fundamentals' },
        {
          name: 'Creating Buckets',
          url: '/guides/storage/buckets/creating-buckets',
        },
      ],
    },
    {
      name: 'Security',
      url: undefined,
      items: [
        {
          name: 'Access Control',
          url: '/guides/storage/security/access-control',
        },
      ],
    },
    {
      name: 'Uploads',
      url: undefined,
      items: [
        {
          name: 'Standard Uploads',
          url: '/guides/storage/uploads/standard-uploads',
        },
        {
          name: 'Resumable Uploads',
          url: '/guides/storage/uploads/resumable-uploads',
        },
        { name: 'Limits', url: '/guides/storage/uploads/file-limits' },
      ],
    },
    {
      name: 'Serving',
      url: undefined,
      items: [
        { name: 'Serving assets', url: '/guides/storage/serving/downloads' },
        {
          name: 'Image Transformations',
          url: '/guides/storage/serving/image-transformations',
        },
      ],
    },
    {
      name: 'CDN',
      url: undefined,
      items: [
        { name: 'Fundamentals', url: '/guides/storage/cdn/fundamentals' },
        { name: 'Smart CDN', url: '/guides/storage/cdn/smart-cdn' },
        { name: 'Metrics', url: '/guides/storage/cdn/metrics' },
      ],
    },
    {
      name: 'Debugging',
      url: undefined,
      items: [
        { name: 'Logs', url: '/guides/storage/debugging/logs' },
        { name: 'Error Codes', url: '/guides/storage/debugging/error-codes' },
      ],
    },
    {
      name: 'Schema',
      url: undefined,
      items: [
        { name: 'Database Design', url: '/guides/storage/schema/design' },
        {
          name: 'Helper Functions',
          url: '/guides/storage/schema/helper-functions',
        },
      ],
    },
    {
      name: 'Going to production',
      url: undefined,
      items: [{ name: 'Scaling', url: '/guides/storage/production/scaling' }],
    },
  ],
}

export const vectorIndexItems = [
  {
    name: 'HNSW indexes',
    url: '/guides/ai/vector-indexes/hnsw-indexes',
  },
  {
    name: 'IVFFlat indexes',
    url: '/guides/ai/vector-indexes/ivf-indexes',
  },
]

export const ai = {
  icon: 'ai',
  title: 'AI & Vectors',
  url: '/guides/ai',
  items: [
    { name: 'Overview', url: '/guides/ai' },
    { name: 'Concepts', url: '/guides/ai/concepts' },
    {
      name: 'Structured & unstructured',
      url: '/guides/ai/structured-unstructured',
    },
    {
      name: 'Learn',
      url: undefined,
      items: [
        { name: 'Vector columns', url: '/guides/ai/vector-columns' },
        {
          name: 'Vector indexes',
          url: '/guides/ai/vector-indexes',
          items: vectorIndexItems,
        },
        {
          name: 'Engineering for scale',
          url: '/guides/ai/engineering-for-scale',
        },
        {
          name: 'Choosing Compute Add-on',
          url: '/guides/ai/choosing-compute-addon',
        },
        { name: 'Going to Production', url: '/guides/ai/going-to-prod' },
        {
          name: 'RAG with Permissions',
          url: '/guides/ai/rag-with-permissions',
        },
      ],
    },
    {
      name: 'JavaScript Examples',
      url: undefined,
      items: [
        {
          name: 'OpenAI completions using Edge Functions',
          url: '/guides/ai/examples/openai',
        },

        {
          name: 'Generate image captions using Hugging Face',
          url: '/guides/ai/examples/huggingface-image-captioning',
        },
        {
          name: 'Generate Embeddings',
          url: '/guides/ai/quickstarts/generate-text-embeddings',
        },

        {
          name: 'Adding generative Q&A to your documentation',
          url: '/guides/ai/examples/headless-vector-search',
        },
        {
          name: 'Adding generative Q&A to your Next.js site',
          url: '/guides/ai/examples/nextjs-vector-search',
        },
      ],
    },
    {
      name: 'Python Client',
      url: undefined,
      items: [
        { name: 'Choosing a Client', url: '/guides/ai/python-clients' },
        { name: 'API', url: '/guides/ai/python/api' },
        { name: 'Collections', url: '/guides/ai/python/collections' },
        { name: 'Indexes', url: '/guides/ai/python/indexes' },
        { name: 'Metadata', url: '/guides/ai/python/metadata' },
      ],
    },
    {
      name: 'Python Examples',
      url: undefined,
      items: [
        {
          name: 'Developing locally with Vecs',
          url: '/guides/ai/vecs-python-client',
        },
        {
          name: 'Creating and managing collections',
          url: '/guides/ai/quickstarts/hello-world',
        },

        {
          name: 'Text Deduplication',
          url: '/guides/ai/quickstarts/text-deduplication',
        },
        {
          name: 'Face similarity search',
          url: '/guides/ai/quickstarts/face-similarity',
        },
        {
          name: 'Image search with OpenAI CLIP',
          url: '/guides/ai/examples/image-search-openai-clip',
        },
        {
          name: 'Building ChatGPT Plugins',
          url: '/guides/ai/examples/building-chatgpt-plugins',
        },
      ],
    },
    {
      name: 'Third-Party Tools',
      url: undefined,
      items: [
        {
          name: 'LangChain',
          url: '/guides/ai/langchain',
        },
        {
          name: 'Hugging Face',
          url: '/guides/ai/hugging-face',
        },
        {
          name: 'Google Colab',
          url: '/guides/ai/google-colab',
        },
        {
          name: 'LlamaIndex',
          url: '/guides/ai/integrations/llamaindex',
        },
        {
          name: 'Roboflow',
          url: '/guides/ai/integrations/roboflow',
        },
      ],
    },
  ],
}

export const supabase_cli: NavMenuConstant = {
  icon: 'reference-cli',
  title: 'Local Dev / CLI',
  url: '/guides/cli',
  items: [
    { name: 'Overview', url: '/guides/cli' },
    {
      name: 'Using the CLI',
      url: undefined,
      items: [
        { name: 'Getting started', url: '/guides/cli/getting-started' },
        { name: 'CLI Configuration', url: '/guides/cli/config' },
      ],
    },
    {
      name: 'Developing with Supabase',
      url: undefined,
      items: [
        { name: 'Local Development', url: '/guides/cli/local-development' },
        {
          name: 'Managing environments',
          url: '/guides/cli/managing-environments',
        },
        {
          name: 'Managing config and secrets',
          url: '/guides/cli/managing-config',
        },
        {
          name: 'Seeding your database',
          url: '/guides/cli/seeding-your-database',
        },
        {
          name: 'Testing and linting',
          url: '/guides/cli/testing-and-linting',
        },
        {
          name: 'Customizing email templates',
          url: '/guides/cli/customizing-email-templates',
        },
      ],
    },
    {
      name: 'GitHub Action',
      url: undefined,
      items: [
        {
          name: 'Generate types from your database',
          url: '/guides/cli/github-action/generating-types',
        },
        {
          name: 'Automated testing',
          url: '/guides/cli/github-action/testing',
        },
        {
          name: 'Backup your database',
          url: '/guides/cli/github-action/backups',
        },
      ],
    },
  ],
}

export const platform: NavMenuConstant = {
  icon: 'platform',
  title: 'Platform',
  url: '/guides/platform',
  items: [
    {
      name: 'Add-ons',
      url: undefined,
      items: [
        { name: 'Compute Add-ons', url: '/guides/platform/compute-add-ons' },
        { name: 'Custom Domains', url: '/guides/platform/custom-domains' },
        { name: 'Database Backups', url: '/guides/platform/backups' },
        { name: 'IPv4 Address', url: '/guides/platform/ipv4-address' },
        { name: 'Read Replicas', url: '/guides/platform/read-replicas' },
      ],
    },
    {
      name: 'Platform Management',
      url: undefined,
      items: [
        { name: 'Access Control', url: '/guides/platform/access-control' },
        {
          name: 'Custom Postgres Config',
          url: '/guides/platform/custom-postgres-config',
        },
        { name: 'Database Size', url: '/guides/platform/database-size' },
        { name: 'Fly Postgres', url: '/guides/platform/fly-postgres' },
        {
          name: 'HTTP Status Codes',
          url: '/guides/platform/http-status-codes',
        },
        { name: 'Logging', url: '/guides/platform/logs' },
        { name: 'Metrics', url: '/guides/platform/metrics' },
        {
          name: 'Migrating and Upgrading',
          url: '/guides/platform/migrating-and-upgrading-projects',
        },
        {
          name: 'Multi-factor Authentication',
          url: '/guides/platform/multi-factor-authentication',
        },
        {
          name: 'Transfer Project',
          url: '/guides/platform/project-transfer',
        },
        {
          name: 'Network Restrictions',
          url: '/guides/platform/network-restrictions',
        },
        { name: 'Performance Tuning', url: '/guides/platform/performance' },
        { name: 'Permissions', url: '/guides/platform/permissions' },
        { name: 'SSL Enforcement', url: '/guides/platform/ssl-enforcement' },
        { name: 'Branching', url: '/guides/platform/branching' },
      ],
    },
    {
      name: 'Billing',
      url: undefined,
      items: [
        {
          name: 'How billing works',
          url: '/guides/platform/org-based-billing',
        },
        {
          name: 'Spend caps and cost-controls',
          url: '/guides/platform/spend-cap',
        },
        {
          name: 'Enterprise Billing',
          url: '/guides/platform/enterprise-billing',
        },
      ],
    },
    {
      name: 'Single sign-on',
      url: undefined,
      items: [
        {
          name: 'Enable SSO for your organization',
          url: '/guides/platform/sso',
        },
        { name: 'SSO with Azure AD', url: '/guides/platform/sso/azure' },
        {
          name: 'SSO with Google Workspace',
          url: '/guides/platform/sso/gsuite',
        },
        { name: 'SSO with Okta', url: '/guides/platform/sso/okta' },
      ],
    },
    {
      name: 'Production Readiness',
      url: undefined,
      items: [
        {
          name: 'Shared Responsibility Model',
          url: '/guides/platform/shared-responsibility-model',
        },
        {
          name: 'Maturity Model',
          url: '/guides/platform/maturity-model',
        },
        {
          name: 'Production Checklist',
          url: '/guides/platform/going-into-prod',
        },
      ],
    },
    {
      name: 'Integrations',
      url: undefined,
      items: [
        {
          name: 'Integrations Marketplace',
          url: '/guides/platform/marketplace',
        },
        {
          name: 'Build a Supabase Integration',
          url: '/guides/platform/oauth-apps/build-a-supabase-integration',
        },
        {
          name: 'OAuth Scopes',
          url: '/guides/platform/oauth-apps/oauth-scopes',
        },
      ],
    },
    {
      name: 'Troubleshooting',
      url: undefined,
      items: [
        {
          name: 'HTTP and Project Issues',
          url: '/guides/platform/troubleshooting',
        },
        {
          name: 'High Disk IO Consumption',
          url: '/guides/platform/exhaust-disk-io',
        },
        {
          name: 'High CPU Usage',
          url: '/guides/platform/exhaust-cpu',
        },
        {
          name: 'High RAM Usage',
          url: '/guides/platform/exhaust-ram',
        },
      ],
    },
  ],
}

export const resources: NavMenuConstant = {
  icon: 'resources',
  title: 'Resources',
  url: '/guides/resources',
  items: [
    { name: 'Examples', url: '/guides/resources/examples' },
    { name: 'Glossary', url: '/guides/resources/glossary' },
    {
      name: 'Migrate to Supabase',
      url: '/guides/resources/migrating-to-supabase',
      items: [
        {
          name: 'Firebase Auth',
          url: '/guides/resources/migrating-to-supabase/firebase-auth',
        },
        {
          name: 'Firestore Data',
          url: '/guides/resources/migrating-to-supabase/firestore-data',
        },
        {
          name: 'Firebase Storage',
          url: '/guides/resources/migrating-to-supabase/firebase-storage',
        },
        {
          name: 'Heroku',
          url: '/guides/resources/migrating-to-supabase/heroku',
        },
        {
          name: 'Render',
          url: '/guides/resources/migrating-to-supabase/render',
        },
        {
          name: 'Amazon RDS',
          url: '/guides/resources/migrating-to-supabase/amazon-rds',
          items: [],
        },
        {
          name: 'Postgres',
          url: '/guides/resources/migrating-to-supabase/postgres',
          items: [],
        },
        {
          name: 'MySQL',
          url: '/guides/resources/migrating-to-supabase/mysql',
          items: [],
        },
        {
          name: 'MSSQL',
          url: '/guides/resources/migrating-to-supabase/mssql',
          items: [],
        },
      ],
    },
  ],
}

export const self_hosting: NavMenuConstant = {
  title: 'Self-Hosting',
  icon: 'self-hosting',
  url: '/guides/self-hosting',
  items: [
    { name: 'Overview', url: '/guides/self-hosting' },
    { name: 'Self-Hosting with Docker', url: '/guides/self-hosting/docker' },
    {
      name: 'Auth Server',
      items: [
        { name: 'Reference', url: '/reference/self-hosting-auth/introduction' },
        { name: 'Configuration', url: '/guides/self-hosting/auth/config' },
      ],
    },
    {
      name: 'Storage Server',
      items: [
        {
          name: 'Reference',
          url: '/reference/self-hosting-storage/introduction',
        },
        { name: 'Configuration', url: '/guides/self-hosting/storage/config' },
      ],
    },
    {
      name: 'Realtime Server',
      items: [
        {
          name: 'Reference',
          url: '/reference/self-hosting-realtime/introduction',
        },
        { name: 'Configuration', url: '/guides/self-hosting/realtime/config' },
      ],
    },
    {
      name: 'Analytics Server',
      items: [
        {
          name: 'Reference',
          url: '/reference/self-hosting-analytics/introduction',
          items: [],
        },
        {
          name: 'Configuration',
          url: '/guides/self-hosting/analytics/config',
          items: [],
        },
      ],
    },
    {
      name: 'Functions Server',
      items: [
        {
          name: 'Reference',
          url: '/reference/self-hosting-functions/introduction',
          items: [],
        },
      ],
    },
  ],
}

export const migrate = {
  title: 'Migrate to Supabase',
  url: '/guides/migrate',
  items: [
    { name: 'Firebase Auth', url: '/guides/migrations/firebase-auth' },
    { name: 'Firestore Data', url: '/guides/migrations/firestore-data' },
    { name: 'Firebase Storage', url: '/guides/migrations/firebase-storage' },
    { name: 'Heroku', url: '/guides/migrations/heroku' },
    { name: 'Render', url: '/guides/migrations/render' },
    { name: 'Amazon RDS', url: '/guides/migrations/amazon-rds' },
  ],
}

export const reference = {
  title: 'API Reference',
  icon: 'reference',
  items: [
    {
      name: 'Client libraries',
      items: [
        {
          name: 'supabase-js',
          url: '/reference/javascript/start',
          level: 'reference_javascript',
          icon: '/img/icons/menu/reference-javascript',
        },
        {
          name: 'supabase-dart',
          url: '/reference/dart/start',
          level: 'reference_dart',
          icon: '/img/icons/menu/reference-dart',
        },
        {
          name: 'supabase-csharp',
          url: '/reference/csharp/start',
          level: 'reference_csharp',
          icon: '/img/icons/menu/reference-csharp',
        },
        {
          name: 'supbase-python',
          url: '/reference/python/start',
          level: 'reference_python',
          icon: '/img/icons/menu/reference-python',
        },
        {
          name: 'supbase-swift',
          url: '/reference/swift/start',
          level: 'reference_swift',
          items: [],
          icon: '/img/icons/menu/reference-swift',
        },
        {
          name: 'supabase-kt',
          url: '/reference/kotlin/start',
          level: 'reference_kotlin',
          items: [],
          icon: '/img/icons/menu/reference-kotlin',
        },
        // {
        //   name: 'supabase-python',
        //   url: '/reference/python/start',
        //   level: 'reference_python',
        //
        //   icon: '/img/icons/menu/reference-javascript',
        // },
      ],
    },
    {
      name: 'Other tools',
      items: [
        {
          name: 'Supabase CLI',
          url: '/reference/cli/start',
          icon: '/img/icons/menu/reference-cli',
        },
        {
          name: 'Management API',
          url: '/reference/javascript',
          icon: '/img/icons/menu/reference-api',
        },
      ],
    },
  ],
}

export const reference_javascript_v1 = {
  icon: 'reference-javascript',
  title: 'JavaScript',
  url: '/guides/reference/javascript',
  parent: '/reference',
}

export const reference_javascript_v2 = {
  icon: 'reference-javascript',
  title: 'JavaScript',
  url: '/guides/reference/javascript',
  parent: '/reference',
}

export const reference_dart_v1 = {
  icon: 'reference-dart',
  title: 'Flutter',
  url: '/guides/reference/dart',
  parent: '/reference',
}

export const reference_dart_v2 = {
  icon: 'reference-dart',
  title: 'Flutter',
  url: '/guides/reference/dart',
  parent: '/reference',
}

export const reference_csharp_v0 = {
  icon: 'reference-csharp',
  title: 'C#',
  url: 'guides/reference/csharp',
  parent: '/reference',
}

export const reference_python_v2 = {
  icon: 'reference-python',
  title: 'Python',
  url: '/guides/reference/python',
  parent: '/reference',
}

export const reference_swift_v1 = {
  icon: 'reference-swift',
  title: 'swift',
  url: 'guides/reference/swift',
  parent: '/reference',
}

export const reference_swift_v2 = {
  icon: 'reference-swift',
  title: 'swift',
  url: 'guides/reference/swift',
  parent: '/reference',
}

export const reference_kotlin_v1 = {
  icon: 'reference-kotlin',
  title: 'kotlin',
  url: 'guides/reference/kotlin',
  parent: '/reference',
}

export const reference_kotlin_v2 = {
  icon: 'reference-kotlin',
  title: 'kotlin',
  url: 'guides/reference/kotlin',
  parent: '/reference',
}

export const reference_cli = {
  icon: 'reference-cli',
  title: 'Supabase CLI',
  url: '/guides/reference/cli',
  parent: '/',
}
export const reference_api = {
  icon: 'reference-api',
  title: 'Management API',
  url: '/guides/reference/api',
  parent: '/reference',
}

export const reference_self_hosting_auth = {
  icon: 'reference-auth',
  title: 'Self-Hosting Auth',
  url: '/guides/reference/self-hosting/auth',
  parent: '/reference',
}

export const reference_self_hosting_storage = {
  icon: 'reference-storage',
  title: 'Self-Hosting Storage',
  url: '/guides/reference/self-hosting/storage',
  parent: '/reference',
}

export const reference_self_hosting_realtime = {
  icon: 'reference-realtime',
  title: 'Self-Hosting Realtime',
  url: '/guides/reference/self-hosting/realtime',
  parent: '/reference',
}

export const reference_self_hosting_analytics = {
  icon: 'reference-analytics',
  title: 'Self-Hosting Analytics',
  url: '/guides/reference/self-hosting/analytics',
  parent: '/reference',
}

export const reference_self_hosting_functions = {
  icon: 'reference-functions',
  title: 'Self-Hosting Functions',
  url: '/guides/reference/self-hosting/functions',
  parent: '/reference',
}

export const references = [
  {
    label: 'Client libraries',
    items: [
      {
        label: 'supabase-js',
        versions: ['v2', 'v1'],
        description: 'something about the reference',
        icon: '/docs/img/icons/javascript-icon.svg',
        url: '/reference/javascript/start',
      },
      {
        label: 'supabase-py',
        description: 'something about the reference',
        icon: '/docs/img/icons/python-icon.svg',
        url: '/reference/python/start',
      },
      {
        label: 'supabase-dart',
        versions: ['v1', 'v0'],
        description: 'something about the reference',
        icon: '/docs/img/icons/dart-icon.svg',
        url: '/reference/dart/start',
      },
      {
        label: 'supabase-csharp',
        versions: ['v0'],
        description: 'something about the reference',
        icon: '/docs/img/icons/c-sharp-icon.svg',
        url: '/reference/csharp/start',
      },
      {
        label: 'supabase-swift',
        versions: ['v2', 'v1'],
        description: 'something about the reference',
        icon: '/docs/img/icons/swift-icon.svg',
        url: '/reference/swift/start',
      },
      {
        label: 'supabase-kt',
        versions: ['v2', 'v1'],
        description: 'something about the reference',
        icon: '/docs/img/icons/kotlin-icon.svg',
        url: '/reference/kotlin/start',
      },
    ],
  },
  {
    label: 'Platform Tools',
    items: [
      {
        label: 'CLI',
        description: 'something about the reference',
        icon: '/docs/img/icons/cli-icon.svg',
        url: '/reference/cli/start',
      },
      {
        label: 'Management API',
        description: 'something about the reference',
        icon: '/docs/img/icons/api-icon.svg',
        url: '/reference/management-api/start',
      },
    ],
  },
  {
    label: 'Self-Hosting',
    items: [
      {
        label: 'Auth server',
        description: 'something about the reference',
        icon: '/docs/img/icons/menu/auth.svg',
        url: '/reference/auth/start',
      },
      {
        label: 'Storage server',
        description: 'something about the reference',
        icon: '/docs/img/icons/menu/storage.svg',
        url: '/reference/storage/start',
      },
      {
        label: 'Realtime server',
        description: 'something about the reference',
        icon: '/docs/img/icons/menu/realtime.svg',
        url: '/reference/realtime/start',
      },
    ],
  },
]<|MERGE_RESOLUTION|>--- conflicted
+++ resolved
@@ -615,16 +615,13 @@
       items: [
         { name: 'Overview', url: '/guides/auth/server-side/overview' },
         {
-<<<<<<< HEAD
           name: 'Next.js guide',
           url: '/guides/auth/server-side/nextjs',
         },
-        { name: 'Creating a client', url: '/guides/auth/server-side/creating-a-client' },
-=======
+        {
           name: 'Creating a client',
           url: '/guides/auth/server-side/creating-a-client',
         },
->>>>>>> 572789f7
         {
           name: 'Email Auth with PKCE flow',
           url: '/guides/auth/server-side/email-based-auth-with-pkce-flow-for-ssr',
