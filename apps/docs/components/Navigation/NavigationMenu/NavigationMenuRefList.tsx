--- conflicted
+++ resolved
@@ -1,25 +1,7 @@
-<<<<<<< HEAD
-import * as Accordion from '@radix-ui/react-accordion'
-import Link from 'next/link'
-import { useRouter } from 'next/router'
-import { IconChevronLeft } from 'ui'
-import * as NavItems from './NavigationMenu.constants'
-
-import { find } from 'lodash'
-import Image from 'next/image'
-import { useTheme } from 'common/Providers'
-
-import RevVersionDropdown from '~/components/RefVersionDropdown'
-import { useMenuActiveRefId, useMenuLevelId } from '~/hooks/useMenuState'
-import { RefIdOptions, RefKeyOptions } from './NavigationMenu'
-import { isFuncNotInLibraryOrVersion } from './NavigationMenu.utils'
-import { Fragment } from 'react'
-=======
 // import apiCommonSections from '~/../../spec/common-client-libs-sections.json'
 
 import { RefIdOptions, RefKeyOptions } from './NavigationMenu'
 import NavigationMenuRefListItems from './NavigationMenuRefListItems'
->>>>>>> efebd384
 
 import React from 'react'
 
@@ -39,64 +21,6 @@
   id,
   lib,
   commonSections,
-<<<<<<< HEAD
-  allowedClientKeys,
-}) => {
-  const router = useRouter()
-  const { isDarkMode } = useTheme()
-
-  let sections = commonSections
-
-  const allowedKeys = allowedClientKeys
-
-  if (!sections) console.error('no common sections imported')
-
-  const menu = NavItems[id]
-
-  const databaseFunctions = find(sections, { title: 'Database' })
-    ? find(sections, { title: 'Database' }).items
-    : []
-
-  const authFunctions = find(sections, { title: 'Auth' })
-    ? find(sections, { title: 'Auth' }).items
-    : []
-
-  const filterIds =
-    databaseFunctions.length > 0
-      ? find(databaseFunctions, {
-          id: 'using-filters',
-        }) &&
-        find(databaseFunctions, {
-          id: 'using-filters',
-        })
-          .items.filter((x) => allowedKeys.includes(x.id))
-          .map((x) => x.id)
-      : []
-  const modifierIds =
-    databaseFunctions.length > 0
-      ? find(databaseFunctions, {
-          id: 'using-modifiers',
-        }) &&
-        find(databaseFunctions, {
-          id: 'using-modifiers',
-        })
-          .items.filter((x) => allowedKeys.includes(x.id))
-          .map((x) => x.id)
-      : []
-
-  const authServerIds =
-    databaseFunctions.length > 0
-      ? find(authFunctions, {
-          id: 'admin-api',
-        }) &&
-        find(authFunctions, {
-          id: 'admin-api',
-        }).items.map((x) => x.id)
-      : []
-
-  const level = useMenuLevelId()
-=======
->>>>>>> efebd384
 
   active,
   spec,
@@ -114,130 +38,7 @@
         !active ? 'opacity-0 invisible absolute h-0 overflow-hidden' : '',
       ].join(' ')}
     >
-<<<<<<< HEAD
-      <div className={'w-full flex flex-col gap-0 sticky top-8'}>
-        <Link href="/" passHref>
-          <a
-            className={[
-              'flex items-center gap-1 text-xs group mb-3',
-              'text-base transition-all duration-200 text-scale-1100 hover:text-brand-1200 hover:cursor-pointer ',
-            ].join(' ')}
-          >
-            <div className="relative w-2">
-              <div className="transition-all ease-out ml-0 group-hover:-ml-1">
-                <IconChevronLeft size={10} strokeWidth={3} />
-              </div>
-            </div>
-            <span>Back to Main Menu</span>
-          </a>
-        </Link>
-
-        <div className="flex items-center gap-3 my-3">
-          <Image
-            alt={id}
-            width={24}
-            height={24}
-            src={`${router.basePath}/img/icons/menu/${menu.icon}${isDarkMode ? '' : '-light'}.svg`}
-            className="rounded"
-          />
-          <span className={['text-base text-brand-1200 ', !menu.title && 'capitalize'].join(' ')}>
-            {menu.title}
-          </span>
-          <RevVersionDropdown />
-        </div>
-        {/* )} */}
-
-        <ul className="function-link-list">
-          {sections.map((fn: any, fnIndex) => {
-            if (isFuncNotInLibraryOrVersion(fn.id, fn.type, allowedKeys)) {
-              return
-            }
-
-            const RenderLink = (props) => {
-              const activeAccordianItem = useMenuActiveRefId()
-              let active = false
-
-              const isFilter =
-                filterIds && filterIds.length > 0 && filterIds.includes(activeAccordianItem)
-              const isModifier =
-                modifierIds && modifierIds.length > 0 && modifierIds.includes(activeAccordianItem)
-              const isAuthServer =
-                authServerIds &&
-                authServerIds.length > 0 &&
-                authServerIds.includes(activeAccordianItem)
-
-              if (
-                (isFilter && !isModifier && !isAuthServer && props.id === 'using-filters') ||
-                (activeAccordianItem === 'using-filters' && props.id === 'using-filters')
-              ) {
-                active = true
-              } else if (
-                (isModifier && !isFilter && !isAuthServer && props.id === 'using-modifiers') ||
-                (activeAccordianItem === 'using-modifiers' && props.id === 'using-modifiers')
-              ) {
-                active = true
-              } else if (
-                (isAuthServer && !isFilter && !isModifier && props.id === 'admin-api') ||
-                (activeAccordianItem === 'admin-api' && props.id === 'admin-api')
-              ) {
-                active = true
-              } else {
-                active = false
-              }
-
-              return (
-                <Accordion.Root
-                  collapsible
-                  key={props.id + '-accordian-root-for-func-' + fnIndex}
-                  type="single"
-                  value={active ? props.id : ''}
-                >
-                  <Accordion.Item key={props.id + '-accordian-item'} value={props.id}>
-                    <FunctionLink {...props} library={lib} />
-                    <Accordion.Content
-                      key={props.id + '-sub-items-accordion-container'}
-                      className="transition data-open:animate-slide-down data-closed:animate-slide-up ml-2"
-                    >
-                      {props.items &&
-                        props.items
-                          .filter((item) => allowedKeys.includes(item.id))
-                          .map((item) => {
-                            return <FunctionLink {...item} library={lib} key={item.id} />
-                          })}
-                    </Accordion.Content>
-                  </Accordion.Item>
-                </Accordion.Root>
-              )
-            }
-
-            return fn.id ? (
-              <Fragment key={fn.id}>
-                <RenderLink {...fn} library={menu.title} key={menu.title} />
-                {fn.items &&
-                  fn.items.map((item) => (
-                    <RenderLink {...item} library={menu.title} key={menu.title} />
-                  ))}
-              </Fragment>
-            ) : (
-              <Fragment key={fn.title}>
-                <Divider />
-                <SideMenuTitle title={fn.title} />
-                {fn.items &&
-                  fn.items.map((item, i) =>
-                    isFuncNotInLibraryOrVersion(item.id, item.type, allowedKeys) ? (
-                      <Fragment key={item.id + i}></Fragment>
-                    ) : (
-                      <RenderLink {...item} library={menu.title} key={item.id + i} />
-                    )
-                  )}
-              </Fragment>
-            )
-          })}
-        </ul>
-      </div>
-=======
       <NavigationMenuRefListItems id={id} lib={lib} commonSections={commonSections} spec={spec} />
->>>>>>> efebd384
     </div>
   )
 }
