import * as Accordion from '@radix-ui/react-accordion'
import Link from 'next/link'
import { useRouter } from 'next/router'
import { IconChevronLeft } from 'ui'
import * as NavItems from './NavigationMenu.constants'

import { find } from 'lodash'
import Image from 'next/image'
import { useTheme } from 'common/Providers'

// import apiCommonSections from '~/../../spec/common-client-libs-sections.json'

import RevVersionDropdown from '~/components/RefVersionDropdown'
import { useMenuActiveRefId, useMenuLevelId } from '~/hooks/useMenuState'
import { RefIdOptions, RefKeyOptions } from './NavigationMenu'

const FunctionLink = ({
  title,
  id,
  icon,
  library,
  slug,
}: {
  title: string
  name?: string
  id: string
  icon?: string
  product?: string
  library: string
  slug: string
}) => {
  const router = useRouter()
  const activeAccordianItem = useMenuActiveRefId()

  const active = activeAccordianItem === id
  return (
    <li key={id} className="function-link-item">
      <Link href={`/reference/${library}/${slug}`} passHref>
        <a
          className={[
            'cursor-pointer transition text-sm hover:text-brand-900 flex gap-3',
            active ? 'text-brand-900' : 'text-scale-1000',
          ].join(' ')}
        >
          {icon && <Image width={16} height={16} alt={icon} src={`${router.basePath}${icon}`} />}
          {title}
        </a>
      </Link>
    </li>
  )
}

const SideMenuTitle = ({ title }: { title: string }) => {
  return (
    <span className="font-mono text-xs uppercase text-scale-1200 font-medium tracking-wider mb-3">
      {title}
    </span>
  )
}

const Divider = () => {
  return <div className="h-px w-full bg-blackA-300 dark:bg-whiteA-300 my-3"></div>
}

interface INavigationMenuRefList {
  id: RefIdOptions
  lib: RefKeyOptions
  commonSections: any[] // to do type up

  // the keys of menu items that are allowed to be shown on the side menu
  // if undefined, we show all the menu items
  allowedClientKeys?: string[]
}

const NavigationMenuRefList: React.FC<INavigationMenuRefList> = ({
  id,
  lib,
  commonSections,
  allowedClientKeys,
}) => {
  const router = useRouter()
  const { isDarkMode } = useTheme()

  let sections = commonSections

  const allowedKeys = allowedClientKeys

  if (!sections) console.error('no common sections imported')

  const menu = NavItems[id]

  const databaseFunctions = find(sections, { title: 'Database' })
    ? find(sections, { title: 'Database' }).items
    : []

  const authFunctions = find(sections, { title: 'Auth' })
    ? find(sections, { title: 'Auth' }).items
    : []

  const filterIds =
    databaseFunctions.length > 0
      ? find(databaseFunctions, {
          id: 'using-filters',
        }) &&
        find(databaseFunctions, {
          id: 'using-filters',
        })
          .items.filter((x) => allowedKeys.includes(x.id))
          .map((x) => x.id)
      : []
  const modifierIds =
    databaseFunctions.length > 0
      ? find(databaseFunctions, {
          id: 'using-modifiers',
        }) &&
        find(databaseFunctions, {
          id: 'using-modifiers',
        })
          .items.filter((x) => allowedKeys.includes(x.id))
          .map((x) => x.id)
      : []

  const authServerIds =
    databaseFunctions.length > 0
      ? find(authFunctions, {
          id: 'admin-api',
        }) &&
        find(authFunctions, {
          id: 'admin-api',
        }).items.map((x) => x.id)
      : []

<<<<<<< HEAD
  // console.log(filterIds)
  // console.log(modifierIds)

  const level = useMenuLevelId()

=======
>>>>>>> 0dd44ff5
  return (
    <div
      className={[
        'transition-all ml-8 duration-150 ease-out',
        // enabled
        level === id && 'opacity-100 ml-0 delay-150 h-auto',
        // move menu back to margin-left
        level === 'home' && 'ml-12',
        // disabled
        level !== 'home' && level !== id ? '-ml-8' : '',
        level !== id ? 'opacity-0 invisible absolute h-0 overflow-hidden' : '',
      ].join(' ')}
    >
      <div className={'w-full flex flex-col gap-0 sticky top-8'}>
        <Link href="/" passHref>
          <a
            className={[
              'flex items-center gap-1 text-xs group mb-3',
              'text-base transition-all duration-200 text-scale-1100 hover:text-brand-1200 hover:cursor-pointer ',
            ].join(' ')}
          >
            <div className="relative w-2">
              <div className="transition-all ease-out ml-0 group-hover:-ml-1">
                <IconChevronLeft size={10} strokeWidth={3} />
              </div>
            </div>
            <span>Back to Main Menu</span>
          </a>
        </Link>

        <div className="flex items-center gap-3 my-3">
          <Image
            alt={id}
            width={24}
            height={24}
            src={`${router.basePath}/img/icons/menu/${menu.icon}${isDarkMode ? '' : '-light'}.svg`}
            className="rounded"
          />
          <span className={['text-base text-brand-1200 ', !menu.title && 'capitalize'].join(' ')}>
            {menu.title}
          </span>
          <RevVersionDropdown />
        </div>
        {/* )} */}

        <ul className="function-link-list">
          {sections.map((fn: any, fnIndex) => {
            //
            // check if the link is allowed to be displayed
            function isFuncNotInLibraryOrVersion(id, type) {
              if (id && allowedKeys && !allowedKeys.includes(id) && type !== 'markdown') {
                /*
                 * Remove this menu link from side bar, as it does not exist for either
                 * this language, or for this lib version
                 *
                 * */
                return true
              } else {
                return false
              }
            }

            // run allow check
            if (isFuncNotInLibraryOrVersion(fn.id, fn.type)) {
              return <></>
            }

            const RenderLink = (props) => {
              const activeAccordianItem = useMenuActiveRefId()
              let active = false

              const isFilter =
                filterIds && filterIds.length > 0 && filterIds.includes(activeAccordianItem)
              const isModifier =
                modifierIds && modifierIds.length > 0 && modifierIds.includes(activeAccordianItem)
              const isAuthServer =
                authServerIds &&
                authServerIds.length > 0 &&
                authServerIds.includes(activeAccordianItem)

              if (
                (isFilter && !isModifier && !isAuthServer && props.id === 'using-filters') ||
                (activeAccordianItem === 'using-filters' && props.id === 'using-filters')
              ) {
                active = true
              } else if (
                (isModifier && !isFilter && !isAuthServer && props.id === 'using-modifiers') ||
                (activeAccordianItem === 'using-modifiers' && props.id === 'using-modifiers')
              ) {
                active = true
              } else if (
                (isAuthServer && !isFilter && !isModifier && props.id === 'admin-api') ||
                (activeAccordianItem === 'admin-api' && props.id === 'admin-api')
              ) {
                active = true
              } else {
                active = false
              }

              return (
                <Accordion.Root
                  collapsible
                  key={props.id + '-accordian-root-for-func-' + fnIndex}
                  type="single"
                  value={active ? props.id : ''}
                >
                  <Accordion.Item key={props.id + '-accordian-item'} value={props.id}>
                    <FunctionLink {...props} library={lib} />
                    <Accordion.Content
                      key={props.id + '-sub-items-accordion-container'}
                      className="transition data-open:animate-slide-down data-closed:animate-slide-up ml-2"
                    >
                      {props.items &&
                        props.items
                          .filter((item) => allowedKeys.includes(item.id))
                          .map((item) => {
                            return <FunctionLink {...item} library={lib} />
                          })}
                    </Accordion.Content>
                  </Accordion.Item>
                </Accordion.Root>
              )
            }

            // handle subtitles with subitems
            if (!fn.id) {
              return (
                <>
                  <Divider />
                  <SideMenuTitle title={fn.title} />
                  {fn.items &&
                    fn.items
                      //.filter((item) => item.libs && item.libs.includes(lib))
                      .map((item) => {
                        // run allow check
                        if (isFuncNotInLibraryOrVersion(item.id, item.type)) return <></>
                        return <RenderLink {...item} library={menu.title} />
                      })}
                </>
              )
            } else {
              // handle normal links
              return (
                <>
                  <RenderLink {...fn} library={menu.title} />
                  {fn.items &&
                    fn.items
                      //.filter((item) => item.libs.includes(lib))
                      .map((item) => <RenderLink {...item} library={menu.title} />)}
                </>
              )
            }
          })}
        </ul>
      </div>
    </div>
  )
}

export default NavigationMenuRefList<|MERGE_RESOLUTION|>--- conflicted
+++ resolved
@@ -130,14 +130,11 @@
         }).items.map((x) => x.id)
       : []
 
-<<<<<<< HEAD
   // console.log(filterIds)
   // console.log(modifierIds)
 
   const level = useMenuLevelId()
 
-=======
->>>>>>> 0dd44ff5
   return (
     <div
       className={[
