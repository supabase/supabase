--- conflicted
+++ resolved
@@ -3,12 +3,7 @@
 import Link from 'next/link'
 import { useRouter } from 'next/router'
 import { Fragment } from 'react'
-<<<<<<< HEAD
-import { Badge } from '~/../../packages/ui'
-import { cn } from 'ui/src/lib/utils/cn'
-=======
 import { Badge, cn } from 'ui'
->>>>>>> efa702d1
 import { HOMEPAGE_MENU_ITEMS } from './NavigationMenu.constants'
 import HomeMenuIconPicker from './HomeMenuIconPicker'
 
