--- conflicted
+++ resolved
@@ -32,28 +32,10 @@
                     } else {
                       return (
                         <Link href={link.href} passHref key={link.label}>
-<<<<<<< HEAD
-                          <a>
-                            <li
-                              className={[
-                                'group flex items-center gap-2',
-                                'text-sm transition-all duration-150 text-foreground-light hover:text-foreground hover:cursor-pointer ',
-                              ].join(' ')}
-                            >
-                              {link?.icon && <HomeMenuIconPicker icon={link.icon} />}
-                              {link.label}
-                              {link.community && (
-                                <Badge size="small" color="scale">
-                                  Community
-                                </Badge>
-                              )}
-                            </li>
-                          </a>
-=======
                           <li
                             className={[
                               'group flex items-center gap-2',
-                              'text-sm transition-all duration-150 text-scale-1100 hover:text-scale-1200  hover:cursor-pointer ',
+                              'text-sm transition-all duration-150 text-foreground-light hover:text-foreground hover:cursor-pointer ',
                             ].join(' ')}
                           >
                             {link?.icon && <HomeMenuIconPicker icon={link.icon} />}
@@ -64,7 +46,6 @@
                               </Badge>
                             )}
                           </li>
->>>>>>> 7f1de2f9
                         </Link>
                       )
                     }
