import { FC, memo, useState } from 'react'
import { useTheme } from 'next-themes'
import Image from 'next/legacy/image'
import Link from 'next/link'
<<<<<<< HEAD
import { Button, IconCommand, IconGitHub, IconMenu, IconSearch } from 'ui'
import { SearchButton } from 'ui-patterns/Cmdk'
import { useIsLoggedIn, useIsUserLoading } from 'common'
import GlobalNavigationMenu from './GlobalNavigationMenu'
import GlobalMobileMenu from './GlobalMobileMenu'
import { ThemeToggle } from 'ui-patterns'
=======
import { Button, IconCommand, IconSearch, buttonVariants, cn } from 'ui'
import { SearchButton } from 'ui-patterns/Cmdk'
import { useIsLoggedIn, useIsUserLoading } from 'common'
import GlobalNavigationMenu from './GlobalNavigationMenu'
import TopNavDropdown from './TopNavDropdown'
>>>>>>> fa6c94e0

const TopNavBar: FC = () => {
  const isLoggedIn = useIsLoggedIn()
  const isUserLoading = useIsUserLoading()
<<<<<<< HEAD
  const { resolvedTheme } = useTheme()
  const [mobileMenuOpen, setMobileMenuOpen] = useState(false)

  const HeaderLogo = memo(() => {
    const { resolvedTheme } = useTheme()
    return (
      <Link href="/" className="flex h-full items-center gap-2">
        <Image
          className="cursor-pointer"
          src={
            resolvedTheme?.includes('dark') ? '/docs/supabase-dark.svg' : '/docs/supabase-light.svg'
          }
          width={96}
          height={24}
          alt="Supabase Logo"
        />
        <span className="font-mono text-sm font-medium text-brand-link">DOCS</span>
      </Link>
    )
  })

  HeaderLogo.displayName = 'HeaderLogo'

  return (
    <>
      <nav
        aria-label="top bar"
        className="w-full z-40 flex flex-col border-b backdrop-blur backdrop-filter bg bg-opacity-75"
      >
        <div className="w-full px-5 flex justify-between h-[var(--header-height,50px)] lg:h-[var(--header-height,60px)]">
          <div className="hidden px-5 lg:flex h-full items-center flex-col gap-8">
=======

  return (
    <nav
      aria-label="top bar"
      className="w-full z-40 flex flex-col border-b backdrop-blur backdrop-filter bg bg-opacity-75"
    >
      <div className="w-full px-5 flex justify-between h-[var(--header-height,50px)] lg:h-[var(--header-height,60px)]">
        <div className="hidden px-5 lg:flex h-full items-center justify-center flex-col gap-8">
          <HeaderLogo />
        </div>
        <div className="w-full lg:w-auto max-w-7xl flex gap-3 justify-between items-center h-full">
          <div className="lg:hidden">
>>>>>>> fa6c94e0
            <HeaderLogo />
          </div>
          <div className="w-full lg:w-auto max-w-7xl flex gap-3 justify-between items-center h-full">
            <div className="lg:hidden">
              <Link href="/" className="flex items-center gap-2">
                <Image
                  className="cursor-pointer"
                  src={
                    resolvedTheme?.includes('dark')
                      ? '/docs/supabase-dark.svg'
                      : '/docs/supabase-light.svg'
                  }
                  width={96}
                  height={24}
                  alt="Supabase Logo"
                />
                <span className="font-mono text-sm font-medium text-brand-link">DOCS</span>
              </Link>
            </div>

<<<<<<< HEAD
            <div className="md:w-full md:max-w-xs flex items-center gap-2 lg:gap-6">
              <SearchButton className="md:w-full lg:w-96">
                <div
                  className="
=======
          <div className="md:w-full md:max-w-xs flex items-center gap-6">
            <SearchButton
              className="md:w-full lg:w-96 h-[30px]
                        focus-visible:!outline-4 
                        focus-visible:outline-offset-1
                        focus-visible:outline-brand-600"
            >
              <div
                className="
>>>>>>> fa6c94e0
                  flex
                  group
                  items-center
                  justify-between
                  bg-surface-100/75
                  hover:bg-opacity-100
                  hover:border-stronger
                  border
                  transition
<<<<<<< HEAD
                  pl-1.5 md:pl-3 pr-1.5 w-full h-[30px] rounded
=======
                  pl-1.5 md:pl-3 pr-1 w-full h-full rounded-lg
>>>>>>> fa6c94e0
                  text-foreground-lighter
                "
                >
                  <div className="flex items-center space-x-2">
                    <IconSearch size={18} strokeWidth={2} />
                    <p className="hidden md:flex text-sm">Search docs...</p>
                  </div>
                  <div className="hidden md:flex items-center space-x-1">
                    <div
                      aria-hidden="true"
                      className="md:flex items-center justify-center h-5 w-10 border rounded bg-surface-300 gap-1"
                    >
                      <IconCommand size={12} strokeWidth={1.5} />
                      <span className="text-[12px]">K</span>
                    </div>
                  </div>
                </div>
<<<<<<< HEAD
              </SearchButton>
              <button
                title="Menu dropdown button"
                className="flex lg:hidden border border-default bg-surface-100/75 text-foreground-light rounded min-w-[30px] w-[30px] h-[30px] items-center justify-center data-[state=open]:bg-overlay-hover/30"
                onClick={() => setMobileMenuOpen(!mobileMenuOpen)}
              >
                <IconMenu />
              </button>
            </div>
            <div className="hidden lg:flex grow items-center justify-end gap-3">
              <Button type="text" asChild>
                <a href="https://supabase.com" target="_blank" rel="noreferrer noopener">
                  Supabase.com
                </a>
              </Button>
              {!isUserLoading && (
                <Button asChild>
                  <a
                    href="https://supabase.com/dashboard"
                    target="_blank"
                    rel="noreferrer noopener"
                  >
                    {isLoggedIn ? 'Dashboard' : 'Sign up'}
                  </a>
                </Button>
              )}
              {process.env.NEXT_PUBLIC_DEV_AUTH_PAGE === 'true' && (
                <Button asChild>
                  <Link href="/__dev-secret-auth">Dev-only secret sign-in</Link>
                </Button>
              )}
              <Link
                href="https://github.com/supabase/supabase"
                target="_blank"
                rel="noreferrer noopener"
                className="px-2.5 py-1"
              >
                <span className="sr-only">GitHub</span>
                <IconGitHub
                  size={16}
                  className="text-foreground-light hover:text-foreground transition"
                />
              </Link>
              <ThemeToggle />
            </div>
=======
              </div>
            </SearchButton>
          </div>
          <div className="hidden lg:flex grow items-center justify-end gap-3">
            {!isUserLoading && (
              <Button asChild>
                <a
                  href="https://supabase.com/dashboard"
                  className="h-[30px]"
                  target="_blank"
                  rel="noreferrer noopener"
                >
                  {isLoggedIn ? 'Dashboard' : 'Sign up'}
                </a>
              </Button>
            )}
            {process.env.NEXT_PUBLIC_DEV_AUTH_PAGE === 'true' && (
              <Button asChild>
                <Link href="/__dev-secret-auth">Dev-only secret sign-in</Link>
              </Button>
            )}
            <TopNavDropdown />
>>>>>>> fa6c94e0
          </div>
        </div>
        <GlobalNavigationMenu />
      </nav>
      <GlobalMobileMenu open={mobileMenuOpen} setOpen={setMobileMenuOpen} />
    </>
  )
}

const HeaderLogo = memo(() => {
  const { resolvedTheme } = useTheme()
  return (
    <Link
      href="/"
      className={cn(
        buttonVariants({ type: 'default' }),
        'flex h-auto items-center !bg-transparent !border-none !shadow-none'
      )}
    >
      <Image
        className="cursor-pointer"
        src={
          resolvedTheme?.includes('dark') ? '/docs/supabase-dark.svg' : '/docs/supabase-light.svg'
        }
        width={96}
        height={24}
        alt="Supabase Logo"
      />
      <span className="font-mono text-sm font-medium text-brand-link mb-px">DOCS</span>
    </Link>
  )
})

HeaderLogo.displayName = 'HeaderLogo'

TopNavBar.displayName = 'TopNavBar'

export default TopNavBar<|MERGE_RESOLUTION|>--- conflicted
+++ resolved
@@ -2,47 +2,19 @@
 import { useTheme } from 'next-themes'
 import Image from 'next/legacy/image'
 import Link from 'next/link'
-<<<<<<< HEAD
-import { Button, IconCommand, IconGitHub, IconMenu, IconSearch } from 'ui'
 import { SearchButton } from 'ui-patterns/Cmdk'
-import { useIsLoggedIn, useIsUserLoading } from 'common'
-import GlobalNavigationMenu from './GlobalNavigationMenu'
 import GlobalMobileMenu from './GlobalMobileMenu'
 import { ThemeToggle } from 'ui-patterns'
-=======
-import { Button, IconCommand, IconSearch, buttonVariants, cn } from 'ui'
-import { SearchButton } from 'ui-patterns/Cmdk'
+import { Button, IconCommand, IconGitHub, IconMenu, IconSearch, buttonVariants, cn } from 'ui'
 import { useIsLoggedIn, useIsUserLoading } from 'common'
 import GlobalNavigationMenu from './GlobalNavigationMenu'
 import TopNavDropdown from './TopNavDropdown'
->>>>>>> fa6c94e0
 
 const TopNavBar: FC = () => {
   const isLoggedIn = useIsLoggedIn()
   const isUserLoading = useIsUserLoading()
-<<<<<<< HEAD
+  const [mobileMenuOpen, setMobileMenuOpen] = useState(false)
   const { resolvedTheme } = useTheme()
-  const [mobileMenuOpen, setMobileMenuOpen] = useState(false)
-
-  const HeaderLogo = memo(() => {
-    const { resolvedTheme } = useTheme()
-    return (
-      <Link href="/" className="flex h-full items-center gap-2">
-        <Image
-          className="cursor-pointer"
-          src={
-            resolvedTheme?.includes('dark') ? '/docs/supabase-dark.svg' : '/docs/supabase-light.svg'
-          }
-          width={96}
-          height={24}
-          alt="Supabase Logo"
-        />
-        <span className="font-mono text-sm font-medium text-brand-link">DOCS</span>
-      </Link>
-    )
-  })
-
-  HeaderLogo.displayName = 'HeaderLogo'
 
   return (
     <>
@@ -50,78 +22,40 @@
         aria-label="top bar"
         className="w-full z-40 flex flex-col border-b backdrop-blur backdrop-filter bg bg-opacity-75"
       >
-        <div className="w-full px-5 flex justify-between h-[var(--header-height,50px)] lg:h-[var(--header-height,60px)]">
-          <div className="hidden px-5 lg:flex h-full items-center flex-col gap-8">
-=======
-
-  return (
-    <nav
-      aria-label="top bar"
-      className="w-full z-40 flex flex-col border-b backdrop-blur backdrop-filter bg bg-opacity-75"
-    >
-      <div className="w-full px-5 flex justify-between h-[var(--header-height,50px)] lg:h-[var(--header-height,60px)]">
-        <div className="hidden px-5 lg:flex h-full items-center justify-center flex-col gap-8">
-          <HeaderLogo />
-        </div>
-        <div className="w-full lg:w-auto max-w-7xl flex gap-3 justify-between items-center h-full">
-          <div className="lg:hidden">
->>>>>>> fa6c94e0
+        <div className="w-full px-5 flex justify-between h-[var(--header-height,50px)] gap-3 lg:h-[var(--header-height,60px)]">
+          <div className="hidden px-5 lg:flex h-full items-center justify-center flex-col gap-8">
             <HeaderLogo />
           </div>
-          <div className="w-full lg:w-auto max-w-7xl flex gap-3 justify-between items-center h-full">
+          <div className="w-full grow lg:w-auto max-w-7xl flex gap-3 justify-between lg:justify-end items-center h-full">
             <div className="lg:hidden">
-              <Link href="/" className="flex items-center gap-2">
-                <Image
-                  className="cursor-pointer"
-                  src={
-                    resolvedTheme?.includes('dark')
-                      ? '/docs/supabase-dark.svg'
-                      : '/docs/supabase-light.svg'
-                  }
-                  width={96}
-                  height={24}
-                  alt="Supabase Logo"
-                />
-                <span className="font-mono text-sm font-medium text-brand-link">DOCS</span>
-              </Link>
+              <HeaderLogo />
             </div>
 
-<<<<<<< HEAD
-            <div className="md:w-full md:max-w-xs flex items-center gap-2 lg:gap-6">
-              <SearchButton className="md:w-full lg:w-96">
+            <div className="flex gap-2 items-center">
+              <SearchButton
+                className="flex-grow md:w-full lg:w-96 h-[30px]
+                          focus-visible:!outline-4 
+                          focus-visible:outline-offset-1
+                          focus-visible:outline-brand-600"
+              >
                 <div
                   className="
-=======
-          <div className="md:w-full md:max-w-xs flex items-center gap-6">
-            <SearchButton
-              className="md:w-full lg:w-96 h-[30px]
-                        focus-visible:!outline-4 
-                        focus-visible:outline-offset-1
-                        focus-visible:outline-brand-600"
-            >
-              <div
-                className="
->>>>>>> fa6c94e0
-                  flex
-                  group
-                  items-center
-                  justify-between
-                  bg-surface-100/75
-                  hover:bg-opacity-100
-                  hover:border-stronger
-                  border
-                  transition
-<<<<<<< HEAD
-                  pl-1.5 md:pl-3 pr-1.5 w-full h-[30px] rounded
-=======
-                  pl-1.5 md:pl-3 pr-1 w-full h-full rounded-lg
->>>>>>> fa6c94e0
-                  text-foreground-lighter
-                "
+                    flex
+                    group
+                    items-center
+                    justify-between
+                    bg-surface-100/75
+                    hover:bg-opacity-100
+                    hover:border-stronger
+                    border
+                    transition
+                    pl-1.5 md:pl-3 pr-1 w-full h-full rounded-md
+                    text-foreground-lighter
+                  "
                 >
                   <div className="flex items-center space-x-2">
                     <IconSearch size={18} strokeWidth={2} />
-                    <p className="hidden md:flex text-sm">Search docs...</p>
+                    <p className="flex text-sm pr-2">Search docs...</p>
                   </div>
                   <div className="hidden md:flex items-center space-x-1">
                     <div
@@ -133,7 +67,6 @@
                     </div>
                   </div>
                 </div>
-<<<<<<< HEAD
               </SearchButton>
               <button
                 title="Menu dropdown button"
@@ -143,47 +76,8 @@
                 <IconMenu />
               </button>
             </div>
-            <div className="hidden lg:flex grow items-center justify-end gap-3">
-              <Button type="text" asChild>
-                <a href="https://supabase.com" target="_blank" rel="noreferrer noopener">
-                  Supabase.com
-                </a>
-              </Button>
-              {!isUserLoading && (
-                <Button asChild>
-                  <a
-                    href="https://supabase.com/dashboard"
-                    target="_blank"
-                    rel="noreferrer noopener"
-                  >
-                    {isLoggedIn ? 'Dashboard' : 'Sign up'}
-                  </a>
-                </Button>
-              )}
-              {process.env.NEXT_PUBLIC_DEV_AUTH_PAGE === 'true' && (
-                <Button asChild>
-                  <Link href="/__dev-secret-auth">Dev-only secret sign-in</Link>
-                </Button>
-              )}
-              <Link
-                href="https://github.com/supabase/supabase"
-                target="_blank"
-                rel="noreferrer noopener"
-                className="px-2.5 py-1"
-              >
-                <span className="sr-only">GitHub</span>
-                <IconGitHub
-                  size={16}
-                  className="text-foreground-light hover:text-foreground transition"
-                />
-              </Link>
-              <ThemeToggle />
-            </div>
-=======
-              </div>
-            </SearchButton>
           </div>
-          <div className="hidden lg:flex grow items-center justify-end gap-3">
+          <div className="hidden lg:flex items-center justify-end gap-3">
             {!isUserLoading && (
               <Button asChild>
                 <a
@@ -202,7 +96,6 @@
               </Button>
             )}
             <TopNavDropdown />
->>>>>>> fa6c94e0
           </div>
         </div>
         <GlobalNavigationMenu />
