import { useTheme } from 'next-themes'
import Image from 'next/legacy/image'
import Link from 'next/link'
import { useRouter } from 'next/router'
import { FC, useState } from 'react'
import { Button, IconCommand, IconGitHub, IconSearch, SearchButton } from 'ui'

import { getPageType } from '~/lib/helpers'
import { REFERENCES } from './NavigationMenu.constants'
import ThemeToggle from '@ui/components/ThemeProvider/ThemeToggle'

const TopNavBar: FC = () => {
  const { resolvedTheme } = useTheme()
  const [mobileMenuOpen, setMobileMenuOpen] = useState(false)

  const { asPath, push } = useRouter()
  const pathSegments = asPath.split('/')

  const library = pathSegments.length >= 3 ? pathSegments[2] : undefined
  const libraryMeta = REFERENCES?.[library] ?? undefined
  const versions = libraryMeta?.versions ?? []

  const version = versions.includes(pathSegments[pathSegments.indexOf(library) + 1])
    ? pathSegments[pathSegments.indexOf(library) + 1]
    : versions[0]

  const pageType = getPageType(asPath)

  const pageLinks = [
    { text: 'Guides', key: 'docs', link: '/' },
    { text: 'Reference', key: 'reference', link: '/reference' },
  ]

  const onSelectVersion = (version: string) => {
    // [Joshen] Ideally we use <Link> but this works for now
    if (!library) return
    if (version === versions[0]) {
      push(`/reference/${library}`)
    } else {
      push(`/reference/${library}/${version}`)
    }
  }

  // [Joshen] Kaizen: Use UI library's SidePanel for this
  const toggleMobileMenu = () => {
    setMobileMenuOpen(!mobileMenuOpen)
    const sidebar = document.querySelector('.sidebar-menu-container')
    const contentPane = document.querySelector('.main-content-pane')

    sidebar.classList.toggle('hidden')
    contentPane.classList.toggle('hidden')
  }

  return (
    <nav className="h-[60px] border-b backdrop-blur backdrop-filter bg bg-opacity-75">
      <div className="px-5 max-w-7xl mx-auto flex gap-3 justify-between items-center h-full">
        <div className="lg:hidden">
          <Link href="/" className=" flex items-center gap-2">
            <Image
              className="cursor-pointer"
              src={
                resolvedTheme === 'dark' ? '/docs/supabase-dark.svg' : '/docs/supabase-light.svg'
              }
              width={96}
              height={24}
              alt="Supabase Logo"
            />
            <span className="font-mono text-sm font-medium text-brand">DOCS</span>
          </Link>
        </div>

        <div className="flex items-center gap-6">
          <SearchButton className="md:w-full lg:w-96 order-2 lg:order-1">
            <div
              className="
              flex
              group
              items-center
              justify-between
              bg-surface-100
              bg-opacity-75
              hover:bg-surface-200
              hover:bg-opacity-100
              border
              transition
              pl-1.5 md:pl-3 pr-1.5 w-full h-[32px] rounded
              text-foreground-lighter
              "
            >
              <div className="flex items-center space-x-2">
                <IconSearch className="" size={18} strokeWidth={2} />
                <p className="hidden md:flex text-sm">Search docs...</p>
              </div>
              <div className="hidden md:flex items-center space-x-1">
                <div className="md:flex items-center justify-center h-5 w-10 border rounded bg-surface-300 gap-1">
                  <IconCommand size={12} strokeWidth={1.5} />
                  <span className="text-[12px]">K</span>
                </div>
              </div>
            </div>
          </SearchButton>
        </div>
        <div className="hidden lg:flex grow items-center justify-end gap-3">
          <Button type="text" asChild>
            <a href="https://supabase.com" target="_blank" rel="noreferrer noopener">
              Supabase.com
            </a>
          </Button>
          <Button type="text" asChild>
            <a href="https://supabase.com/dashboard" target="_blank" rel="noreferrer noopener">
              Dashboard
            </a>
          </Button>
          <Link
            href="https://github.com/supabase/supabase"
            target="_blank"
            rel="noreferrer noopener"
            className="px-2.5 py-1"
          >
<<<<<<< HEAD
            <a className="px-2.5 py-1" target="_blank">
              <IconGitHub
                size={16}
                className="text-foreground-light hover:text-foreground transition"
              />
            </a>
=======
            <IconGitHub size={16} className="text-scale-1100 hover:text-scale-1200 transition" />
>>>>>>> 7f1de2f9
          </Link>
          <ThemeToggle />
        </div>
      </div>
    </nav>
  )
}
export default TopNavBar<|MERGE_RESOLUTION|>--- conflicted
+++ resolved
@@ -117,16 +117,10 @@
             rel="noreferrer noopener"
             className="px-2.5 py-1"
           >
-<<<<<<< HEAD
-            <a className="px-2.5 py-1" target="_blank">
-              <IconGitHub
-                size={16}
-                className="text-foreground-light hover:text-foreground transition"
-              />
-            </a>
-=======
-            <IconGitHub size={16} className="text-scale-1100 hover:text-scale-1200 transition" />
->>>>>>> 7f1de2f9
+            <IconGitHub
+              size={16}
+              className="text-foreground-light hover:text-foreground transition"
+            />
           </Link>
           <ThemeToggle />
         </div>
