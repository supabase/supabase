import { useTheme } from 'common/Providers'
import Image from 'next/image'
import Link from 'next/link'
import { useRouter } from 'next/router'
import { FC, useEffect, useState } from 'react'
import {
  Button,
  IconCommand,
  IconMenu,
  IconMoon,
  IconSearch,
  IconSun,
  Listbox,
  SearchButton,
} from 'ui'
import { REFERENCES } from './NavigationMenu.constants'

const TopNavBar: FC = () => {
  const { isDarkMode, toggleTheme } = useTheme()
  const [mounted, setMounted] = useState(false)
  const [mobileMenuOpen, setMobileMenuOpen] = useState(false)

  const { asPath, push } = useRouter()
  const pathSegments = asPath.split('/')

  const library = pathSegments.length >= 3 ? pathSegments[2] : undefined
  const libraryMeta = REFERENCES?.[library] ?? undefined
  const versions = libraryMeta?.versions ?? []

  const version = versions.includes(pathSegments[pathSegments.indexOf(library) + 1])
    ? pathSegments[pathSegments.indexOf(library) + 1]
    : versions[0]

  useEffect(() => {
    setMounted(true)
  }, [isDarkMode])

  const onSelectVersion = (version: string) => {
    // [Joshen] Ideally we use <Link> but this works for now
    if (!library) return
    if (version === versions[0]) {
      push(`/reference/${library}`)
    } else {
      push(`/reference/${library}/${version}`)
    }
  }

  // [Joshen] Kaizen: Use UI library's SidePanel for this
  const toggleMobileMenu = () => {
    setMobileMenuOpen(!mobileMenuOpen)
    const sidebar = document.querySelector('.sidebar-menu-container')
    const contentPane = document.querySelector('.main-content-pane')

    sidebar.classList.toggle('hidden')
    contentPane.classList.toggle('hidden')
  }

  return (
    <nav className="h-[60px] border-b px-4 backdrop-blur backdrop-filter bg-white-1200 bg-scale-200/90">
      <div className="max-w-[1400px] grid grid-cols-12 mx-auto gap-4 px-5 h-full">
        <div className="col-span-3 flex items-center">
          <button className="mr-4 block stroke-2 lg:hidden" onClick={toggleMobileMenu}>
            <IconMenu className="text-scale-1100" />
          </button>
          {mounted && (
            <Link href="/">
              <a className="flex items-center">
                <Image
                  className="cursor-pointer"
                  src={isDarkMode ? '/docs/supabase-dark.svg' : '/docs/supabase-light.svg'}
                  width={124}
                  height={24}
                  alt="Supabase Logo"
                />
              </a>
            </Link>
          )}
          {versions.length > 0 && (
            <div className="ml-8">
              <Listbox
                size="small"
                defaultValue={version}
                style={{ width: '70px' }}
                onChange={onSelectVersion}
              >
                {versions.map((version) => (
                  <Listbox.Option key={version} label={version} value={version}>
                    {version}
                  </Listbox.Option>
                ))}
              </Listbox>
            </div>
          )}
        </div>
        <div className="col-span-5 flex items-center">
          <div className="max-w-xl grow">
            <SearchButton className="w-full">
              <div
                className="
              flex
              group
              items-center
              justify-between
              bg-scaleA-200
              border
              transition
              hover:border-scale-600
              hover:bg-scaleA-300
              border-scale-500 pl-3 pr-1.5 w-full h-[32px] rounded"
              >
                <div className="flex items-center space-x-2">
                  <IconSearch className="text-scale-1100" size={18} strokeWidth={2} />
                  <p className="text-scale-1100 text-sm group-hover:text-scale-1200 transition">
                    Search docs...
                  </p>
                </div>
                <div className="flex items-center space-x-1">
                  <div className="text-scale-1200 md:flex items-center justify-center h-5 w-10 border rounded bg-scale-500 border-scale-700 gap-1">
                    <IconCommand size={12} strokeWidth={1.5} />
                    <span className="text-[12px]">K</span>
                  </div>
                </div>
              </div>
            </SearchButton>
          </div>
        </div>
        <div className="col-span-4 flex items-center justify-end gap-3">
          <Button
            type="outline"
            as="a"
<<<<<<< HEAD
            href="https://app.supabase.com"
=======
            // @ts-ignore
            href="https://supabase.com/dashboard"
>>>>>>> 6d936d78
            className="text-scale-1100 text-sm"
            target="_blank"
            rel="noreferrer noopener"
          >
            Go to Dashboard
          </Button>
          <ul className="flex items-center">
            <li className="px-4">
              <div className="cursor-pointer" onClick={() => toggleTheme()}>
                {isDarkMode ? (
                  <IconMoon
                    size={16}
                    strokeWidth={1}
                    className="text-scale-1100 hover:text-scale-1200 transition"
                  />
                ) : (
                  <IconSun
                    size={16}
                    strokeWidth={1}
                    className="text-scale-1100 hover:text-scale-1200 transition"
                  />
                )}
              </div>
            </li>
          </ul>
        </div>
      </div>
    </nav>
  )
}
export default TopNavBar<|MERGE_RESOLUTION|>--- conflicted
+++ resolved
@@ -128,12 +128,7 @@
           <Button
             type="outline"
             as="a"
-<<<<<<< HEAD
-            href="https://app.supabase.com"
-=======
-            // @ts-ignore
             href="https://supabase.com/dashboard"
->>>>>>> 6d936d78
             className="text-scale-1100 text-sm"
             target="_blank"
             rel="noreferrer noopener"
