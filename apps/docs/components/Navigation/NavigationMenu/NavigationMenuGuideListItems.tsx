import { useTheme } from 'next-themes'
import Image from 'next/image'
import Link from 'next/link'
import { useRouter } from 'next/router'
import React, { useEffect, useRef } from 'react'
import { IconChevronLeft } from '~/../../packages/ui'
import * as Accordion from '@radix-ui/react-accordion'
import HomeMenuIconPicker from './HomeMenuIconPicker'

const HeaderLink = React.memo(function HeaderLink(props: {
  title: string
  id: string
  url: string
}) {
  const router = useRouter()

  return (
    <span
      className={[
        ' ',
        !props.title && 'capitalize',
        props.url === router.asPath ? 'text-brand' : 'hover:text-brand text-scale-1200',
      ].join(' ')}
    >
      {props.title ?? props.id}
    </span>
  )
})

const ContentAccordionLink = React.memo(function ContentAccordionLink(props: any) {
  const router = useRouter()
<<<<<<< HEAD
  const { isDarkMode } = useTheme()
=======
  const { resolvedTheme } = useTheme()
>>>>>>> dde0bde5
  const activeItem = props.subItem.url === router.asPath
  const activeItemRef = useRef(null)

  const LinkContainer = (props) => {
    return (
      <Link href={props.url} passHref>
        <a className={props.className}>{props.children}</a>
      </Link>
    )
  }

  useEffect(() => {
    // scroll to active item
    if (activeItem && activeItemRef.current) {
      // this is a hack, but seems a common one on Stackoverflow
      setTimeout(() => {
        activeItemRef.current?.scrollIntoView({ behavior: 'smooth', block: 'nearest' })
      }, 0)
    }
  })
  return (
    <>
      {props.subItemIndex === 0 && (
        <>
          <div className="h-px w-full bg-scale-500 my-3"></div>
          <span className="font-mono text-xs uppercase text-scale-1200 font-medium tracking-wider">
            {props.parent.name}
          </span>
        </>
      )}
      <Accordion.Item key={props.subItem.label} value={props.subItem.url}>
        <li key={props.subItem.name} ref={activeItem ? activeItemRef : null}>
          <LinkContainer
            url={props.subItem.url}
            className={[
              'flex items-center gap-2',
              'cursor-pointer transition text-sm',
              activeItem
                ? 'text-brand font-medium'
                : 'hover:text-scale-1200 dark:hover:text-scale-1100 text-scale-1000',
            ].join(' ')}
            parent={props.subItem.parent}
          >
            {props.subItem.icon && (
              <Image
                alt={props.subItem.name + router.basePath}
                src={
                  `${router.basePath}` +
                  `${props.subItem.icon}${resolvedTheme !== 'dark' ? '-light' : ''}.svg`
                }
                width={15}
                height={15}
              />
            )}
            {props.subItem.name}
          </LinkContainer>
        </li>

        {props.subItem.items && props.subItem.items.length > 0 && (
          <Accordion.Content className="transition data-open:animate-slide-down data-closed:animate-slide-up ml-2">
            {props.subItem.items.map((subSubItem) => {
              return (
                <li key={props.subItem.name}>
                  <Link href={`${subSubItem.url}`} passHref>
                    <a
                      className={[
                        'cursor-pointer transition text-sm',
                        subSubItem.url === router.asPath
                          ? 'text-brand'
                          : 'hover:text-brand text-scale-1000',
                      ].join(' ')}
                    >
                      {subSubItem.name}
                    </a>
                  </Link>
                </li>
              )
            })}
          </Accordion.Content>
        )}
      </Accordion.Item>
    </>
  )
})

const ContentLink = React.memo(function ContentLink(props: any) {
  const router = useRouter()

  return (
    <li className="mb-1.5">
      <Link href={props.url} passHref>
        <a
          className={[
            'cursor-pointer transition text-sm',
            props.url === router.asPath
              ? 'text-brand'
              : 'hover:text-scale-1200 dark:hover:text-scale-1100 text-scale-1000',
          ].join(' ')}
        >
          {props.icon && (
            <Image
              alt={props.icon}
              width={12}
              height={12}
              src={`${router.basePath}${props.icon}`}
            />
          )}
          {props.name}
        </a>
      </Link>
    </li>
  )
})

const Content = (props) => {
  const { menu, id } = props

  return (
    <ul className={['relative w-full flex flex-col gap-0 pb-5'].join(' ')}>
      <Link href={`${menu.parent ?? '/'}`} passHref>
        <a
          className={[
            'flex items-center gap-1 text-xs group mb-3',
            'text-base transition-all duration-200 text-brand hover:text-brand-600 hover:cursor-pointer ',
          ].join(' ')}
        >
          <div className="relative w-2">
            <div className="transition-all ease-out ml-0 group-hover:-ml-1">
              <IconChevronLeft size={10} strokeWidth={3} />
            </div>
          </div>
          <span>Back to Home</span>
        </a>
      </Link>

      <Link href={menu.url ?? ''} passHref>
        <a>
          <div className="flex items-center gap-3 my-3 text-brand">
            <HomeMenuIconPicker icon={menu.icon} />
            <HeaderLink title={menu.title} url={menu.url} id={id} />
          </div>
        </a>
      </Link>

      {menu.items.map((x) => {
        return (
          <div key={x.name}>
            {x.items && x.items.length > 0 ? (
              <div className="flex flex-col gap-2.5">
                {x.items.map((subItem, subItemIndex) => {
                  return (
                    <ContentAccordionLink
                      key={subItem.name}
                      subItem={subItem}
                      subItemIndex={subItemIndex}
                      parent={x}
                    />
                  )
                })}
              </div>
            ) : (
              <ContentLink url={x.url} icon={x.icon} name={x.name} key={x.name} />
            )}
          </div>
        )
      })}
    </ul>
  )
}

export default React.memo(Content)<|MERGE_RESOLUTION|>--- conflicted
+++ resolved
@@ -29,11 +29,7 @@
 
 const ContentAccordionLink = React.memo(function ContentAccordionLink(props: any) {
   const router = useRouter()
-<<<<<<< HEAD
-  const { isDarkMode } = useTheme()
-=======
   const { resolvedTheme } = useTheme()
->>>>>>> dde0bde5
   const activeItem = props.subItem.url === router.asPath
   const activeItemRef = useRef(null)
 
