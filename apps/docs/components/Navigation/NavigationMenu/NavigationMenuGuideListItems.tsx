--- conflicted
+++ resolved
@@ -29,13 +29,8 @@
 
 const ContentAccordionLink = React.memo(function ContentAccordionLink(props: any) {
   const router = useRouter()
-<<<<<<< HEAD
   const { theme } = useTheme()
-  const activeItem = props.subItem.url === router.pathname
-=======
-  const { isDarkMode } = useTheme()
   const activeItem = props.subItem.url === router.asPath
->>>>>>> a963486d
   const activeItemRef = useRef(null)
 
   const LinkContainer = (props) => {
