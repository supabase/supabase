--- conflicted
+++ resolved
@@ -1,11 +1,7 @@
-<<<<<<< HEAD
 'use client'
 
-import { lazy, Suspense } from 'react'
-=======
 import dynamic from 'next/dynamic'
 import { Suspense } from 'react'
->>>>>>> bfa54a2c
 
 const DynamicJwtGenerator = dynamic(() => import('./JwtGenerator'), { ssr: false })
 
