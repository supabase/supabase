/**
 * This entire file could do with a cleanup and better code-splitting, but one thing at a time.
 */

// Basic UI things
import Link from 'next/link'
<<<<<<< HEAD
import { Alert, Button, CodeBlock, markdownComponents, Tabs } from 'ui'
import { GlassPanel } from 'ui-patterns/GlassPanel'

import StepHikeCompact from '~/components/StepHikeCompact'
=======
import {
  Accordion,
  Admonition,
  Alert,
  Button,
  CodeBlock,
  GlassPanel,
  IconPanel,
  markdownComponents,
  Tabs,
  ThemeImage,
} from 'ui'
import { Heading } from './CustomHTMLElements'

>>>>>>> 4dac01e3
// Common components
import { CH } from '@code-hike/mdx/components'
import StepHikeCompact from '~/components/StepHikeCompact'
import ButtonCard from './ButtonCard'

// Reference guide specific
// [Charis] I think we can factor these out so they aren't in the bundle for absolutely everything
import CliGlobalFlagsHandler from '~/components/reference/enrichments/cli/CliGlobalFlagsHandler'
import RefHeaderSection from './reference/RefHeaderSection'
import RefSubLayout from '~/layouts/ref/RefSubLayout'

// Other components
import AuthProviders from '~/components/AuthProviders'
import { ProjectConfigVariables } from './ProjectConfigVariables'
import Options from '~/components/Options'
import Param from '~/components/Params'

// Data wrappers
import { NavData } from './NavData'

// Partials
import DatabaseSetup from './MDX/database_setup.mdx'
import GetSessionWarning from './MDX/get_session_warning.mdx'
import MigrationWarnings from './MDX/migration_warnings.mdx'
import ProjectSetup from './MDX/project_setup.mdx'
import QuickstartIntro from './MDX/quickstart_intro.mdx'
import SocialProviderSettingsSupabase from './MDX/social_provider_settings_supabase.mdx'
import SocialProviderSetup from './MDX/social_provider_setup.mdx'
import StorageManagement from './MDX/storage_management.mdx'

<<<<<<< HEAD
import Options from '~/components/Options'
import Param from '~/components/Params'

import { Admonition } from 'ui'
=======
// Icons
>>>>>>> 4dac01e3
import {
  IconMenuApi,
  IconMenuAuth,
  IconMenuCli,
  IconMenuCsharp,
  IconMenuDatabase,
  IconMenuEdgeFunctions,
  IconMenuFlutter,
  IconMenuGettingStarted,
  IconMenuHome,
  IconMenuIntegrations,
  IconMenuJavascript,
  IconMenuKotlin,
  IconMenuPlatform,
  IconMenuPython,
  IconMenuRealtime,
  IconMenuResources,
  IconMenuRestApis,
  IconMenuSelfHosting,
  IconMenuStorage,
  IconMenuSwift,
} from './Navigation/NavigationMenu/HomeMenuIcons'
import { ThemeImage } from 'ui-patterns/ThemeImage'

// Heavy/rare (lazy-loaded)
import { AppleSecretGenerator } from './AppleSecretGenerator'
import { Mermaid } from './Mermaid'

const components = {
  ...markdownComponents,
  Accordion,
  Admonition,
  Alert: (props: any) => (
    <Alert {...props} className="not-prose">
      {props.children}
    </Alert>
  ),
  AppleSecretGenerator,
  AuthProviders,
  Button,
  ButtonCard,
  CH,
  CliGlobalFlagsHandler: () => <CliGlobalFlagsHandler />,
  CodeBlock,
  DatabaseSetup,
  GetSessionWarning,
  GlassPanel,
  h2: (props: any) => (
    <Heading tag="h2" {...props}>
      {props.children}
    </Heading>
  ),
  h3: (props: any) => (
    <Heading tag="h3" {...props}>
      {props.children}
    </Heading>
  ),
  h4: (props: any) => (
    <Heading tag="h4" {...props}>
      {props.children}
    </Heading>
  ),
  IconMenuApi,
  IconMenuAuth,
  IconMenuCli,
  IconMenuCsharp,
  IconMenuDatabase,
  IconMenuEdgeFunctions,
  IconMenuFlutter,
  IconMenuGettingStarted,
  IconMenuHome,
  IconMenuIntegrations,
  IconMenuJavascript,
  IconMenuKotlin,
  IconMenuPlatform,
  IconMenuPython,
  IconMenuRealtime,
  IconMenuResources,
  IconMenuRestApis,
  IconMenuSelfHosting,
  IconMenuStorage,
  IconMenuSwift,
  IconPanel,
  Image: (props: any) => <ThemeImage fill className="object-contain" {...props} />,
  Link,
  Mermaid,
  MigrationWarnings,
  NavData,
  Options,
  Param,
  ProjectConfigVariables,
  ProjectSetup,
  QuickstartIntro,
  RefHeaderSection: (props: any) => <RefHeaderSection {...props} />,
  RefSubLayout,
  SocialProviderSettingsSupabase,
  SocialProviderSetup,
  StepHikeCompact,
  StorageManagement,
  TabPanel: (props: any) => <Tabs.Panel {...props}>{props.children}</Tabs.Panel>,
  Tabs: (props: any) => <Tabs wrappable {...props} />,
}

export default components<|MERGE_RESOLUTION|>--- conflicted
+++ resolved
@@ -4,43 +4,30 @@
 
 // Basic UI things
 import Link from 'next/link'
-<<<<<<< HEAD
 import { Alert, Button, CodeBlock, markdownComponents, Tabs } from 'ui'
 import { GlassPanel } from 'ui-patterns/GlassPanel'
+import { IconPanel } from 'ui-patterns/IconPanel'
+import { ThemeImage } from 'ui-patterns/ThemeImage'
 
+import { Accordion, Admonition } from 'ui'
 import StepHikeCompact from '~/components/StepHikeCompact'
-=======
-import {
-  Accordion,
-  Admonition,
-  Alert,
-  Button,
-  CodeBlock,
-  GlassPanel,
-  IconPanel,
-  markdownComponents,
-  Tabs,
-  ThemeImage,
-} from 'ui'
 import { Heading } from './CustomHTMLElements'
 
->>>>>>> 4dac01e3
 // Common components
 import { CH } from '@code-hike/mdx/components'
-import StepHikeCompact from '~/components/StepHikeCompact'
 import ButtonCard from './ButtonCard'
 
 // Reference guide specific
 // [Charis] I think we can factor these out so they aren't in the bundle for absolutely everything
 import CliGlobalFlagsHandler from '~/components/reference/enrichments/cli/CliGlobalFlagsHandler'
+import RefSubLayout from '~/layouts/ref/RefSubLayout'
 import RefHeaderSection from './reference/RefHeaderSection'
-import RefSubLayout from '~/layouts/ref/RefSubLayout'
 
 // Other components
 import AuthProviders from '~/components/AuthProviders'
-import { ProjectConfigVariables } from './ProjectConfigVariables'
 import Options from '~/components/Options'
 import Param from '~/components/Params'
+import { ProjectConfigVariables } from './ProjectConfigVariables'
 
 // Data wrappers
 import { NavData } from './NavData'
@@ -55,14 +42,7 @@
 import SocialProviderSetup from './MDX/social_provider_setup.mdx'
 import StorageManagement from './MDX/storage_management.mdx'
 
-<<<<<<< HEAD
-import Options from '~/components/Options'
-import Param from '~/components/Params'
-
-import { Admonition } from 'ui'
-=======
 // Icons
->>>>>>> 4dac01e3
 import {
   IconMenuApi,
   IconMenuAuth,
@@ -85,7 +65,6 @@
   IconMenuStorage,
   IconMenuSwift,
 } from './Navigation/NavigationMenu/HomeMenuIcons'
-import { ThemeImage } from 'ui-patterns/ThemeImage'
 
 // Heavy/rare (lazy-loaded)
 import { AppleSecretGenerator } from './AppleSecretGenerator'
