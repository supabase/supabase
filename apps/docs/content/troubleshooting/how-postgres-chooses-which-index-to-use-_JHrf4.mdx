---
title = "How Postgres chooses which index to use"
github_url = "https://github.com/orgs/supabase/discussions/26959"
date_created = "2024-06-03T05:53:16+00:00"
topics = [ "database" ]
keywords = [ "index", "performance", "optimization" ]
<<<<<<< HEAD
database_id = "d232db47-ebc2-45de-b4c3-a5f1b0baebe9"
=======
database_id = "e7671f20-2639-442e-9df9-4f6fa3766598"
>>>>>>> 3d45ae3c
---

> For the curious: [here is a list of all built-in indexes in Postgres](https://www.postgresql.org/docs/current/indexes-types.html)

### Postgres internals

#### How an index is chosen

PostgreSQL, internally, contains a few components that manage query execution:

| Module            | Description                                                                                                   |
| ----------------- | ------------------------------------------------------------------------------------------------------------- |
| Parser            | Converts SQL into an easily traversable query tree                                                            |
| Planner/Optimizer | Takes the query tree and uses rules and database statistics to find the optimal strategy for getting the data |
| Executor          | Executes the plan created by the planner                                                                      |

The planner will consider using an index when an indexed column is present in a filter statement, such as:

- `WHERE`
- `LIKE`
- `ILIKE`
- `DISTINCT`
- `SIMILAR TO`
- `JOIN`
- `ORDER BY`

Otherwise, it will likely perform a full table scan (sequential scan).

In the majority of cases, the indexed column must not only be present but also must be filtered by a comparison operator (`=`, `>`, `<>`) that is compatible with the index.

As an example, one can create the following table:

| Column Name | Data Type |
| ----------- | --------- |
| id          | INT       |
| data        | JSONB     |

On the data column, a GIN index can be applied, which is excellent for filtering JSONB datatypes:

```SQL
CREATE INDEX some_arbitary_index_name ON some_table USING gin (data);
```

Here's a [link](https://www.postgresql.org/docs/current/gist-builtin-opclasses.html) to the list operators supported by the GIN index; notably, it does not support greater than `>`:

```sql
-- GIN index will never be used
select *
from some_table
where data -> val > 5;
```

GIN does support the `@>` operator:

```sql
--GIN will be considered
SELECT id FROM some_table
WHERE data @> '[ { "itemId": "p11" } ]';
```

In most cases, developers work with the default BTREE index. It is the most practical and performant in the majority of cases and is compatible with the following filter [operators](https://www.postgresql.org/docs/current/btree-behavior.html):

| Comparison Operator |
| ------------------- |
| `<`                 |
| `<=`                |
| `=`                 |
| `>=`                |
| `>`                 |

An operator's functional equivalents, such as `IN`, `BETWEEN`, and `ANY`, are also valid.

However, just because the base requirements (relevant column, filter, and operators) are present, doesn't mean that an index will be used.

Indexes have a startup cost, so for small tables, Postgres might use a sequential scan if it believes that it will take less time. The database keeps statistics about each table that it uses to inform these choices.

In very rare cases, these statistics can become stale, and Postgres may opt to use a slower index or sequential scan when a better option is available.

You can see the query plan with the `EXPLAIN` keyword:

```
EXPLAIN <your query>
```

To understand how to interpret its output, you can check out this [explainer](https://github.com/orgs/supabase/discussions/22839).

To reset statistics within the database, you can use the following query:

```sql
-- use judiciously
select pg_stat_reset();
```

### Complex or composite indexes

> For a more complete rundown, check the [Postgres Official Docs](https://www.postgresql.org/docs/current/indexes-multicolumn.html)

#### Multi-column indexes

If you make independent indexes on multiple columns, Postgres will likely use each of them independently to find the relevant rows and then combine the results together.

It is possible to make [multi-column indexes](https://www.postgresql.org/docs/current/indexes-multicolumn.html). If you are regularly filtering against multiple columns, there can be performance benefits using them instead of several independent indexes.

```sql
-- multi-column index
create index test2_mm_idx on test2 (major, minor);

-- multi-column comparison:
select name
from test2
where major = constant and minor = constant;
```

#### Ordered indexes

If you're using an ORDER BY clause, [indexes can also be pre-sorted by DESC/ASC](https://www.postgresql.org/docs/current/indexes-ordering.html) for better performance.

```
-- organizes the index in a DESC order, places NULL values at the end
CREATE INDEX test3_desc_index ON test3 (id DESC NULLS LAST);
```

#### Functional indexes

Although not as common, indexes can also be leveraged against modified values, such as when using a LOWER function:

```sql
-- Index on modified column through function
create index test1_lower_col1_idx on test1 (lower(col1));

-- Index will be considered for the following query:
select * from test1 where lower(col1) = 'value';
```

#### Covering indexes

Indexes contain pointers to a specific row, but you could instruct an index to actually hold a copy of a column's value for even faster retrieval. These are known as `covering` indexes. Because maintaining a copy is storage intensive, you should avoid using it for values with large data footprints.[ FULL VIDEO ON TOPIC](https://www.youtube.com/watch?v=bBu_V8CfWgM)

```sql
CREATE INDEX a_b_idx ON x (a,b) INCLUDE (c);
```

#### Indexes on JSONB

Although a GIN/GIST index can be used to index entire JSONB bodies, you can also target just specific Key-values with standard BTREE indexes:

```sql
-- Example table
create table person (
  id serial primary key,
  data jsonb
);

create index index_name on person ((data ->> 'name'));
```<|MERGE_RESOLUTION|>--- conflicted
+++ resolved
@@ -4,11 +4,7 @@
 date_created = "2024-06-03T05:53:16+00:00"
 topics = [ "database" ]
 keywords = [ "index", "performance", "optimization" ]
-<<<<<<< HEAD
-database_id = "d232db47-ebc2-45de-b4c3-a5f1b0baebe9"
-=======
 database_id = "e7671f20-2639-442e-9df9-4f6fa3766598"
->>>>>>> 3d45ae3c
 ---
 
 > For the curious: [here is a list of all built-in indexes in Postgres](https://www.postgresql.org/docs/current/indexes-types.html)
