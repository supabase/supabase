--- conflicted
+++ resolved
@@ -27,11 +27,7 @@
 Access to the endpoint is secured via HTTP Basic Auth:
 
 - username: `service_role`
-<<<<<<< HEAD
-- password: the `service_role` API key or any other secret API key, get these from [Supabase dashboard](https://supabase.com/dashboard/project/_/settings/api-keys)
-=======
-- password: the service role JWT from the [Supabase dashboard](/dashboard/project/_/settings/api-keys)
->>>>>>> 60b3ec2f
+- password: the `service_role` API key or any other secret API key, get these from [Supabase dashboard](/dashboard/project/_/settings/api-keys)
 
 You can also retrieve your service role key programmatically using the Management API:
 
