--- conflicted
+++ resolved
@@ -4,8 +4,4 @@
 description: 'pg_cron: schedule recurring Jobs with cron syntax in Postgres.'
 ---
 
-<<<<<<< HEAD
-These docs have been moved to [Supabase Cron](https://supabase.com/docs/guides/cron).
-=======
-See the [Supabase Cron docs](/docs/guides/cron).
->>>>>>> 4fa6a5ff
+See the [Supabase Cron docs](/docs/guides/cron).