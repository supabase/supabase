--- conflicted
+++ resolved
@@ -9,12 +9,7 @@
 
 <Admonition type="note">
 
-<<<<<<< HEAD
 Projects need to be at least on Postgres 13.3.0 to enable SSL enforcement. You can find the Postgres version of your project in the [Infrastructure Settings page](https://supabase.com/dashboard/project/_/settings/infrastructure). If your project is on an older version, you will need to [upgrade](/docs/guides/platform/migrating-and-upgrading-projects#upgrade-your-project) to use this feature.
-=======
-Projects need to be at least on Postgres 13.3.0 to enable SSL enforcement. You can find the Postgres version of your project in the [Infrastructure Settings page](/dashboard/project/_/settings/infrastructure). If your project is on an older version, you will need to
-[upgrade](/docs/guides/platform/migrating-and-upgrading-projects#upgrade-your-project) to use this feature.
->>>>>>> bb5861f5
 
 </Admonition>
 
