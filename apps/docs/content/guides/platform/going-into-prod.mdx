---
id: 'going-into-prod'
title: 'Production Checklist'
description: 'Things to do before making your app publicly available'
---

After developing your project and deciding it's Production Ready, you should run through this checklist to ensure that your project:

- is secure
- won't falter under the expected load
- remains available whilst in production

## Security

- Ensure RLS is enabled
  - Tables that do not have RLS enabled with reasonable policies allow any client to access and modify their data. This is unlikely to be what you want in the majority of cases.
  - [Learn more about RLS](/docs/guides/database/postgres/row-level-security).
- Enable replication on tables containing sensitive data by enabling Row Level Security (RLS) and setting row security policies:
  - Go to the Authentication > Policies page in the Supabase Dashboard to enable RLS and create security policies.
  - Go to the Database > Publications page in the Supabase Dashboard to manage replication tables.
- Turn on [SSL Enforcement](/docs/guides/platform/ssl-enforcement)
- Enable [Network Restrictions](/docs/guides/platform/network-restrictions) for your database.
- Enable 2FA on GitHub. Since your GitHub account gives you administrative rights to your Supabase project, you should protect it with a strong password and 2FA using a U2F key or a TOTP app.
- Ensure email confirmations are [enabled](https://supabase.com/dashboard/project/_/auth/providers) in the `Settings > Auth` page.
- Ensure that you've [set the expiry](https://supabase.com/dashboard/project/_/auth/providers) for one-time passwords (OTPs) to a reasonable value that you are comfortable with. We recommend setting this to 3600 seconds (1 hour) or lower.
- Increase the length of the OTP if you need a higher level of entropy.
- If your application requires a higher level of security, consider setting up [multi-factor authentication](https://supabase.com/docs/guides/auth/auth-mfa) (MFA) for your users.
- Use a custom SMTP server for auth emails so that your users can see that the mails are coming from a trusted domain (preferably the same domain that your app is hosted on). Grab SMTP credentials from any major email provider such as SendGrid, AWS SES, etc.
- Think hard about how _you_ would abuse your service as an attacker, and mitigate.
- Review these [common cybersecurity threats](https://auth0.com/docs/security/prevent-threats).

## Performance

- Ensure that you have suitable indices to cater to your common query patterns
  - [Learn more about indexes in Postgres](https://www.enterprisedb.com/postgres-tutorials/overview-postgresql-indexes).
  - `pg_stat_statements` can help you [identify hot or slow queries](https://www.virtual-dba.com/blog/postgresql-performance-identifying-hot-and-slow-queries/).
- Perform load testing (preferably on a staging env)
  - Tools like [k6](https://k6.io/) can simulate traffic from many different users.
- Upgrade your database if you require more resources. If you need anything beyond what is listed, contact enterprise@supabase.io.
- If you are expecting a surge in traffic (for a big launch) and are on a teams or enterprise plan, [contact support](https://supabase.com/dashboard/support/new) with more details about your launch and we'll help keep an eye on your project.
- If you expect your database size to be > 4 GB, [enable](https://supabase.com/dashboard/project/_/settings/addons?panel=pitr) the Point in Time Recovery (PITR) addon. Daily backups can take up resources from your database when the backup is in progress. PITR is more resource efficient, since only the changes to the database are backed up.

## Availability

- Use your own SMTP credentials so that you have full control over the deliverability of your transactional auth emails (see Settings > Auth)
  - you can grab SMTP credentials from any major email provider such as SendGrid, AWS SES, etc. You can refer to our [SMTP guide](/docs/guides/auth/auth-smtp) for more details.
  - The default rate limit for auth emails when using a custom SMTP provider is 30 new users per hour, if doing a major public announcement you will likely require more than this.
- If your application is on the free plan and is **not** expected to be queried at least once every 7 days, then it may be paused by Supabase to save on server resources.
  - You can restore paused projects from the Supabase dashboard.
  - Upgrade to Pro to guarantee that your project will not be paused for inactivity.
- Database backups are not available for download on the free plan.
  - You can set up your own backup systems using tools like [pg_dump](https://www.postgresqltutorial.com/postgresql-backup-database/) or [wal-g](https://github.com/wal-g/wal-g).
  - Nightly backups for Pro plan projects are available on the Supabase dashboard for up to 7 days.
  - Point in Time Recovery (PITR) allows a project to be backed up at much shorter intervals. This provides users an option to restore to any chosen point of up to seconds in granularity. In terms of Recovery Point Objective (RPO), Daily Backups would be suitable for projects willing to lose up to 24 hours worth of data. If a lower RPO is required, enable PITR.
- Upgrading to the Supabase Pro plan will give you [access to our support team](https://supabase.com/dashboard/support/new).

## Rate limiting, resource allocation, & abuse prevention

- Supabase employs a number of safeguards against bursts of incoming traffic to prevent abuse and help maximize stability across the platform
  - If you're expecting high load events including production launches or heavy load testing, or prolonged high resource usage please give us at least 2 weeks notice. You can do this by opening a ticket via the [support form](https://supabase.com/dashboard/support/new).

### Auth rate limits

- The table below shows the rate limit quotas on the following authentication endpoints. You can configure the auth rate limits for your project [here](/dashboard/project/_/auth/rate-limits).

<<<<<<< HEAD
| Endpoint                                         | Path                                                           | Limited By               | Rate Limit                                                                                                                                              |
| ------------------------------------------------ | -------------------------------------------------------------- | ------------------------ | ------------------------------------------------------------------------------------------------------------------------------------------------------- |
| All endpoints that send emails                   | `/auth/v1/signup` `/auth/v1/recover` `/auth/v1/user`[^1]       | Sum of combined requests | As of 21 Oct 2023, this has been updated to 3 emails per hour. You can only change this with your own [custom SMTP setup](/docs/guides/auth/auth-smtp). |
| All endpoints that send One-Time-Passwords (OTP) | `/auth/v1/otp`                                                 | Sum of combined requests | Defaults to 30 OTPs per hour. Is customizable.                                                                                                          |
| Send OTPs or magiclinks                          | `/auth/v1/otp`                                                 | Last request             | Defaults to 60 seconds window before a new request is allowed. Is customizable.                                                                         |
| Signup confirmation request                      | `/auth/v1/signup`                                              | Last request             | Defaults to 60 seconds window before a new request is allowed. Is customizable.                                                                         |
| Password Reset Request                           | `/auth/v1/recover`                                             | Last request             | Defaults to 60 seconds window before a new request is allowed. Is customizable.                                                                         |
| Verification requests                            | `/auth/v1/verify`                                              | IP Address               | 360 requests per hour (with bursts up to 30 requests)                                                                                                   |
| Token refresh requests                           | `/auth/v1/token`                                               | IP Address               | 1800 requests per hour (with bursts up to 30 requests)                                                                                                  |
| Create or Verify an MFA challenge                | `/auth/v1/factors/:id/challenge` `/auth/v1/factors/:id/verify` | IP Address               | 15 requests per minute (with bursts up to 30 requests)                                                                                                  |
| Anonymous sign-ins                               | `/auth/v1/signup`[^2]                                          | IP Address               | 30 requests per hour (with bursts up to 30 requests)                                                                                                    |
=======
<AuthRateLimits />
>>>>>>> 4637140e

### Realtime quotas

- Review the [Realtime quotas](/docs/guides/realtime/quotas).
- If you need quotas increased you can always [contact support](https://supabase.com/dashboard/support/new).

### Abuse prevention

- Supabase provides CAPTCHA protection on the signup, sign-in and password reset endpoints. Please refer to [our guide](/docs/guides/auth/auth-captcha) on how to protect against abuse using this method.

### Email link validity

- When working with enterprise systems, email scanners may scan and make a `GET` request to the reset password link or sign up link in your email. Since links in Supabase Auth are single use, a user who opens an email post-scan to click on a link will receive an error. To get around this problem,
  consider altering the email template to replace the original magic link with a link to a domain you control. The domain can present the user with a "Sign-in" button which redirect the user to the original magic link URL when clicked.

- When using a custom SMTP service, some services might have link tracking enabled which may overwrite or malform the email confirmation links sent by Supabase Auth. To prevent this from happening, we recommend that you disable link tracking when using a custom SMTP service.

## Next steps

This checklist is always growing so be sure to check back frequently, and also feel free to suggest additions and amendments by making a PR on [GitHub](https://github.com/supabase/supabase).<|MERGE_RESOLUTION|>--- conflicted
+++ resolved
@@ -63,7 +63,6 @@
 
 - The table below shows the rate limit quotas on the following authentication endpoints. You can configure the auth rate limits for your project [here](/dashboard/project/_/auth/rate-limits).
 
-<<<<<<< HEAD
 | Endpoint                                         | Path                                                           | Limited By               | Rate Limit                                                                                                                                              |
 | ------------------------------------------------ | -------------------------------------------------------------- | ------------------------ | ------------------------------------------------------------------------------------------------------------------------------------------------------- |
 | All endpoints that send emails                   | `/auth/v1/signup` `/auth/v1/recover` `/auth/v1/user`[^1]       | Sum of combined requests | As of 21 Oct 2023, this has been updated to 3 emails per hour. You can only change this with your own [custom SMTP setup](/docs/guides/auth/auth-smtp). |
@@ -75,9 +74,6 @@
 | Token refresh requests                           | `/auth/v1/token`                                               | IP Address               | 1800 requests per hour (with bursts up to 30 requests)                                                                                                  |
 | Create or Verify an MFA challenge                | `/auth/v1/factors/:id/challenge` `/auth/v1/factors/:id/verify` | IP Address               | 15 requests per minute (with bursts up to 30 requests)                                                                                                  |
 | Anonymous sign-ins                               | `/auth/v1/signup`[^2]                                          | IP Address               | 30 requests per hour (with bursts up to 30 requests)                                                                                                    |
-=======
-<AuthRateLimits />
->>>>>>> 4637140e
 
 ### Realtime quotas
 
