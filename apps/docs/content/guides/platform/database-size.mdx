---
id: 'disk-metrics'
title: 'Understanding Database and Disk Size'
description: 'Understanding how database size applies to your subscription.'
---

Disk metrics refer to the storage usage reported by Postgres. These metrics are updated daily. As you read through this document, we will refer to "database size" and "disk size":

- _Database size_: Displays the actual size of the data within your Postgres database. This can be found on the [Database Reports page](https://supabase.com/dashboard/project/_/reports/database).

- _Disk size_: Shows the overall disk space usage, which includes both the database size and additional files required for Postgres to function like the Write Ahead Log (WAL) and other system log files. You can view this on the [Database Settings page](https://supabase.com/dashboard/project/_/settings/database).

## Database size

This SQL query will show the size of all databases in your Postgres cluster:

```sql
select
  pg_size_pretty(sum(pg_database_size(pg_database.datname)))
from pg_database;
```

This value is reported in the [database report page](https://supabase.com/dashboard/project/_/reports/database).

Database size is consumed primarily by your data, indexes, and materialized views. You can reduce your database size by removing any of these and running a Vacuum operation.

<Admonition type="note">

Depending on your billing plan, your database can go into read-only mode which can prevent you inserting and deleting data. There are instructions for managing read-only mode in the [Disk Management](#disk-management) section.

</Admonition>

### Disk space usage

Your database size is part of the disk usage for your Supabase project, there are many components to Postgres that consume additional disk space. One of the primary components, is the [Write Ahead Log (WAL)](https://www.postgresql.org/docs/current/wal-intro.html). Postgres will store database changes in log files that are cleared away after they are applied to the database. These same files are also used by [Read Replicas](/docs/guides/platform/read-replicas) or other replication methods.

If you would like to determine the size of the WAL files stored on disk, Postgres provides `pg_ls_waldir` as a helper function; the following query can be run:

```sql
select pg_size_pretty(sum(size)) as wal_size from pg_ls_waldir();
```

### Vacuum operations

Postgres does not immediately reclaim the physical space used by dead tuples (i.e., deleted rows) in the DB. They are marked as "removed" until a [vacuum operation](https://www.postgresql.org/docs/current/routine-vacuuming.html) is executed. As a result, deleting data from your database may not immediately reduce the reported disk usage. You can use the [Supabase CLI](https://supabase.com/docs/guides/cli/getting-started) `inspect db bloat` command to view all dead tuples in your database. Alternatively, you can run the [query](https://github.com/supabase/cli/blob/c9cce58025fded16b4c332747f819a44f45c3b83/internal/inspect/bloat/bloat.go#L17) found in the CLI's GitHub repo in the [SQL Editor](https://supabase.com/dashboard/project/_/sql/)

```bash
# Login to the CLI
npx supabase login

# Initialize a local supabase directory
npx supabase init

# Link a project
npx supabase link

# Detect bloat
npx supabase inspect db bloat --linked
```

If you find a table you would like to immediately clean, you can run the following in the [SQL Editor](https://supabase.com/dashboard/project/_/sql/new):

```sql
vacuum full <table name>;
```

<Admonition type="note">

Vacuum operations can temporarily increase resource utilization, which may adversely impact the observed performance of your project until the maintenance is completed. The [vacuum full](https://www.postgresql.org/docs/current/sql-vacuum.html) command will lock the table until the operation concludes.

</Admonition>

Supabase projects have automatic vacuuming enabled, which ensures that these operations are performed regularly to keep the database healthy and performant.
It is possible to [fine-tune](https://www.percona.com/blog/2018/08/10/tuning-autovacuum-in-postgresql-and-autovacuum-internals/) the [autovacuum parameters](https://www.enterprisedb.com/blog/postgresql-vacuum-and-analyze-best-practice-tips), or [manually initiate](https://www.postgresql.org/docs/current/sql-vacuum.html) vacuum operations.
Running a manual vacuum after deleting large amounts of data from your DB could help reduce the database size reported by Postgres.

### Preoccupied space

New Supabase projects have a database size of ~40-60mb. This space includes pre-installed extensions, schemas, and default Postgres data. Additional database size is used when installing extensions, even if those extensions are inactive.

## Disk size

Supabase uses network-attached storage to balance performance with scalability. The disk scaling behavior depends on your billing plan.

### Paid plan behavior

Projects on the Pro Plan and higher have auto-scaling disks.

Disk size expands automatically when the database reaches 90% of the allocated disk size. The disk is expanded to be 50% larger (for example, 8 GB -> 12 GB). Auto-scaling can only take place once every 6 hours. If within those 6 hours you reach 95% of the disk space, your project will enter read-only mode.

<Admonition type="note">

The automatic resize operation will add an additional 50% capped to a maximum of 200 GB. If 50% of your current usage is more than 200 GB then only 200 GB will be added to your disk (for example a size of 1500 GB will resize to 1700 GB).

</Admonition>

Disk size can also be manually expanded on the [Database settings page](https://supabase.com/dashboard/project/_/settings/database). The maximum disk size for the Pro/Team Plan is 60 TB. If you need more than this, [contact us](https://forms.supabase.com/enterprise) to learn more about the Enterprise Plan.

<Admonition type="note">

You may want to import a lot of data into your database which requires multiple disk expansions. for example, uploading more than 1.5x the current size of your database storage will put your database into [read-only mode](#read-only-mode). If so, it is highly recommended you increase the disk size manually on the [Database settings page](https://supabase.com/dashboard/project/_/settings/database).

Due to restrictions on the underlying cloud provider, disk expansions can occur only once every six hours. During the six hour cool down window, the disk cannot be resized again.

</Admonition>

### Free Plan behavior

Free Plan projects enter [read-only](#read-only-mode) mode when you exceed the 500 MB limit. Once in read-only mode, you have these options:

- [Upgrade to the Pro Plan](https://supabase.com/dashboard/org/_/billing) to increase the limit to 8 GB. [Disable the Spend Cap](https://app.supabase.com/org/_/billing?panel=costControl) if you want your Pro instance to auto-scale beyond the 8 GB disk size limit.
- [Disable read-only mode](#disabling-read-only-mode) and reduce your database size.

### Read-only mode

In some cases Supabase may put your database into read-only mode to prevent your database from exceeding the billing or disk limitations.

In read-only mode, clients will encounter errors such as `cannot execute INSERT in a read-only transaction`. Regular operation (read-write mode) is automatically re-enabled once usage is below 95% of the disk size,

### Disabling read-only mode

You manually override read-only mode to reduce disk size. To do this, run the following in the [SQL Editor](https://supabase.com/dashboard/project/_/sql):

First, change the [transaction access mode](https://www.postgresql.org/docs/current/sql-set-transaction.html):

```sql
set session characteristics as transaction read write;
```

This allows you to delete data from within the session. After deleting data, consider running a vacuum to reclaim as much space as possible:

```sql
vacuum;
```

Once you have reclaimed space, you can run the following to disable [read-only](https://www.postgresql.org/docs/current/runtime-config-client.html#GUC-DEFAULT-TRANSACTION-READ-ONLY) mode:

```sql
set default_transaction_read_only = 'off';
```
<<<<<<< HEAD
=======

### Reducing disk size

Disks don't automatically downsize during normal operation. Once you have [reduced your database size](/docs/guides/platform/database-size#database-size), they _will_ automatically "right-size" during a [project upgrade](/docs/guides/platform/upgrading). The final disk size after the upgrade is 1.2x the size of the database with a minimum of 8 GB. For example, if your database size is 100GB, and you have a 200GB disk, the size after a project upgrade will be 120 GB.

In the event that your project is already on the latest version of Postgres and cannot be upgraded, a new version of Postgres will be released approximately every week which you can then upgrade to once it becomes available.
>>>>>>> d28a4aa0
<|MERGE_RESOLUTION|>--- conflicted
+++ resolved
@@ -138,12 +138,9 @@
 ```sql
 set default_transaction_read_only = 'off';
 ```
-<<<<<<< HEAD
-=======
 
 ### Reducing disk size
 
 Disks don't automatically downsize during normal operation. Once you have [reduced your database size](/docs/guides/platform/database-size#database-size), they _will_ automatically "right-size" during a [project upgrade](/docs/guides/platform/upgrading). The final disk size after the upgrade is 1.2x the size of the database with a minimum of 8 GB. For example, if your database size is 100GB, and you have a 200GB disk, the size after a project upgrade will be 120 GB.
 
-In the event that your project is already on the latest version of Postgres and cannot be upgraded, a new version of Postgres will be released approximately every week which you can then upgrade to once it becomes available.
->>>>>>> d28a4aa0
+In the event that your project is already on the latest version of Postgres and cannot be upgraded, a new version of Postgres will be released approximately every week which you can then upgrade to once it becomes available.