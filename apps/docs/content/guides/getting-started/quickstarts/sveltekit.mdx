---
title: 'Use Supabase with SvelteKit'
subtitle: 'Learn how to create a Supabase project, add some sample data to your database, and query the data from a SvelteKit app.'
breadcrumb: 'Framework Quickstarts'
hideToc: true
---

<StepHikeCompact>

  <StepHikeCompact.Step step={1}>

    <$Partial path="quickstart_db_setup.mdx" />

  </StepHikeCompact.Step>

  <StepHikeCompact.Step step={2}>

    <StepHikeCompact.Details title="Create a SvelteKit app">

    Create a SvelteKit app using the `npm create` command.

    </StepHikeCompact.Details>

    <StepHikeCompact.Code>

      ```bash name=Terminal
      npx sv create my-app
      ```

    </StepHikeCompact.Code>

  </StepHikeCompact.Step>

  <StepHikeCompact.Step step={3}>
    <StepHikeCompact.Details title="Install the Supabase client library">

    The fastest way to get started is to use the `supabase-js` client library which provides a convenient interface for working with Supabase from a SvelteKit app.

    Navigate to the SvelteKit app and install `supabase-js`.

    </StepHikeCompact.Details>

    <StepHikeCompact.Code>

      ```bash name=Terminal
      cd my-app && npm install @supabase/supabase-js
      ```

    </StepHikeCompact.Code>

  </StepHikeCompact.Step>

  <StepHikeCompact.Step step={4}>

  <StepHikeCompact.Details title="Declare Supabase Environment Variables">

    Create a `.env` file at the root of your project and populate with your Supabase connection variables:

    <ProjectConfigVariables variable="url" />
    <ProjectConfigVariables variable="publishable" />
    <ProjectConfigVariables variable="anon" />

    </StepHikeCompact.Details>

    <StepHikeCompact.Code>

      <$CodeTabs>

        ```text name=.env
<<<<<<< HEAD
        PUBLIC_SUPABASE_URL=<SUBSTITUTE_SUPABASE_URL>
        PUBLIC_SUPABASE_PUBLISHABLE_KEY=<SUBSTITUTE_SUPABASE_PUBLISHABLE_KEY>
=======
        PUBLIC_VITE_SUPABASE_URL=<SUBSTITUTE_SUPABASE_URL>
        PUBLIC_VITE_SUPABASE_PUBLISHABLE_KEY=<SUBSTITUTE_SUPABASE_PUBLISHABLE_KEY>
>>>>>>> 5a0e1cb1
        ```

      </$CodeTabs>

    </StepHikeCompact.Code>

  </StepHikeCompact.Step>

  <StepHikeCompact.Step step={5}>
    <StepHikeCompact.Details title="Create the Supabase client">

    Create a `src/lib` directory in your SvelteKit app, create a file called `supabaseClient.js` and add the following code to initialize the Supabase client:

    </StepHikeCompact.Details>

    <StepHikeCompact.Code>

      <$CodeTabs>

        ```js name=src/lib/supabaseClient.js
          import { createClient } from '@supabase/supabase-js';
<<<<<<< HEAD
        import { PUBLIC_SUPABASE_URL, PUBLIC_SUPABASE_PUBLISHABLE_KEY } from '$env/static/public';

        export const supabase = createClient(PUBLIC_SUPABASE_URL, PUBLIC_SUPABASE_PUBLISHABLE_KEY)
=======
        import { PUBLIC_VITE_SUPABASE_URL, PUBLIC_VITE_SUPABASE_PUBLISHABLE_KEY } from '$env/static/public';

        export const supabase = createClient(PUBLIC_VITE_SUPABASE_URL, PUBLIC_VITE_SUPABASE_PUBLISHABLE_KEY)
>>>>>>> 5a0e1cb1
        ```

        ```ts name=src/lib/supabaseClient.ts
          import { createClient } from '@supabase/supabase-js';
<<<<<<< HEAD
        import { PUBLIC_SUPABASE_URL, PUBLIC_SUPABASE_PUBLISHABLE_KEY } from '$env/static/public';

        export const supabase = createClient(PUBLIC_SUPABASE_URL, PUBLIC_SUPABASE_PUBLISHABLE_KEY)
=======
        import { PUBLIC_VITE_SUPABASE_URL, PUBLIC_VITE_SUPABASE_PUBLISHABLE_KEY } from '$env/static/public';

        export const supabase = createClient(PUBLIC_VITE_SUPABASE_URL, PUBLIC_VITE_SUPABASE_PUBLISHABLE_KEY)
>>>>>>> 5a0e1cb1
        ```

      </$CodeTabs>

    </StepHikeCompact.Code>

  </StepHikeCompact.Step>

  <StepHikeCompact.Step step={6}>
    <StepHikeCompact.Details title="Query data from the app">

    Use `load` method to fetch the data server-side and display the query results as a simple list.

    Create `+page.server.js` file in the `src/routes` directory with the following code.

    </StepHikeCompact.Details>
    <StepHikeCompact.Code>

      <$CodeTabs>

        ```js name=src/routes/+page.server.js
          import { supabase } from "$lib/supabaseClient";

          export async function load() {
            const { data } = await supabase.from("instruments").select();
            return {
              instruments: data ?? [],
            };
          }
        ```

        ```ts name=src/routes/+page.server.ts
        import type { PageServerLoad } from './$types';
        import { supabase } from '$lib/supabaseClient';

        type Instrument = {
          id: number;
          name: string;
        };

        export const load: PageServerLoad = async () => {
          const { data, error } = await supabase.from('instruments').select<'instruments', Instrument>();

          if (error) {
            console.error('Error loading instruments:', error.message);
            return { instruments: [] };
          }

          return {
            instruments: data ?? [],
          };
        };
        ```

      </$CodeTabs>

    </StepHikeCompact.Code>

    <StepHikeCompact.Details title="">

    Replace the existing content in your `+page.svelte` file in the `src/routes` directory with the following code.

    </StepHikeCompact.Details>
    <StepHikeCompact.Code>


      ```svelte name=src/routes/+page.svelte
        <script>
          let { data } = $props();
        </script>

        <ul>
          {#each data.instruments as instrument}
            <li>{instrument.name}</li>
          {/each}
        </ul>
      ```

    </StepHikeCompact.Code>

  </StepHikeCompact.Step>

  <StepHikeCompact.Step step={7}>
    <StepHikeCompact.Details title="Start the app">

    Start the app and go to http://localhost:5173 in a browser and you should see the list of instruments.

    </StepHikeCompact.Details>

    <StepHikeCompact.Code>

      ```bash name=Terminal
      npm run dev
      ```

    </StepHikeCompact.Code>

  </StepHikeCompact.Step>
</StepHikeCompact>

## Next steps

- Set up [Auth](/docs/guides/auth) for your app
- [Insert more data](/docs/guides/database/import-data) into your database
- Upload and serve static files using [Storage](/docs/guides/storage)<|MERGE_RESOLUTION|>--- conflicted
+++ resolved
@@ -67,13 +67,8 @@
       <$CodeTabs>
 
         ```text name=.env
-<<<<<<< HEAD
         PUBLIC_SUPABASE_URL=<SUBSTITUTE_SUPABASE_URL>
         PUBLIC_SUPABASE_PUBLISHABLE_KEY=<SUBSTITUTE_SUPABASE_PUBLISHABLE_KEY>
-=======
-        PUBLIC_VITE_SUPABASE_URL=<SUBSTITUTE_SUPABASE_URL>
-        PUBLIC_VITE_SUPABASE_PUBLISHABLE_KEY=<SUBSTITUTE_SUPABASE_PUBLISHABLE_KEY>
->>>>>>> 5a0e1cb1
         ```
 
       </$CodeTabs>
@@ -94,29 +89,17 @@
       <$CodeTabs>
 
         ```js name=src/lib/supabaseClient.js
-          import { createClient } from '@supabase/supabase-js';
-<<<<<<< HEAD
+        import { createClient } from '@supabase/supabase-js';
         import { PUBLIC_SUPABASE_URL, PUBLIC_SUPABASE_PUBLISHABLE_KEY } from '$env/static/public';
 
         export const supabase = createClient(PUBLIC_SUPABASE_URL, PUBLIC_SUPABASE_PUBLISHABLE_KEY)
-=======
-        import { PUBLIC_VITE_SUPABASE_URL, PUBLIC_VITE_SUPABASE_PUBLISHABLE_KEY } from '$env/static/public';
-
-        export const supabase = createClient(PUBLIC_VITE_SUPABASE_URL, PUBLIC_VITE_SUPABASE_PUBLISHABLE_KEY)
->>>>>>> 5a0e1cb1
         ```
 
         ```ts name=src/lib/supabaseClient.ts
-          import { createClient } from '@supabase/supabase-js';
-<<<<<<< HEAD
+        import { createClient } from '@supabase/supabase-js';
         import { PUBLIC_SUPABASE_URL, PUBLIC_SUPABASE_PUBLISHABLE_KEY } from '$env/static/public';
 
         export const supabase = createClient(PUBLIC_SUPABASE_URL, PUBLIC_SUPABASE_PUBLISHABLE_KEY)
-=======
-        import { PUBLIC_VITE_SUPABASE_URL, PUBLIC_VITE_SUPABASE_PUBLISHABLE_KEY } from '$env/static/public';
-
-        export const supabase = createClient(PUBLIC_VITE_SUPABASE_URL, PUBLIC_VITE_SUPABASE_PUBLISHABLE_KEY)
->>>>>>> 5a0e1cb1
         ```
 
       </$CodeTabs>
