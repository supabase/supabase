--- conflicted
+++ resolved
@@ -14,11 +14,7 @@
 - [Cline](#cline) (VS Code extension)
 - [Claude desktop](#claude-desktop)
 - [Claude code](#claude-code)
-<<<<<<< HEAD
 - [Amp](#amp)
-=======
-- [Qodo Gen](#qodo-gen)
->>>>>>> 79a73e07
 
 Once connected, your AI assistants can interact with and query your Supabase projects on your behalf.
 
@@ -127,7 +123,6 @@
 
 Locally-scoped servers take precedence over project-scoped servers with the same name and are stored in your project-specific user settings.
 
-<<<<<<< HEAD
 ### Amp
 
 You can add the Supabase MCP server to Amp in two ways:
@@ -189,7 +184,7 @@
 
 1. Save the configuration file.
 1. Restart Amp to apply the new configuration.
-=======
+
 ### Qodo Gen
 
 1. Open [Qodo Gen](https://docs.qodo.ai/qodo-documentation/qodo-gen) chat panel in VSCode or IntelliJ.
@@ -200,7 +195,6 @@
    <$Partial path="mcp_supabase_config.mdx" variables={{ "app": "Qodo Gen" }} />
 
 1. Click `Save`.
->>>>>>> 79a73e07
 
 ### Next steps
 
