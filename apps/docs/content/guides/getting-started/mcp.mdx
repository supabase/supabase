--- conflicted
+++ resolved
@@ -111,17 +111,6 @@
 
 1. Restart [Claude code](https://claude.ai/code) to apply the new configuration.
 
-<<<<<<< HEAD
-### Qodo Gen
-1. Open [Qodo Gen](https://docs.qodo.ai/qodo-documentation/qodo-gen) chat panel in VSCode or IntelliJ.
-1. Click `Connect more tools`.
-1. Click `+ Add new MCP`.
-1. Add the following configuration:
-
-    <$Partial path="mcp_supabase_config.mdx" variables={{ "app": "Qodo Gen" }} />
-
-1. Click `Save`.
-=======
 #### Option 2: Locally-scoped server (via CLI command)
 
 You can also add the Supabase MCP server as a locally-scoped server, which will only be available to you in the current project:
@@ -133,7 +122,17 @@
    ```
 
 Locally-scoped servers take precedence over project-scoped servers with the same name and are stored in your project-specific user settings.
->>>>>>> 226d05fb
+
+### Qodo Gen
+
+1. Open [Qodo Gen](https://docs.qodo.ai/qodo-documentation/qodo-gen) chat panel in VSCode or IntelliJ.
+1. Click `Connect more tools`.
+1. Click `+ Add new MCP`.
+1. Add the following configuration:
+
+    <$Partial path="mcp_supabase_config.mdx" variables={{ "app": "Qodo Gen" }} />
+
+1. Click `Save`.
 
 ### Next steps
 
