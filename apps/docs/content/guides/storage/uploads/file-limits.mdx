--- conflicted
+++ resolved
@@ -8,17 +8,13 @@
 
 ## Global file size
 
-<<<<<<< HEAD
-You can set the max file size across all your buckets by setting this global value in the dashboard [here](https://supabase.com/dashboard/project/_/settings/storage). For Free projects, the limit can't exceed 50 MB. On the Pro Plan and up, you can set this value to up to 50 GB. If you need more than 50 GB, [contact us](https://supabase.com/dashboard/support/new).
-=======
 You can set the max file size across all your buckets by setting this global value in the dashboard [here](https://supabase.com/dashboard/project/_/storage/settings). For Free projects, the limit can't exceed 50 MB. On the Pro Plan and up, you can set this value to up to 500 GB. If you need more than 500 GB, [contact us](https://supabase.com/dashboard/support/new).
->>>>>>> 18f3191b
 
 | Plan       | Max File Size Limit |
 | ---------- | ------------------- |
 | Free       | 50 MB               |
-| Pro        | 50 GB               |
-| Team       | 50 GB               |
+| Pro        | 500 GB              |
+| Team       | 500 GB              |
 | Enterprise | Custom              |
 
 <Admonition type="note">
