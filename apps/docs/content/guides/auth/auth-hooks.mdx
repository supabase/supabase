---
id: 'auth-hooks'
title: 'Auth Hooks'
subtitle: 'Use HTTP or Postgres Functions to customize your authentication flow'
---

## What is a hook

A hook is an endpoint that allows you to alter the default Supabase Auth flow at specific execution points. Developers can use hooks to add custom behavior that's not supported natively.

Hooks help you:

- Track the origin of user signups by adding metadata
- Improve security by adding additional checks to password and multi-factor authentication
- Support legacy systems by integrating with identity credentials from external authentication systems
- Add additional custom claims to your JWT
- Send authentication emails or SMS messages through a custom provider

The following hooks are available:

| Hook                                                                                     | Available on Plan    |
| ---------------------------------------------------------------------------------------- | -------------------- |
| [Custom Access Token](/docs/guides/auth/auth-hooks/custom-access-token-hook)             | Free, Pro            |
| [Send SMS](/docs/guides/auth/auth-hooks/send-sms-hook)                                   | Free, Pro            |
| [Send Email](/docs/guides/auth/auth-hooks/send-email-hook)                               | Free, Pro            |
| [MFA Verification Attempt](/docs/guides/auth/auth-hooks/mfa-verification-hook)           | Teams and Enterprise |
| [Password Verification Attempt](/docs/guides/auth/auth-hooks/password-verification-hook) | Teams and Enterprise |

Supabase supports 2 ways to [configure a hook](/dashboard/project/_/auth/hooks) in your project:

<Tabs
  scrollable
  size="small"
  type="underlined"
  defaultActiveId="postgres-function"
>
<TabPanel id="postgres-function" label="Postgres Function">

A [postgres function](/docs/guides/database/functions) can be configured as a hook. The function should take in a single argument -- the event of type JSONB -- and return a JSONB object. Since the postgres function runs on your database, the request does not leave your project's instance.

</TabPanel>
<TabPanel id="http" label="HTTP Endpoint">

A HTTP Hook is an endpoint which takes in a JSON event payload and returns a JSON response. You can use any HTTP endpoint as a Hook, including an endpoint in your application. The easiest way to create a HTTP hook is to create a [Supabase Edge Function](/docs/guides/functions/quickstart).

</TabPanel>
</Tabs>

## Security model

Sign the payload and grant permissions selectively in order to guard the integrity of the payload.

<Tabs
  scrollable
  size="small"
  type="underlined"
  defaultActiveId="sql"
  queryGroup="language"
>
<TabPanel id="sql" label="SQL">

When you configure a postgres function as a hook, Supabase will automatically apply the following grants to the function for these reasons:

- Allow the `supabase_auth_admin` role to execute the function. The `supabase_auth_admin` role is the postgres role that is used by Supabase Auth to make requests to your database.
- Revoke permissions from other roles (e.g. `anon`, `authenticated`, `public`) to ensure the function is not accessible by Supabase Data APIs.

```sql
-- Grant access to function to supabase_auth_admin
grant execute
  on function public.custom_access_token_hook
  to supabase_auth_admin;

-- Grant access to schema to supabase_auth_admin
grant usage on schema public to supabase_auth_admin;

-- Revoke function permissions from authenticated, anon and public
revoke execute
  on function public.custom_access_token_hook
  from authenticated, anon, public;
```

<Admonition type="caution" label="Create postgres functions with security invoker">

We do not recommend creating postgres functions with the `security definer` tag. The `security definer` tag specifies that the function is to be executed with the privileges of the user that owns it. Read more about the `security definer` tag [in our database guide](/docs/guides/database/functions#security-definer-vs-invoker).

</Admonition>

</TabPanel>
<TabPanel id="http" label="HTTP">

HTTP Hooks in Supabase follow the [Standard Webhooks Specification](https://www.standardwebhooks.com/), which is a set of guidelines aligning how hooks are implemented. The specification attaches three security headers to guarantee the integrity of the payload:

- `webhook-id`: the unique webhook identifier described in the preceding sections.
- `webhook-timestamp`: integer UNIX timestamp (seconds since epoch).
- `webhook-signature`: the signatures of this webhook. This is generated from body of the hook.

When the request is made to the HTTP hook, you should use the [Standard Webhooks libraries](https://github.com/standard-webhooks/standard-webhooks/tree/main/libraries) to verify these headers.

When a HTTP hook is created, the secret generated should be of the `v1,whsec_<base64-secret>` format:

- `v1` denotes the version of the hook
- `whsec_` signifies that the secret is symmetric
- `<base64-secret>` implies a Standard Base64 encoded secret which can contain the characters `+`, `/` and `=`

The secret is used to verify the payload received in your hook. Create an entry in your `.env.local` file to store the secret for each hook that you have. For example:

<<<<<<< HEAD
```ini
SEND_SMS_HOOK_SECRET=v1,whsec_<base64-secret>
=======
```bash
HOOK_SECRETS=<standard-base64-secret>
>>>>>>> 1aa371a9
```

There field is expressed in plural rather than singular as there are plans to allow for asymmetric signing and multiple hook secrets for ease of secret rotation. For instance: `<standard-base-64-secret>|<another-standard-base-64-secret>`.

Use the secret in conjunction with the Standard Webhooks package to verify the payload before processing it:

```jsx
import { Webhook } from 'https://esm.sh/standardwebhooks@1.0.0'

Deno.serve(async (req) => {
  const payload = await req.text()
<<<<<<< HEAD
  const hookSecret = Deno.env.get('SEND_SMS_HOOK_SECRET').replace('v1,whsec_', '')
=======
  const hookSecret = Deno.env.get('HOOK_SECRETS')
>>>>>>> 1aa371a9
  // Extract headers and security specific fields
  const headers = Object.fromEntries(req.headers)
  const wh = new Webhook(hookSecret)
  const data = wh.verify(payload, headers)

  // Payload data is verified, continue with business logic here
  // ...
})
```

</TabPanel>
</Tabs>

## Using Hooks

### Developing

Let us develop a Hook locally and then deploy it to the cloud. As a recap, here’s a list of available Hooks

| Hook                          | Suggested Function Name         | When it is called                                  | What it Does                                                                                              |
| ----------------------------- | ------------------------------- | -------------------------------------------------- | --------------------------------------------------------------------------------------------------------- |
| Send SMS                      | `send_sms`                      | Each time an SMS is sent                           | Allows you to customize message content and SMS Provider                                                  |
| Send Email                    | `send_email`                    | Each time an Email is sent                         | Allows you to customize message content and Email Provider                                                |
| Custom Access Token           | `custom_access_token`           | Each time a new JWT is created                     | Returns the claims you wish to be present in the JWT.                                                     |
| MFA Verification Attempt      | `mfa_verification_attempt`      | Each time a user tries to verify an MFA factor.    | Returns a decision on whether to reject the attempt and future ones, or to allow the user to keep trying. |
| Password Verification Attempt | `password_verification_attempt` | Each time a user tries to sign in with a password. | Return a decision whether to allow the user to reject the attempt, or to allow the user to keep trying.   |

Edit `config.toml` to set up the Auth Hook locally.

<Tabs
  scrollable
  size="small"
  type="underlined"
  defaultActiveId="sql"
  queryGroup="language"
>
<TabPanel id="sql" label="SQL">
Modify the `auth.hook.<hook_name>` field and set `uri` to a value of `pg-functions://postgres/<schema>/<function_name>`

```
[auth.hook.<hook_name>]
enabled = true
uri = "pg-functions://...."

```

You need to assign additional permissions so that Supabase Auth can access the hook as well as the tables it interacts with.

The `supabase_auth_admin` role does not have permissions to the `public` schema. You need to grant the role permission to execute your hook:

```sql
grant execute
  on function public.custom_access_token_hook
  to supabase_auth_admin;

```

You also need to grant usage to `supabase_auth_admin`:

```sql
grant usage on schema public to supabase_auth_admin;

```

Also revoke permissions from the `authenticated` and `anon` roles to ensure the function is not accessible by Supabase Serverless APIs.

```sql
revoke execute
  on function public.custom_access_token_hook
  from authenticated, anon;

```

For security, we recommend against the use the `security definer` tag. The `security definer` tag specifies that the function is to be executed with the privileges of the user that owns it. When a function is created via the Supabase dashboard with the tag, it will have the extensive permissions of the `postgres` role which make it easier for undesirable actions to occur.

We recommend that you do not use any tag and explicitly grant permissions to `supabase_auth_admin` as described above.

Read more about `security definer` tag [in our database guide](/docs/guides/database/functions#security-definer-vs-invoker).

There are no restrictions as to what language can be used to write a Postgres Hook. If [PL/pgSQL](https://www.postgresql.org/docs/current/plpgsql.html) is too difficult consider using the [plv8](/docs/guides/database/extensions/plv8) extension which lets you use JavaScript to define functions.

Once done, save your Auth Hook as a migration in order to version the Auth Hook and share it with other team members. Run [`supabase migration new`](/docs/reference/cli/supabase-migration-new) to create a migration.

<Admonition type="caution">

If you're using the Supabase SQL Editor, there's an issue when using the `?` (_Does the string exist as a top-level key within the JSON value?_) operator. Use a direct connection to the database if you need to use it when defining a function.

</Admonition>

Here is an example hook signature:

```sql
create or replace function public.custom_access_token_hook(event jsonb)
returns jsonb
language plpgsql
as $$
declare
  -- Insert variables here
begin
  -- Insert logic here
  return event;
end;
$$;

```

You can visit `SQL Editor > Templates` for hook templates.

</TabPanel>
<TabPanel id="http" label="HTTP">
Modify the `auth.hook.<hook_name>` field and set `uri` to a valid HTTP URI. For example, the `send_sms` hook would take the following fields:

```toml
[auth.hook.send_sms]
enabled = true
uri = "http://host.docker.internal:54321/functions/v1/send_sms"
<<<<<<< HEAD
# Comma separated list of secrets
=======
>>>>>>> 1aa371a9
secrets = "env(SEND_SMS_HOOK_SECRET)"
```

<Admonition type="info">

`host.docker.internal` is a special DNS name used in Docker to allow a container to access the host machine's network. This allows the Auth container to reach your HTTP function, no matter if it's a Supabase Edge Function or a custom endpoint.

</Admonition>

Fill in the Hook Secret in `supabase/functions/.env`

```ini
SEND_SMS_HOOK_SECRET='v1,whsec_<base64-secret>'
```

Start the function locally:

```bash
supabase functions serve send-sms --no-verify-jwt
```

Disable JWT verification via the `--no-verify-jwt` to accommodate hooks which are run before a JWT is issued. Payload authenticity is instead protected via the appended security headers associated with the Standard Webhooks Standard.

Note that payloads are sent uncompressed in order to accurately track Content Length. In addition, there is a 20KB payload limit to guard against payload stuffing attacks.

</TabPanel>
</Tabs>

### Deploying

In the dashboard, navigate to [`Authentication > Hooks`](/dashboard/project/_/auth/hooks) and select the appropriate function type (SQL or HTTP) from the dropdown menu.

### Error handling

You should return an error when facing a runtime error. Runtime errors are specific to your application and arise from specific business rules rather than programmer errors.

Runtime errors could happen when:

- The user does not have appropriate permissions
- The event payload received does not have required claims.
- The user has performed an action which violates a business rule.
- The email or phone provider used in the webhook returned an error.

<Tabs
  scrollable
  size="small"
  type="underlined"
  defaultActiveId="sql"
  queryGroup="language"
>
<TabPanel id="sql" label="SQL">

The error is a JSON object and has the following properties:

- `error` An object that contains information about the error.
  - `http_code` A number indicating the HTTP code to be returned. If not set, the code is HTTP 500 Internal Server Error.
  - `message` A message to be returned in the HTTP response. Required.

Here's an example:

```json
{
  "error": {
    "http_code": 429,
    "message": "You can only verify a factor once every 10 seconds."
  }
}
```

Errors returned from a Postgres Hook are not retry-able. When an error is returned, the error is propagated from the hook to Supabase Auth and translated into a HTTP error which is returned to your application. Supabase Auth will only take into account the error and disregard the rest of the payload.

</TabPanel>

<TabPanel id="http" label="HTTP">
Hooks return status codes based on the nature of the response. These status codes help determine the next steps in the processing flow:

| HTTP Status Code | Description                                                   | Example Usage                                  |
| ---------------- | ------------------------------------------------------------- | ---------------------------------------------- |
| 200, 202, 204    | Valid response, proceed                                       | Successful processing of the request           |
| 429, 503         | Retry-able errors with Retry-after header supported           | Temporary server overload or maintenance       |
| 403, 400         | Treated as Internal Server Errors and return a 500 Error Code | Malformed requests or insufficient permissions |

Errors are responses which contain status codes 400 and above. On a retry-able error, such as an error with a `429` or `503` status code, HTTP Hooks will attempt up to three retries with a back-off of two seconds.

Here's a sample HTTP retry schedule:

| Time Since Start (HH:MM:SS) | Event                   | Notes                                             |
| --------------------------- | ----------------------- | ------------------------------------------------- |
| 00:00:00                    | Initial Attempt         | Initial invocation begins.                        |
| 00:00:05                    | Initial Attempt Timeout | Initial invocation must complete.                 |
| 00:00:07                    | Retry Start #1          | After 2 sec delay, first retry begins.            |
| 00:00:12                    | Retry Timeout #1        | First retry timeout.                              |
| 00:00:14                    | Retry Start #2          | After 2 sec delay, second retry begins.           |
| 00:00:19                    | Retry Timeout #2        | Second retry timeout. Returns an error on failure |

Return a retry-able error by attaching a appropriate status code (`429`, `503` ) and a non-empty `retry-after` header

```jsx
return new Response(
  JSON.stringify({
    error: `Failed to process the request: ${error}`,
  }),
  { status: 429, headers: { 'Content-Type': 'application/json', 'retry-after': 'true' } }
)
```

Note that all responses, including error responses, need a `Content-Type` of `application/json` - not specifying the appropriate `Content-Type` will result in the function returning an error response. Supabase Auth will in turn return an Internal Server Error.

</TabPanel>
</Tabs>

Outside of runtime errors, both HTTP Hooks and Postgres Hooks return timeout errors. Postgres Hooks have <SharedData data="config">auth.hook_timeouts.postgres_hooks</SharedData> seconds to complete processing while HTTP Hooks should complete in <SharedData data="config">auth.hook_timeouts.http_hooks</SharedData> seconds. Both HTTP Hooks and Postgres Hooks are run in a transaction do limit the duration of execution to avoid delays in authentication process.

## Available Hooks

Each Hook description contains an example JSONSchema which you can use in conjunction with [JSONSchema Faker](https://json-schema-faker.js.org/) in order to generate a mock payload. For HTTP Hooks, you can also use [the Standard Webhooks Testing Tool](https://www.standardwebhooks.com/simulate) to simulate a request.

<div className="grid md:grid-cols-12 gap-4 not-prose">
  {[
    {
      name: 'Custom Access Token',
      description: 'Customize the access token issued by Supabase Auth',
      href: '/guides/auth/auth-hooks/custom-access-token-hook',
    },
    {
      name: 'Send SMS',
      description: 'Use a custom SMS provider to send authentication messages',
      href: '/guides/auth/auth-hooks/send-sms-hook',
    },
    {
      name: 'Send Email',
      description: 'Use a custom email provider to send authentication messages',
      href: '/guides/auth/auth-hooks/send-email-hook',
    },
    {
      name: 'MFA Verification',
      description: 'Add additional checks to the MFA verification flow',
      href: '/guides/auth/auth-hooks/mfa-verification-hook',
    },
    {
      name: 'Password verification',
      description: 'Add additional checks to the password verification flow',
      href: '/guides/auth/auth-hooks/password-verification-hook',
    },
  ].map((x) => (
    <div className="col-span-4" key={x.href}>
      <Link href={x.href} passHref>
        <GlassPanel title={x.name}>{x.description}</GlassPanel>
      </Link>
    </div>
  ))}
</div><|MERGE_RESOLUTION|>--- conflicted
+++ resolved
@@ -104,13 +104,8 @@
 
 The secret is used to verify the payload received in your hook. Create an entry in your `.env.local` file to store the secret for each hook that you have. For example:
 
-<<<<<<< HEAD
 ```ini
-SEND_SMS_HOOK_SECRET=v1,whsec_<base64-secret>
-=======
-```bash
-HOOK_SECRETS=<standard-base64-secret>
->>>>>>> 1aa371a9
+SEND_SMS_HOOK_SECRETS=v1,whsec_<base64-secret>
 ```
 
 There field is expressed in plural rather than singular as there are plans to allow for asymmetric signing and multiple hook secrets for ease of secret rotation. For instance: `<standard-base-64-secret>|<another-standard-base-64-secret>`.
@@ -122,11 +117,7 @@
 
 Deno.serve(async (req) => {
   const payload = await req.text()
-<<<<<<< HEAD
-  const hookSecret = Deno.env.get('SEND_SMS_HOOK_SECRET').replace('v1,whsec_', '')
-=======
-  const hookSecret = Deno.env.get('HOOK_SECRETS')
->>>>>>> 1aa371a9
+  const hookSecret = Deno.env.get('SEND_SMS_HOOK_SECRETS').replace('v1,whsec_', '')
   // Extract headers and security specific fields
   const headers = Object.fromEntries(req.headers)
   const wh = new Webhook(hookSecret)
@@ -243,11 +234,8 @@
 [auth.hook.send_sms]
 enabled = true
 uri = "http://host.docker.internal:54321/functions/v1/send_sms"
-<<<<<<< HEAD
 # Comma separated list of secrets
-=======
->>>>>>> 1aa371a9
-secrets = "env(SEND_SMS_HOOK_SECRET)"
+secrets = "env(SEND_SMS_HOOK_SECRETS)"
 ```
 
 <Admonition type="info">
@@ -259,7 +247,7 @@
 Fill in the Hook Secret in `supabase/functions/.env`
 
 ```ini
-SEND_SMS_HOOK_SECRET='v1,whsec_<base64-secret>'
+SEND_SMS_HOOK_SECRETS='v1,whsec_<base64-secret>'
 ```
 
 Start the function locally:
