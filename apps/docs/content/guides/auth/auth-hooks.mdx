--- conflicted
+++ resolved
@@ -15,7 +15,6 @@
 
 You can use hooks at specific points along an Auth flow to perform custom behavior via a function. The following hooks are available:
 
-<<<<<<< HEAD
 | Hook                          | Available on Plan    |
 | ----------------------------- | -------------------- |
 | Custom Access Token           | Free, Pro            |
@@ -23,13 +22,6 @@
 | Send email                    | Free, Pro            |
 | MFA Verification Attempt      | Teams and Enterprise |
 | Password Verification Attempt | Teams and Enterprise |
-=======
-| Hook                          | Available on Plan   |
-| ----------------------------- | ------------------- |
-| Custom Access Token           | Free, Pro           |
-| MFA Verification Attempt      | Team and Enterprise |
-| Password Verification Attempt | Team and Enterprise |
->>>>>>> 292cfd43
 
 You can connect a hook to Supabase Auth to signal to Supabase Auth that it should make use of the hook.
 
@@ -98,11 +90,7 @@
   from authenticated, anon, public;
 ```
 
-<<<<<<< HEAD
-For security, avoid using the `security definer` tag where possible. The `security definer` tag specifies that the function is to be executed with the privileges of the user that owns it. When a function is created via the Supabase dashboard with the tag, it will have the extensive permissions of the `postgres` role which make it easier for undesirable actions to occur.
-=======
 For security, we recommend against the use of the `security definer` tag. The `security definer` tag specifies that the function is to be executed with the privileges of the user that owns it. When a function is created via the Supabase dashboard with the tag, it will have the extensive permissions of the `postgres` role which make it easier for undesirable actions to occur.
->>>>>>> 292cfd43
 
 We recommend that you do not use any tag and explicitly grant permissions to `supabase_auth_admin` as described above.
 
@@ -1603,14 +1591,14 @@
 
 ```sql
 create table job_queue (
-    job_id uuid primary key default gen_random_uuid(),
-    job_data jsonb not null,
-    created_at timestamp default now(),
-    status text default 'pending',
-    priority int default 0,
-    retry_count int default 0,
-    max_retries int default 2,
-    scheduled_at timestamp default now()
+  job_id uuid primary key default gen_random_uuid(),
+  job_data jsonb not null,
+  created_at timestamp default now(),
+  status text default 'pending',
+  priority int default 0,
+  retry_count int default 0,
+  max_retries int default 2,
+  scheduled_at timestamp default now()
 );
 ```
 
@@ -1708,10 +1696,11 @@
 Configure `pg_cron` to run the job on an interval. You can use a tool like [crontab.guru](https://crontab.guru/) to check that your job is running on an appropriate schedule. Ensure that `pg_cron` is enabled under `Database > Extensions`
 
 ```sql
-select cron.schedule(
-    '* * * * *',  -- this cron expression means every minute.
+select
+  cron.schedule(
+    '* * * * *', -- this cron expression means every minute.
     'select dequeue_and_run_jobs();'
-);
+  );
 ```
 
 </TabPanel>
@@ -2296,14 +2285,14 @@
 
 ```sql
 create table job_queue (
-    job_id uuid primary key default gen_random_uuid(),
-    job_data jsonb not null,
-    created_at timestamp default now(),
-    status text default 'pending',
-    priority int default 0,
-    retry_count int default 0,
-    max_retries int default 2,
-    scheduled_at timestamp default now()
+  job_id uuid primary key default gen_random_uuid(),
+  job_data jsonb not null,
+  created_at timestamp default now(),
+  status text default 'pending',
+  priority int default 0,
+  retry_count int default 0,
+  max_retries int default 2,
+  scheduled_at timestamp default now()
 );
 ```
 
@@ -2402,10 +2391,11 @@
 Configure `pg_cron` to run the job on an interval. You can use a tool like [crontab.guru](https://crontab.guru/) to check that your job is running on an appropriate schedule. Ensure that `pg_cron` is enabled under `Database > Extensions`
 
 ```sql
-select cron.schedule(
-    '* * * * *',  -- this cron expression means every minute.
+select
+  cron.schedule(
+    '* * * * *', -- this cron expression means every minute.
     'select dequeue_and_run_jobs();'
-);
+  );
 ```
 
 </TabPanel>
