---
id: 'auth-google'
title: 'Login with Google'
description: 'Use Sign in with Google on the web, in native apps or with Chrome extensions'
tocVideo: 'vojHmGUGUGc'
---

Supabase Auth supports Sign in with Google on the web, native Android applications and Chrome extensions.

## Overview

To support Sign in with Google you need to configure the [Google provider in the Supabase dashboard](https://supabase.com/dashboard/project/_/auth/providers) for your project.

There are three general ways to use Sign in with Google, depending on the application you're building:

- Sign in on the web or in web-based apps
  - Using an OAuth flow initiated by Supabase Auth using [Google Identity Authorization with OAuth 2.0 for Web Server Applications](https://developers.google.com/identity/protocols/oauth2/web-server).
  - Using a [personalized sign-in button](https://developers.google.com/identity/gsi/web/guides/personalized-button) or [One Tap](https://developers.google.com/identity/gsi/web/guides/display-google-one-tap) and [automatic sign-in](https://developers.google.com/identity/gsi/web/guides/automatic-sign-in-sign-out) for users already logged in to their Google account.
- Sign in in native Android apps and Chrome extensions.

In some cases you're able to use the OAuth flow within web-based native apps such as with React Native, Expo or other similar frameworks. It is best practice to use native Sign in with Google capabilities whenever possible.

Before you can use Sign in with Google, you need to obtain a [Google Cloud Platform](https://console.cloud.google.com/home/dashboard) account and have a project ready or create a new one.

<Tabs
  scrollable
  size="large"
  type="underlined"
  defaultActiveId="web"
  queryGroup="platform"
>
  <TabPanel id="web" label="Web">

    ## Using the OAuth flow for web

    Sign in with Google's OAuth flow is designed for web or browser based sign in methods. It can be used in web-based apps as well as in websites, though sometimes it is worthwhile considering using One Tap login directly.

    Behind the scenes, Supabase Auth uses the [Google OAuth 2.0 APIs](https://developers.google.com/identity/openid-connect/openid-connect), which are OpenID Connect certified, to perform the authentication.

    To initiate sign in, you can use the `signInWithOAuth()` method from the Supabase JavaScript library:

    ```js
    supabase.auth.signInWithOAuth({
      provider: 'google',
    })
    ```

    This call takes the user to Google's consent screen. When the flow ends, the user's profile information is exchanged and validated with Supabase Auth before it redirects back to your web application with an access and refresh token representing the user's session.

    You can additionally extract the `provider_token` from the session (on initial login only) which is the OAuth 2.0 access token issued by Google that grants your application access to the Google services for the authenticated users. Please store this token in local storage, cookies or in your database or server.

    Google does not send out a refresh token by default, so you will need to pass parameters like these to `signInWithOAuth()` in order to extract the `provider_refresh_token`:

    ```js
    const { data, error } = await supabase.auth.signInWithOAuth({
      provider: 'google',
      options: {
        queryParams: {
          access_type: 'offline',
          prompt: 'consent',
        },
      },
    })
    ```

    ### Configuration [#configuration-web]

    To use the OAuth 2.0 flow, you will require the following information:

    1. Obtain OAuth credentials for your Google Cloud project in the [Credentials](https://console.developers.google.com/apis/credentials) page of the console. When creating a new credential, choose _Web application_. In _Authorized redirect URIs_ enter `https://<project-id>.supabase.co/auth/v1/callback`. This URL will be seen by your users, and you can customize it by configuring [custom domains](/docs/guides/platform/custom-domains).
    2. Configure the [OAuth Consent Screen](https://console.cloud.google.com/apis/credentials/consent). This information is shown to the user when giving consent to your app. Within _Authorized domains_ make sure you add your Supabase project's domain `<project-id>.supabase.co`. Configure the non-sensitive scopes by making sure the following ones are selected: `.../auth/userinfo.email`, `.../auth/userinfo.profile`, `openid`. If you're selecting other sensitive scopes, your app may require additional verification. In those cases, it's best to use [custom domains](/docs/guides/platform/custom-domains).
    3. Finally, add the client ID and secret from step 1 in the [Google provider on the Supabase Dashboard](https://supabase.com/dashboard/project/_/auth/providers).

    ## Using personalized sign-in buttons, one-tap or automatic signin

    Most web apps and websites can utilize Google's [personalized sign-in buttons](https://developers.google.com/identity/gsi/web/guides/personalized-button), [One Tap](https://developers.google.com/identity/gsi/web/guides/features) or [automatic sign-in](https://developers.google.com/identity/gsi/web/guides/automatic-sign-in-sign-out) for the best user experience.

    Under the hood, these sign in methods end with an identity token being issued by [Sign in with Google for Web](https://developers.google.com/identity/gsi/web/guides/overview). You can then use the `supabase.auth.signInWithIdToken()` method to immediately issue an access and refresh tokens for the user, without needing to build any additional UIs or flows.

    To get started, you can use the [HTML Code Generator](https://developers.google.com/identity/gsi/web/tools/configurator) to customize the look, feel, features and behavior of the Sign in with Google button. Make sure you pick the _Swap to JavaScript callback_ option and name the function that will receive a [`CredentialResponse`](https://developers.google.com/identity/gsi/web/reference/js-reference#CredentialResponse) when sign in completes.

    For example, this HTML code shows a typical Sign in with Google button:

    ```html
    <div
      id="g_id_onload"
      data-client_id="<client ID>"
      data-context="signin"
      data-ux_mode="popup"
      data-callback="handleSignInWithGoogle"
      data-nonce=""
      data-auto_select="true"
      data-itp_support="true"
    ></div>

    <div
      class="g_id_signin"
      data-type="standard"
      data-shape="pill"
      data-theme="outline"
      data-text="signin_with"
      data-size="large"
      data-logo_alignment="left"
    ></div>
    ```

    When the user signs in, the `handleSignInWithGoogle` function will be called:

    ```ts
    async function handleSignInWithGoogle(response) {
      const { data, error } = await supabase.auth.signInWithIdToken({
        provider: 'google',
        token: response.credential,
        nonce: 'NONCE', // must be the same one as provided in data-nonce (if any)
      })
    }
    ```

    Use of nonce is recommended, though optional. Make sure each nonce is generated randomly and available both in the `data-nonce` attribute as well as in the `handleSignInWithGoogle` callback function; otherwise the ID token will not be accepted.

    ### Important note on nonce validation

    Supabase Auth expects the nonce in Google's ID token to be hashed (specifically with SHA-256 and represented as a hexadecimal string).

    To succeed with nonce validation, you will need to provide a hashed version of the nonce to Google and the non-hashed version to the `signInWithIdToken` method.

    The following code snippet provides an example of how to create both versions in a web application:

    ```js
    // Adapted from https://developer.mozilla.org/en-US/docs/Web/API/SubtleCrypto/digest#converting_a_digest_to_a_hex_string

    import crypto from 'crypto'

    // ...

    const nonce = crypto.randomBytes(16).toString('base64') // Generate a random nonce
    const encoder = new TextEncoder()
    const encodedNonce = encoder.encode(nonce) // Encode the nonce
    const hash = await crypto.subtle.digest('SHA-256', encodedNonce) // Hash it with SHA-256
    const bytes = new Uint8Array(hash)
    const hashedNonce = Array.from(bytes)
      .map((b) => b.toString(16).padStart(2, '0')) // Convert the hash to a hexadecimal string
      .join('')

    // Use 'hashedNonce' when making the authentication request to Google
    // Use 'nonce' when invoking the supabase.auth.signInWithIdToken() method
    ```

    ### Configuration [#configuration-personalized-sign-in-button]

    1. Obtain OAuth credentials for your Google Cloud project in the [Credentials](https://console.developers.google.com/apis/credentials) page of the console. When creating a new credential, choose _Web application_. As you're using the Google sign in button, you should configure the _Authorized JavaScript origins_ and _Authorized redirect URIs_ to the website where the buttons appear. You should not use your Supabase project domain name. For this use case, the client secret provided is not needed and can be ignored.
    2. Configure the [OAuth Consent Screen](https://console.cloud.google.com/apis/credentials/consent). This information is shown to the user when giving consent to your app. In particular, make sure you have set up links to your app's privacy policy and terms of service.
    3. Finally, add the client ID from step 1 in the [Google provider on the Supabase Dashboard](https://supabase.com/dashboard/project/_/auth/providers) under _Authorized Client IDs_.

    Note that you do not have to configure the OAuth flow client ID and secret in the Supabase Dashboard when using this approach!

  </TabPanel>

  <TabPanel id="react-native" label="Expo React Native">

    ## Using native sign in with Google in Expo

    Unlike the OAuth flow which requires the use of a web browser, the native Sign in with Google flow on Android uses the [operating system's built-in functionalities](https://developers.google.com/android/reference/com/google/android/gms/auth/api/identity/package-summary) to prompt the user for consent. Note that native sign-in has been rebranded as _One Tap sign-in on Android_ by Google, which you should not confuse with _One Tap sign in for web_, as mentioned below.

    When the user provides consent, Google issues an identity token (commonly abbreviated as ID token) that is then sent to your project's Supabase Auth server. When valid, a new user session is started by issuing an access and refresh token from Supabase Auth.

    When working with Expo, you can use the [`react-native-google-signin/google-signin` library](https://github.com/react-native-google-signin/google-signin#expo-installation) library to obtain an ID token that you can pass to supabase-js [`signInWithIdToken` method](/docs/reference/javascript/auth-signinwithidtoken).

    Follow the [Expo installation docs](https://react-native-google-signin.github.io/docs/setting-up/expo) for installation and configuration instructions. See the [supabase-js reference](/docs/reference/javascript/initializing?example=react-native-options-async-storage) for instructions on initializing the supabase-js client in React Native.

    ```tsx ./components/Auth.native.tsx
    import {
      GoogleSignin,
      GoogleSigninButton,
      statusCodes,
    } from '@react-native-google-signin/google-signin'
    import { supabase } from '../utils/supabase'

    export default function () {
      GoogleSignin.configure({
        scopes: ['https://www.googleapis.com/auth/drive.readonly'],
        webClientId: 'YOUR CLIENT ID FROM GOOGLE CONSOLE',
      })

      return (
        <GoogleSigninButton
          size={GoogleSigninButton.Size.Wide}
          color={GoogleSigninButton.Color.Dark}
          onPress={async () => {
            try {
              await GoogleSignin.hasPlayServices()
              const userInfo = await GoogleSignin.signIn()
              if (userInfo.idToken) {
                const { data, error } = await supabase.auth.signInWithIdToken({
                  provider: 'google',
                  token: userInfo.idToken,
                })
                console.log(error, data)
              } else {
                throw new Error('no ID token present!')
              }
            } catch (error: any) {
              if (error.code === statusCodes.SIGN_IN_CANCELLED) {
                // user cancelled the login flow
              } else if (error.code === statusCodes.IN_PROGRESS) {
                // operation (e.g. sign in) is in progress already
              } else if (error.code === statusCodes.PLAY_SERVICES_NOT_AVAILABLE) {
                // play services not available or outdated
              } else {
                // some other error happened
              }
            }
          }}
        />
      )
    }
    ```

    ### Configuration [#expo-configuration-native-app]

    1. Configure OAuth credentials for your Google Cloud project in the [Credentials](https://console.cloud.google.com/apis/credentials) page of the console. When creating a new OAuth client ID, choose _Android_ or _iOS_ depending on the mobile operating system your app is built for.

    - For Android, use the instructions on screen to provide the SHA-1 certificate fingerprint used to sign your Android app.
    - For iOS, use the instructions on screen to provide the app Bundle ID, and App Store ID and Team ID if the app is already published on the Apple AppStore.

    2. Configure the [OAuth Consent Screen](https://console.cloud.google.com/apis/credentials/consent). This information is shown to the user when giving consent to your app. In particular, make sure you have set up links to your app's privacy policy and terms of service.
    3. Finally, add the client ID from step 1 in the [Google provider on the Supabase Dashboard](https://supabase.com/dashboard/project/_/auth/providers), under _Authorized Client IDs_.

    Note that you do not have to configure the OAuth flow in the Supabase Dashboard in order to use native sign in.

  </TabPanel>

  <TabPanel id="flutter" label="Flutter">

<<<<<<< HEAD
    ## Google sign-in for iOS and Android
=======
    ## Using native sign-in with Google on Flutter

    Native Google sign in with Supabase is done through the [google_sign_in](https://pub.dev/packages/google_sign_in) package for iOS and Android. Follow the instructions on the [google_sign_in](https://pub.dev/packages/google_sign_in) package for plugin specific settings.
>>>>>>> 53fa2a89

    Google sign-in with Supabase is done through the [google_sign_in](https://pub.dev/packages/google_sign_in) package for iOS and Android. 
    
    When the user provides consent, Google issues an identity token (commonly abbreviated as ID token) that is then sent to your project's Supabase Auth server. When valid, a new user session is started by issuing an access and refresh token from Supabase Auth.

    Follow the code sample below to implement native Google sign-in with Supabase in your Flutter iOS and Android app.

    ```dart
    import 'package:google_sign_in/google_sign_in.dart';
    import 'package:supabase_flutter/supabase_flutter.dart';

    ...
    Future<void> _nativeGoogleSignIn() async {
      /// TODO: update the Web client ID with your own.
      ///
      /// Web Client ID that you registered with Google Cloud.
      const webClientId = 'my-web.apps.googleusercontent.com';

      /// TODO: update the iOS client ID with your own.
      ///
      /// iOS Client ID that you registered with Google Cloud.
      const iosClientId = 'my-ios.apps.googleusercontent.com';

      final GoogleSignIn googleSignIn = GoogleSignIn(
        clientId: iosClientId,
        serverClientId: webClientId,
      );
      final googleUser = await googleSignIn.signIn();
      final googleAuth = await googleUser!.authentication;
      final accessToken = googleAuth.accessToken;
      final idToken = googleAuth.idToken;

      if (accessToken == null) {
        throw 'No Access Token found.';
      }
      if (idToken == null) {
        throw 'No ID Token found.';
      }

      await supabase.auth.signInWithIdToken(
        provider: OAuthProvider.google,
        idToken: idToken,
        accessToken: accessToken,
      );
    }
    ...
    ```

    ### Configuration [#flutter-configuration-native-app]

    1. Configure Web, Android, and iOS OAuth credentials. Follow the Platform integration instructions on the [README of google_sign_in package](https://pub.dev/packages/google_sign_in#platform-integration) for Android and iOS.
        - For both Android and iOS, you will need to create a Web client ID in the [Google Cloud Console](https://console.cloud.google.com/apis/credentials).
        - For Android, use the instructions on screen to provide the SHA-1 certificate fingerprint used to sign your Android app.
        - For iOS, use the instructions on screen to provide the app Bundle ID, and App Store ID and Team ID if the app is already published on the Apple AppStore.
    2. Configure the [OAuth Consent Screen](https://console.cloud.google.com/apis/credentials/consent). This information is shown to the user when giving consent to your app. In particular, make sure you have set up links to your app's privacy policy and terms of service.
    3. Add only the web client ID from step 1 in the [Google provider on the Supabase Dashboard](https://supabase.com/dashboard/project/_/auth/providers), under _Authorized Client IDs_. If you need iOS support, enable the `Skip nonce check` option.
    4. For iOS, add the `CFBundleURLTypes` attributes below into the `/ios/Runner/Info.plist` file.
        ```xml
        <!-- Put me in the [my_project]/ios/Runner/Info.plist file -->
        <!-- Google Sign-in Section -->
        <key>CFBundleURLTypes</key>
        <array>
          <dict>
            <key>CFBundleTypeRole</key>
            <string>Editor</string>
            <key>CFBundleURLSchemes</key>
            <array>
              <!-- TODO Replace this value: -->
              <!-- Copied from GoogleService-Info.plist key REVERSED_CLIENT_ID -->
              <string>com.googleusercontent.apps.861823949799-vc35cprkp249096uujjn0vvnmcvjppkn</string>
            </array>
          </dict>
        </array>
        <!-- End of the Google Sign-in Section -->
        ```

    ## Google sign-in for Web, macOS, Windows, and Linux

    Google sign-in with Supabase on Web, macOS, Windows, and Linux is done through the [signInWithOAuth](docs/reference/dart/auth-signinwithoauth) method. 

    This method of signing in is web based, and will open a browser window to perform the sign in. For non-web platforms, the user is brought back to the app via [deep linking](/docs/guides/auth/native-mobile-deep-linking?platform=flutter).

    ```dart
    supabase.auth.signInWithOAuth(
      OAuthProvider.google,
      redirectTo: 'my-scheme://login-callback',
    );
    ```

    This call takes the user to Google's consent screen. Once the flow ends, the user's profile information is exchanged and validated with Supabase Auth before it redirects back to your Flutter application with an access and refresh token representing the user's session.

    ### Configuration [#flutter-configuration-web]

    To use the OAuth 2.0 flow, you will require the following information:

    1. Obtain OAuth credentials for your Google Cloud project in the [Credentials](https://console.developers.google.com/apis/credentials) page of the console. If you already have a web client ID, no need to create a new one. When creating a new credential, choose _Web application_. In _Authorized redirect URIs_ enter `https://<project-id>.supabase.co/auth/v1/callback`. This URL will be seen by your users, and you can customize it by configuring [custom domains](/docs/guides/platform/custom-domains).
    2. Configure the [OAuth Consent Screen](https://console.cloud.google.com/apis/credentials/consent). This information is shown to the user when giving consent to your app. Within _Authorized domains_ make sure you add your Supabase project's domain `<project-id>.supabase.co`. Configure the non-sensitive scopes by making sure the following ones are selected: `.../auth/userinfo.email`, `.../auth/userinfo.profile`, `openid`. If you're selecting other sensitive scopes, your app may require additional verification. In those cases, it's best to use [custom domains](/docs/guides/platform/custom-domains).
    3. Finally, add the client ID and secret from step 1 in the [Google provider on the Supabase Dashboard](https://supabase.com/dashboard/project/_/auth/providers).

    <div className="video-container">
      <iframe
        src="https://www.youtube-nocookie.com/embed/utMg6fVmX0U"
        frameBorder="1"
        allow="accelerometer; autoplay; clipboard-write; encrypted-media; gyroscope; picture-in-picture"
        allowFullScreen
      ></iframe>
    </div>

  </TabPanel>

  <TabPanel id="android" label="Android (Kotlin)">

    ## Using Google sign-in on Android

    The Sign in with Google flow on Android uses the [operating system's built-in functionalities](https://developer.android.com/training/sign-in/credential-manager) to prompt the user for consent.

    When the user provides consent, Google issues an identity token (commonly abbreviated as ID token) that is then sent to your project's Supabase Auth server. When valid, a new user session is started by issuing an access and refresh token from Supabase Auth.

    **Note:** You have to create OAuth client IDs for both a Web and Android application. The Web client ID is the one used in your Android app.

    Add the following dependencies to your app. You can find the latest version of `credentials` [here](https://developer.android.com/jetpack/androidx/releases/credentials) and `googleid` [here](https://developers.google.com/identity/android-credential-manager/releases).

    ```kotlin
    implementation("androidx.credentials:credentials:<latest version>")
    implementation ("com.google.android.libraries.identity.googleid:googleid:<latest version>")

    // optional - needed for credentials support from play services, for devices running
    // Android 13 and below.
    implementation("androidx.credentials:credentials-play-services-auth:<latest version>")
    ```

    Add the following proguard rules to your `proguard-rules.pro` file:

    ```proguard
    -if class androidx.credentials.CredentialManager
    -keep class androidx.credentials.playservices.** {
      *;
    }
    ```

    Follow the code sample below to implement native Google sign-in with Supabase using Credential Manager in your Android app.

    ```kotlin
    @Composable
    fun GoogleSignInButton() {
        val coroutineScope = rememberCoroutineScope()
        val context = LocalContext.current

        val onClick: () -> Unit = {
            val credentialManager = CredentialManager.create(context)

            // Generate a nonce and hash it with sha-256
            // Providing a nonce is optional but recommended
            val rawNonce = UUID.randomUUID().toString() // Generate a random String. UUID should be sufficient, but can also be any other random string.
            val bytes = rawNonce.toString().toByteArray()
            val md = MessageDigest.getInstance("SHA-256")
            val digest = md.digest(bytes)
            val hashedNonce = digest.fold("") { str, it -> str + "%02x".format(it) } // Hashed nonce to be passed to Google sign-in


            val googleIdOption: GetGoogleIdOption = GetGoogleIdOption.Builder()
                .setFilterByAuthorizedAccounts(false)
                .setServerClientId("WEB_GOOGLE_CLIENT_ID")
                .setNonce(hashedNonce) // Provide the nonce if you have one
                .build()

            val request: GetCredentialRequest = GetCredentialRequest.Builder()
                .addCredentialOption(googleIdOption)
                .build()

            coroutineScope.launch {
                try {
                    val result = credentialManager.getCredential(
                        request = request,
                        context = context,
                    )

                    val googleIdTokenCredential = GoogleIdTokenCredential
                        .createFrom(result.credential.data)

                    val googleIdToken = googleIdTokenCredential.idToken

                    supabase.auth.signInWith(IDToken) {
                        idToken = googleIdToken
                        provider = Google
                        nonce = rawNonce
                    }

                    // Handle successful sign-in
                } catch (e: GetCredentialException) {
                    // Handle GetCredentialException thrown by `credentialManager.getCredential()`
                } catch (e: GoogleIdTokenParsingException) {
                    // Handle GoogleIdTokenParsingException thrown by `GoogleIdTokenCredential.createFrom()`
                } catch (e: RestException) {
                    // Handle RestException thrown by Supabase
                } catch (e: Exception) {
                    // Handle unknown exceptions
                }
            }
        }

        Button(
            onClick = onClick,
        ) {
            Text("Sign in with Google")
        }
    }
    ```

    ### Configuration [#android-configuration]

    1. Configure OAuth credentials for your Google Cloud project in the [Credentials](https://console.cloud.google.com/apis/credentials) page of the console. You need two client IDs, a web client ID and Android client ID. When creating a new Android OAuth client ID, use the instructions on screen to provide the SHA-1 certificate fingerprint used to sign your Android app.
    2. Configure the [OAuth Consent Screen](https://console.cloud.google.com/apis/credentials/consent). This information is shown to the user when giving consent to your app. In particular, make sure you have set up links to your app's privacy policy and terms of service.
    3. Finally, add the web client ID from step 1 in the [Google provider on the Supabase Dashboard](https://supabase.com/dashboard/project/_/auth/providers), under _Authorized Client IDs_.

    Note that you do not have to configure the OAuth flow in the Supabase Dashboard in order to use native sign in.

    ## Using Google sign-in with Kotlin Multiplatform

    When using [Compose Multiplatform](https://www.jetbrains.com/lp/compose-multiplatform/), you can use the [compose-auth](https://supabase.com/docs/reference/kotlin/installing) plugin. On Android it uses Google OneTap (or Credential Manager on Android 14+) automatically and on other platforms it uses `auth.signInWith(Google)`.
    Alternatively, you can have a look at [Google One Tap](https://developers.google.com/identity/one-tap/android/overview), just login with the IdToken after you receive it.

    **Initialize the Supabase Client**

    **Note:** You have to create OAuth credentials for both a Web and Android application. [Learn more](https://developers.google.com/identity/one-tap/android/get-started#api-console)

    ```kotlin
    val supabaseClient = createSupabaseClient(
        supabaseUrl = "SUPABASE_URL",
        supabaseKey = "SUPABASE_KEY"
    ) {
        install(GoTrue)
        install(ComposeAuth) {
            nativeGoogleLogin("WEB_GOOGLE_CLIENT_ID") //Use the Web Client ID, not the Android one!
        }
    }
    ```

    **Use the Compose Auth plugin in your Auth Screen**

    ```kotlin
    val authState = supabaseClient.composeAuth.rememberLoginWithGoogle(
        onResult = {
            when(it) { //handle errors
                NativeSignInResult.ClosedByUser -> TODO()
                is NativeSignInResult.Error -> TODO()
                is NativeSignInResult.NetworkError -> TODO()
                NativeSignInResult.Success -> TODO()
            }
        }
    )

    Button(onClick = { authState.startFlow() }) {
        Text("Sign in with Google")
    }
    ```

    ### Configuration [#kotlin-multiplatform-configuration]

    1. Configure OAuth credentials for your Google Cloud project in the [Credentials](https://console.cloud.google.com/apis/credentials) page of the console. When creating a new OAuth client ID, choose _Android_ or _iOS_ depending on the mobile operating system your app is built for.

      - For Android, use the instructions on screen to provide the SHA-1 certificate fingerprint used to sign your Android app.
      - For iOS, use the instructions on screen to provide the app Bundle ID, and App Store ID and Team ID if the app is already published on the Apple AppStore.

    2. Configure the [OAuth Consent Screen](https://console.cloud.google.com/apis/credentials/consent). This information is shown to the user when giving consent to your app. In particular, make sure you have set up links to your app's privacy policy and terms of service.
    3. Finally, add the client ID from step 1 in the [Google provider on the Supabase Dashboard](https://supabase.com/dashboard/project/_/auth/providers), under _Authorized Client IDs_.

<<<<<<< HEAD
    Note that you do not have to configure the OAuth flow in the Supabase Dashboard in order to use native sign in.

    <div className="video-container">
      <iframe
        src="https://www.youtube-nocookie.com/embed/P_jZMDmodG4"
        frameBorder="1"
        allow="accelerometer; autoplay; clipboard-write; encrypted-media; gyroscope; picture-in-picture"
        allowFullScreen
      ></iframe>
    </div>

=======
>>>>>>> 53fa2a89
  </TabPanel>

  <TabPanel id="chrome-extensions" label="Chrome Extensions">

    ## Using native sign in for Chrome extensions

    Similar to the native sign in for Android, you can use the Chrome browser's [identity APIs](https://developer.chrome.com/docs/extensions/reference/identity/) to launch an authentication flow.

    First, you need to configure your `manifest.json` file like so:

    ```json
    {
      "permissions": ["identity"],
      "oauth2": {
        "client_id": "<client ID>",
        "scopes": ["openid", "email", "profile"]
      }
    }
    ```

    Then you should call the [`chrome.identity.launchWebAuthFlow()`](https://developer.chrome.com/docs/extensions/reference/identity/#method-launchWebAuthFlow) function to trigger the sign in flow. On success, call the `supabase.auth.signInWithIdToken()` function to complete sign in with your Supabase project.

    ```ts
    const manifest = chrome.runtime.getManifest()

    const url = new URL('https://accounts.google.com/o/oauth2/auth')

    url.searchParams.set('client_id', manifest.oauth2.client_id)
    url.searchParams.set('response_type', 'id_token')
    url.searchParams.set('access_type', 'offline')
    url.searchParams.set('redirect_uri', `https://${chrome.runtime.id}.chromiumapp.org`)
    url.searchParams.set('scope', manifest.oauth2.scopes.join(' '))

    chrome.identity.launchWebAuthFlow(
      {
        url: url.href,
        interactive: true,
      },
      async (redirectedTo) => {
        if (chrome.runtime.lastError) {
          // auth was not successful
        } else {
          // auth was successful, extract the ID token from the redirectedTo URL
          const url = new URL(redirectedTo)
          const params = new URLSearchParams(url.hash)

          const { data, error } = await supabase.auth.signInWithIdToken({
            provider: 'google',
            token: params.get('id_token'),
          })
        }
      }
    )
    ```

    ### Configuration [#configuration-chrome-extension]

    You will need to configure a client ID for your Chrome extension:

    1. Configure OAuth credentials for your Google Cloud project in the [Credentials](https://console.cloud.google.com/apis/credentials) page of the console. When creating a new OAuth client ID, choose _Chrome extension_ for the application type. For _Item ID_ provide the unique ID of your Chrome extension. You can get this by calling `chrome.runtime.id` within the extension, or from the Web Store URL of the extension. For example, the [Google Translate extension](https://chrome.google.com/webstore/detail/google-translate/aapbdbdomjkkjkaonfhkkikfgjllcleb) has the Web Store URL `https://chrome.google.com/webstore/detail/google-translate/aapbdbdomjkkjkaonfhkkikfgjllcleb` and the last part `aapbdbdomjkkjkaonfhkkikfgjllcleb` is its unique ID.
    2. Configure the [OAuth Consent Screen](https://console.cloud.google.com/apis/credentials/consent). This information is shown to the user when giving consent to your app.
    3. Finally, add the client ID from step 1 in the [Google provider on the Supabase Dashboard](https://supabase.com/dashboard/project/_/auth/providers), under _Authorized Client IDs_.

    Note that you do not have to configure the OAuth flow in the Supabase Dashboard to sign in with Google inside Chrome extensions.

  </TabPanel>
</Tabs><|MERGE_RESOLUTION|>--- conflicted
+++ resolved
@@ -232,13 +232,7 @@
 
   <TabPanel id="flutter" label="Flutter">
 
-<<<<<<< HEAD
     ## Google sign-in for iOS and Android
-=======
-    ## Using native sign-in with Google on Flutter
-
-    Native Google sign in with Supabase is done through the [google_sign_in](https://pub.dev/packages/google_sign_in) package for iOS and Android. Follow the instructions on the [google_sign_in](https://pub.dev/packages/google_sign_in) package for plugin specific settings.
->>>>>>> 53fa2a89
 
     Google sign-in with Supabase is done through the [google_sign_in](https://pub.dev/packages/google_sign_in) package for iOS and Android. 
     
@@ -506,7 +500,6 @@
     2. Configure the [OAuth Consent Screen](https://console.cloud.google.com/apis/credentials/consent). This information is shown to the user when giving consent to your app. In particular, make sure you have set up links to your app's privacy policy and terms of service.
     3. Finally, add the client ID from step 1 in the [Google provider on the Supabase Dashboard](https://supabase.com/dashboard/project/_/auth/providers), under _Authorized Client IDs_.
 
-<<<<<<< HEAD
     Note that you do not have to configure the OAuth flow in the Supabase Dashboard in order to use native sign in.
 
     <div className="video-container">
@@ -518,8 +511,6 @@
       ></iframe>
     </div>
 
-=======
->>>>>>> 53fa2a89
   </TabPanel>
 
   <TabPanel id="chrome-extensions" label="Chrome Extensions">
