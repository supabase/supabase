---
id: 'index'
title: 'Auth Helpers'
description: 'Server-Side Auth guides and utilities for working with Supabase.'
sidebar_label: 'Overview'
---

<$Partial
<<<<<<< HEAD
path="auth_helpers.mdx.mdx"
=======
  path="auth_helpers.mdx"
>>>>>>> bb854efb
/>

Working with server-side frameworks is slightly different to client-side frameworks. In this section we cover the various ways of handling server-side authentication and demonstrate how to use the Supabase helper-libraries to make the process more seamless.

<div className="container" style={{ padding: 0 }}>
  <div className="grid md:grid-cols-12 gap-4">
    {/* Next.js */}
    <div className="col-span-6">
      <ButtonCard
        to={'/guides/auth/auth-helpers/nextjs'}
        title={'Next.js'}
        description={'Helpers for authenticating users in Next.js applications.'}
      />
    </div>
    {/* SvelteKit */}
    <div className="col-span-6">
      <ButtonCard
        to={'/guides/auth/auth-helpers/sveltekit'}
        title={'SvelteKit'}
        description={'Helpers for authenticating users in SvelteKit applications.'}
      />
    </div>
    {/* Remix */}
    <div className="col-span-6">
      <ButtonCard
        to={'/guides/auth/auth-helpers/remix'}
        title={'Remix'}
        description={'Helpers for authenticating users in Remix applications.'}
      />
    </div>
  </div>
</div>

## Status

The Auth Helpers are `deprecated`. Use the new `@supabase/ssr` package for Server Side Authentication. Use the [migration doc](/docs/guides/auth/server-side/migrating-to-ssr-from-auth-helpers) to learn more.

## Additional links

- [Source code](https://github.com/supabase/auth-helpers)
- [Known bugs and issues](https://github.com/supabase/auth-helpers/issues)<|MERGE_RESOLUTION|>--- conflicted
+++ resolved
@@ -6,11 +6,7 @@
 ---
 
 <$Partial
-<<<<<<< HEAD
-path="auth_helpers.mdx.mdx"
-=======
-  path="auth_helpers.mdx"
->>>>>>> bb854efb
+path="auth_helpers.mdx"
 />
 
 Working with server-side frameworks is slightly different to client-side frameworks. In this section we cover the various ways of handling server-side authentication and demonstrate how to use the Supabase helper-libraries to make the process more seamless.
