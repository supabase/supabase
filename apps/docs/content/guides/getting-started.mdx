---
id: 'getting-started'
title: 'Getting Started'
description: 'Resources for getting started with Supabase.'
hideToc: true
---

<div className="flex flex-col gap-12 my-12">

<div>

  <div className="grid grid-cols-12 gap-6 not-prose">
    {[
      {
        title: 'Features',
        hasLightIcon: true,
        href: '/guides/getting-started/features',
        description: 'A non-exhaustive list of features that Supabase provides for every project.'
      },
      {
        title: 'Architecture',
        hasLightIcon: true,
        href: '/guides/getting-started/architecture',
        description: "An overview of Supabase's architecture and product principles.",
      },
      {
        title: 'Local Development',
        hasLightIcon: true,
        href: '/guides/cli/getting-started',
        description: 'Use the Supabase CLI to develop locally and collaborate between teams.',
      }
    ].map((resource) => {
      return (
        <Link
          href={`${resource.href}`}
          key={resource.title}
          className={'col-span-12 md:col-span-4'}
          passHref
        >
          <GlassPanel {...resource} background={false} showIconBg={true}>
            {resource.description}
          </GlassPanel>
        </Link>
      )

})}

  </div>

</div>

</div>

### Use cases

<div className="grid lg:grid-cols-12 gap-6 not-prose">
  {[
    {
      title: 'AI, Vectors, and embeddings',
      href: '/guides/ai#examples',
      description: `Build AI-enabled applications using our Vector toolkit.`,
      icon: '/docs/img/icons/openai_logo',
      hasLightIcon: true,
    },
    {
      title: 'Subscription Payments (SaaS)',
      href: 'https://github.com/vercel/nextjs-subscription-payments#nextjs-subscription-payments-starter',
      description: `Clone, deploy, and fully customize a SaaS subscription application with Next.js.`,
      icon: '/docs/img/icons/nextjs-icon',
    },
    {
      title: 'Partner Gallery',
      href: 'https://github.com/supabase-community/partner-gallery-example#supabase-partner-gallery-example',
      description: `Postgres full-text search, image storage, and more.`,
      icon: '/docs/img/icons/nextjs-icon',
    },
  ].map((item) => {
    return (
      <Link href={`${item.href}`} key={item.title} passHref className={'col-span-4'}>
        <GlassPanel
          title={item.title}
          span="col-span-6"
          background={false}
          icon={item.icon}
          hasLightIcon={item.hasLightIcon}
        >
          {item.description}
        </GlassPanel>
      </Link>
    )
  })}
</div>

### Framework quickstarts

<div className="grid lg:grid-cols-12 gap-6 not-prose">
  {[
    {
      title: 'React',
      href: '/guides/getting-started/quickstarts/reactjs',
      description:
        'Learn how to create a Supabase project, add some sample data to your database, and query the data from a React app.',
      icon: '/docs/img/icons/react-icon',
    },
    {
      title: 'Next.js',
      href: '/guides/getting-started/quickstarts/nextjs',
      description:
        'Learn how to create a Supabase project, add some sample data to your database, and query the data from a Next.js app.',
      icon: '/docs/img/icons/nextjs-icon',
      hasLightIcon: true,
    },
    {
<<<<<<< HEAD
      title: 'Remix',
      href: '/guides/getting-started/quickstarts/remix',
      description:
        'Learn how to create a Supabase project, add some sample data to your database, and query the data from a Remix app.',
      icon: '/docs/img/icons/remix-icon',
      hasLightIcon: true,
    },
    {
      title: 'NuxtJS',
=======
      title: 'Nuxt',
>>>>>>> b9b9354c
      href: '/guides/getting-started/quickstarts/nuxtjs',
      description:
        'Learn how to create a Supabase project, add some sample data to your database, and query the data from a Nuxt app.',
      icon: '/docs/img/icons/nuxt-icon',
    },
    {
      title: 'Hono',
      href: '/guides/getting-started/quickstarts/hono',
      description:
        'Learn how to create a Supabase project, add some sample data to your database, secure it with auth, and query the data from a Hono app.',
      icon: '/docs/img/icons/hono-icon',
    },
    {
      title: 'RedwoodJS',
      href: '/guides/getting-started/quickstarts/redwoodjs',
      description:
        'Learn how to create a Supabase project, add some sample data to your database using Prisma migration and seeds, and query the data from a RedwoodJS app.',
      icon: '/docs/img/icons/redwood-icon',
    },
    {
      title: 'Flutter',
      href: '/guides/getting-started/quickstarts/flutter',
      description:
        'Learn how to create a Supabase project, add some sample data to your database, and query the data from a Flutter app.',
      icon: '/docs/img/icons/flutter-icon',
    },
    {
      title: 'iOS SwiftUI',
      href: '/guides/getting-started/quickstarts/ios-swiftui',
      description:
        'Learn how to create a Supabase project, add some sample data to your database, and query the data from an iOS app.',
      icon: '/docs/img/icons/swift-icon',
    },
    {
      title: 'Android Kotlin',
      href: '/guides/getting-started/quickstarts/kotlin',
      description:
        'Learn how to create a Supabase project, add some sample data to your database, and query the data from an Android Kotlin app.',
      icon: '/docs/img/icons/kotlin-icon',
    },
    {
      title: 'SvelteKit',
      href: '/guides/getting-started/quickstarts/sveltekit',
      description:
        'Learn how to create a Supabase project, add some sample data to your database, and query the data from a SvelteKit app.',
      icon: '/docs/img/icons/svelte-icon',
    },
    {
      title: 'SolidJS',
      href: '/guides/getting-started/quickstarts/solidjs',
      description:
        'Learn how to create a Supabase project, add some sample data to your database, and query the data from a SolidJS app.',
      icon: '/docs/img/icons/solidjs-icon',
    },
    {
      title: 'Vue',
      href: '/guides/getting-started/quickstarts/vue',
      description:
        'Learn how to create a Supabase project, add some sample data to your database, and query the data from a Vue app.',
      icon: '/docs/img/icons/vuejs-icon',
    },
    {
      title: 'refine',
      href: '/guides/getting-started/quickstarts/refine',
      description:
        'Learn how to create a Supabase project, add some sample data to your database, and query the data from a refine app.',
      icon: '/docs/img/icons/refine-icon',
    },
  ].map((item) => {
    return (
      <Link href={`${item.href}`} key={item.title} passHref className={'col-span-4'}>
        <GlassPanel
          title={item.title}
          span="col-span-6"
          background={false}
          icon={item.icon}
          hasLightIcon={item.hasLightIcon}
        >
          {item.description}
        </GlassPanel>
      </Link>
    )
  })}
</div>

### Web app demos

<div className="grid lg:grid-cols-12 gap-6 not-prose">
  {
  [
    {
      title: 'Next.js',
      href: '/guides/getting-started/tutorials/with-nextjs',
      description:
        'Learn how to build a user management app with Next.js and Supabase Database, Auth, and Storage functionality.',
      icon: '/docs/img/icons/nextjs-icon',
      hasLightIcon: true
    },
    {
      title: 'React',
      href: '/guides/getting-started/tutorials/with-react',
      description:
        'Learn how to build a user management app with React and Supabase Database, Auth, and Storage functionality.',
      icon: '/docs/img/icons/react-icon'
    },
    {
      title: 'Vue 3',
      href: '/guides/getting-started/tutorials/with-vue-3',
      description:
        'Learn how to build a user management app with Vue 3 and Supabase Database, Auth, and Storage functionality.',
      icon: '/docs/img/icons/vuejs-icon'
    },
    {
      title: 'Nuxt 3',
      href: '/guides/getting-started/tutorials/with-nuxt-3',
      description:
        'Learn how to build a user management app with Nuxt 3 and Supabase Database, Auth, and Storage functionality.',
      icon: '/docs/img/icons/nuxt-icon'
    },
    {
      title: 'Angular',
      href: '/guides/getting-started/tutorials/with-angular',
      description:
        'Learn how to build a user management app with Angular and Supabase Database, Auth, and Storage functionality.',
      icon: '/docs/img/icons/angular-icon'
    },
    {
      title: 'RedwoodJS',
      href: '/guides/getting-started/tutorials/with-redwoodjs',
      description:
        'Learn how to build a user management app with RedwoodJS and Supabase Database, Auth, and Storage functionality.',
      icon: '/docs/img/icons/redwood-icon'
    },
    {
      title: 'Svelte',
      href: '/guides/getting-started/tutorials/with-svelte',
      description:
        'Learn how to build a user management app with Svelte and Supabase Database, Auth, and Storage functionality.',
      icon: '/docs/img/icons/svelte-icon'
    },
    {
      title: 'SvelteKit',
      href: '/guides/getting-started/tutorials/with-sveltekit',
      description:
        'Learn how to build a user management app with SvelteKit and Supabase Database, Auth, and Storage functionality.',
      icon: '/docs/img/icons/svelte-icon'
    },
    {
      title: 'refine',
      href: '/guides/getting-started/tutorials/with-refine',
      description:
        'Learn how to build a user management app with refine and Supabase Database, Auth, and Storage functionality.',
      icon: '/docs/img/icons/refine-icon'
    }
  ]
.map((item) => {
    return (
      <Link href={`${item.href}`} key={item.title} passHref className={'col-span-4'}>
        <GlassPanel
          title={item.title}
          span="col-span-6"
          background={false}
          icon={item.icon}
          hasLightIcon={item.hasLightIcon}
        >
          {item.description}
        </GlassPanel>
      </Link>
    )

})}

</div>

### Mobile tutorials

<div className="grid lg:grid-cols-12 gap-6 not-prose">
  {[
    {
      title: 'Flutter',
      href: '/guides/getting-started/tutorials/with-flutter',
      description:
        'Learn how to build a user management app with Flutter and Supabase Database, Auth, and Storage functionality.',
      icon: '/docs/img/icons/flutter-icon'
    },
    {
      title: 'Expo React Native',
      href: '/guides/getting-started/tutorials/with-expo-react-native',
      description:
        'Learn how to build a user management app with Expo React Native and Supabase Database, Auth, and Storage functionality.',
      icon: '/docs/img/icons/expo-icon',
      hasLightIcon: true
    },
    {
      title: 'Android Kotlin',
      href: '/guides/getting-started/tutorials/with-kotlin',
      description:
        'Learn how to build a product management app with Android and Supabase Database, Auth, and Storage functionality.',
      icon: '/docs/img/icons/kotlin-icon'
    },
    {
      title: 'iOS Swift',
      href: '/guides/getting-started/tutorials/with-swift',
      description:
        'Learn how to build a user management app with iOS and Supabase Database, Auth, and Storage functionality.',
      icon: '/docs/img/icons/swift-icon'
    },
    {
      title: 'Ionic React',
      href: '/guides/getting-started/tutorials/with-ionic-react',
      description:
        'Learn how to build a user management app with Ionic React and Supabase Database, Auth, and Storage functionality.',
      icon: '/docs/img/icons/ionic-icon'
    },
    {
      title: 'Ionic Vue',
      href: '/guides/getting-started/tutorials/with-ionic-vue',
      description:
        'Learn how to build a user management app with Ionic Vue and Supabase Database, Auth, and Storage functionality.',
      icon: '/docs/img/icons/ionic-icon'
    },
    {
      title: 'Ionic Angular',
      href: '/guides/getting-started/tutorials/with-ionic-angular',
      description:
        'Learn how to build a user management app with Ionic Angular and Supabase Database, Auth, and Storage functionality.',
      icon: '/docs/img/icons/ionic-icon'
    }
  ].map((item) => {
    return (
      <Link href={`${item.href}`} key={item.title} passHref className={'col-span-4'}>
        <GlassPanel
          title={item.title}
          span="col-span-6"
          background={false}
          icon={item.icon}
          hasLightIcon={item.hasLightIcon}
        >
          {item.description}
        </GlassPanel>
      </Link>
    )

})}

</div><|MERGE_RESOLUTION|>--- conflicted
+++ resolved
@@ -111,19 +111,15 @@
       hasLightIcon: true,
     },
     {
-<<<<<<< HEAD
-      title: 'Remix',
-      href: '/guides/getting-started/quickstarts/remix',
-      description:
-        'Learn how to create a Supabase project, add some sample data to your database, and query the data from a Remix app.',
-      icon: '/docs/img/icons/remix-icon',
+      title: 'React Router (Remix)',
+      href: '/guides/getting-started/quickstarts/react-router',
+      description:
+        'Learn how to create a Supabase project, add some sample data to your database, and query the data from a React Router app.',
+      icon: '/docs/img/icons/react-router-icon',
       hasLightIcon: true,
     },
     {
-      title: 'NuxtJS',
-=======
       title: 'Nuxt',
->>>>>>> b9b9354c
       href: '/guides/getting-started/quickstarts/nuxtjs',
       description:
         'Learn how to create a Supabase project, add some sample data to your database, and query the data from a Nuxt app.',
