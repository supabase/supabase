---
id: 'auth'
title: 'Integrating With Supabase Auth'
description: 'Supabase Edge Functions and Auth.'
subtitle: 'Supabase Edge Functions and Auth.'
---

Edge Functions work seamlessly with [Supabase Auth](/docs/guides/auth).

## Auth context

When a user makes a request to an Edge Function, you can use the Authorization header to set the Auth context in the Supabase client:

<<<<<<< HEAD
```js
import { createClient } from 'https://esm.sh/@supabase/supabase-js@2'
=======
```js mark=9
import { createClient } from 'jsr:@supabase/supabase-js@2'
>>>>>>> 161ba3da

Deno.serve(async (req: Request) => {

  const authHeader = req.headers.get('Authorization')!
  const supabaseClient = createClient(
    Deno.env.get('SUPABASE_URL') ?? '',
    Deno.env.get('SUPABASE_ANON_KEY') ?? '',
    { global: { headers: { Authorization: authHeader } } }
  )

})
```

Importantly, this is done _inside_ the `Deno.serve()` callback argument, so that the Authorization header is set for each request.

## Fetching the user

After initializing a Supabase client with the Auth context, you can use `getUser()` to fetch the user object, and run queries in the context of the user with [Row Level Security (RLS)](/docs/guides/database/postgres/row-level-security) policies enforced.

<<<<<<< HEAD
```js
import { createClient } from 'https://esm.sh/@supabase/supabase-js@2'
=======
```js mark=12:13
import { createClient } from 'jsr:@supabase/supabase-js@2'
>>>>>>> 161ba3da

Deno.serve(async (req: Request) => {

  const supabaseClient = createClient(
    Deno.env.get('SUPABASE_URL') ?? '',
    Deno.env.get('SUPABASE_ANON_KEY') ?? '',
  )

  // Get the session or user object
  const authHeader = req.headers.get('Authorization')!
  const token = authHeader.replace('Bearer ', '')
  const { data } = await supabaseClient.auth.getUser(token)
  const user = data.user

  return new Response(JSON.stringify({ user }), {
    headers: { 'Content-Type': 'application/json' },
    status: 200,
  })

})
```

## Row Level Security

After initializing a Supabase client with the Auth context, all queries will be executed with the context of the user. For database queries, this means [Row Level Security](/docs/guides/database/postgres/row-level-security) will be enforced.

<<<<<<< HEAD
```js
import { createClient } from 'https://esm.sh/@supabase/supabase-js@2'
=======
```js mark=12
import { createClient } from 'jsr:@supabase/supabase-js@2'
>>>>>>> 161ba3da

Deno.serve(async (req: Request) => {

  const supabaseClient = createClient(
    Deno.env.get('SUPABASE_URL') ?? '',
    Deno.env.get('SUPABASE_ANON_KEY') ?? '',
    { global: { headers: { Authorization: req.headers.get('Authorization')! } } }
  )

  // Database queries will have RLS policies enforced
  const { data, error } = await supabaseClient.from('profiles').select('*')

  return new Response(JSON.stringify({ data }), {
    headers: { 'Content-Type': 'application/json' },
    status: 200,
  })

})
```

## Example code

See a full [example on GitHub](https://github.com/supabase/supabase/blob/master/examples/edge-functions/supabase/functions/select-from-table-with-auth-rls/index.ts).<|MERGE_RESOLUTION|>--- conflicted
+++ resolved
@@ -11,13 +11,8 @@
 
 When a user makes a request to an Edge Function, you can use the Authorization header to set the Auth context in the Supabase client:
 
-<<<<<<< HEAD
 ```js
-import { createClient } from 'https://esm.sh/@supabase/supabase-js@2'
-=======
-```js mark=9
 import { createClient } from 'jsr:@supabase/supabase-js@2'
->>>>>>> 161ba3da
 
 Deno.serve(async (req: Request) => {
 
@@ -37,13 +32,8 @@
 
 After initializing a Supabase client with the Auth context, you can use `getUser()` to fetch the user object, and run queries in the context of the user with [Row Level Security (RLS)](/docs/guides/database/postgres/row-level-security) policies enforced.
 
-<<<<<<< HEAD
 ```js
-import { createClient } from 'https://esm.sh/@supabase/supabase-js@2'
-=======
-```js mark=12:13
 import { createClient } from 'jsr:@supabase/supabase-js@2'
->>>>>>> 161ba3da
 
 Deno.serve(async (req: Request) => {
 
@@ -70,13 +60,8 @@
 
 After initializing a Supabase client with the Auth context, all queries will be executed with the context of the user. For database queries, this means [Row Level Security](/docs/guides/database/postgres/row-level-security) will be enforced.
 
-<<<<<<< HEAD
 ```js
-import { createClient } from 'https://esm.sh/@supabase/supabase-js@2'
-=======
-```js mark=12
 import { createClient } from 'jsr:@supabase/supabase-js@2'
->>>>>>> 161ba3da
 
 Deno.serve(async (req: Request) => {
 
