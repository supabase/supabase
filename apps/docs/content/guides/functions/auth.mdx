--- conflicted
+++ resolved
@@ -19,17 +19,11 @@
   const supabaseClient = createClient(
     Deno.env.get('SUPABASE_URL') ?? '',
     Deno.env.get('SUPABASE_ANON_KEY') ?? '',
-<<<<<<< HEAD
     // Create client with Auth context of the user that called the function.
     // This way your row-level-security (RLS) policies are applied.
     {
       global: {
         headers: { Authorization: req.headers.get('Authorization')! },
-=======
-    {
-      global: {
-        headers: { Authorization: req.headers.get('Authorization') },
->>>>>>> b27a7da0
       },
     }
   );
@@ -89,17 +83,11 @@
   const supabaseClient = createClient(
     Deno.env.get('SUPABASE_URL') ?? '',
     Deno.env.get('SUPABASE_ANON_KEY') ?? '',
-<<<<<<< HEAD
     // Create client with Auth context of the user that called the function.
     // This way your row-level-security (RLS) policies are applied.
     {
       global: {
         headers: { Authorization: req.headers.get('Authorization')! },
-=======
-    {
-      global: {
-        headers: { Authorization: req.headers.get('Authorization') },
->>>>>>> b27a7da0
       },
     }
   );
