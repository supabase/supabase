---
id: 'unit-test'
title: 'Testing your Edge Functions'
description: 'Writing Unit Tests for Edge Functions using Deno Test'
subtitle: 'Writing Unit Tests for Edge Functions using Deno Test'
---

Testing is an essential step in the development process to ensure the correctness and performance of your Edge Functions.

## Testing in Deno

Deno has a built-in test runner that you can use for testing JavaScript or TypeScript code. You can read the [official documentation](https://docs.deno.com/runtime/manual/basics/testing/) for more information and details about the available testing functions.

## Folder structure

We recommend creating your testing in a `supabase/functions/tests` directory, using the same name as the Function followed by `-test.ts`:

```bash
└── supabase
    ├── functions
    │   ├── function-one
    │   │   └── index.ts
    │   └── function-two
    │   │   └── index.ts
    │   └── tests
    │       └── function-one-test.ts  # Tests for function-one
    │       └── function-two-test.ts  # Tests for function-two
    └── config.toml
```

## Example script

The following script is a good example to get started with testing your Edge Functions:

```typescript function-one-test.ts
// Import required libraries and modules
import { assert, assertEquals } from 'https://deno.land/std@0.192.0/testing/asserts.ts'
import { createClient, SupabaseClient } from 'jsr:@supabase/supabase-js@2'

// Will load the .env file to Deno.env
import "https://deno.land/x/dotenv@v3.2.2/load.ts";

// Set up the configuration for the Supabase client
const supabaseUrl = Deno.env.get('SUPABASE_URL') ?? ''
const supabaseKey = Deno.env.get('SUPABASE_ANON_KEY') ?? ''
const options = {
  auth: {
    autoRefreshToken: false,
    persistSession: false,
    detectSessionInUrl: false,
  },
}

// Test the creation and functionality of the Supabase client
const testClientCreation = async () => {
  var client: SupabaseClient = createClient(supabaseUrl, supabaseKey, options)

  // Verify if the Supabase URL and key are provided
  if (!supabaseUrl) throw new Error('supabaseUrl is required.')
  if (!supabaseKey) throw new Error('supabaseKey is required.')

  // Test a simple query to the database
  const { data: table_data, error: table_error } = await client
    .from('my_table')
    .select('*')
    .limit(1)
  if (table_error) {
    throw new Error('Invalid Supabase client: ' + table_error.message)
  }
  assert(table_data, 'Data should be returned from the query.')
}

// Test the 'hello-world' function
const testHelloWorld = async () => {
  var client: SupabaseClient = createClient(supabaseUrl, supabaseKey, options)

  // Invoke the 'hello-world' function with a parameter
  const { data: func_data, error: func_error } = await client.functions.invoke('hello-world', {
    body: { name: 'bar' },
  })

  // Check for errors from the function invocation
  if (func_error) {
    throw new Error('Invalid response: ' + func_error.message)
  }

  // Log the response from the function
  console.log(JSON.stringify(func_data, null, 2))

  // Assert that the function returned the expected result
  assertEquals(func_data.message, 'Hello bar!')
}

// Register and run the tests
Deno.test('Client Creation Test', testClientCreation)
Deno.test('Hello-world Function Test', testHelloWorld)
```

This test case consists of two parts. The first part tests the client library and verifies that the database can be connected to and returns values from a table (`my_table`). The second part tests the edge function and checks if the received value matches the expected value. Here's a brief overview of the code:

- We import various testing functions from the Deno standard library, including `assert`, `assertExists`, and `assertEquals`.
- We import the `createClient` and `SupabaseClient` classes from the `@supabase/supabase-js` library to interact with the Supabase client.
- We define the necessary configuration for the Supabase client, including the Supabase URL, API key, and authentication options.
- The `testClientCreation` function tests the creation of a Supabase client instance and queries the database for data from a table. It verifies that data is returned from the query.
- The `testHelloWorld` function tests the "Hello-world" Edge Function by invoking it using the Supabase client's `functions.invoke` method. It checks if the response message matches the expected greeting.
- We run the tests using the `Deno.test` function, providing a descriptive name for each test case and the corresponding test function.

<Admonition type="important">

Please make sure to replace the placeholders (`supabaseUrl`, `supabaseKey`, `my_table`) with the actual values relevant to your Supabase setup.

</Admonition>

## Running Edge Functions locally

To locally test and debug Edge Functions, you can utilize the Supabase CLI. Let's explore how to run Edge Functions locally using the Supabase CLI:

1. Ensure that the Supabase server is running by executing the following command:

   ```bash
   supabase start
   ```

2. In your terminal, use the following command to serve the Edge Functions locally:

   ```bash
   supabase functions serve
   ```

   This command starts a local server that runs your Edge Functions, enabling you to test and debug them in a development environment.

3. Create the environment variables file:

   ```bash
   # creates the file
   touch .env
   # adds the SUPABASE_URL secret
   echo "SUPABASE_URL=http://localhost:54321" >> .env
   # adds the SUPABASE_ANON_KEY secret
   echo "SUPABASE_ANON_KEY=eyJhbGciOiJIUzI1NiIsInR5cCI6IkpXVCJ9.eyJpc3MiOiJzdXBhYmFzZS1kZW1vIiwicm9sZSI6ImFub24iLCJleHAiOjE5ODM4MTI5OTZ9.CRXP1A7WOeoJeXxjNni43kdQwgnWNReilDMblYTn_I0" >> .env
   # Alternatively, you can open it in your editor:
   open .env
   ```

4. To run the tests, use the following command in your terminal:

   ```bash
<<<<<<< HEAD
   deno test --allow-all supabase/functions/function-one-test.ts
=======
   deno test --allow-all supabase/functions/tests/function-one-test.ts --env=.env.local
>>>>>>> 61085c79
   ```

## Resources

- Full guide on Testing Supabase Edge Functions on [Mansueli's tips](https://blog.mansueli.com/testing-supabase-edge-functions-with-deno-test)<|MERGE_RESOLUTION|>--- conflicted
+++ resolved
@@ -145,11 +145,7 @@
 4. To run the tests, use the following command in your terminal:
 
    ```bash
-<<<<<<< HEAD
-   deno test --allow-all supabase/functions/function-one-test.ts
-=======
-   deno test --allow-all supabase/functions/tests/function-one-test.ts --env=.env.local
->>>>>>> 61085c79
+   deno test --allow-all supabase/functions/tests/function-one-test.ts
    ```
 
 ## Resources
