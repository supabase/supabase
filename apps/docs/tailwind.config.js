--- conflicted
+++ resolved
@@ -3,12 +3,7 @@
 module.exports = config({
   content: [
     './components/**/*.tsx',
-<<<<<<< HEAD
-=======
-    './layouts/**/*.tsx',
-    './src/**/*.{ts,tsx,mdx}',
     './content/**/*.{ts,tsx,mdx}',
->>>>>>> 4dac01e3
     './docs/**/*.{tsx,mdx}',
     './layouts/**/*.tsx',
     './pages/**/*.{tsx,mdx}',
