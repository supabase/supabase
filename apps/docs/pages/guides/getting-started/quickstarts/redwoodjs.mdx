import Layout from '~/layouts/DefaultGuideLayout'
import StepHikeCompact from '~/components/StepHikeCompact'

export const meta = {
  title: 'Use Supabase with RedwoodJS',
  subtitle:
    'Learn how to create a Supabase project, add some sample data to your database using Prisma migration and seeds, and query the data from a RedwoodJS app.',
  breadcrumb: 'Framework Quickstarts',
}

<StepHikeCompact>

  <StepHikeCompact.Step step={1}>
    <StepHikeCompact.Details title="Setup your new Supabase Project">
      [Create a new project](https://supabase.com/dashboard) in the Supabase Dashboard.

      <Admonition type="important">

      Be sure to make note of the Database Password you used as you will need this later to connect to your database.

      </Admonition>
    </StepHikeCompact.Details>

    <StepHikeCompact.Code>
      ![New Project](/docs/img/redwoodjs-qs-new-project.png)
    </StepHikeCompact.Code>

  </StepHikeCompact.Step>

  <StepHikeCompact.Step step={2}>
    <StepHikeCompact.Details title="Gather Database Connection Strings">

      After your project is ready, gather the following information about your [database connections](https://supabase.com/dashboard/project/_/settings/database):

      * Connection String (port 5432)
      * Connection Pooling / Connection String (port 6543)

    You will need these to setup environment variables in Step 5.

    <Admonition type="tip">

    You can copy and paste these connection strings from the Supabase Dashboard when needed in later steps.

    </Admonition>
    </StepHikeCompact.Details>

    <StepHikeCompact.Code>
      ![New Project](/docs/img/redwoodjs-qs-connection-strings-pool.png)
    </StepHikeCompact.Code>

  </StepHikeCompact.Step>

  <StepHikeCompact.Step step={3}>
    <StepHikeCompact.Details title="Create a RedwoodJS app">
      Create a RedwoodJS app with TypeScript.

      <Admonition type="note">

        The [`yarn` package manager](https://yarnpkg.com) is required to create a RedwoodJS app. You will use it to run RedwoodJS commands later.

        While TypeScript is recommended, If you want a JavaScript app, omit the `--ts` flag.

      </Admonition>
    </StepHikeCompact.Details>

    <StepHikeCompact.Code>
      ```bash Terminal
      yarn create redwood-app my-app --ts
      ```
    </StepHikeCompact.Code>

  </StepHikeCompact.Step>

  <StepHikeCompact.Step step={4}>
    <StepHikeCompact.Details title="Open your RedwoodJS app in VS Code">
      You'll develop your app, manage database migrations, and run your app in VS Code.
    </StepHikeCompact.Details>

    <StepHikeCompact.Code>
      ```bash Terminal
      cd my-app
      code .
      ```
    </StepHikeCompact.Code>

  </StepHikeCompact.Step>

  <StepHikeCompact.Step step={5}>
    <StepHikeCompact.Details title="Configure Environment Variables">

      In your `.env` file, add the following environment variables for your database connection:

      * The `DIRECT_URL` should use the `Connection String` from your Supabase project. Hint: the port is `5432`.

      * The `DATABASE_URL` should use the `Connection Pooling / Connection String` from your Supabase project. Hint: the port is `6543`. Edit the `DATABASE_URL` as follows:
        - Append `?pgbouncer=true` to the end of the connection string. This tells Prisma to not use named prepared statements.
        - Append `&connection_limit=1`. This limits the amount of connections made from a serverless function.
        - Change the port number from 6543 to 5432.
      
      <Admonition type="note">
<<<<<<< HEAD
        Be sure to replace `[YOUR-PASSWORD]`, `[YOUR-PROJECT-REF]` and `[YOUR-PROJECT-REGION]` with your own.
=======

        Also, replace `[YOUR-PASSWORD]` and `[YOUR-PROJECT-REF]` with the password you used when creating your Supabase project and the project reference from the URL in your browser.

>>>>>>> bfad4226
      </Admonition>

    </StepHikeCompact.Details>

    <StepHikeCompact.Code>
      ```bash .env
      # PostgreSQL connection string used for migrations
      DIRECT_URL="postgres://postgres:[YOUR-PASSWORD]@db.[YOUR-PROJECT-REF].supabase.co:5432/postgres"

      # PostgreSQL pooler connection string with Supavisor config — used by Prisma Client
      DATABASE_URL="postgres://postgres.[YOUR-PROJECT-REF]:[YOUR-PASSWORD]@aws-0-[YOUR-PROJECT-REGION].pooler.supabase.com:5432/postgres?pgbouncer=true&connection_limit=1"
      ```
    </StepHikeCompact.Code>

  </StepHikeCompact.Step>

  <StepHikeCompact.Step step={6}>
    <StepHikeCompact.Details title="Update your Prisma Schema">
      By default, RedwoodJS ships with a SQLite database, but we want to use PostgreSQL.

      Update your Prisma schema file `api/db/schema.prisma` to use your Supabase PostgreSQL database connection environment variables you setup in Step 5.
    </StepHikeCompact.Details>

    <StepHikeCompact.Code>
      ```prisma api/prisma/schema.prisma
      datasource db {
        provider  = "postgresql"
        url       = env("DATABASE_URL")
        directUrl = env("DIRECT_URL")
      }
      ```
    </StepHikeCompact.Code>

  </StepHikeCompact.Step>

  <StepHikeCompact.Step step={7}>
    <StepHikeCompact.Details title="Create the Country model and apply a schema migration">
      Create the Country model in `api/db/schema.prisma` and then run `yarn rw prisma migrate dev` from your terminal to apply the migration.
    </StepHikeCompact.Details>

    <StepHikeCompact.Code>
      ```prisma api/db/schema.prisma
      model Country {
        id   Int    @id @default(autoincrement())
        name String @unique
      }
      ```
    </StepHikeCompact.Code>

  </StepHikeCompact.Step>

  <StepHikeCompact.Step step={8}>
    <StepHikeCompact.Details title="Update seed script">
      Let's seed the database with a few countries.

      Update the file `scripts/seeds.ts` to contain the following code:
    </StepHikeCompact.Details>

    <StepHikeCompact.Code>

      ```ts scripts/seed.ts
      import type { Prisma } from '@prisma/client'
      import { db } from 'api/src/lib/db'

      export default async () => {
        try {
          const data: Prisma.CountryCreateArgs['data'][] = [
            { name: 'United States' },
            { name: 'Canada' },
            { name: 'Mexico' },
          ]

          console.log('Seeding countries ...')

          const countries = await db.country.createMany({ data })

          console.log('Done.', countries)
        } catch (error) {
          console.error(error)
        }
      }
      ```
    </StepHikeCompact.Code>

  </StepHikeCompact.Step>

  <StepHikeCompact.Step step={9}>
    <StepHikeCompact.Details title="Seed your database">
      Run the seed database command to populate the `Country` table with the countries you just created.

      <Admonition type="tip">

        The reset database command `yarn rw prisma db reset` will recreate the tables and will also run the seed script.

      </Admonition>
    </StepHikeCompact.Details>

    <StepHikeCompact.Code>
      ```bash Terminal
      yarn rw prisma db seed
      ```
    </StepHikeCompact.Code>

  </StepHikeCompact.Step>

  <StepHikeCompact.Step step={10}>
    <StepHikeCompact.Details title="Scaffold the Country UI">
      Now, we'll use RedwoodJS generators to scaffold a CRUD UI for the `Country` model.
    </StepHikeCompact.Details>

    <StepHikeCompact.Code>
      ```bash Terminal
      yarn rw g scaffold country
      ```
    </StepHikeCompact.Code>

  </StepHikeCompact.Step>

  <StepHikeCompact.Step step={11}>
    <StepHikeCompact.Details title="Start the app">
      Start the app via `yarn rw dev`. A browser will open to the RedwoodJS Splash page.
    </StepHikeCompact.Details>

    <StepHikeCompact.Code>
      ![RedwoodJS Splash Page](/docs/img/redwoodjs-qs-splash.png)

    </StepHikeCompact.Code>

  </StepHikeCompact.Step>

  <StepHikeCompact.Step step={12}>
    <StepHikeCompact.Details title="View Countries UI">
      Click on `/countries` to visit http://localhost:8910/countries where should see the list of countries.

      You may now edit, delete, and add new countries using the scaffolded UI.
    </StepHikeCompact.Details>

    <StepHikeCompact.Code>
      ![RedwoodJS Splash Page](/docs/img/redwoodjs-qs-countries-ui.png)
    </StepHikeCompact.Code>

  </StepHikeCompact.Step>
</StepHikeCompact>

export const Page = ({ children }) => <Layout meta={meta} children={children} hideToc={true} />

export default Page<|MERGE_RESOLUTION|>--- conflicted
+++ resolved
@@ -98,13 +98,9 @@
         - Change the port number from 6543 to 5432.
       
       <Admonition type="note">
-<<<<<<< HEAD
+
         Be sure to replace `[YOUR-PASSWORD]`, `[YOUR-PROJECT-REF]` and `[YOUR-PROJECT-REGION]` with your own.
-=======
-
-        Also, replace `[YOUR-PASSWORD]` and `[YOUR-PROJECT-REF]` with the password you used when creating your Supabase project and the project reference from the URL in your browser.
-
->>>>>>> bfad4226
+
       </Admonition>
 
     </StepHikeCompact.Details>
