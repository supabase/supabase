--- conflicted
+++ resolved
@@ -621,15 +621,10 @@
 )
 ```
 
-<<<<<<< HEAD
-=======
 ### Storage management
 
 <StorageManagement />
 
-## Next steps
-
->>>>>>> 1303435f
 At this stage you have a fully functional application!
 
 ## See also
