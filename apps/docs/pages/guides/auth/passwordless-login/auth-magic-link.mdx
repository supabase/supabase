import Layout from '~/layouts/DefaultGuideLayout'

export const meta = {
  id: 'auth-magic-link',
  title: 'Login With Magic Link',
  description: 'Use Supabase to authenticate your users using magic links.',
}

Magic links are a form of passwordless logins where users click on a link sent to their email address to log in to their accounts. Magic links only work with email addresses and are one-time use only. By default, a user can only request a magic link once every 60 seconds and they expire after 24 hours.

Set up Magic Link logins for your Supabase application.

- Enable the email provider in your [Supabase Project](/dashboard/project/_/auth/providers)
- Configure the Site URL and any additional redirect URLs in the [authentication management tab](/dashboard/project/_/auth/url-configuration).
- The Site URL represents the default URL that the user will be redirected to after clicking on the email signup confirmation link.
- If a user has not signed up yet, signing in with a magic link will automatically sign up the user. To prevent users from signing up through magic links, you can set the `shouldCreateUser` option to `false`.

## Sign in with magic link

<Admonition type="caution">

When using Magic Links in [the PKCE Flow](/blog/supabase-auth-sso-pkce#introducing-pkce), keep in mind that links can only be opened from the same browser that they are sent from (as defined in the PKCE spec). Consequently, a magic link sent from Chrome on Desktop will be invalid if used on a Mobile Device.

</Admonition>

<Tabs
  scrollable
  size="small"
  type="underlined"
  defaultActiveId="js"
  queryGroup="language"
>
<TabPanel id="js" label="JavaScript">
When your user signs in, call [signInWithOtp()](/docs/reference/javascript/auth-signinwithotp) with their email address:

```js
async function signInWithEmail() {
  const { data, error } = await supabase.auth.signInWithOtp({
    email: 'example@email.com',
    options: {
      // set this to false if you do not want the user to be automatically signed up
      shouldCreateUser: false,
      emailRedirectTo: 'https://example.com/welcome',
    },
  })
}
```

</TabPanel>
<TabPanel id="react-native" label="Expo React Native">
Follow the [Expo Quickstart Guide](/docs/guides/getting-started/tutorials/with-expo-react-native#initialize-a-react-native-app) to initialize `supabase-js` with React Native.

To start the sign in process call [signInWithOtp()](/docs/reference/javascript/auth-signinwithotp) with their email address:

```ts
import { makeRedirectUri } from 'expo-auth-session'

const redirectTo = makeRedirectUri()

const { error } = await supabase.auth.signInWithOtp({
  email: 'example@email.com',
  options: {
    emailRedirectTo: redirectTo,
  },
})
```

Read the [Deep Linking Documentation](/docs/guides/auth/native-mobile-deep-linking) to learn how to handle deep linking.

</TabPanel>
<TabPanel id="dart" label="Dart">

To start the sign in process call [signIn()](/docs/reference/dart/auth-signinwithotp) with their email address:

```dart
Future<void> signInWithEmail() async {
  final AuthResponse res = await supabase.auth.signinwithotp(email: 'example@email.com');
}
```

</TabPanel>
<TabPanel id="kotlin" label="Kotlin">

<<<<<<< HEAD
When your user signs in, call [signInWith(OTP)](/docs/reference/kotlin/auth-signinwithotp) with their email address:
=======
To start the sign in process call [sendOtpTo()](/docs/reference/kotlin/auth-signinwithotp) with their email address:
>>>>>>> a2cd408e

```kotlin
suspend fun signInWithEmail() {
	supabase.auth.signInWith(OTP) {
		email = "example@email.com"
	}
}
```

</TabPanel>
</Tabs>

<Tabs
  scrollable
  size="small"
  type="underlined"
  defaultActiveId="js"
  queryGroup="language"
>
<TabPanel id="js" label="JavaScript">
When your user signs out, call [signOut()](/docs/reference/javascript/auth-signout) to remove them from the browser session and any objects from localStorage:

```js
async function signOut() {
  const { error } = await supabase.auth.signOut()
}
```

</TabPanel>
<TabPanel id="dart" label="Dart">

When your user signs out, call [signOut()](/docs/reference/dart/auth-signout) to remove them from the browser session and any objects from localStorage:

```dart
Future<void> signOut() async {
  await supabase.auth.signOut();
}
```

</TabPanel>
<TabPanel id="kotlin" label="Kotlin">

When your user signs out, call [logout()](/docs/reference/kotlin/auth-signout) to remove them from the browser session and any objects from localStorage:

```kotlin
suspend fun logout() {
	supabase.auth.signOut()
}
```

</TabPanel>
</Tabs>

## Resources

- [Supabase Account - Free Plan OK](https://supabase.com)
- [Supabase JS Client](https://github.com/supabase/supabase-js)
- [Supabase Flutter Client](https://github.com/supabase/supabase-flutter)

export const Page = ({ children }) => <Layout meta={meta} children={children} />

export default Page<|MERGE_RESOLUTION|>--- conflicted
+++ resolved
@@ -70,7 +70,7 @@
 </TabPanel>
 <TabPanel id="dart" label="Dart">
 
-To start the sign in process call [signIn()](/docs/reference/dart/auth-signinwithotp) with their email address:
+When your user signs in, call [signIn()](/docs/reference/dart/auth-signinwithotp) with their email address:
 
 ```dart
 Future<void> signInWithEmail() async {
@@ -81,11 +81,7 @@
 </TabPanel>
 <TabPanel id="kotlin" label="Kotlin">
 
-<<<<<<< HEAD
-When your user signs in, call [signInWith(OTP)](/docs/reference/kotlin/auth-signinwithotp) with their email address:
-=======
-To start the sign in process call [sendOtpTo()](/docs/reference/kotlin/auth-signinwithotp) with their email address:
->>>>>>> a2cd408e
+To start the sign in process call [signInWith(OTP)](/docs/reference/kotlin/auth-signinwithotp) with their email address:
 
 ```kotlin
 suspend fun signInWithEmail() {
