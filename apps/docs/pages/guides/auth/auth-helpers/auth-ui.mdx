import Layout from '~/layouts/DefaultGuideLayout'

export const meta = {
  id: 'auth-ui',
  title: 'Auth UI',
  description: 'A prebuilt, customizable React component for authenticating users.',
}

Auth UI is a pre-built React component for authenticating users.
It supports custom themes and extensible styles to match your brand and aesthetic.

<video width="99%" muted playsInline controls={true}>
  <source src="https://supabase.com/images/blog/lw5-one-more/auth-ui-demo.mp4" type="video/mp4" />
</video>

## Set up Auth UI

Install the latest version of [supabase-js](/docs/reference/javascript) and the Auth UI package:

```bash
npm install @supabase/supabase-js @supabase/auth-ui-react @supabase/auth-ui-shared
```

### Import the Auth component

Pass `supabaseClient` from `@supabase/supabase-js` as a prop to the component.

```js /src/index.js
import { createClient } from '@supabase/supabase-js'
import { Auth } from '@supabase/auth-ui-react'

const supabase = createClient('<INSERT PROJECT URL>', '<INSERT PROJECT ANON API KEY>')

const App = () => <Auth supabaseClient={supabase} />
```

This renders the Auth component without any styling.
We recommend using one of the predefined themes to style the UI.
Import the theme you want to use and pass it to the `appearance.theme` prop.

```js mark=4,16 /src/index.js
import { Auth } from '@supabase/auth-ui-react'
import {
  // Import predefined theme
  ThemeSupa,
} from '@supabase/auth-ui-shared'

const supabase = createClient(
  '<INSERT PROJECT URL>',
  '<INSERT PROJECT ANON API KEY>'
)

const App = () => (
  <Auth
    supabaseClient={supabase}
    {/* Apply predefined theme */}
    appearance={{ theme: ThemeSupa }}
  />
)
```

### Social Providers

The Auth component also supports login with [official social providers](../../auth#providers).

```js mark=11 /src/index.js
import { createClient } from '@supabase/supabase-js'
import { Auth } from '@supabase/auth-ui-react'
import { ThemeSupa } from '@supabase/auth-ui-shared'

const supabase = createClient('<INSERT PROJECT URL>', '<INSERT PROJECT ANON API KEY>')

const App = () => (
  <Auth
    supabaseClient={supabase}
    appearance={{ theme: ThemeSupa }}
    providers={['google', 'facebook', 'twitter']}
  />
)
```

### Options

Options are available via `queryParams`:

```jsx
<Auth
  supabaseClient={supabase}
  providers={['google']}
  queryParams={{
    access_type: 'offline',
    prompt: 'consent',
    hd: 'domain.com',
  }}
  onlyThirdPartyProviders
/>
```

### Supported Views

The Auth component is currently shipped with the following views:

- [Email Login](../auth-email)
- [Magic Link login](../auth-magic-link)
- [Social Login](../social-login)
- Update password
- Forgotten password

We are planning on adding more views in the future. Follow along on that [repo](https://github.com/supabase/auth-ui).

## Customization

There are several ways to customize Auth UI:

- Use one of the [predefined themes](#predefined-themes) that comes with Auth UI
- Extend a theme by [overriding the variable tokens](#override-themes) in a theme
- [Create your own theme](#create-theme)
- [Use your own CSS classes](#custom-css-classes)
- [Use inline styles](#custom-inline-styles)
- [Use your own labels](#custom-labels)

### Predefined themes

Auth UI comes with several themes to customize the appearance. Each predefined theme comes with at least two variations, a `default` variation, and a `dark` variation. You can switch between these themes using the `theme` prop. Import the theme you want to use and pass it to the `appearance.theme` prop.

```js mark=3,14 /src/index.js
import { createClient } from '@supabase/supabase-js'
import { Auth } from '@supabase/auth-ui-react'
import { ThemeSupa } from '@supabase/auth-ui-shared'

const supabase = createClient(
  '<INSERT PROJECT URL>',
  '<INSERT PROJECT ANON API KEY>'
)

const App = () => (
  <Auth
    supabaseClient={supabase}
    {/* Apply predefined theme */}
    appearance={{ theme: ThemeSupa }}
  />
)
```

<Admonition type="info">

Currently there is only one predefined theme available, but we plan to add more.

</Admonition>

### Switch theme variations

Auth UI comes with two theme variations: `default` and `dark`. You can switch between these themes with the `theme` prop.

```js mark=15 /src/index.js
import { createClient } from '@supabase/supabase-js'
import { Auth } from '@supabase/auth-ui-react'
import { ThemeSupa } from '@supabase/auth-ui-shared'

const supabase = createClient(
  '<INSERT PROJECT URL>',
  '<INSERT PROJECT ANON API KEY>'
)

const App = () => (
  <Auth
    supabaseClient={supabase}
    appearance={{ theme: ThemeSupa }}
    {/* Set theme to dark */}
    theme="dark"
  />
)
```

If you don't pass a value to `theme` it uses the `"default"` theme. You can pass `"dark"` to the theme prop to switch to the `dark` theme. If your theme has other variations, use the name of the variation in this prop.

### Override themes

Auth UI themes can be overridden using variable tokens. See the [list of variable tokens](https://github.com/supabase/auth-ui/blob/main/packages/shared/src/theming/Themes.ts).

```js mark=12:19 /src/index.js
import { createClient } from '@supabase/supabase-js'
import { Auth } from '@supabase/auth-ui-react'
import { ThemeSupa } from '@supabase/auth-ui-shared'

const supabase = createClient('<INSERT PROJECT URL>', '<INSERT PROJECT ANON API KEY>')

const App = () => (
  <Auth
    supabaseClient={supabase}
    appearance={{
      theme: ThemeSupa,
      variables: {
        default: {
          colors: {
            brand: 'red',
            brandAccent: 'darkred',
          },
        },
      },
    }}
  />
)
```

If you created your own theme, you may not need to override any of the them.

### Create your own theme [#create-theme]

You can create your own theme by following the same structure within a `appearance.theme` property.
See the list of [tokens within a theme](https://github.com/supabase/auth-ui/blob/main/packages/shared/src/theming/Themes.ts).

```js /src/index.js
import { createClient } from '@supabase/supabase-js'
import { Auth } from '@supabase/auth-ui-react'

const supabase = createClient('<INSERT PROJECT URL>', '<INSERT PROJECT ANON API KEY>')

const customTheme = {
  default: {
    colors: {
      brand: 'hsl(153 60.0% 53.0%)',
      brandAccent: 'hsl(154 54.8% 45.1%)',
      brandButtonText: 'white',
      // ..
    },
  },
  dark: {
    colors: {
      brandButtonText: 'white',
      defaultButtonBackground: '#2e2e2e',
      defaultButtonBackgroundHover: '#3e3e3e',
      //..
    },
  },
  // You can also add more theme variations with different names.
  evenDarker: {
    colors: {
      brandButtonText: 'white',
      defaultButtonBackground: '#1e1e1e',
      defaultButtonBackgroundHover: '#2e2e2e',
      //..
    },
  },
}

const App = () => (
  <Auth
    supabaseClient={supabase}
    theme="default" // can also be "dark" or "evenDarker"
    appearance={{ theme: customTheme }}
  />
)
```

You can swich between different variations of your theme with the ["theme" prop](#switch-theme-variations).

### Custom CSS classes [#custom-css-classes]

You can use custom CSS classes for the following elements:
`"button"`, `"container"`, `"anchor"`, `"divider"`, `"label"`, `"input"`, `"loader"`, `"message"`.

```js /src/index.js
import { createClient } from '@supabase/supabase-js'
import { Auth } from '@supabase/auth-ui-react'

const supabase = createClient('<INSERT PROJECT URL>', '<INSERT PROJECT ANON API KEY>')

const App = () => (
  <Auth
    supabaseClient={supabase}
    appearance={{
      // If you want to extend the default styles instead of overriding it, set this to true
      extend: false,
      // Your custom classes
      className: {
        anchor: 'my-awesome-anchor',
        button: 'my-awesome-button',
        //..
      },
    }}
  />
)
```

### Custom inline CSS [#custom-inline-styles]

You can use custom CSS inline styles for the following elements:
`"button"`, `"container"`, `"anchor"`, `"divider"`, `"label"`, `"input"`, `"loader"`, `"message"`.

```js /src/index.js
import { createClient } from '@supabase/supabase-js'
import { Auth } from '@supabase/auth-ui-react'

const supabase = createClient('<INSERT PROJECT URL>', '<INSERT PROJECT ANON API KEY>')

const App = () => (
  <Auth
    supabaseClient={supabase}
    appearance={{
      style: {
        button: { background: 'red', color: 'white' },
        anchor: { color: 'blue' },
        //..
      },
    }}
  />
)
```

### Custom labels [#custom-labels]

You can use custom labels with `localization.variables` like so:

```js mark=10:15 /src/index.js
import { createClient } from '@supabase/supabase-js'
import { Auth } from '@supabase/auth-ui-react'

const supabase = createClient('<INSERT PROJECT URL>', '<INSERT PROJECT ANON API KEY>')

const App = () => (
  <Auth
    supabaseClient={supabase}
    localization={{
      variables: {
        sign_in: {
          email_label: 'Your email address',
          password_label: 'Your strong password',
        },
      },
    }}
  />
)
```

A full list of the available variables is below:

<Tabs
  scrollable
  size="small"
  type="underlined"
  defaultActiveId="sign-up"
>
<TabPanel id="sign-up" label="Sign Up">

| Label Tag                    | Default Label                              |
| ---------------------------- | ------------------------------------------ |
| `email_label`                | Email address                              |
| `password_label`             | Create a Password                          |
| `email_input_placeholder`    | Your email address                         |
| `password_input_placeholder` | Your password                              |
| `button_label`               | Sign up                                    |
| `loading_button_label`       | Signing up ...                             |
| `social_provider_text`       | Sign in with `{{provider}}`                |
| `link_text`                  | Don't have an account? Sign up             |
| `confirmation_text`          | Check your email for the confirmation link |

</TabPanel>

<TabPanel id="sign-in" label="Sign In">

| Label Tag                    | Default Label                    |
| ---------------------------- | -------------------------------- |
| `email_label`                | Email address                    |
| `password_label`             | Your Password                    |
| `email_input_placeholder`    | Your email address               |
| `password_input_placeholder` | Your password                    |
| `button_label`               | Sign in                          |
| `loading_button_label`       | Signing in ...                   |
| `social_provider_text`       | Sign in with `{{provider}}`      |
| `link_text`                  | Already have an account? Sign in |

</TabPanel>

<TabPanel id="magic_link" label="Magic Link">

| Label Tag                 | Default Label                       |
| ------------------------- | ----------------------------------- |
| `email_input_label`       | Email address                       |
| `email_input_placeholder` | Your email address                  |
| `button_label`            | Sign in                             |
| `loading_button_label`    | Signing in ...                      |
| `link_text`               | Already have an account? Sign in    |
| `confirmation_text`       | Check your email for the magic link |

</TabPanel>

<TabPanel id="forgotten-password" label="Forgotten Password">

| Label Tag                 | Default Label                                |
| ------------------------- | -------------------------------------------- |
| `email_label`             | Email address                                |
| `password_label`          | Your Password                                |
| `email_input_placeholder` | Your email address                           |
| `button_label`            | Send reset password instructions             |
| `loading_button_label`    | Sending reset instructions ...               |
| `link_text`               | Forgot your password?                        |
| `confirmation_text`       | Check your email for the password reset link |

</TabPanel>

<TabPanel id="update-password" label="Update Password">

| Label Tag                    | Default Label                  |
| ---------------------------- | ------------------------------ |
| `password_label`             | New Password                   |
| `password_input_placeholder` | Your new password              |
| `button_label`               | Update password                |
| `loading_button_label`       | Updating password ...          |
| `confirmation_text`          | Your password has been updated |

</TabPanel>

<TabPanel id="verify-otp" label="Verify OTP">

| Label Tag                 | Default Label      |
| ------------------------- | ------------------ |
| `email_input_label`       | Email address      |
| `email_input_placeholder` | Your email address |
| `phone_input_label`       | Phone number       |
| `phone_input_placeholder` | Your phone number  |
| `token_input_label`       | Token              |
| `token_input_placeholder` | Your Otp token     |
| `button_label`            | Verify token       |
| `loading_button_label`    | Signing in ...     |

</TabPanel>

</Tabs>

<Admonition type="warning">

Currently, translating error messages (e.g. "Invalid credentials") is not supported. Check [related issue.](https://github.com/supabase/auth-ui/issues/86)

<<<<<<< HEAD
</Admonition>
=======
### Hiding links [#hiding-links]

You can hide links by setting the `showLinks` prop to `false`

```js mark=9 /src/index.js
import { createClient } from '@supabase/supabase-js'
import { Auth } from '@supabase/auth-ui-react'

const supabase = createClient('<INSERT PROJECT URL>', '<INSERT PROJECT ANON API KEY>')

const App = () => <Auth supabaseClient={supabase} showLinks={false} />
```

Setting `showLinks` to `false` will hide the following links:

- Don't have an account? Sign up
- Already have an account? Sign in
- Send a magic link email
- Forgot your password?
>>>>>>> e207378f

export const Page = ({ children }) => <Layout meta={meta} children={children} />

export default Page<|MERGE_RESOLUTION|>--- conflicted
+++ resolved
@@ -432,9 +432,8 @@
 
 Currently, translating error messages (e.g. "Invalid credentials") is not supported. Check [related issue.](https://github.com/supabase/auth-ui/issues/86)
 
-<<<<<<< HEAD
 </Admonition>
-=======
+
 ### Hiding links [#hiding-links]
 
 You can hide links by setting the `showLinks` prop to `false`
@@ -454,7 +453,6 @@
 - Already have an account? Sign in
 - Send a magic link email
 - Forgot your password?
->>>>>>> e207378f
 
 export const Page = ({ children }) => <Layout meta={meta} children={children} />
 
