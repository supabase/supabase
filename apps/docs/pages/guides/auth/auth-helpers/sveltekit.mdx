--- conflicted
+++ resolved
@@ -293,11 +293,7 @@
 
 ```ts
 import type { Actions } from './$types'
-<<<<<<< HEAD
 import { fail, invalid, redirect } from '@sveltejs/kit'
-=======
-import { fail, redirect } from '@sveltejs/kit'
->>>>>>> e5b454e5
 import { getSupabase } from '@supabase/auth-helpers-sveltekit'
 import { AuthApiError } from '@supabase/supabase-js'
 
