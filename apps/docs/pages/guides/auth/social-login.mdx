--- conflicted
+++ resolved
@@ -43,12 +43,6 @@
 </div>
 
 ## Provider Tokens
-<<<<<<< HEAD
-
-Once the OAuth flow completes, Supabase Auth will sign your user in. You will receive a copy of the provider token used in the OAuth flow in case you need to use it further. For example, you can use the Google provider token to access Google APIs on behalf of your user.
-
-Provider tokens are intentionally not stored in your project's database, however. This is because provider tokens give access to potentially sensitive user data in third-party systems. Different applications have different needs, and one application's OAuth scopes may be significantly more permissive than another. If you do want to use the provider token outside of the browser that completed the OAuth flow, you will have to send it manually to a secure server under your control.
-=======
   
 You can use the provider token and provider refresh token returned to make API calls to the OAuth provider. For example, you can use the Google provider token to access Google APIs on behalf of your user. 
 
@@ -57,7 +51,6 @@
 - Additional scopes need to be specified in order for the OAuth provider to return a refresh token.
   
 Provider tokens are intentionally not stored in your project's database. This is because provider tokens give access to potentially sensitive user data in third-party systems. Different applications have different needs, and one application's OAuth scopes may be significantly more permissive than another. If you want to use the provider token outside of the browser that completed the OAuth flow, it is recommended to send it to a trusted and secure server you control.
->>>>>>> 0831a22f
 
 export const Page = ({ children }) => <Layout meta={meta} children={children} />
 
