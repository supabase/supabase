import Layout from '~/layouts/DefaultGuideLayout'

export const meta = {
  id: 'auth-google',
  title: 'Login with Google',
  description: 'Use Sign in with Google on the web, in native apps or with Chrome extensions',
}

Supabase Auth supports Sign in with Google on the web, native Android applications and Chrome extensions.

## Overview

To support Sign in with Google you need to configure the [Google provider in the Supabase dashboard](https://supabase.com/dashboard/project/_/auth/providers) for your project.

There are three general ways to use Sign in with Google, depending on the application you're building:

- Sign in on the web or in web-based apps
  - Using an OAuth flow initiated by Supabase Auth using [Google Identity Authorization with OAuth 2.0 for Web Server Applications](https://developers.google.com/identity/protocols/oauth2/web-server).
  - Using a [personalized sign-in button](https://developers.google.com/identity/gsi/web/guides/personalized-button) or [One Tap](https://developers.google.com/identity/gsi/web/guides/display-google-one-tap) and [automatic sign-in](https://developers.google.com/identity/gsi/web/guides/automatic-sign-in-sign-out) for users already logged in to their Google account.
- Sign in in native Android apps and Chrome extensions

In some cases you're able to use the OAuth flow within web-based native apps such as with React Native, Expo or other similar frameworks. It is best practice to use native Sign in with Google capabilities whenever possible.

Before you can use Sign in with Google, you need to obtain a [Google Cloud Platform](https://console.cloud.google.com/home/dashboard) account and have a project ready or create a new one.

<Tabs
  scrollable
  size="large"
  type="underlined"
  defaultActiveId="web"
  queryGroup="platform"
>
  <TabPanel id="web" label="Web">

    ## Using the OAuth flow for web

    Sign in with Google's OAuth flow is designed for web or browser based sign in methods. It can be used in web-based apps as well as in websites, though sometimes it is worthwhile considering using One Tap login directly.

    Behind the scenes, Supabase Auth uses the [Google OAuth 2.0 APIs](https://developers.google.com/identity/openid-connect/openid-connect), which are OpenID Connect certified, to perform the authentication.

    To initiate sign in, you can use the `signInWithOAuth()` method from the Supabase JavaScript library:

    ```js
    supabase.auth.signInWithOAuth({
      provider: 'google',
    })
    ```

    This call takes the user to Google's consent screen. When the flow ends, the user's profile information is exchanged and validated with Supabase Auth before it redirects back to your web application with an access and refresh token representing the user's session.

    You can additionally extract the `provider_token` from the session (on initial login only) which is the OAuth 2.0 access token issued by Google that grants your application access to the Google services for the authenticated users. Please store this token in local storage, cookies or in your database or server.

    Google does not send out a refresh token by default, so you will need to pass parameters like these to `signInWithOAuth()` in order to extract the `provider_refresh_token`:

    ```js
    const { data, error } = await supabase.auth.signInWithOAuth({
      provider: 'google',
      options: {
        queryParams: {
          access_type: 'offline',
          prompt: 'consent',
        },
      },
    })
    ```

    ### Configuration [#configuration-web]

    To use the OAuth 2.0 flow, you will require the following information:

    1. Obtain OAuth credentials for your Google Cloud project in the [Credentials](https://console.developers.google.com/apis/credentials) page of the console. When creating a new credential, choose _Web application_. In _Authorized redirect URIs_ enter `https://<project-id>.supabase.co/auth/v1/callback`. This URL will be seen by your users, and you can customize it by configuring [custom domains](/docs/guides/platform/custom-domains).
    2. Configure the [OAuth Consent Screen](https://console.cloud.google.com/apis/credentials/consent). This information is shown to the user when giving consent to your app. Within _Authorized domains_ make sure you add your Supabase project's domain `<project-id>.supabase.co`. Configure the non-sensitive scopes by making sure the following ones are selected: `.../auth/userinfo.email`, `.../auth/userinfo.profile`, `openid`. If you're selecting other sensitive scopes, your app may require additional verification. In those cases, it's best to use [custom domains](/docs/guides/platform/custom-domains).
    3. Finally, add the client ID and secret from step 1 in the [Google provider on the Supabase Dashboard](https://supabase.com/dashboard/project/_/auth/providers).

    ## Using personalized sign-in buttons, One Tap or automatic sign-in

    Most web apps and websites can utilize Google's [personalized sign-in buttons](https://developers.google.com/identity/gsi/web/guides/personalized-button), [One Tap](https://developers.google.com/identity/gsi/web/guides/features) or [automatic sign-in](https://developers.google.com/identity/gsi/web/guides/automatic-sign-in-sign-out) for the best user experience.

    Under the hood, these sign in methods end with an identity token being issued by [Sign in with Google for Web](https://developers.google.com/identity/gsi/web/guides/overview). You can then use the `supabase.auth.signInWithIdToken()` method to immediately issue an access and refresh tokens for the user, without needing to build any additional UIs or flows.

    To get started, you can use the [HTML Code Generator](https://developers.google.com/identity/gsi/web/tools/configurator) to customize the look, feel, features and behavior of the Sign in with Google button. Make sure you pick the _Swap to JavaScript callback_ option and name the function that will receive a [`CredentialResponse`](https://developers.google.com/identity/gsi/web/reference/js-reference#CredentialResponse) when sign in completes.

    For example, this HTML code shows a typical Sign in with Google button:

    ```html
    <div
      id="g_id_onload"
      data-client_id="<client ID>"
      data-context="signin"
      data-ux_mode="popup"
      data-callback="handleSignInWithGoogle"
      data-nonce=""
      data-auto_select="true"
      data-itp_support="true"
    ></div>

    <div
      class="g_id_signin"
      data-type="standard"
      data-shape="pill"
      data-theme="outline"
      data-text="signin_with"
      data-size="large"
      data-logo_alignment="left"
    ></div>
    ```

    When the user signs in, the `handleSignInWithGoogle` function will be called:

    ```ts
    async function handleSignInWithGoogle(response) {
      const { data, error } = await supabase.auth.signInWithIdToken({
        token: response.credential,
        nonce: 'NONCE', // must be the same one as provided in data-nonce (if any)
      })
    }
    ```

    Use of nonce is recommended, though optional. Make sure each nonce is generated randomly and available both in the `data-nonce` attribute as well as in the `handleSignInWithGoogle` callback function; otherwise the ID token will not be accepted.

    ### Important Note on Nonce Validation

    Supabase Auth expects the nonce in Google's ID token to be hashed (specifically with SHA-256 and represented as a hexadecimal string).

    To succeed with nonce validation, you will need to provide a hashed version of the nonce to Google and the non-hashed version to the `signInWithIdToken` method.

    The following code snippet provides an example of how to create both versions in a web application:

    ```js
    // Adapted from https://developer.mozilla.org/en-US/docs/Web/API/SubtleCrypto/digest#converting_a_digest_to_a_hex_string

    import crypto from 'crypto'

    // ...

    const nonce = crypto.randomBytes(16).toString('base64') // Generate a random nonce
    const encoder = new TextEncoder()
    const encodedNonce = encoder.encode(nonce) // Encode the nonce
    const hash = await crypto.subtle.digest('SHA-256', encodedNonce) // Hash it with SHA-256
    const bytes = new Uint8Array(hash)
    const hashedNonce = Array.from(bytes)
      .map((b) => b.toString(16).padStart(2, '0')) // Convert the hash to a hexadecimal string
      .join('')

    // Use 'hashedNonce' when making the authentication request to Google
    // Use 'nonce' when invoking the supabase.auth.signInWithIdToken() method
    ```

    ### Configuration [#configuration-personalized-sign-in-button]

    1. Obtain OAuth credentials for your Google Cloud project in the [Credentials](https://console.developers.google.com/apis/credentials) page of the console. When creating a new credential, choose _Web application_. As you're using the Google sign in button, you should configure the _Authorized JavaScript origins_ and _Authorized redirect URIs_ to the website where the buttons appear. You should not use your Supabase project domain name. For this use case, the client secret provided is not needed and can be ignored.
    2. Configure the [OAuth Consent Screen](https://console.cloud.google.com/apis/credentials/consent). This information is shown to the user when giving consent to your app. In particular, make sure you have set up links to your app's privacy policy and terms of service.
    3. Finally, add the client ID from step 1 in the [Google provider on the Supabase Dashboard](https://supabase.com/dashboard/project/_/auth/providers) under _Authorized Client IDs_.

    Note that you do not have to configure the OAuth flow client ID and secret in the Supabase Dashboard when using this approach!

  </TabPanel>

  <TabPanel id="react-native" label="Expo React Native">

    ## Using Native Sign in with Google in Expo

    Unlike the OAuth flow which requires the use of a web browser, the native Sign in with Google flow on Android uses the [operating system's built-in functionalities](https://developers.google.com/android/reference/com/google/android/gms/auth/api/identity/package-summary) to prompt the user for consent. Note that native sign-in has been rebranded as _One Tap sign-in on Android_ by Google, which you should not confuse with _One Tap sign in for web_, as mentioned below.

    When the user provides consent, Google issues an identity token (commonly abbreviated as ID token) that is then sent to your project's Supabase Auth server. When valid, a new user session is started by issuing an access and refresh token from Supabase Auth.

    When working with Expo, you can use the [`react-native-google-signin/google-signin` library](https://github.com/react-native-google-signin/google-signin#expo-installation) library to obtain an ID token that you can pass to supabase-js [`signInWithIdToken` method](/docs/reference/javascript/auth-signinwithidtoken).

    Follow the [Expo installation docs](https://github.com/react-native-google-signin/google-signin#expo-installation) for installation and configuration instructions. See the [supabase-js reference](/docs/reference/javascript/initializing?example=react-native-options-async-storage) for instructions on initializing the supabase-js client in React Native.

    ```tsx ./components/Auth.native.tsx
    import {
      GoogleSignin,
      GoogleSigninButton,
      statusCodes,
    } from '@react-native-google-signin/google-signin'
    import { supabase } from '../utils/supabase'

    export default function () {
      GoogleSignin.configure({
        scopes: ['https://www.googleapis.com/auth/drive.readonly'],
        webClientId: 'YOUR CLIENT ID FROM GOOGLE CONSOLE',
      })

      return (
        <GoogleSigninButton
          size={GoogleSigninButton.Size.Wide}
          color={GoogleSigninButton.Color.Dark}
          onPress={async () => {
            try {
              await GoogleSignin.hasPlayServices()
              const userInfo = await GoogleSignin.signIn()
              if (userInfo.idToken) {
                const { data, error } = await supabase.auth.signInWithIdToken({
                  provider: 'google',
                  token: userInfo.idToken,
                })
                console.log(error, data)
              } else {
                throw new Error('no ID token present!')
              }
            } catch (error: any) {
              if (error.code === statusCodes.SIGN_IN_CANCELLED) {
                // user cancelled the login flow
              } else if (error.code === statusCodes.IN_PROGRESS) {
                // operation (e.g. sign in) is in progress already
              } else if (error.code === statusCodes.PLAY_SERVICES_NOT_AVAILABLE) {
                // play services not available or outdated
              } else {
                // some other error happened
              }
            }
          }}
        />
      )
    }
    ```

    ### Configuration [#expo-configuration-native-app]

    1. Configure OAuth credentials for your Google Cloud project in the [Credentials](https://console.cloud.google.com/apis/credentials) page of the console. When creating a new OAuth client ID, choose _Android_ or _iOS_ depending on the mobile operating system your app is built for.

    - For Android, use the instructions on screen to provide the SHA-1 certificate fingerprint used to sign your Android app.
    - For iOS, use the instructions on screen to provide the app Bundle ID, and App Store ID and Team ID if the app is already published on the Apple AppStore.

    2. Configure the [OAuth Consent Screen](https://console.cloud.google.com/apis/credentials/consent). This information is shown to the user when giving consent to your app. In particular, make sure you have set up links to your app's privacy policy and terms of service.
    3. Finally, add the client ID from step 1 in the [Google provider on the Supabase Dashboard](https://supabase.com/dashboard/project/_/auth/providers), under _Authorized Client IDs_.

    Note that you do not have to configure the OAuth flow in the Supabase Dashboard in order to use native sign in.

  </TabPanel>

  <TabPanel id="flutter" label="Flutter">

    ## Using Native Sign in with Google in Flutter

    Native Google sign in with Supabase is done through [flutter_appauth](https://pub.dev/packages/flutter_appauth) package for iOS and [google_sign_in](https://pub.dev/packages/google_sign_in) package for Android.

    When the user provides consent, Google issues an identity token (commonly abbreviated as ID token) that is then sent to your project's Supabase Auth server. When valid, a new user session is started by issuing an access and refresh token from Supabase Auth.

    If you are building a Flutter app, you can use the [google_sign_in](https://pub.dev/packages/google_sign_in) package for Android and [flutter_appauth](https://pub.dev/packages/flutter_appauth) package for iOS to sign a user into your Supabase project:

    ```dart
    import 'dart:convert';
    import 'dart:math';
    import 'package:crypto/crypto.dart';
    import 'package:flutter_appauth/flutter_appauth.dart';
    import 'package:supabase_flutter/supabase_flutter.dart';
    import 'package:google_sign_in/google_sign_in.dart';

    /// Function to generate a random 16 character string.
    String _generateRandomString() {
      final random = Random.secure();
      return base64Url.encode(List<int>.generate(16, (_) => random.nextInt(256)));
    }

    Future<AuthResponse> signInWithGoogle() {
      /// TODO: update the iOS and Web client ID with your own.
      ///
      /// Client ID that you registered with Google Cloud.
      /// Note that in order to perform Google sign in on Android, you need to
      /// provide the web client ID, not the Android client ID.
      final clientId = Platform.isIOS ? 'IOS_CLIENT_ID' : 'WEB_CLIENT_ID';

      late final String? idToken;
      late final String? accessToken;
      String? rawNonce;

      // Use AppAuth to perform Google sign in on iOS
      // and use GoogleSignIn package for Google sign in on Android
      if (Platform.isIOS) {
        const appAuth = FlutterAppAuth();

        // Just a random string
        rawNonce = _generateRandomString();
        final hashedNonce = sha256.convert(utf8.encode(rawNonce)).toString();

        /// Set as reversed DNS form of Google Client ID + `:/` for Google login
        final redirectUrl = '${clientId.split('.').reversed.join('.')}:/';

        /// Fixed value for google login
        const discoveryUrl =
            'https://accounts.google.com/.well-known/openid-configuration';

        // authorize the user by opening the concent page
        final result = await appAuth.authorize(
          AuthorizationRequest(
            clientId,
            redirectUrl,
            discoveryUrl: discoveryUrl,
            nonce: hashedNonce,
            scopes: [
              'openid',
              'email',
              'profile',
            ],
          ),
        );

        if (result == null) {
          throw 'No result';
        }

        // Request the access and id token to google
        final tokenResult = await appAuth.token(
          TokenRequest(
            clientId,
            redirectUrl,
            authorizationCode: result.authorizationCode,
            discoveryUrl: discoveryUrl,
            codeVerifier: result.codeVerifier,
            nonce: result.nonce,
            scopes: [
              'openid',
              'email',
            ],
          ),
        );

        accessToken = tokenResult?.accessToken;
        idToken = tokenResult?.idToken;
      } else {
        final GoogleSignIn googleSignIn = GoogleSignIn(
          serverClientId: clientId,
          scopes: [
            'openid',
            'email',
          ],
        );
        final googleUser = await googleSignIn.signIn();
        final googleAuth = await googleUser!.authentication;
        accessToken = googleAuth.accessToken;
        idToken = googleAuth.idToken;
      }

      if (idToken == null) {
        throw 'No ID Token';
      }
      if (accessToken == null) {
        throw 'No Access Token';
      }

      return supabase.auth.signInWithIdToken(
        provider: Provider.google,
        idToken: idToken,
<<<<<<< HEAD
        accessToken: tokenResult?.accessToken,
=======
        accessToken: accessToken,
>>>>>>> a8accf85
        nonce: rawNonce,
      );
    }
    ```

    ### Configuration [#flutter-configuration-native-app]

    1. Configure OAuth credentials for your Google Cloud project in the [Credentials](https://console.cloud.google.com/apis/credentials) page of the console. When creating a new OAuth client ID, choose _Android_ or _iOS_ depending on the mobile operating system your app is built for.

    - For Android, use the instructions on screen to provide the SHA-1 certificate fingerprint used to sign your Android app. You also need to create a web client ID to perform Google sign in on Android.
    - For iOS, use the instructions on screen to provide the app Bundle ID, and App Store ID and Team ID if the app is already published on the Apple AppStore.

    2. Configure the [OAuth Consent Screen](https://console.cloud.google.com/apis/credentials/consent). This information is shown to the user when giving consent to your app. In particular, make sure you have set up links to your app's privacy policy and terms of service.
    3. Finally, add the client ID from step 1 in the [Google provider on the Supabase Dashboard](https://supabase.com/dashboard/project/_/auth/providers), under _Authorized Client IDs_.

    Note that you do not have to configure the OAuth flow in the Supabase Dashboard in order to use native sign in.

  </TabPanel>

  <TabPanel id="android" label="Android (Kotlin)">

    Unlike the OAuth flow which requires the use of a web browser, the native Sign in with Google flow on Android uses the [operating system's built-in functionalities](https://developers.google.com/android/reference/com/google/android/gms/auth/api/identity/package-summary) to prompt the user for consent. Note that native sign-in has been rebranded as _One Tap sign-in on Android_ by Google, which you should not confuse with _One Tap sign in for web_, as mentioned below.

    When the user provides consent, Google issues an identity token (commonly abbreviated as ID token) that is then sent to your project's Supabase Auth server. When valid, a new user session is started by issuing an access and refresh token from Supabase Auth.

    When using [Compose Multiplatform](https://github.com/JetBrains/compose-multiplatform/), you can use the [compose-auth](https://supabase.com/docs/reference/kotlin/installing) plugin. On Android it uses Google OneTap automatically and on other platforms it uses `gotrue.loginWith(Google)`.
    Alternatively, you can have a look at [Google One Tap](https://developers.google.com/identity/one-tap/android/overview), just login with the IdToken after you receive it.

    **Initialize the Supabase Client**

    **Note:** You have to create OAuth credentials for both a Web and Android application. [Learn more](https://developers.google.com/identity/one-tap/android/get-started#api-console)

    ```kotlin
    val supabaseClient = createSupabaseClient(
        supabaseUrl = "SUPABASE_URL",
        supabaseKey = "SUPABASE_KEY"
    ) {
        install(GoTrue)
        install(ComposeAuth) {
            nativeGoogleLogin("WEB_GOOGLE_CLIENT_ID") //Use the Web Client ID, not the Android one!
        }
    }
    ```

    **Use the Compose Auth plugin in your Auth Screen**

    ```kotlin
    val authState = supabaseClient.composeAuth.rememberLoginWithGoogle(
        onResult = {
            when(it) { //handle errors
                NativeSignInResult.ClosedByUser -> TODO()
                is NativeSignInResult.Error -> TODO()
                is NativeSignInResult.NetworkError -> TODO()
                NativeSignInResult.Success -> TODO()
            }
        }
    )

    Button(onClick = { authState.startFlow() }) {
        Text("Sign in with Google")
    }
    ```

    ### Configuration [#kotlin-configuration-native-app]

    1. Configure OAuth credentials for your Google Cloud project in the [Credentials](https://console.cloud.google.com/apis/credentials) page of the console. When creating a new OAuth client ID, choose _Android_ or _iOS_ depending on the mobile operating system your app is built for.

    - For Android, use the instructions on screen to provide the SHA-1 certificate fingerprint used to sign your Android app.
    - For iOS, use the instructions on screen to provide the app Bundle ID, and App Store ID and Team ID if the app is already published on the Apple AppStore.

    2. Configure the [OAuth Consent Screen](https://console.cloud.google.com/apis/credentials/consent). This information is shown to the user when giving consent to your app. In particular, make sure you have set up links to your app's privacy policy and terms of service.
    3. Finally, add the client ID from step 1 in the [Google provider on the Supabase Dashboard](https://supabase.com/dashboard/project/_/auth/providers), under _Authorized Client IDs_.

    Note that you do not have to configure the OAuth flow in the Supabase Dashboard in order to use native sign in.

  </TabPanel>

  <TabPanel id="chrome-extensions" label="Chrome Extensions">

    ## Using native sign in for Chrome extensions

    Similar to the native sign in for Android, you can use the Chrome browser's [identity APIs](https://developer.chrome.com/docs/extensions/reference/identity/) to launch an authentication flow.

    First, you need to configure your `manifest.json` file like so:

    ```json
    {
      "permissions": ["identity"],
      "oauth2": {
        "client_id": "<client ID>",
        "scopes": ["openid", "email", "profile"]
      }
    }
    ```

    Then you should call the [`chrome.identity.launchWebAuthFlow()`](https://developer.chrome.com/docs/extensions/reference/identity/#method-launchWebAuthFlow) function to trigger the sign in flow. On success, call the `supabase.auth.signInWithIdToken()` function to complete sign in with your Supabase project.

    ```ts
    const manifest = chrome.runtime.getManifest()

    const url = new URL('https://accounts.google.com/o/oauth2/auth')

    url.searchParams.set('client_id', manifest.oauth2.client_id)
    url.searchParams.set('response_type', 'id_token')
    url.searchParams.set('access_type', 'offline')
    url.searchParams.set('redirect_uri', `https://${chrome.runtime.id}.chromiumapp.org`)
    url.searchParams.set('scope', manifest.oauth2.scopes.join(' '))

    chrome.identity.launchWebAuthFlow(
      {
        url: url.href,
        interactive: true,
      },
      async (redirectedTo) => {
        if (chrome.runtime.lastError) {
          // auth was not successful
        } else {
          // auth was successful, extract the ID token from the redirectedTo URL
          const url = new URL(redirectedTo)
          const params = new URLSearchParams(url.hash)

          const { data, error } = await supabase.auth.signInWithIdToken({
            provider: 'google',
            token: params.get('id_token'),
          })
        }
      }
    )
    ```

    ### Configuration [#configuration-chrome-extension]

    You will need to configure a client ID for your Chrome extension:

    1. Configure OAuth credentials for your Google Cloud project in the [Credentials](https://console.cloud.google.com/apis/credentials) page of the console. When creating a new OAuth client ID, choose _Chrome extension_ for the application type. For _Item ID_ provide the unique ID of your Chrome extension. You can get this by calling `chrome.runtime.id` within the extension, or from the Web Store URL of the extension. For example, the [Google Translate extension](https://chrome.google.com/webstore/detail/google-translate/aapbdbdomjkkjkaonfhkkikfgjllcleb) has the Web Store URL `https://chrome.google.com/webstore/detail/google-translate/aapbdbdomjkkjkaonfhkkikfgjllcleb` and the last part `aapbdbdomjkkjkaonfhkkikfgjllcleb` is its unique ID.
    2. Configure the [OAuth Consent Screen](https://console.cloud.google.com/apis/credentials/consent). This information is shown to the user when giving consent to your app.
    3. Finally, add the client ID from step 1 in the [Google provider on the Supabase Dashboard](https://supabase.com/dashboard/project/_/auth/providers), under _Authorized Client IDs_.

    Note that you do not have to configure the OAuth flow in the Supabase Dashboard to sign in with Google inside Chrome extensions.

  </TabPanel>
</Tabs>

export const Page = ({ children }) => <Layout meta={meta} children={children} />

export default Page<|MERGE_RESOLUTION|>--- conflicted
+++ resolved
@@ -343,11 +343,7 @@
       return supabase.auth.signInWithIdToken(
         provider: Provider.google,
         idToken: idToken,
-<<<<<<< HEAD
-        accessToken: tokenResult?.accessToken,
-=======
         accessToken: accessToken,
->>>>>>> a8accf85
         nonce: rawNonce,
       );
     }
