--- conflicted
+++ resolved
@@ -223,7 +223,6 @@
 
 ### Configuration
 
-<<<<<<< HEAD
 You will need to configure a client ID for your Chrome extension:
 
 1. Configure OAuth credentials for your Google Cloud project in the [Credentials](https://console.cloud.google.com/apis/credentials) page of the console. When creating a new OAuth client ID, choose _Chrome extension_ for the application type. For _Item ID_ provide the unique ID of your Chrome extension. You can get this by calling `chrome.runtime.id` within the extension, or from the Web Store URL of the extension. For example, the [Google Translate extension](https://chrome.google.com/webstore/detail/google-translate/aapbdbdomjkkjkaonfhkkikfgjllcleb) has the Web Store URL `https://chrome.google.com/webstore/detail/google-translate/aapbdbdomjkkjkaonfhkkikfgjllcleb` and the last part `aapbdbdomjkkjkaonfhkkikfgjllcleb` is its unique ID.
@@ -270,19 +269,7 @@
   const { data, error } = await supabase.auth.signInWithIdToken({
     token: response.credential,
     nonce: 'NONCE', // must be the same one as provided in data-nonce (if any)
-=======
-```js
-async function signInWithGoogle() {
-  const { data, error } = await supabase.auth.signInWithOAuth({
-    provider: 'google',
-    options: {
-      queryParams: {
-        access_type: 'offline',
-        prompt: 'consent',
-        hd: 'domain.com', // google will also allow OAuth logins to be restricted to a specified domain using the 'hd' parameter
-      },
-    },
->>>>>>> de72d7a9
+
   })
 }
 ```
@@ -295,13 +282,7 @@
 2. Configure the [OAuth Consent Screen](https://console.cloud.google.com/apis/credentials/consent). This information is shown to the user when giving consent to your app. In particular, make sure you have set up links to your app's privacy policy and terms of service.
 3. Finally, add the client ID from step 1 in the [Google provider on the Supabase Dashboard](https://supabase.com/dashboard/project/_/auth/providers) under _Authorized Client IDs_.
 
-<<<<<<< HEAD
 Note that you do not have to configure the OAuth flow client ID and secret in the Supabae Dashboard when using this approach!
-=======
-- [Supabase Account - Free Plan OK](https://supabase.com)
-- [Supabase JS Client](https://github.com/supabase/supabase-js)
-- [Google Cloud Platform Console](https://console.cloud.google.com/home/dashboard)
->>>>>>> de72d7a9
 
 export const Page = ({ children }) => <Layout meta={meta} children={children} />
 
