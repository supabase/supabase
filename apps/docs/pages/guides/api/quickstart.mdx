import Layout from '~/layouts/DefaultGuideLayout'
import StepHikeCompact from '~/components/StepHikeCompact'

export const meta = {
  title: 'Build an API route in less than 2 minutes.',
  subtitle: 'Create your first API route by creating a table called `todos` to store tasks.',
  breadcrumb: 'API Quickstart',
}

Let's create our first REST route which we can query using `cURL` or the browser.

We'll create a database table called `todos` for storing tasks. This creates a corresponding API route `/rest/v1/todos` which can accept `GET`, `POST`, `PATCH`, & `DELETE` requests.

<StepHikeCompact>

  <StepHikeCompact.Step step={1}>
    <StepHikeCompact.Details title="Set up a Supabase project with a 'todos' table">

    [Create a new project](https://supabase.com/dashboard) in the Supabase Dashboard.

    After your project is ready, create a table in your Supabase database. You can do this with either the Table interface or the [SQL Editor](https://supabase.com/dashboard/project/_/sql).

    </StepHikeCompact.Details>

    <StepHikeCompact.Code>

      <Tabs
        scrollable
        size="small"
        type="underlined"
        defaultActiveId="sql"
        queryGroup="database-method"
      >
      <TabPanel id="sql" label="SQL">

      ```sql
      -- Create a table called "todos"
      -- with a column to store tasks.
      create table todos (
        id serial primary key,
        task text
      );
      ```

      </TabPanel>
      <TabPanel id="dashboard" label="Dashboard">

      <video width="99%" muted playsInline controls={true}>
        <source
          src="https://xguihxuzqibwxjnimxev.supabase.co/storage/v1/object/public/videos/docs/api/api-create-table-sm.mp4"
          type="video/mp4"
        />
      </video>

      </TabPanel>
      </Tabs>

    </StepHikeCompact.Code>

  </StepHikeCompact.Step>

  <StepHikeCompact.Step step={2}>

    <StepHikeCompact.Details title="Allow anonymous access">

    Let's turn on Row Level Security for this table and allow anonymous access.

    </StepHikeCompact.Details>

    <StepHikeCompact.Code>

      ```sql
      -- Turn on security
      alter table "todos"
      enable row level security;

      -- Allow anonymous access
      create policy "Allow anonymous access"
        on todos
        for select
        to anon
        using (true);
      ```

    </StepHikeCompact.Code>

  </StepHikeCompact.Step>

  <StepHikeCompact.Step step={3}>
    <StepHikeCompact.Details title="Insert some dummy data">

    Now we can add some data to our table which we can access through our API.

    </StepHikeCompact.Details>

    <StepHikeCompact.Code>

      ```sql
      insert into todos (task)
      values
        ('Create tables'),
        ('Enable security'),
        ('Add data'),
        ('Fetch data from the API');
      ```

    </StepHikeCompact.Code>

  </StepHikeCompact.Step>

  <StepHikeCompact.Step step={4}>
    <StepHikeCompact.Details title="Fetch the data">

    Find your API URL and Keys in your Dashboard [API Settings](https://supabase.com/dashboard/project/_/settings/api). You can now query your "todos" table by appending `/rest/v1/todos` to the API URL.

    Copy this block of code, substitute `<PROJECT_REF>` and `<ANON_KEY>`, then run it from a terminal.

    </StepHikeCompact.Details>
    <StepHikeCompact.Code>

      ```bash Terminal
      curl 'https://<PROJECT_REF>.supabase.co/rest/v1/todos' \
      -H "apikey: <ANON_KEY>" \
      -H "Authorization: Bearer <ANON_KEY>"
      ```

    </StepHikeCompact.Code>

  </StepHikeCompact.Step>

</StepHikeCompact>

## Bonus

There are several options for accessing your data:

### Browser

You can query the route in your browser, by appending the `anon` key as a query parameter:

`https://<PROJECT_REF>.supabase.co/rest/v1/users?apikey=<ANON_KEY>`

### Client libraries

We provide a number of [Client Libraries](https://github.com/supabase/supabase#client-libraries).

<Tabs
  scrollable
  size="small"
  type="underlined"
  defaultActiveId="js"
  queryGroup="language"
>
<TabPanel id="js" label="JavaScript">

```js
const { data, error } = await supabase.from('todos').select()
```

</TabPanel>
<TabPanel id="dart" label="Dart">

```dart
final data = await supabase.from('todos').select('*');
```

</TabPanel>
<TabPanel id="python" label="Python">

```python
response = supabase.table('todos').select("*").execute()
```

</TabPanel>
</Tabs>
<<<<<<< HEAD
=======

### GraphQL

Every table can be accessed through the GraphQL API by switching `/rest/v1` with `/graphql/v1`.

<Tabs
  scrollable
  size="small"
  type="underlined"
  defaultActiveId="urql"
  queryGroup="library"
>
<TabPanel id="urql" label="urql">

```javascript
import { createClient, useQuery } from 'urql'

const URL = '<SUPABASE_URL>/graphql/v1'
const ANON_KEY = '<SUPABASE_ANON_KEY>'

// Prepare API key and Authorization header
const headers = {
  apikey: `${ANON_KEY}`,
  authorization: `Bearer ${ANON_KEY}`,
}

const client = createClient({
  url: URL,
  fetchOptions: function createFetchOptions() {
    return { headers }
  },
})

// Prepare our GraphQL query
const TodosQuery = `
  query {
    todosCollection {
      edges {
        node {
          id
          task
        }
      }
    }
  }
`

// Query for the data (React)
const [result, reexecuteQuery] = useQuery({
  query: TodosQuery,
})

// Read the result
const { data, fetching, error } = result
```

</TabPanel>
</Tabs>

>>>>>>> 98c41034
export const Page = ({ children }) => <Layout meta={meta} children={children} hideToc={true} />

export default Page<|MERGE_RESOLUTION|>--- conflicted
+++ resolved
@@ -173,68 +173,7 @@
 
 </TabPanel>
 </Tabs>
-<<<<<<< HEAD
-=======
 
-### GraphQL
-
-Every table can be accessed through the GraphQL API by switching `/rest/v1` with `/graphql/v1`.
-
-<Tabs
-  scrollable
-  size="small"
-  type="underlined"
-  defaultActiveId="urql"
-  queryGroup="library"
->
-<TabPanel id="urql" label="urql">
-
-```javascript
-import { createClient, useQuery } from 'urql'
-
-const URL = '<SUPABASE_URL>/graphql/v1'
-const ANON_KEY = '<SUPABASE_ANON_KEY>'
-
-// Prepare API key and Authorization header
-const headers = {
-  apikey: `${ANON_KEY}`,
-  authorization: `Bearer ${ANON_KEY}`,
-}
-
-const client = createClient({
-  url: URL,
-  fetchOptions: function createFetchOptions() {
-    return { headers }
-  },
-})
-
-// Prepare our GraphQL query
-const TodosQuery = `
-  query {
-    todosCollection {
-      edges {
-        node {
-          id
-          task
-        }
-      }
-    }
-  }
-`
-
-// Query for the data (React)
-const [result, reexecuteQuery] = useQuery({
-  query: TodosQuery,
-})
-
-// Read the result
-const { data, fetching, error } = result
-```
-
-</TabPanel>
-</Tabs>
-
->>>>>>> 98c41034
 export const Page = ({ children }) => <Layout meta={meta} children={children} hideToc={true} />
 
 export default Page