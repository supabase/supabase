import Layout from '~/layouts/DefaultGuideLayout'
import { Admonition } from 'ui'

export const meta = {
  title: 'Branching',
  description: 'Use Supabase Branches to test and preview changes.',
  subtitle: 'Use Supabase Branches to test and preview changes',
}

<Admonition type="caution" label="Do not use Branching in prod">

<<<<<<< HEAD
Branching is an early access only feature, which must not be used in a production setting.
=======
<Admonition type="caution" label="Branching only available for Private Early Access.">
>>>>>>> d4713408

To try out branching for non-production experiments, [request access here](https://forms.supabase.com/branching-request).

Branching will move to Public Beta in future, but only available for Pro plan and above.

</Admonition>

Use branching to safely and easily experiment with changes to your Supabase project.

Supabase branches work like Git branches. They let you create and test changes like new configurations, database schemas, or features in a separate, temporary instance without affecting your production setup.

When you're ready to ship your changes, merge your branch to update your production instance with the new changes.

If you understand Git, you already understand Supabase Branching.

<Admonition
  type="note"
  label="Branching is Early Access only, and only available on the Pro Plan and above."
/>

## How branching works

Supabase Branching works with Git. You can test changes in a separate, temporary environment without affecting your production setup. When you're ready to ship your changes, merge your branch to update your production instance with the new changes.

You can run multiple Preview Branches for every Supabase project. Branches contain all the Supabase features with their own API credentials. Preview Environments pause automatically after 5 minutes of inactivity.

<figure className="max-w-[700px] mx-auto">
  <Image
    className="hidden dark:block"
    alt="Each branch has a separate Supabase instance."
    src="/docs/img/guides/platform/branching/github-workflow-without-branching.jpg?v=1"
  />
  <Image
    className="dark:hidden"
    alt="Each branch has a separate Supabase instance."
    src="/docs/img/guides/platform/branching/github-workflow-without-branching--light.jpg?v=1"
  />
  <figcaption>Each Branch is a separate environment.</figcaption>
</figure>

### Branching workflow

Preview Branch instances contain no data by default. You must include a seed file to seed your preview instance with sample data when the Preview Branch is created. Future versions of Branching may allow for automated data seeding and cloning after we are confident that we can provide safe data masking.

## Git providers

To manage code changes, your Supabase project must be connected to a Git repository. At this stage we only support [GitHub](#branching-with-github). If you are interested in other Git providers, join the [discussion](<(https://github.com/orgs/supabase/discussions/18936)>) for GitLab, BitBucket, and non-Git based Branching.

### Branching with GitHub

Supabase Branching uses the Supabase GitHub integration to read files from your GitHub repository. With this integration, Supabase watches all commits, branches, and pull requests of your GitHub repository.

In Git, you have a Production Branch (typically this is `main`, `master`, `prod`, etc). This should also be your Supabase project's Production Branch.

You can create a corresponding Preview Branch for any Git branch in your repository. Each time a new Preview Branch is created, the migrations in the Git branch of that Preview Branch are run on the Preview Branch.

The Preview Branch is also seeded with sample data based on `./supabase/seed.sql`, if that file exists.

Supabase Branching follows the [Trunk Based Development](https://trunkbaseddevelopment.com/) workflow, with one main Production branch and multiple development branches:

<figure className="max-w-[700px] mx-auto">
    <Image
        className="hidden dark:block"
        alt="Each GitHub branch can have its own Supabase preview branch."
        src="/docs/img/guides/platform/branching/github-workflow.jpg?v=1"
    />

    <Image
        className="dark:hidden"
        alt="Each GitHub branch can have its own Supabase preview branch."
        src="/docs/img/guides/platform/branching/github-workflow--light.jpg?v=1"
    />
    <figcaption>Each GitHub branch can have its own Supabase preview branch.</figcaption>

</figure>

### Production branch

In Git, you have a Production Branch (typically this is `main`, `master`, `prod`, etc). This should also be your Supabase project's Production Branch.

### Preview branches

After connecting your Supabase project to one of the supported [Git providers](#git-providers), a corresponding Supabase Preview will be created whenever a new Git branch is created.

The Git integration can read files from your Git provider, watching every commit and pull request. Each time a commit is pushed with new migrations in the `./supabase/migrations` directory, the migrations are run on the matching Supabase Preview environment:

<figure className="max-w-[700px] mx-auto">
    <Image
        className="hidden dark:block"
        alt="New migration files trigger migrations on the preview instance."
        src="/docs/img/guides/platform/branching/github-workflow-commit-migration.jpg?v=1"
    />

    <Image
        className="dark:hidden"
        alt="New migration files trigger migrations on the preview instance."
        src="/docs/img/guides/platform/branching/github-workflow-commit-migration--light.jpg?v=1"
    />
    <figcaption>New migration files trigger migrations on the preview instance.</figcaption>

</figure>

### Data changes

The Preview Branch is seeded with sample data based on `./supabase/seed.sql`, if that file exists.

For security reasons, Preview Branches do not contain production data. Future versions of Branching may allow for automated data cloning after we are confident that we can provide safe data masking.

<Admonition type="note" label="Data changes are not merged into production." />

### Merging production changes

When you merge your Git branch into the production branch, all changes will be applied to your Production environment.

### Git providers

We currently support [GitHub](#branching-with-github). If you are interested in other Git providers, join the [discussion](<(https://github.com/orgs/supabase/discussions/18936)>) for GitLab, BitBucket, and non-Git based Branching.

## How to use Supabase branching

Supabase Branching requires a hosted [Git provider](#git-providers). Follow these steps to connect your Supabase project to a Git provider, and enable branching.

### Preparing your Git repository

You can use the [Supabase CLI](/docs/guides/cli) to manage changes inside a local `./supabase` directory:

<Tabs
  scrollable
  size="small"
  type="underlined"
  defaultActiveId="existing"
  queryGroup="platform"
>
<TabPanel id="existing" label="Existing project">

<StepHikeCompact>
    <StepHikeCompact.Step step={1}>
        <StepHikeCompact.Details title="Initialize Supabase locally" fullWidth>

            If you don't have a `./supabase` directory, you can create one:

            <CH.Code lineNumbers={false}>

            ```markdown
            supabase init
            ```

            </CH.Code>
        </StepHikeCompact.Details>
    </StepHikeCompact.Step>

    <StepHikeCompact.Step step={2}>
        <StepHikeCompact.Details title="Pull your database migration" fullWidth>

            Pull your database changes using `supabase db pull`. You can find your database URL in your [database settings](https://supabase.com/dashboard/project/_/settings/database), under the URI tab of the Connection String settings panel. Make sure **Use connection pooling** is checked so you can use the IPv4-enabled connection pooler. (Without connection pooling, your database is only accessible over IPv6, which isn't yet supported by all network providers.)

            <CH.Code lineNumbers={false}>

            ```markdown
            supabase db pull --db-url <db_url>

            # Your Database URL looks something like:
            # postgres://postgres.xxxx:password@xxxx.pooler.supabase.com:6543/postgres
            ```

            </CH.Code>

        </StepHikeCompact.Details>
    </StepHikeCompact.Step>

    <StepHikeCompact.Step step={3}>
        <StepHikeCompact.Details title="Commit the `supabase` directory to Git" fullWidth>

            Commit the `supabase` directory to Git, and push your changes to your remote repository.

            <CH.Code lineNumbers={false}>

            ```bash
            git add supabase
            git commit -m "Initial migration"
            git push
            ```

            </CH.Code>


        </StepHikeCompact.Details>
    </StepHikeCompact.Step>

</StepHikeCompact>

</TabPanel>
<TabPanel id="new" label="New Project">

Use the Next.js example template to try out branching. This template includes sample migration and seed files to get you started. Run the following command in your terminal to clone the example:

```bash
npx create-next-app -e with-supabase
```

Push your new project to a GitHub repo. For more information, see the GitHub guides on [creating](https://docs.github.com/en/get-started/quickstart/create-a-repo) and [pushing code](https://docs.github.com/en/get-started/using-git/pushing-commits-to-a-remote-repository) to a new repository.

</TabPanel>
</Tabs>

### Enable Supabase branching

Once your repository is [correctly prepared](#preparing-your-git-repository), you can enable branching from the Supabase dashboard.

<Admonition type="caution" label="Prepare your GitHub repository before enabling Branching">

If your repository doesn't have all the migration files, your production branch could run an incomplete set of migrations. Make sure your [GitHub repository is prepared](#preparing-your-git-repository).

</Admonition>

<StepHikeCompact>
    <StepHikeCompact.Step step={1}>
        <StepHikeCompact.Details title="Inside your Supabase project, click `Enable branching`" fullWidth>

            If you're prompted to join the waitlist, click `Join waitlist`. We're rolling out Branching to users in batches.

            <figure className="max-w-[520px]">
            <Image src="/docs/img/guides/platform/branching/enable-supabase-branching-opt-in-popover.jpg?v=1" />
            </figure>

        </StepHikeCompact.Details>
    </StepHikeCompact.Step>

    <StepHikeCompact.Step step={2}>
        <StepHikeCompact.Details title="Install the GitHub integration" fullWidth>

            If you have been granted early access, once when clicking `Enable branching` you will see the following dialog:

            <figure className="max-w-[520px]">
                <Image src="/docs/img/guides/platform/branching/enable-supabase-branching-opt-in-install-github.jpg?v=1" />
            </figure>

            If you don't have the GitHub integration installed, click `Install GitHub Integration`. The integration is required to run migration files and the optional database seed file.

            You're taken to the GitHub integration page. Click `Install`.

            <figure className="max-w-[520px]">
                <Image src="/docs/img/guides/platform/branching/enable-supabase-branching-opt-in-install-github-permissions.jpg?v=1" />
            </figure>

            Follow the instructions to link your Supabase project to its GitHub repository.

            <figure className="max-w-[520px]">
                <Image src="/docs/img/guides/platform/branching/enable-supabase-branching-opt-in-install-github-integration-link.jpg?v=1" />
            </figure>

            Return to your project and re-click `Enable branching`.

        </StepHikeCompact.Details>
    </StepHikeCompact.Step>

    <StepHikeCompact.Step step={3}>
        <StepHikeCompact.Details title="If you see the following dialog, you're in the Early Access group" fullWidth>

            You should now see a popover with the GitHub Connection details shown.

            Type in the branch you want to use for production. The name of the branch will be validated to make sure it exists in your GitHub repository.

            <Admonition type="caution" label="Your production branch can't be changed while branching is enabled.">

            To change your production branch, you need to disable branching and re-enable it with a different branch.

            </Admonition>

            <figure className="max-w-[520px]">
            <Image src="/docs/img/guides/platform/branching/enable-supabase-branching-opt-in-install-production-branch.jpg?v=1" />
            </figure>

        </StepHikeCompact.Details>
    </StepHikeCompact.Step>

    <StepHikeCompact.Step step={3}>
        <StepHikeCompact.Details title="Click `I understand, enable branching`. Branching is now enabled for your project." fullWidth>


        </StepHikeCompact.Details>
    </StepHikeCompact.Step>

</StepHikeCompact>

### Create your first preview branch

Preview branches are automatically created for each pull request, but you can also manually create one.

<StepHikeCompact>
    <StepHikeCompact.Step step={1}>
        <StepHikeCompact.Details title="Create a new Git branch in your GitHub repository" fullWidth>

        You need at least one other branch aside from your Supabase production branch.

        <figure className="max-w-[520px]">
            <Image src="/docs/img/guides/platform/branching/enable-supabase-branching-first-preview-branch-github.jpg?v=1" />
            <figcaption>You can use the GitHub dashboard or command line to create a new branch. In this example, the new branch is called `feat/add-members`.</figcaption>
          </figure>

        You can use the GitHub dashboard or command line to create a new branch. In this example, the new branch is called `feat/add-members`.

        </StepHikeCompact.Details>
    </StepHikeCompact.Step>
    <StepHikeCompact.Step step={2}>
        <StepHikeCompact.Details title="Navigate to the Branches page in your Supabase dashboard." fullWidth>

        In the Supabase dashboard, look for the branch dropdown on the right-hand side of the top bar. It should be set to your production branch by default. Open the dropdown and click `Manage branches`.

        <figure className="max-w-[520px]">
        <Image src="/docs/img/guides/platform/branching/enable-supabase-branching-first-preview-branch-branch-dropdown.jpg?v=1" />
        </figure>

        </StepHikeCompact.Details>
    </StepHikeCompact.Step>

    <StepHikeCompact.Step step={3}>
        <StepHikeCompact.Details title="Create a Supabase preview branch" fullWidth>

        Click `Create preview branch`.

        <figure className="max-w-[520px]">
        <Image src="/docs/img/guides/platform/branching/enable-supabase-branching-first-preview-branch-branch-action.jpg?v=1" />
        </figure>

        Type in the branch name you want to add. Click `Create branch` to confirm.

        <Admonition type="note" label="Only branches from the repository can be used to create a Preview Branch">

            Git branches from external contributors currently can't support a Preview Branch

        </Admonition>

        <figure className="max-w-[520px]">
        <Image src="/docs/img/guides/platform/branching/enable-supabase-branching-first-preview-branch-choose-branch.jpg?v=1" />
        </figure>

        </StepHikeCompact.Details>
    </StepHikeCompact.Step>

</StepHikeCompact>

### Make changes to your branch

The Git integration watches for changes in the `supabase` directory. This includes:

- All SQL migration files, under the subdirectory `migrations`
- An optional `seed.sql` file, used to seed preview instances with sample data

You can create new migrations either [locally](#develop-locally) or [remotely](#develop-remotely). Local development is recommended.

<Tabs
  scrollable
  size="small"
  type="underlined"
  defaultActiveId="local-dev"
  queryGroup="making-updates"
>
<TabPanel id="local-dev" label="Local Development">

The Supabase CLI provides two options: [manual migrations](https://supabase.com/docs/guides/cli/local-development#database-migrations) and [generated migrations](https://supabase.com/docs/guides/cli/local-development#diffing-changes) using Supabase's local studio and the `supabase db-diff` command. Let's use the latter and push the change to our Preview Branch:

<StepHikeCompact>

    <StepHikeCompact.Step step={1}>
        <StepHikeCompact.Details title="Make schema changes locally" fullWidth>

            Start supabase locally:

            <CH.Code lineNumbers={false}>

            ```bash
            supabase start
            ```

            </CH.Code>

            Then proceed to [localhost:54323](http://localhost:54323) to access your local Supabase dashboard.

            You can make changes in either the [Table Editor](http://localhost:54323/project/default/editor) or the [SQL Editor]((http://localhost:54323/project/default/sql)).

        </StepHikeCompact.Details>
    </StepHikeCompact.Step>

    <StepHikeCompact.Step step={2}>
        <StepHikeCompact.Details title="Generate a migration file" fullWidth>

            Once you are finished making database changes, run `supabase db diff` to create a new migration file. For example:

            <CH.Code lineNumbers={false}>

            ```bash
            supabase db diff -f "add_employees_table"
            ```

            </CH.Code>

            This will create a SQL file called `./supabase/migrations/[timestamp]add_employees_table.sql`. This file will reflect the changes that you made in your local dashboard.

            If you want to continue making changes, you can manually edit this migration file, then use the `db reset` command to pick up your edits:

            <CH.Code lineNumbers={false}>

            ```bash
            supabase db reset
            ```

            </CH.Code>

            This will reset the database and run all the migrations again. The local dashboard at [localhost:54323](http://localhost:54323) will reflect the new changes you made.

        </StepHikeCompact.Details>
    </StepHikeCompact.Step>

    <StepHikeCompact.Step step={3}>
        <StepHikeCompact.Details title="Commit your changes and push." fullWidth>

            Commit and push your migration file to your remote GitHub repository. For example:

            <CH.Code lineNumbers={false}>

            ```bash
            git add supabase/migrations
            git commit -m "Add employees table"
            git push --set-upstream origin new-employee
            ```

            </CH.Code>

            The Supabase integration detects the new migration and runs it on the remote Preview Branch. It can take up to 10 minutes for migrations to be applied. If you have a PR for your branch, errors are reflected in the GitHub check run status and in a PR comment.

            If you need to reset your database to a clean state (that is, discard any changes that aren't reflected in the migration files), run `supabase db reset` locally. Then, delete the preview branch and recreate it.

     </StepHikeCompact.Details>

 </StepHikeCompact.Step>

</StepHikeCompact>

</TabPanel>

<TabPanel id="remote-dev" label="Remote Development">

As an alternative to developing locally, you can make changes on your remote Supabase dashboard. You can then pull these changes to your local machine and commit them to GitHub.

<Admonition type="note" label="Changes must be locally pulled and committed to keep your Git repository state in sync.">

Dashboard changes aren't automatically reflected in your Git repository. If you'd like to see automatic syncing in a future release, [join the discussion](https://github.com/orgs/supabase/discussions/18937).

</Admonition>

<StepHikeCompact>
    <StepHikeCompact.Step step={1}>
        <StepHikeCompact.Details title="Select the branch you want to use." fullWidth>

        Select the branch you wish to use in your Supabase [project](https://supabase.com/dashboard/project/_).

        <figure className="max-w-[520px]">
            <Image src="/docs/img/guides/platform/branching/develop-your-app-develop-remotely.jpg?v=1" />
        </figure>

        </StepHikeCompact.Details>
    </StepHikeCompact.Step>

    <StepHikeCompact.Step step={2}>
        <StepHikeCompact.Details title="Make changes to your database schema." fullWidth>

        Make changes to your schema with either with the [Table Editor](https://supabase.com/dashboard/project/_/editor) or the [SQL Editor]((https://supabase.com/dashboard/project/_/sql)).

        </StepHikeCompact.Details>
    </StepHikeCompact.Step>

    <StepHikeCompact.Step step={3}>
        <StepHikeCompact.Details title="Check you have the password for the Preview Branch database." fullWidth>

        If you don't know the password, you must Reset the database password so you know the password. Go to the [database setting page](https://supabase.com/dashboard/project/_/settings/database) and click `Reset database password`.

        Save the new password securely for future use.

        </StepHikeCompact.Details>
    </StepHikeCompact.Step>

    <StepHikeCompact.Step step={4}>
        <StepHikeCompact.Details title="Pull changes from remote database." fullWidth>

         In your local terminal, navigate to the directory for your Supabase project and use the Supabase CLI to pull changes from your branch to your local migrations directory.

         Make sure to use the database URL for your branch:

         <CH.Code lineNumbers={false}>

        ```bash
        supabase db pull --db-url "postgres://postgres.xxxx:password@xxxx.pooler.supabase.com:6543/postgres"
        ```

        </CH.Code>

        </StepHikeCompact.Details>
    </StepHikeCompact.Step>

     <StepHikeCompact.Step step={5}>
        <StepHikeCompact.Details title="Commit and push your migration file." fullWidth>

         No new migrations will be run on your remote Preview Branch after pushing your changes. This is expected, because your database is already up-to-date, based on the changes you made in the dashboard. But this ensures that your migration files are in GitHub, so they can be correctly merged into production.

        </StepHikeCompact.Details>
    </StepHikeCompact.Step>

</StepHikeCompact>

</TabPanel>
</Tabs>

### Open a pull request

When you open a pull request on GitHub, the Supabase integration automatically checks for a matching preview branch. If one doesn't exist, it gets created.

A comment is added to your PR with the deployment status of your preview branch. Statuses are shown separately for Database, Services, and APIs.

<figure className="max-w-[700px] mx-auto">
  <Image src="/docs/img/guides/platform/branching/develop-your-app-open-pull-request-github.jpg?v=1" />
  {/* prettier-ignore */}
  <figcaption>Supabase GitHub integration will comment on your PR with the status of your Preview Branch, including whether migrations have successfully run.</figcaption>
</figure>

Every time a new commit is pushed that changes the migration files in `./supabase/migrations`, the new migrations are run against the preview branch. You can check the status of these runs in the comment's Tasks table.

### Preventing migration failures

We highly recommend turning on a 'required check' for the Supabase integration. You can do this from your GitHub repository settings. This prevents PRs from being merged when migration checks fail, and stops invalid migrations from being merged into your production branch.

<figure className="max-w-[700px] mx-auto">
  <Image src="/docs/img/guides/platform/branching/github-required-check.jpg?v=1" />
  {/* prettier-ignore */}
  <figcaption>Check the "Require status checks to pass before merging" option.</figcaption>
</figure>

### Disable branching

You can disable branching at any time. Navigate to the [Branches](https://supabase.green/dashboard/project/_/branches) page, which can be found via the Branches dropdown menu on the top navigation, then click "Manage Branches" in the menu. Click the 'Disable branching' button at the top of the Overview section.

## Migration and seeding behavior

Migrations are run in sequential order. Each migration builds upon the previous one.

The preview branch has a record of which migrations have been applied, and only applies new migrations for each commit. This can create an issue when rolling back migrations.

### Rolling back migrations

You might want to roll back changes you've made in an earlier migration change. For example, you may have pushed a migration file containing schema changes you no longer want.

To fix this, push your latest changes, then delete the preview branch in Supabase and reopen it.

The new preview branch is reseeded from your `./supabase/seed.sql` file. Any additional data changes you made on the old preview branch are lost. This is equivalent to running `supabase db reset` locally. All migrations are rerun in sequential order.

### Seeding behavior

Your Preview Branches are seeded with sample data from the file `./supabase/seed.sql`.

The database is only seeded once, when the preview branch is created. To rerun seeding, delete the preview branch and recreate it.

## Troubleshooting

### Migrations are failing

The GitHub integration automatically checks for new migrations on every commit. It runs any new migrations found in `./supabase/migrations`.

A migration might fail for various reasons, including invalid SQL statements, and schema conflicts. If a migration fails, the Supabase integration check is shown as failing.

To check the error message, see the Supabase integration comment on your PR.

### Schemas drift between preview branches

If you have multiple preview branches, each preview branch might contain different schema changes. This is similar to Git branches, where each branch might contain different code changes.

When a preview branch is merged into the production branch, it creates a schema drift between the production branch and the preview branches you haven't merged yet.

You can solve these conflicts the way you would solve normal Git Conflicts: merge or rebase from your production Git branch to your preview Git branch. Since migrations are applied sequentially, ensure that migration files are timestamped correctly after the rebase. Changes that build on top of earlier changes should always have later timestamps.

### Changing production branch

It's not possible to change the Git branch used as the Production branch for Supabase Branching. The only way to change it is to disable and re-enable branching. See [Disable Branching](#disable-branching).

## Branching and hosting providers

Branching works with hosting providers that support preview deployments.

With the Supabase branching integration, you can sync the Git branch used by the hosting provider with the corresponding Supabase preview branch. This means that the preview deployment built by your hosting provider is matched to the correct database schema, edge functions, and other Supabase configurations.

### Vercel

<Admonition type="note" label="Vercel Branching support is in development.">

    The Vercel Integration for Supabase branching is under development. To express your interest, [join the discussion on GitHub discussions](https://github.com/orgs/supabase/discussions/18938).

</Admonition>

Install the Vercel integration:

- From the [Vercel marketplace](https://vercel.com/integrations/supabase) or
- By clicking the blue `Deploy` button in a Supabase example app's `README` file

<Admonition type="note" label="Vercel GitHub integration also required.">

For branching to work with Vercel, you also need the [Vercel GitHub integration](https://vercel.com/docs/deployments/git/vercel-for-github).

</Admonition>

Supabase automatically updates your Vercel project with the correct environment variables for the corresponding preview branches.

### Netlify

A Netlify integration is under consideration. If you're interested in branching with Netlify, [join the GitHub discussion](https://github.com/orgs/supabase/discussions/18938).

## Alternatives to branching

If you don't turn on branching, your Supabase project continues to work as a single branch, on a single instance. You have a single set of API keys for each project, and no preview instances are created. It's the Git equivalent of working directly on the `main` branch.

If you prefer not to use branching, you can manage your environments and tests in other ways:

1. ##### Host a project per environment, and test against a staging project

   Create multiple projects on Supabase with the same schema. Use one project as a staging environment to test any changes. Then migrate tested changes to the production project.

2. ##### Host a single production project, and test locally

   Create a single project to host your production instance. Test any changes locally, then run the migrations against your hosted production project.

You can also combine both strategies to perform both local and staging tests.

## Early access pricing

Branching is available on the Pro Plan and above for Early Access users. The price during Early Access is:

- Each Preview branch costs $0.32 per day
- Each Preview branch is billed until it is removed

Prices listed are for Early Access and are subject to change.

## Feedback

Supabase branching is a new and exciting new part of the Supabase development ecosystem. We're monitoring its success and open to any feedback.

You can join the [conversation over in GitHub discussions](https://github.com/orgs/supabase/discussions/18937).

export const Page = ({ children }) => <Layout meta={meta} children={children} />

export default Page<|MERGE_RESOLUTION|>--- conflicted
+++ resolved
@@ -9,11 +9,7 @@
 
 <Admonition type="caution" label="Do not use Branching in prod">
 
-<<<<<<< HEAD
 Branching is an early access only feature, which must not be used in a production setting.
-=======
-<Admonition type="caution" label="Branching only available for Private Early Access.">
->>>>>>> d4713408
 
 To try out branching for non-production experiments, [request access here](https://forms.supabase.com/branching-request).
 
