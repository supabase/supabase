--- conflicted
+++ resolved
@@ -39,11 +39,9 @@
   <figcaption>Each Branch is a separate environment.</figcaption>
 </figure>
 
-
 ### Branching workflow
 
-<<<<<<< HEAD
-    Preview Branch instances contain no data by default. You must include a seed file to seed your preview instance with sample data when the Preview Branch is created. Future versions of Branching may allow for automated data seeding and cloning after we are confident that we can provide safe data masking.
+Preview Branch instances contain no data by default. You must include a seed file to seed your preview instance with sample data when the Preview Branch is created. Future versions of Branching may allow for automated data seeding and cloning after we are confident that we can provide safe data masking.
 
 </Admonition>
 
@@ -59,10 +57,11 @@
 
 You can create a corresponding Preview Branch for any Git branch in your repository. Each time a new Preview Branch is created, the migrations in the Git branch of that Preview Branch are run on the Preview Branch.
 
-The Preview Branch is also seeded with sample data based on `./supabase/seed.sql`, if that file exists.
-=======
+# The Preview Branch is also seeded with sample data based on `./supabase/seed.sql`, if that file exists.
+
 Supabase Branching follows the [Trunk Based Development](https://trunkbaseddevelopment.com/) workflow, with one main Production branch and multiple development branches:
->>>>>>> 291f8d3f
+
+> > > > > > > 291f8d3fcf7fa380bab2ab3810224322450a96b3
 
 <figure className="max-w-[700px] mx-auto">
     <Image
@@ -80,14 +79,13 @@
 
 </figure>
 
-
 ### Production Branch
 
-In Git, you have a Production Branch (typically this is `main`, `master`, `prod`, etc). This should also be your Supabase project's Production Branch. 
+In Git, you have a Production Branch (typically this is `main`, `master`, `prod`, etc). This should also be your Supabase project's Production Branch.
 
 ### Preview Branches
 
-After connecting your Supabase project to one of the supported [Git providers](#git-providers), a corresponding Supabase Preview will be created whenever a new Git branch is created. 
+After connecting your Supabase project to one of the supported [Git providers](#git-providers), a corresponding Supabase Preview will be created whenever a new Git branch is created.
 
 The Git integration can read files from your Git provider, watching every commit and pull request. Each time a commit is pushed with new migrations in the `./supabase/migrations` directory, the migrations are run on the matching Supabase Preview environment:
 
@@ -109,7 +107,7 @@
 
 ### Data changes
 
-The Preview Branch is seeded with sample data based on `./supabase/seed.sql`, if that file exists. 
+The Preview Branch is seeded with sample data based on `./supabase/seed.sql`, if that file exists.
 
 For security reasons, Preview Branches do not contain production data. Future versions of Branching may allow for automated data cloning after we are confident that we can provide safe data masking.
 
@@ -121,7 +119,7 @@
 
 ### Git providers
 
-We currently support [GitHub](#branching-with-github). If you are interested in other Git providers, join the [discussion]((https://github.com/orgs/supabase/discussions/18936)) for GitLab, BitBucket, and non-Git based Branching.
+We currently support [GitHub](#branching-with-github). If you are interested in other Git providers, join the [discussion](<(https://github.com/orgs/supabase/discussions/18936)>) for GitLab, BitBucket, and non-Git based Branching.
 
 ## How to use Supabase Branching
 
@@ -251,13 +249,9 @@
     </StepHikeCompact.Step>
 
     <StepHikeCompact.Step step={2}>
-<<<<<<< HEAD
         <StepHikeCompact.Details title="Install the GitHub integration" fullWidth>
 
             If you have been granted early access, once when clicking `Enable branching` you will see the following dialog:
-=======
-        <StepHikeCompact.Details title="If you see the following dialog, you're in the Early Access group" fullWidth>
->>>>>>> 291f8d3f
 
             <figure className="max-w-[520px]">
                 <Image src="/docs/img/guides/platform/branching/enable-supabase-branching-opt-in-install-github.jpg?v=1" />
