--- conflicted
+++ resolved
@@ -86,12 +86,7 @@
 
 ### INSERT policies
 
-You can specify insert policies with the `with check` clause.
-<<<<<<< HEAD
-
-The `with check` expression ensures that any new row data adheres to the policy constraints.
-=======
->>>>>>> d0aa24cc
+You can specify insert policies with the `with check` clause. The `with check` expression ensures that any new row data adheres to the policy constraints.
 
 Let's say you have a table called `profiles` in the public schema and you only want users to be able to create a profile for themselves. In that case, we want to check their User ID matches the value that they are trying to insert:
 
@@ -109,22 +104,13 @@
 -- 3. Create Policy
 create policy "Users can create a profile."
 on profiles for insert
-<<<<<<< HEAD
-to authenticated                    -- the Postgres Role (recommended)
-with check ( auth.id() = user_id ); -- the actual Policy
-=======
 to authenticated                          -- the Postgres Role (recommended)
 with check ( auth.uid() = user_id );      -- the actual Policy
->>>>>>> d0aa24cc
 ```
 
 ### UPDATE policies
 
-<<<<<<< HEAD
 You can specify update policies by combining both the `using` and `with check` expressions.
-=======
-You can specify update policies with the `using` clause.
->>>>>>> d0aa24cc
 
 The `using` clause represents the condition that must be true for the update to be allowed, and `with check` clause ensures that the updates made adhere to the policy constraints.
 
@@ -145,15 +131,11 @@
 -- 3. Create Policy
 create policy "Users can update their own profile."
 on profiles for update
-<<<<<<< HEAD
 to authenticated                    -- the Postgres Role (recommended)
-using ( auth.id() = user_id )       -- checks if the existing row complies with the policy expression
-with check ( auth.id() = user_id ); -- checks if the new row complies with the policy expression
-=======
-to authenticated                     -- the Postgres Role (recommended)
-using ( auth.uid() = user_id );      -- the actual Policy
->>>>>>> d0aa24cc
-```
+using ( auth.uid() = user_id )       -- checks if the existing row complies with the policy expression
+with check ( auth.uid() = user_id ); -- checks if the new row complies with the policy expression
+```
+
 If no `with check` expression is defined, then the `using` expression will be used both to determine which rows are visible (normal USING case) and which new rows will be allowed to be added (WITH CHECK case).
 
 ### DELETE policies
