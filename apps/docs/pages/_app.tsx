--- conflicted
+++ resolved
@@ -9,11 +9,7 @@
 
 import { SessionContextProvider } from '@supabase/auth-helpers-react'
 import { createClient } from '@supabase/supabase-js'
-<<<<<<< HEAD
-import { AuthProvider, ThemeProvider, useConsent, useTelemetryProps, useThemeSandbox } from 'common'
-=======
-import { AuthProvider, ThemeProvider, useTelemetryProps } from 'common'
->>>>>>> 7f1de2f9
+import { AuthProvider, ThemeProvider, useTelemetryProps, useThemeSandbox } from 'common'
 import { useRouter } from 'next/router'
 import { useCallback, useEffect, useState } from 'react'
 import { AppPropsWithLayout } from 'types'
