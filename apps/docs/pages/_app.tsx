--- conflicted
+++ resolved
@@ -5,16 +5,8 @@
 import '../styles/prism-okaidia.scss'
 
 import Head from 'next/head'
-<<<<<<< HEAD
 import { ThemeProvider } from 'common'
-import { PortalToast, PromoToast, TabsProvider } from 'ui'
-=======
-import { useRouter } from 'next/router'
-import { useCallback, useEffect, useState, type PropsWithChildren } from 'react'
 import { PortalToast, PromoToast } from 'ui'
-import { CommandMenuProvider } from 'ui-patterns/Cmdk'
-import { useConsent } from 'ui-patterns/ConsentToast'
->>>>>>> 32301f5e
 
 import MetaFaviconsPagesRouter from 'common/MetaFavicons/pages-router'
 import { AuthContainer } from '~/features/auth/auth.client'
@@ -36,35 +28,20 @@
       </Head>
       <QueryClientProvider>
         <AuthContainer>
-<<<<<<< HEAD
           <PageTelemetry />
           <ScrollRestoration />
           <ThemeProvider defaultTheme="system" enableSystem disableTransitionOnChange>
             <CommandMenuProvider site="docs">
-              <TabsProvider>
-=======
-          <SignOutHandler>
-            <ThemeProvider defaultTheme="system" enableSystem disableTransitionOnChange>
-              <CommandMenuProvider site="docs">
->>>>>>> 32301f5e
-                <div className="h-screen flex flex-col">
-                  <SiteLayout>
-                    <PortalToast />
-                    <PromoToast />
-                    <Component {...pageProps} />
-                  </SiteLayout>
-<<<<<<< HEAD
-                  <ThemeSandbox />
-                </div>
-              </TabsProvider>
+              <div className="h-screen flex flex-col">
+                <SiteLayout>
+                  <PortalToast />
+                  <PromoToast />
+                  <Component {...pageProps} />
+                </SiteLayout>
+                <ThemeSandbox />
+              </div>
             </CommandMenuProvider>
           </ThemeProvider>
-=======
-                </div>
-              </CommandMenuProvider>
-            </ThemeProvider>
-          </SignOutHandler>
->>>>>>> 32301f5e
         </AuthContainer>
       </QueryClientProvider>
     </ShortcutPreviewBuild>
