--- conflicted
+++ resolved
@@ -11,14 +11,9 @@
 import Head from 'next/head'
 import { useRouter } from 'next/router'
 import { useCallback, useEffect, useState, type PropsWithChildren } from 'react'
-<<<<<<< HEAD
-import { PortalToast, PromoToast } from 'ui'
-import { CommandProvider } from 'ui-patterns/CommandMenu'
-=======
 import { PortalToast } from 'ui'
 import { PromoToast } from 'ui-patterns/PromoToast'
-import { CommandMenuProvider } from 'ui-patterns/Cmdk'
->>>>>>> 8643c254
+import { CommandProvider } from 'ui-patterns/CommandMenu'
 import { useConsent } from 'ui-patterns/ConsentToast'
 
 import MetaFaviconsPagesRouter from 'common/MetaFavicons/pages-router'
