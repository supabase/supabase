import '@code-hike/mdx/styles'
import 'config/code-hike.scss'
import '../styles/main.scss'
import '../styles/new-docs.scss'
import '../styles/prism-okaidia.scss'

import MetaFaviconsPagesRouter from 'common/MetaFavicons/pages-router'
import Head from 'next/head'

import type { AppPropsWithLayout } from '~/types'
import { GlobalProviders } from '~/features/app.providers'

function MyApp({ Component, pageProps }: AppPropsWithLayout) {
  return (
    <>
      <MetaFaviconsPagesRouter applicationName="Supabase Docs" />
      <Head>
        <meta name="viewport" content="width=device-width, initial-scale=1.0" />
        <title>Supabase Docs</title>
      </Head>
<<<<<<< HEAD
      <QueryClientProvider>
        <AuthContainer>
          <PageTelemetry />
          <ScrollRestoration />
          <ThemeProvider defaultTheme="system" enableSystem disableTransitionOnChange>
            <CommandMenuProvider site="docs">
              <div className="flex flex-col">
                <SiteLayout>
                  <PortalToast />
                  <PromoToast />
                  <Component {...pageProps} />
                </SiteLayout>
                <ThemeSandbox />
              </div>
            </CommandMenuProvider>
          </ThemeProvider>
        </AuthContainer>
      </QueryClientProvider>
    </ShortcutPreviewBuild>
=======
      <GlobalProviders>
        <Component {...pageProps} />
      </GlobalProviders>
    </>
>>>>>>> 15efe267
  )
}

export default MyApp<|MERGE_RESOLUTION|>--- conflicted
+++ resolved
@@ -18,32 +18,10 @@
         <meta name="viewport" content="width=device-width, initial-scale=1.0" />
         <title>Supabase Docs</title>
       </Head>
-<<<<<<< HEAD
-      <QueryClientProvider>
-        <AuthContainer>
-          <PageTelemetry />
-          <ScrollRestoration />
-          <ThemeProvider defaultTheme="system" enableSystem disableTransitionOnChange>
-            <CommandMenuProvider site="docs">
-              <div className="flex flex-col">
-                <SiteLayout>
-                  <PortalToast />
-                  <PromoToast />
-                  <Component {...pageProps} />
-                </SiteLayout>
-                <ThemeSandbox />
-              </div>
-            </CommandMenuProvider>
-          </ThemeProvider>
-        </AuthContainer>
-      </QueryClientProvider>
-    </ShortcutPreviewBuild>
-=======
       <GlobalProviders>
         <Component {...pageProps} />
       </GlobalProviders>
     </>
->>>>>>> 15efe267
   )
 }
 
