--- conflicted
+++ resolved
@@ -8,12 +8,8 @@
 import '../styles/prism-okaidia.scss'
 
 import { SessionContextProvider } from '@supabase/auth-helpers-react'
-<<<<<<< HEAD
+import { createClient } from '@supabase/supabase-js'
 import { AuthProvider, ThemeProvider, useTelemetryProps } from 'common'
-=======
-import { createClient } from '@supabase/supabase-js'
-import { AuthProvider, ThemeProvider, useConsent, useTelemetryProps } from 'common'
->>>>>>> 78c79479
 import { useRouter } from 'next/router'
 import { useCallback, useEffect, useState } from 'react'
 import { AppPropsWithLayout } from 'types'
