import HomeLayout from '~/layouts/HomeLayout'
import Link from 'next/link'
import {
  Button,
  GlassPanel,
  IconBackground,
  IconChevronRight,
  IconPanel,
  IconPlay,
  TextLink,
} from 'ui'

import HomeMenuIconPicker from '~/components/Navigation/NavigationMenu/HomeMenuIconPicker'

export const meta = {
  title: 'Supabase Documentation',
  description:
    'Supabase is an open source Firebase alternative providing all the backend features you need to build a product.',
  subtitle: 'Supabase Developer Documentation and API Reference',
}

<div className="flex flex-col">
  <div>
    <div className="max-w-xl">
      ## Products
    </div>

    <div className="grid grid-cols-12 gap-6 not-prose [&_svg]:text-brand-600 [&_svg]dark:text-brand">
      {products.map((product) => {
        return (
          <Link href={product.href} key={product.title} passHref className={product.span ?? 'col-span-12 md:col-span-4'}>
            <GlassPanel {...product} icon={<HomeMenuIconPicker icon={product.icon} width={18} height={18} />} background={true} showIconBg={true} showLink={false}>
              {product.description}
            </GlassPanel>
          </Link>
        )
      })}
    </div>

    <div className="flex flex-col lg:grid grid-cols-12 gap-6 py-12 border-b">

      <div className="col-span-4 flex flex-col gap-1 [&_h2]:m-0 [&_h3]:m-0">

        <div className="md:max-w-xs 2xl:max-w-none">
          <div className="flex items-center gap-3 mb-3 text-brand-600 dark:text-brand">
            {/* <IconBackground>
              <HomeMenuIconPicker icon="reference-cli" width={18} height={18} />
            </IconBackground> */}
            ## Client Libraries
          </div>
        </div>

      </div>

      <div className="grid col-span-8 grid-cols-12 gap-6 not-prose">
        {clientLibraries.map((product) => {
          return (
            <Link href={product.href} key={product.title} passHref  className={product.span ?? 'col-span-6 md:col-span-4'}>
              <IconPanel
                {...product}
                icon={<HomeMenuIconPicker icon={product.icon} width={18} height={18} />}
                background={true}
                showIconBg={true}
                showLink={false}
              >
                {product.description}
              </IconPanel>
            </Link>
          )
        })}
      </div>

    </div>

    <div className="flex flex-col lg:grid grid-cols-12 gap-6 py-12 border-b">

      <div className="col-span-4 flex flex-col gap-1 [&_h2]:m-0">

        ## Migrate to Supabase

<<<<<<< HEAD
        <p className="text-foreground-light text-sm p-0 m-0">
          Bring your existing data, auth and storage to Supabase following our migration guides.
        </p>
=======
        <p className="text-scale-1100 text-sm p-0 m-0">Bring your existing data, auth and storage to Supabase following our migration guides.</p>
>>>>>>> 7f1de2f9

        <TextLink
          label="Explore more resources"
          url="/guides/resources"
          className="no-underline text-brand text-sm"
        />
      </div>

      <div className="grid col-span-8 grid-cols-12 gap-6 not-prose">
        {migrationGuides.map((product) => {
          return (
            <Link
              href={product.href}
              key={product.title}
              className={product.span ?? 'col-span-6 md:col-span-4'}
              passHref
            >
              <IconPanel {...product} background={true} showIconBg={true} showLink={false}>
                {product.description}
              </IconPanel>
            </Link>
          )
        })}
      </div>

    </div>

  </div>

  <div className="flex flex-col gap-6 py-12 border-b">

    <div className="col-span-4 flex flex-col gap-1 [&_h2]:m-0 [&_h3]:m-0">

      ### Additional resources

    </div>

    <div className="grid grid-cols-12 gap-6 not-prose">
      {additionalResources.map((product) => {
        return (
          <Link
            href={product.href}
            key={product.title}
            className={product.span ?? 'col-span-12 md:col-span-6 lg:col-span-3'}
            passHref
          >
            <GlassPanel {...product} icon={<HomeMenuIconPicker icon={product.icon} width={18} height={18} />} background={false}>
              {product.description}
            </GlassPanel>

          </Link>
        )
      })}
    </div>

  </div>

  <div className="flex flex-col lg:grid grid-cols-12 gap-6 py-12">

    <div className="col-span-4 flex flex-col gap-1 [&_h2]:m-0 [&_h3]:m-0">

      <div className="md:max-w-xs 2xl:max-w-none">
        <div className="flex items-center gap-3 mb-3 text-brand-600 dark:text-brand">
          <IconBackground>
            <HomeMenuIconPicker icon="self-hosting" width={18} height={18} />
          </IconBackground>
          ### Self-Hosting
        </div>
<<<<<<< HEAD
        <p className="text-foreground-light text-sm">
          Get started with self-hosting Supabase.
        </p>
=======
        <p className="text-scale-1100 text-sm">Get started with self-hosting Supabase.</p>
>>>>>>> 7f1de2f9
        <TextLink
          label="More on Self-Hosting"
          url="/guides/self-hosting"
          className="no-underline text-brand text-sm"
        />
      </div>

    </div>

    <div className="grid col-span-8 grid-cols-12 gap-6 not-prose">
      <div className="col-span-full lg:col-span-8 grid grid-cols-12 gap-6">
        {selfHostingOptions.map((product) => {
          return (
            <Link
              href={product.href}
              key={product.title}
              className={product.span ?? 'col-span-6'}
              passHref
            >
              <IconPanel {...product} icon={<HomeMenuIconPicker icon={product.icon} width={18} height={18} />} background={true} showIconBg={true} showLink={false}>
                {product.description}
              </IconPanel>
            </Link>
          )
        })}
      </div>
    </div>

  </div>

</div>

export const products = [
  {
    title: 'Database',
    icon: 'database',
    hasLightIcon: true,
    href: '/guides/database',
    description:
      'Supabase provides a full Postgres database for every project with Realtime functionality, database backups, extensions, and more.',
  },
  {
    title: 'Auth',
    icon: 'auth',
    hasLightIcon: true,
    href: '/guides/auth',
    description:
      'Add and manage email and password, passwordless, OAuth, and mobile logins to your project through a suite of identity providers and APIs.',
  },
  {
    title: 'Storage',
    icon: 'storage',
    hasLightIcon: true,
    href: '/guides/storage',
    description:
      'Store, organize, transform, and serve large files—fully integrated with your Postgres database with Row Level Security access policies.',
  },
  {
    title: 'AI & Vectors',
    icon: 'ai',
    hasLightIcon: true,
    href: '/guides/ai',
    description: 'Use Supabase to store and search embedding vectors.',
  },
  {
    title: 'Realtime',
    icon: 'realtime',
    hasLightIcon: true,
    href: '/guides/realtime',
    description:
      'Listen to database changes, store and sync user states across clients, broadcast data to clients subscribed to a channel, and more.',
  },
  {
    title: 'Edge Functions',
    icon: 'edge-functions',
    hasLightIcon: true,
    href: '/guides/functions',
    description:
      'Globally distributed, server-side functions to execute your code closest to your users for the lowest latency.',
  },
]

export const migrationGuides = [
  {
    title: 'Firebase Auth',
    icon: '/docs/img/icons/firebase-icon',
    href: '/guides/resources/migrating-to-supabase/firebase-auth',
  },
  {
    title: 'Firestore Data',
    icon: '/docs/img/icons/firebase-icon',
    href: '/guides/resources/migrating-to-supabase/firestore-data',
  },
  {
    title: 'Firebase Storage',
    icon: '/docs/img/icons/firebase-icon',
    href: '/guides/resources/migrating-to-supabase/firebase-storage',
  },
  {
    title: 'Heroku',
    icon: '/docs/img/icons/heroku-icon',
    href: '/guides/resources/migrating-to-supabase/heroku',
  },
  {
    title: 'Render',
    icon: '/docs/img/icons/render-icon',
    href: '/guides/resources/migrating-to-supabase/render',
  },
  {
    title: 'Amazon RDS',
    icon: '/docs/img/icons/aws-rds-icon',
    href: '/guides/resources/migrating-to-supabase/amazon-rds',
  },
  {
    title: 'Postgres',
    icon: '/docs/img/icons/postgres-icon',
    href: '/guides/resources/migrating-to-supabase/postgres',
  },
  {
    title: 'MySQL',
    icon: '/docs/img/icons/mysql-icon',
    href: '/guides/resources/migrating-to-supabase/mysql',
  },
  {
    title: 'MSSQL',
    icon: '/docs/img/icons/mssql-icon',
    href: '/guides/resources/migrating-to-supabase/mssql',
  },
]

export const selfHostingOptions = [
  {
    title: 'Auth',
    icon: 'auth',
    href: 'reference/self-hosting-auth/introduction',
  },
  {
    title: 'Realtime',
    icon: 'realtime',
    href: 'reference/self-hosting-realtime/introduction',
  },
  {
    title: 'Storage',
    icon: 'storage',
    href: 'reference/self-hosting-storage/introduction',
  },
  {
    title: 'Analytics',
    icon: 'analytics',
    href: 'reference/self-hosting-analytics/introduction',
  },
]

export const clientLibraries = [
  {
    title: 'Javascript',
    icon: 'reference-javascript',
    href: 'reference/javascript/introduction',
  },
  {
    title: 'Flutter',
    icon: 'reference-dart',
    href: 'reference/dart/introduction',
  },
  {
    title: 'Python',
    icon: 'reference-python',
    href: 'reference/python/introduction',
  },
  {
    title: 'C#',
    icon: 'reference-csharp',
    href: 'reference/csharp/introduction',
  },
  {
    title: 'Swift',
    icon: 'reference-swift',
    href: 'reference/swift/introduction',
  },
  {
    title: 'Kotlin',
    icon: 'reference-kotlin',
    href: 'reference/kotlin/introduction',
  },
]

export const additionalResources = [
  {
    title: 'Management API',
    description: 'Manage your Supabase projects and organizations.',
    icon: 'reference-api',
    href: 'reference/api/introduction',
  },
  {
    title: 'Supabase CLI',
    description: 'Use the CLI to develop, manage and deploy your projects.',
    icon: 'reference-cli',
    href: 'reference/cli/introduction',
  },
  {
    title: 'Platform Guides',
    description: 'Learn more about the tools and services powering Supabase.',
    icon: 'platform',
    href: 'guides/platform',
  },
  {
    title: 'Integrations',
    description: 'Explore a variety of integrations from Supabase partners.',
    icon: 'integrations',
    href: 'guides/integrations',
  },
]

export const Page = ({ children }) => <HomeLayout meta={meta} children={children} />

export default Page<|MERGE_RESOLUTION|>--- conflicted
+++ resolved
@@ -78,13 +78,7 @@
 
         ## Migrate to Supabase
 
-<<<<<<< HEAD
-        <p className="text-foreground-light text-sm p-0 m-0">
-          Bring your existing data, auth and storage to Supabase following our migration guides.
-        </p>
-=======
-        <p className="text-scale-1100 text-sm p-0 m-0">Bring your existing data, auth and storage to Supabase following our migration guides.</p>
->>>>>>> 7f1de2f9
+        <p className="text-foreground-light text-sm p-0 m-0">Bring your existing data, auth and storage to Supabase following our migration guides.</p>
 
         <TextLink
           label="Explore more resources"
@@ -153,13 +147,7 @@
           </IconBackground>
           ### Self-Hosting
         </div>
-<<<<<<< HEAD
-        <p className="text-foreground-light text-sm">
-          Get started with self-hosting Supabase.
-        </p>
-=======
-        <p className="text-scale-1100 text-sm">Get started with self-hosting Supabase.</p>
->>>>>>> 7f1de2f9
+        <p className="text-foreground-light text-sm">Get started with self-hosting Supabase.</p>
         <TextLink
           label="More on Self-Hosting"
           url="/guides/self-hosting"
