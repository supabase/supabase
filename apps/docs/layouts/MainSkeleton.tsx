<<<<<<< HEAD
import { type PropsWithChildren, memo, useEffect, useRef } from 'react'
=======
'use client'

import { useTheme } from 'next-themes'
import Image from 'next/legacy/image'
import Link from 'next/link'
import { type PropsWithChildren, memo, useEffect } from 'react'
>>>>>>> 15efe267
import { cn } from 'ui'
import Footer from '~/components/Navigation/Footer'
import NavigationMenu, { type MenuId } from '~/components/Navigation/NavigationMenu/NavigationMenu'
import TopNavBar from '~/components/Navigation/NavigationMenu/TopNavBar'
import { DOCS_CONTENT_CONTAINER_ID } from '~/features/ui/helpers.constants'
import { menuState, useMenuMobileOpen } from '~/hooks/useMenuState'

const levelsData = {
  home: {
    icon: 'home',
    name: 'Home',
  },
  gettingstarted: {
    icon: 'getting-started',
    name: 'Getting Started',
  },
  database: {
    icon: 'database',
    name: 'Database',
  },
  api: {
    icon: 'rest',
    name: 'REST API',
  },
  graphql: {
    icon: 'graphql',
    name: 'GraphQL',
  },
  auth: {
    icon: 'auth',
    name: 'Auth',
  },
  functions: {
    icon: 'edge-functions',
    name: 'Edge Functions',
  },
  realtime: {
    icon: 'realtime',
    name: 'Realtime',
  },
  analytics: {
    icon: 'analytics',
    name: 'Analytics',
  },
  storage: {
    icon: 'storage',
    name: 'Storage',
  },
  ai: {
    icon: 'ai',
    name: 'AI & Vectors',
  },
  supabase_cli: {
    icon: 'reference-cli',
    name: 'Supabase CLI',
  },
  platform: {
    icon: 'platform',
    name: 'Platform',
  },
  resources: {
    icon: 'resources',
    name: 'Resources',
  },
  self_hosting: {
    icon: 'self-hosting',
    name: 'Self-Hosting',
  },
  integrations: {
    icon: 'integrations',
    name: 'Integrations',
  },
  reference_javascript_v1: {
    icon: 'reference-javascript',
    name: 'Javascript Reference v1.0',
  },
  reference_javascript_v2: {
    icon: 'reference-javascript',
    name: 'Javascript Reference v2.0',
  },
  reference_dart_v1: {
    icon: 'reference-dart',
    name: 'Dart Reference v1.0',
  },
  reference_dart_v2: {
    icon: 'reference-dart',
    name: 'Dart Reference v2.0',
  },
  reference_csharp_v0: {
    icon: 'reference-csharp',
    name: 'C# Reference v0.0',
  },
  reference_csharp_v1: {
    icon: 'reference-csharp',
    name: 'C# Reference v1.0',
  },
  reference_python_v2: {
    icon: 'reference-python',
    name: 'Python Reference v2.0',
  },
  reference_swift_v1: {
    icon: 'reference-swift',
    name: 'Swift Reference v1.0',
  },
  reference_swift_v2: {
    icon: 'reference-swift',
    name: 'Swift Reference v2.0',
  },
  reference_kotlin_v1: {
    icon: 'reference-kotlin',
    name: 'Kotlin Reference v1.0',
  },
  reference_kotlin_v2: {
    icon: 'reference-kotlin',
    name: 'Kotlin Reference v2.0',
  },
  reference_cli: {
    icon: 'reference-cli',
    name: 'CLI Reference',
  },
  reference_api: {
    icon: 'reference-api',
    name: 'Management API Reference',
  },
  reference_self_hosting_auth: {
    icon: 'reference-auth',
    name: 'Auth Server Reference',
  },
  reference_self_hosting_storage: {
    icon: 'reference-storage',
    name: 'Storage Server Reference',
  },
  reference_self_hosting_realtime: {
    icon: 'reference-realtime',
    name: 'Realtime Server Reference',
  },
  reference_self_hosting_analytics: {
    icon: 'reference-analytics',
    name: 'Analytics Server Reference',
  },
  reference_self_hosting_functions: {
    icon: 'reference-functions',
    name: 'Functions Server Reference',
  },
}

const MobileHeader = memo(function MobileHeader({ menuId }: { menuId: MenuId }) {
  const mobileMenuOpen = useMenuMobileOpen()
  const menuLevel = menuId

  return (
    <div
      className={cn(
        'lg:hidden px-3.5 border-b z-10',
        'transition-all ease-out',
        'top-0',
        mobileMenuOpen && 'absolute',
        'flex items-center',
        mobileMenuOpen ? 'gap-0' : 'gap-1'
      )}
    >
      <button
        className={cn(
          'h-8 w-8 flex group items-center justify-center mr-1',
          mobileMenuOpen && 'mt-0.5'
        )}
        onClick={() => menuState.setMenuMobileOpen(!mobileMenuOpen)}
      >
        <div
          className={cn(
            'space-y-1  cursor-pointer relative',
            mobileMenuOpen ? 'w-4 h-4' : 'w-4 h-[8px]'
          )}
        >
          <span
            className={cn(
              'transition-all ease-out block w-4 h-px bg-foreground-muted group-hover:bg-foreground',
              !mobileMenuOpen ? 'w-4' : 'absolute rotate-45 top-[6px]'
            )}
          />
          <span
            className={cn(
              'transition-all ease-out block h-px bg-foreground-muted group-hover:bg-foreground',
              !mobileMenuOpen ? 'w-3 group-hover:w-4' : 'absolute w-4 -rotate-45 top-[2px]'
            )}
          />
        </div>
      </button>
      {/* <div>
        <HomeMenuIconPicker
          icon={menuLevel ? levelsData[menuLevel]?.icon : 'home'}
          className={cn(
            'transition-all duration-200',
            mobileMenuOpen ? 'invisible w-0 h-0' : 'w-4 h-4'
          )}
        />
      </div> */}
      <span
        className={cn(
          'transition-all duration-200',
          'text-foreground',
          mobileMenuOpen ? 'text-xs' : 'text-sm'
        )}
      >
        {mobileMenuOpen
          ? 'Close'
          : menuLevel
            ? levelsData[menuLevel]?.name
            : levelsData['home'].name}
      </span>
    </div>
  )
})

const MobileMenuBackdrop = memo(function MobileMenuBackdrop() {
  const mobileMenuOpen = useMenuMobileOpen()

  useEffect(() => {
    window.addEventListener('resize', (e: UIEvent) => {
      const w = e.target as Window
      if (mobileMenuOpen && w.innerWidth >= 1024) {
        menuState.setMenuMobileOpen(!mobileMenuOpen)
      }
    })
    return () => {
      window.removeEventListener('resize', () => {})
    }
  }, [mobileMenuOpen])

  return (
    <div
      className={cn(
        'h-full',
        'left-0',
        'right-0',
        'z-10',
        'backdrop-blur-sm backdrop-filter bg-alternative/90',
        mobileMenuOpen ? 'absolute h-full w-full top-0 left-0' : 'hidden h-0',
        // always hide on desktop
        'lg:hidden'
      )}
      onClick={() => menuState.setMenuMobileOpen(!mobileMenuOpen)}
    ></div>
  )
})

const Container = memo(function Container({
  children,
  className,
}: PropsWithChildren<{ className?: string }>) {
  const mobileMenuOpen = useMenuMobileOpen()

  return (
    <main
      // used by layout to scroll to top
      id={DOCS_CONTENT_CONTAINER_ID}
      className={cn(
<<<<<<< HEAD
        'w-full transition-all ease-out relative',
=======
        /**
         * This controls scroll restoration on page navigation, so the overflow
         * must be on the element with DOCS_CONTENT_CONTAINER_ID
         */
        'overflow-auto',
        'w-full transition-all ease-out',
        mobileMenuOpen ? 'ml-[75%] sm:ml-[50%] md:ml-[33%] overflow-hidden' : 'overflow-auto',
>>>>>>> 15efe267
        // desktop override any margin styles
        'lg:ml-0',
        className
      )}
    >
<<<<<<< HEAD
      <div className="flex flex-col sticky top-0">{children}</div>
    </main>
=======
      {children}
    </div>
>>>>>>> 15efe267
  )
})

const NavContainer = memo(function NavContainer({ menuId }: { menuId: MenuId }) {
  const mobileMenuOpen = useMenuMobileOpen()

  return (
    <nav
      aria-labelledby="main-nav-title"
<<<<<<< HEAD
      className={cn(
        'fixed lg:relative z-50 lg:z-40',
        mobileMenuOpen ? 'w-[75%] sm:w-[50%] md:w-[33%] left-0' : 'w-0 -left-full',
=======
      className={[
        // 'hidden',
        'absolute lg:relative',
        mobileMenuOpen ? 'w-[75%] sm:w-[50%] md:w-[33%] left-0 z-20' : 'w-0 -left-[280px]',
>>>>>>> 15efe267
        'lg:w-[420px] !lg:left-0',
        'lg:top-[60px] lg:sticky',
        'h-screen lg:h-[calc(100vh-60px)]',
        // desktop override any left styles
        'lg:left-0',
        'transition-all',
        'top-0 bottom-0',
        'flex flex-col ml-0',
        'border-r',
        'lg:overflow-y-auto'
      )}
    >
      <div
        className={cn(
          'top-0 lg:top-[98px]',
          'h-full',
          'relative lg:sticky',
          'w-full lg:w-auto',
          'h-fit lg:h-screen overflow-y-scroll lg:overflow-auto',
          'backdrop-blur backdrop-filter bg-background',
          'flex flex-col flex-grow'
        )}
      >
        <span id="main-nav-title" className="sr-only">
          Main menu
        </span>
        <div className="top-0 sticky h-0 z-10">
          <div className="bg-gradient-to-b from-background to-transparent h-4 w-full"></div>
        </div>
        <div
          className={cn(
            'transition-all ease-out duration-200',
            'absolute left-0 right-0',
            'px-5 pl-5 pt-6 pb-16 lg:pb-32',
            'bg-background',
            // desktop styles
            'lg:relative lg:left-0 lg:pb-10 lg:px-10 lg:flex',
            'lg:opacity-100 lg:visible'
          )}
        >
          <NavigationMenu menuId={menuId} />
        </div>
      </div>
    </nav>
  )
})

function MainSkeleton({ children, menuId }: PropsWithChildren<{ menuId: MenuId }>) {
  const ref = useRef(null)
  const mobileMenuOpen = useMenuMobileOpen()
  const isHomePage = menuId === 'home'

  return (
    <div className="flex flex-col h-full w-full">
      <div ref={ref} className="hidden lg:sticky w-full lg:flex top-0 left-0 right-0 z-50">
        <TopNavBar />
      </div>
      <div className="flex flex-row h-full relative">
        {!isHomePage && <NavContainer menuId={menuId} />}
        <Container>
          <div
            className={cn(
              'flex lg:hidden w-full top-0 left-0 right-0 z-50',
              isHomePage && 'sticky',
              mobileMenuOpen && 'z-10'
            )}
          >
            <TopNavBar />
          </div>
<<<<<<< HEAD
          <div
            className={cn(
              'sticky',
              'transition-all top-0 z-10',
              'backdrop-blur backdrop-filter bg-background'
            )}
          >
            {!isHomePage && <MobileHeader menuId={menuId} />}
          </div>
          <div className="grow">
            {children}
            <Footer />
          </div>
          <MobileMenuBackdrop />
        </Container>
      </div>
=======
        </div>
        {children}
        <Footer />
        <MobileMenuBackdrop />
      </Container>
>>>>>>> 15efe267
    </div>
  )
}

export { MainSkeleton }<|MERGE_RESOLUTION|>--- conflicted
+++ resolved
@@ -1,13 +1,6 @@
-<<<<<<< HEAD
+'use client'
+
 import { type PropsWithChildren, memo, useEffect, useRef } from 'react'
-=======
-'use client'
-
-import { useTheme } from 'next-themes'
-import Image from 'next/legacy/image'
-import Link from 'next/link'
-import { type PropsWithChildren, memo, useEffect } from 'react'
->>>>>>> 15efe267
 import { cn } from 'ui'
 import Footer from '~/components/Navigation/Footer'
 import NavigationMenu, { type MenuId } from '~/components/Navigation/NavigationMenu/NavigationMenu'
@@ -265,29 +258,14 @@
       // used by layout to scroll to top
       id={DOCS_CONTENT_CONTAINER_ID}
       className={cn(
-<<<<<<< HEAD
         'w-full transition-all ease-out relative',
-=======
-        /**
-         * This controls scroll restoration on page navigation, so the overflow
-         * must be on the element with DOCS_CONTENT_CONTAINER_ID
-         */
-        'overflow-auto',
-        'w-full transition-all ease-out',
-        mobileMenuOpen ? 'ml-[75%] sm:ml-[50%] md:ml-[33%] overflow-hidden' : 'overflow-auto',
->>>>>>> 15efe267
         // desktop override any margin styles
         'lg:ml-0',
         className
       )}
     >
-<<<<<<< HEAD
       <div className="flex flex-col sticky top-0">{children}</div>
     </main>
-=======
-      {children}
-    </div>
->>>>>>> 15efe267
   )
 })
 
@@ -297,16 +275,9 @@
   return (
     <nav
       aria-labelledby="main-nav-title"
-<<<<<<< HEAD
       className={cn(
         'fixed lg:relative z-50 lg:z-40',
         mobileMenuOpen ? 'w-[75%] sm:w-[50%] md:w-[33%] left-0' : 'w-0 -left-full',
-=======
-      className={[
-        // 'hidden',
-        'absolute lg:relative',
-        mobileMenuOpen ? 'w-[75%] sm:w-[50%] md:w-[33%] left-0 z-20' : 'w-0 -left-[280px]',
->>>>>>> 15efe267
         'lg:w-[420px] !lg:left-0',
         'lg:top-[60px] lg:sticky',
         'h-screen lg:h-[calc(100vh-60px)]',
@@ -376,7 +347,6 @@
           >
             <TopNavBar />
           </div>
-<<<<<<< HEAD
           <div
             className={cn(
               'sticky',
@@ -393,13 +363,6 @@
           <MobileMenuBackdrop />
         </Container>
       </div>
-=======
-        </div>
-        {children}
-        <Footer />
-        <MobileMenuBackdrop />
-      </Container>
->>>>>>> 15efe267
     </div>
   )
 }
