--- conflicted
+++ resolved
@@ -1,18 +1,5 @@
 import { PropsWithChildren } from 'react'
 
-const SiteLayout = ({ children }: PropsWithChildren<{}>) => {
-<<<<<<< HEAD
-  return (
-    <>
-      <Head>
-        <title>Supabase Docs</title>
-      </Head>
-      <div className="grow">{children}</div>
-    </>
-  )
-=======
-  return <main className="grow overflow-hidden">{children}</main>
->>>>>>> 15efe267
-}
+const SiteLayout = ({ children }: PropsWithChildren<{}>) => <div className="grow">{children}</div>
 
 export default SiteLayout