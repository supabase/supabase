--- conflicted
+++ resolved
@@ -14,15 +14,10 @@
 import GuidesTableOfContents from '~/components/GuidesTableOfContents'
 import { type MenuId } from '~/components/Navigation/NavigationMenu/NavigationMenu'
 import useHash from '~/hooks/useHash'
-<<<<<<< HEAD
-import { LayoutMainContent } from '../DefaultLayout'
-import { MainSkeleton } from '../MainSkeleton'
-import 'katex/dist/katex.min.css'
-=======
 import { Feedback } from '~/components/Feedback'
 import { LayoutMainContent } from '~/layouts/DefaultLayout'
 import { MainSkeleton } from '~/layouts/MainSkeleton'
->>>>>>> 8bf07150
+import 'katex/dist/katex.min.css'
 
 interface Props {
   meta: {
