--- conflicted
+++ resolved
@@ -4,13 +4,8 @@
 import { usePathname } from 'next/navigation'
 import { useRouter } from 'next/router'
 import { FC, useEffect, useRef, useState } from 'react'
-<<<<<<< HEAD
-import { ExpandableVideo, IconExternalLink } from 'ui'
-
-=======
 import { IconExternalLink } from 'ui'
 import { ExpandableVideo } from 'ui-patterns/ExpandableVideo'
->>>>>>> dc9a58bb
 import components from '~/components'
 import { highlightSelectedTocItem } from '~/components/CustomHTMLElements/CustomHTMLElements.utils'
 import { FooterHelpCalloutType } from '~/components/FooterHelpCallout'
@@ -19,10 +14,7 @@
 import useHash from '~/hooks/useHash'
 import { Feedback } from '~/components/Feedback'
 import { LayoutMainContent } from '../DefaultLayout'
-<<<<<<< HEAD
-=======
 import { MainSkeleton } from '../MainSkeleton'
->>>>>>> dc9a58bb
 
 interface Props {
   meta: {
@@ -127,15 +119,8 @@
           <div className={['grid grid-cols-12 relative gap-4'].join(' ')}>
             <div
               className={[
-<<<<<<< HEAD
-                'col-span-3 self-start',
-                'border-overlay bg-background',
-                'thin-scrollbar overflow-y-auto hidden md:block md:col-span-3 px-2',
-                'sticky top-[calc(var(--mobile-header-height,40px)+2rem)] lg:top-[calc(var(--desktop-header-height,60px)+2rem)]',
-=======
                 'relative',
                 !props.hideToc ? 'col-span-12 md:col-span-9' : 'col-span-12',
->>>>>>> dc9a58bb
                 'transition-all ease-out',
                 'duration-100',
               ].join(' ')}
@@ -174,21 +159,7 @@
                     </div>
                   </div>
                 )}
-<<<<<<< HEAD
-                <div className="px-5 mb-6">
-                  <span className="block font-mono text-xs uppercase text-foreground mb-4">
-                    Is this helpful?
-                  </span>
-                  <Feedback />
-                </div>
-                <span className="block font-mono text-xs uppercase text-foreground px-5 mb-6">
-                  On this page
-                </span>
-                <GuidesTableOfContents list={tocList} />
-              </div>
-=======
               </article>
->>>>>>> dc9a58bb
             </div>
             {!props.hideToc && hasTableOfContents && !props.meta?.hide_table_of_contents && (
               <div
