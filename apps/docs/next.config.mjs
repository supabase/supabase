// @ts-check
import { remarkCodeHike } from '@code-hike/mdx'
import nextMdx from '@next/mdx'
import os from 'node:os'
import rehypeSlug from 'rehype-slug'
import remarkGfm from 'remark-gfm'

import configureBundleAnalyzer from '@next/bundle-analyzer'
import withYaml from 'next-plugin-yaml'

import codeHikeTheme from 'config/code-hike.theme.json' assert { type: 'json' }
import remotePatterns from './lib/remotePatterns.js'

const withBundleAnalyzer = configureBundleAnalyzer({
  enabled: process.env.ANALYZE === 'true',
})

const withMDX = nextMdx({
  extension: /\.mdx?$/,
  options: {
    remarkPlugins: [
      [
        remarkCodeHike,
        {
          theme: codeHikeTheme,
          lineNumbers: true,
          showCopyButton: true,
        },
      ],
      remarkGfm,
    ],
    rehypePlugins: [rehypeSlug],
    providerImportSource: '@mdx-js/react',
  },
})

/** @type {import('next').NextConfig} nextConfig */

const nextConfig = {
  // Append the default value with md extensions
  pageExtensions: ['ts', 'tsx', 'js', 'jsx', 'md', 'mdx'],
  // reactStrictMode: true,
  // swcMinify: true,
  basePath: process.env.NEXT_PUBLIC_BASE_PATH || '/docs',
  images: {
    dangerouslyAllowSVG: true,
    // @ts-ignore
    remotePatterns,
  },
  // TODO: @next/mdx ^13.0.2 only supports experimental mdxRs flag. next ^13.0.2 will stop warning about this being unsupported.
  // mdxRs: true,
  modularizeImports: {
    lodash: {
      transform: 'lodash/{{member}}',
    },
  },
  transpilePackages: ['ui', 'ui-patterns', 'common', 'dayjs', 'shared-data', 'api-types', 'icons'],
  experimental: {
    outputFileTracingIncludes: {
      '/api/crawlers': ['./features/docs/generated/**/*', './docs/ref/**/*'],
<<<<<<< HEAD
      '/guides/**/*': ['./content/guides/**/*', './content/troubleshooting/**/*'],
=======
      '/reference/**/*': ['./features/docs/generated/**/*', './docs/ref/**/*'],
>>>>>>> cceeae7e
    },
  },
  webpack: (config, options) => {
    /**
     * The SQL to REST API translator relies on libpg-query, which packages a
     * native Node.js module that wraps the Postgres query parser.
     *
     * The default webpack config can't load native modules, so we need a custom
     * loader for it, which calls process.dlopen to load C++ Addons.
     *
     * See https://github.com/eisberg-labs/nextjs-node-loader
     */
    config.module.rules.push({
      test: /\.node$/,
      use: [
        {
          loader: 'nextjs-node-loader',
          options: {
            flags: os.constants.dlopen.RTLD_NOW,
            outputPath: config.output.path,
          },
        },
      ],
    })
    return config
  },
  async headers() {
    return [
      {
        source: '/:path*',
        headers: [
          {
            key: 'Strict-Transport-Security',
            value: '',
          },
          {
            key: 'X-Robots-Tag',
            value: 'all',
          },
          {
            key: 'X-Frame-Options',
            value: 'DENY',
          },
        ],
        has: [
          {
            type: 'host',
            value: 'supabase.com',
          },
        ],
      },
      {
        source: '/:path*',
        headers: [
          {
            key: 'Strict-Transport-Security',
            value: '',
          },
          {
            key: 'X-Robots-Tag',
            value: 'noindex',
          },
          {
            key: 'X-Frame-Options',
            value: 'DENY',
          },
        ],
        has: [
          {
            type: 'host',
            value: '(?:.+\\.vercel\\.app)',
          },
        ],
      },
    ]
  },

  /**
   * Doc rewrites and redirects are
   * handled by the `www` nextjs config:
   *
   * ./apps/www/lib/redirects.js
   *
   * Only add dev/preview specific redirects
   * in this config.
   */
  async redirects() {
    return [
      // Redirect root to docs base path in dev/preview envs
      {
        source: '/',
        destination: '/docs',
        basePath: false,
        permanent: false,
      },

      // Redirect dashboard links in dev/preview envs
      {
        source: '/dashboard/:path*',
        destination: 'https://supabase.com/dashboard/:path*',
        basePath: false,
        permanent: false,
      },

      // Redirect blog links in dev/preview envs
      {
        source: '/blog/:path*',
        destination: 'https://supabase.com/blog/:path*',
        basePath: false,
        permanent: false,
      },
    ]
  },
  typescript: {
    // WARNING: production builds can successfully complete even there are type errors
    // Typechecking is checked separately via .github/workflows/typecheck.yml
    ignoreBuildErrors: true,
  },
  eslint: {
    // We are already running linting via GH action, this will skip linting during production build on Vercel
    ignoreDuringBuilds: true,
  },
}

const configExport = () => {
  const plugins = [withMDX, withYaml, withBundleAnalyzer]
  // @ts-ignore
  return plugins.reduce((acc, next) => next(acc), nextConfig)
}

export default configExport<|MERGE_RESOLUTION|>--- conflicted
+++ resolved
@@ -58,11 +58,8 @@
   experimental: {
     outputFileTracingIncludes: {
       '/api/crawlers': ['./features/docs/generated/**/*', './docs/ref/**/*'],
-<<<<<<< HEAD
       '/guides/**/*': ['./content/guides/**/*', './content/troubleshooting/**/*'],
-=======
       '/reference/**/*': ['./features/docs/generated/**/*', './docs/ref/**/*'],
->>>>>>> cceeae7e
     },
   },
   webpack: (config, options) => {
