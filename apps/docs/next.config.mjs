--- conflicted
+++ resolved
@@ -67,15 +67,7 @@
       transform: 'lodash/{{member}}',
     },
   },
-  transpilePackages: [
-    'ui',
-    'common',
-    '@supabase/auth-helpers-nextjs',
-    'mermaid',
-    'mdx-mermaid',
-    'dayjs',
-    'shared-data',
-  ],
+  transpilePackages: ['ui', 'common', 'mermaid', 'mdx-mermaid', 'dayjs', 'shared-data'],
   async headers() {
     return [
       {
@@ -110,17 +102,8 @@
 }
 
 const configExport = () => {
-<<<<<<< HEAD
   const plugins = [withMDX, withYaml, withBundleAnalyzer]
   // @ts-ignore
-=======
-  const plugins = [
-    withTM(['ui', 'common', 'mermaid', 'mdx-mermaid', 'dayjs', 'shared-data']),
-    withMDX,
-    withYaml,
-    withBundleAnalyzer,
-  ]
->>>>>>> 78c79479
   return plugins.reduce((acc, next) => next(acc), nextConfig)
 }
 
