import { isBrowser } from 'common'
import { usePathname } from 'next/navigation'
import { useConsent } from 'ui-patterns/ConsentToast'
import { unauthedAllowedPost } from './fetch/fetchWrappers'

import { Telemetry } from 'telemetry'

const noop = () => {}

/**
 * Sends a telemetry event to Logflare for tracking by the product team.
 *
 * Checks for user consent to telemetry before sending.
 */
const useSendTelemetryEvent = () => {
  const pathname = usePathname()
  const { hasAcceptedConsent } = useConsent()

  if (!hasAcceptedConsent) return noop

<<<<<<< HEAD
=======
  const title = typeof document !== 'undefined' ? document?.title : ''
  const referrer = typeof document !== 'undefined' ? document?.referrer : ''

>>>>>>> e6125954
  return (event: Telemetry.EventWithProperties) =>
    unauthedAllowedPost('/platform/telemetry/event', {
      body: {
<<<<<<< HEAD
        action: event.action,
        // @ts-ignore To be fixed for PH
        custom_properties: event.properties,
        page_title: document?.title,
        // @ts-ignore [JOSHEN] To be fixed for PH
        page_location: pathname,
=======
        pathname,
        action: event.action,
        page_url: isBrowser ? window.location.href : '',
        page_title: title,
        ph: {
          referrer,
          language: navigator.language ?? 'en-US',
          user_agent: navigator.userAgent,
          search: isBrowser ? window.location.search : '',
          viewport_height: isBrowser ? window.innerHeight : 0,
          viewport_width: isBrowser ? window.innerWidth : 0,
        },
        custom_properties: (event.properties ?? {}) as any,
>>>>>>> e6125954
      },
      headers: { Version: '2' },
      credentials: 'include',
    })
      .then(({ error }) => {
        if (error) console.error(error)
      })
      .catch((error) => console.error(error))
}

export { useSendTelemetryEvent }<|MERGE_RESOLUTION|>--- conflicted
+++ resolved
@@ -18,23 +18,12 @@
 
   if (!hasAcceptedConsent) return noop
 
-<<<<<<< HEAD
-=======
   const title = typeof document !== 'undefined' ? document?.title : ''
   const referrer = typeof document !== 'undefined' ? document?.referrer : ''
 
->>>>>>> e6125954
   return (event: Telemetry.EventWithProperties) =>
     unauthedAllowedPost('/platform/telemetry/event', {
       body: {
-<<<<<<< HEAD
-        action: event.action,
-        // @ts-ignore To be fixed for PH
-        custom_properties: event.properties,
-        page_title: document?.title,
-        // @ts-ignore [JOSHEN] To be fixed for PH
-        page_location: pathname,
-=======
         pathname,
         action: event.action,
         page_url: isBrowser ? window.location.href : '',
@@ -48,7 +37,6 @@
           viewport_width: isBrowser ? window.innerWidth : 0,
         },
         custom_properties: (event.properties ?? {}) as any,
->>>>>>> e6125954
       },
       headers: { Version: '2' },
       credentials: 'include',
