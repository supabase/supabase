import { Fragment } from 'react'
import ReactMarkdown from 'react-markdown'
import {
  Badge,
  cn,
  Tabs_Shadcn_,
  TabsContent_Shadcn_,
  TabsList_Shadcn_,
  TabsTrigger_Shadcn_,
} from 'ui'

import { isFeatureEnabled } from 'common'
import ApiSchema from '~/components/ApiSchema'
import { clientSdkIds, REFERENCES } from '~/content/navigation.references'
import {
  getApiEndpointById,
  getCliSpec,
  getFlattenedSections,
  getFunctionsList,
  getSelfHostedApiEndpointById,
  getTypeSpec,
} from '~/features/docs/Reference.generated.singleton'
import { getRefMarkdown, MDXRemoteRefs } from '~/features/docs/Reference.mdx'
import type { MethodTypes } from '~/features/docs/Reference.typeSpec'
import { formatMethodSignature } from '~/features/docs/Reference.typeSpec'
import {
  ApiOperationRequestBodyDetails,
  ApiSchemaParamDetails,
  CollapsibleDetails,
  FnParameterDetails,
  RefSubLayout,
  ReturnTypeDetails,
  StickyHeader,
} from '~/features/docs/Reference.ui'
import type { AbbrevApiReferenceSection } from '~/features/docs/Reference.utils'
import { normalizeMarkdown } from '~/features/docs/Reference.utils'
import { CodeBlock } from '~/features/ui/CodeBlock/CodeBlock'
import { type IApiEndPoint } from './Reference.api.utils'
import { RefInternalLink } from './Reference.navigation.client'
import { ApiOperationBodySchemeSelector } from './Reference.ui.client'

type RefSectionsProps = {
  libraryId: string
  version: string
}

async function RefSections({ libraryId, version }: RefSectionsProps) {
  let flattenedSections = await getFlattenedSections(libraryId, version)
  if (flattenedSections) {
    flattenedSections = trimIntro(flattenedSections)
  }

  if (!isFeatureEnabled('sdk:auth') && clientSdkIds.includes(libraryId)) {
    flattenedSections = flattenedSections?.filter(
      (section) =>
        'product' in section && section.product !== 'auth' && section.product !== 'auth-admin'
    )
  }

  return (
    <div className="flex flex-col my-16 gap-16">
      {(flattenedSections || [])
        .filter((section) => section.type !== 'category')
        .map((section, idx) => (
          <Fragment key={`${section.id}-${idx}`}>
            <SectionDivider />
            <SectionSwitch libraryId={libraryId} version={version} section={section} />
          </Fragment>
        ))}
    </div>
  )
}

function trimIntro(sections: Array<AbbrevApiReferenceSection>) {
  const hasIntro = sections[0]?.type === 'markdown' && sections[0]?.slug === 'introduction'
  if (hasIntro) {
    return sections.slice(1)
  }
  return sections
}

function SectionDivider() {
  return <hr />
}

type SectionSwitchProps = {
  libraryId: string
  version: string
  section: AbbrevApiReferenceSection
}

export function SectionSwitch({ libraryId, version, section }: SectionSwitchProps) {
  const libPath = REFERENCES[libraryId.replaceAll('-', '_')].libPath
  const allAvailableVersions = REFERENCES[libraryId.replaceAll('-', '_')].versions
  const isLatestVersion = allAvailableVersions.length === 0 || version === allAvailableVersions[0]

  const sectionLink = `/docs/reference/${libPath}/${isLatestVersion ? '' : `${version}/`}${section.slug}`

  switch (section.type) {
    case 'markdown':
      return (
        <MarkdownSection
          libPath={libPath}
          version={version}
          isLatestVersion={isLatestVersion}
          link={sectionLink}
          section={section}
        />
      )
    case 'function':
      return (
        <FunctionSection
          sdkId={libraryId}
          version={version}
          link={sectionLink}
          section={section}
          useTypeSpec={REFERENCES[libraryId].typeSpec}
        />
      )
    case 'cli-command':
      return <CliCommandSection link={sectionLink} section={section} />
    case 'operation':
      return <ApiEndpointSection link={sectionLink} section={section} />
    case 'self-hosted-operation':
      return <ApiEndpointSection servicePath={libraryId} link={sectionLink} section={section} />
    default:
      console.error(`Unhandled type in reference sections: ${section.type}`)
      return null
  }
}

interface MarkdownSectionProps {
  libPath: string
  version: string
  isLatestVersion: boolean
  link: string
  section: AbbrevApiReferenceSection
}

async function MarkdownSection({
  libPath,
  version,
  isLatestVersion,
  link,
  section,
}: MarkdownSectionProps) {
  const content = await getRefMarkdown(
    section.meta?.shared
      ? `shared/${section.id}`
      : `${libPath}/${isLatestVersion ? '' : `${version}/`}${section.id}`
  )

  return (
    <RefSubLayout.EducationSection link={link} {...section}>
      <StickyHeader {...section} />
      <MDXRemoteRefs source={content} />
    </RefSubLayout.EducationSection>
  )
}

interface CliCommandSectionProps {
  link: string
  section: AbbrevApiReferenceSection
}

async function CliCommandSection({ link, section }: CliCommandSectionProps) {
  const cliSpec = await getCliSpec()
  const command = ((cliSpec as any).commands ?? []).find((cmd) => cmd.id === section.id)

  if (!command) return null

  return (
    <RefSubLayout.Section columns="double" link={link} {...section}>
      <StickyHeader title={command.title} className="col-[1_/_-1]" monoFont={true} />
      <div className="w-full min-w-0">
        {command.description && (
          <ReactMarkdown className="prose w-full break-words mb-8">
            {command.description}
          </ReactMarkdown>
        )}
        {command.usage && (
          <div className="mb-8">
            <h3 className="mb-2 text-base text-foreground">Usage</h3>
            <CodeBlock lang="bash">{command.usage}</CodeBlock>
          </div>
        )}
        {(command.subcommands ?? []).length > 0 && (
          <>
            <h3 className="mb-3 text-base text-foreground">Subcommands</h3>
            <ul className="prose">
              {command.subcommands.map((subcommand, index) => {
                const subcommandDetails = (cliSpec as any).commands.find(
                  (cmd) => cmd.id === subcommand
                )
                if (!subcommandDetails) return null
                return (
                  <li key={index} className="ml-4">
                    <RefInternalLink
                      href={`/reference/cli/${subcommandDetails.id}`}
                      sectionSlug={subcommandDetails.id}
                    >
                      {subcommandDetails.title}
                    </RefInternalLink>
                  </li>
                )
              })}
            </ul>
          </>
        )}
        {(command.flags ?? []).length > 0 && (
          <>
            <h3 className="mb-3 text-base text-foreground">Flags</h3>
            <ul>
              {command.flags.map((flag, index) => (
                <li key={index} className="border-t last-of-type:border-b py-5 flex flex-col gap-3">
                  <div className="flex flex-wrap items-baseline gap-3">
                    <span className="font-mono text-sm font-medium text-foreground">
                      {flag.name}
                    </span>
                    {flag.required ? (
                      <Badge variant="warning">Required</Badge>
                    ) : (
                      <Badge variant="default">Optional</Badge>
                    )}
                  </div>
                  {flag.description && (
                    <ReactMarkdown className="prose break-words text-sm">
                      {flag.description}
                    </ReactMarkdown>
                  )}
                </li>
              ))}
            </ul>
          </>
        )}
      </div>
      <div className="overflow-auto">
        {'examples' in command &&
          Array.isArray(command.examples) &&
          command.examples.length > 0 && (
            <Tabs_Shadcn_ defaultValue={command.examples[0].id}>
              <TabsList_Shadcn_ className="flex-wrap gap-2 border-0">
                {command.examples.map((example) => (
                  <TabsTrigger_Shadcn_
                    key={example.id}
                    value={example.id}
                    className={cn(
                      'px-2.5 py-1 rounded-full',
                      'border-0 bg-surface-200 hover:bg-surface-300',
                      'text-xs text-foreground-lighter',
                      // Undoing styles from primitive component
                      'data-[state=active]:border-0 data-[state=active]:shadow-0',
                      'data-[state=active]:bg-foreground data-[state=active]:text-background',
                      'transition'
                    )}
                  >
                    {example.name}
                  </TabsTrigger_Shadcn_>
                ))}
              </TabsList_Shadcn_>
              {command.examples.map((example) => (
                <TabsContent_Shadcn_ key={example.id} value={example.id}>
                  <CodeBlock lang="bash" className="mb-6">
                    {example.code}
                  </CodeBlock>
                  <h3 className="text-foreground-lighter text-sm mb-2">Response</h3>
                  <CodeBlock lang="txt">{example.response}</CodeBlock>
                </TabsContent_Shadcn_>
              ))}
            </Tabs_Shadcn_>
          )}
      </div>
    </RefSubLayout.Section>
  )
}

interface ApiEndpointSectionProps {
  link: string
  section: AbbrevApiReferenceSection
  servicePath?: string
}

async function ApiEndpointSection({ link, section, servicePath }: ApiEndpointSectionProps) {
  const endpointDetails = servicePath
    ? await getSelfHostedApiEndpointById(servicePath, section.id)
    : await getApiEndpointById(section.id)
  if (!endpointDetails) return null

  const endpointFgaPermissions = endpointDetails.security?.find(sec => 'fga_permissions' in sec)?.fga_permissions ?? []
  const pathParameters = (endpointDetails.parameters ?? []).filter((param) => param.in === 'path')
  const queryParameters = (endpointDetails.parameters ?? []).filter((param) => param.in === 'query')
  const bodyParameters =
    endpointDetails.requestBody ??
    (endpointDetails.parameters ?? [])
      .filter((param) => param.in === 'body')
      .map(
        (bodyParam) =>
          ({
            content: {
              'application/json': {
                schema: bodyParam.schema,
              },
            },
          }) satisfies IApiEndPoint['requestBody']
      )[0]

  const first2xxCode = Object.keys(endpointDetails.responses ?? {})
    .filter((code) => code.startsWith('2'))
    .sort()[0]

  return (
    <RefSubLayout.Section columns="double" link={link} {...section}>
      <StickyHeader
        title={
          <>
            {endpointDetails.summary}
            {endpointDetails.deprecated && (
              <Badge variant="warning" className="ml-2">
                deprecated
              </Badge>
            )}
          </>
        }
        className="col-[1_/_-1]"
      />
      <div className="flex flex-col gap-12">
        <div className="flex items-center gap-2">
          <span
            className={cn(
              'uppercase text-sm whitespace-nowrap bg-foreground text-background rounded-full font-mono font-medium px-2 py-0.5',
              endpointDetails.deprecated && 'line-through'
            )}
          >
            {endpointDetails.method}
          </span>
          <code
            className={cn(
              'text-foreground-lighter break-all',
              endpointDetails.deprecated && 'line-through'
            )}
          >
            {endpointDetails.path}
          </code>
        </div>
        {endpointDetails.description && (
          <ReactMarkdown className="prose break-words mb-8">
            {endpointDetails.description}
          </ReactMarkdown>
        )}
<<<<<<< HEAD
        {endpointFgaPermissions.length > 0 && (
          <section>
            <h3 className="mb-3 text-base text-foreground">The fine-grained token must include the following permissions to access this endpoint:</h3>
            <ul>
              {endpointFgaPermissions.map((perm) => (
                <li key={perm} className="list-['-'] ml-2 pl-2">
                  <span className="font-mono text-sm font-medium text-foreground">{perm}</span>
                </li>
              ))}
=======
        {endpointDetails['x-oauth-scope'] && (
          <section>
            <h3 className="mb-3 text-base text-foreground">OAuth scopes</h3>
            <ul>
              <li key={endpointDetails['x-oauth-scope']} className="list-['-'] ml-2 pl-2">
                <span className="font-mono text-sm font-medium text-foreground">
                  {endpointDetails['x-oauth-scope']}
                </span>
              </li>
>>>>>>> 66a418b2
            </ul>
          </section>
        )}
        {pathParameters.length > 0 && (
          <section>
            <h3 className="mb-3 text-base text-foreground">Path parameters</h3>
            <ul>
              {pathParameters.map((param, index) => (
                <ApiSchemaParamDetails key={index} param={param} />
              ))}
            </ul>
          </section>
        )}
        {queryParameters.length > 0 && (
          <section>
            <h3 className="mb-3 text-base text-foreground">Query parameters</h3>
            <ul>
              {queryParameters.map((param, index) => (
                <ApiSchemaParamDetails key={index} param={param} />
              ))}
            </ul>
          </section>
        )}
        {bodyParameters && (
          <section>
            <ApiOperationBodySchemeSelector requestBody={bodyParameters} className="mb-3" />
            <ApiOperationRequestBodyDetails requestBody={bodyParameters} />
          </section>
        )}
        {endpointDetails.responses && (
          <section>
            <h3 className="mb-3 text-base text-foreground">Response codes</h3>
            <ul>
              {Object.keys(endpointDetails.responses).map((code) => (
                <li key={code} className="list-['-'] ml-2 pl-2">
                  <span className="font-mono text-sm font-medium text-foreground">{code}</span>
                </li>
              ))}
            </ul>
          </section>
        )}
      </div>
      {endpointDetails.responses && first2xxCode && (
        <div className="overflow-auto">
          <h3 className="mb-3 text-base text-foreground">{`Response (${first2xxCode})`}</h3>
          <ApiSchema
            id={`${section.id}-2xx-response`}
            schema={
              endpointDetails.responses[first2xxCode].content?.['application/json']?.schema ??
              // @ts-ignore - schema is here in older versions
              endpointDetails.responses[first2xxCode].schema ??
              {}
            }
          />
        </div>
      )}
    </RefSubLayout.Section>
  )
}

interface FunctionSectionProps {
  sdkId: string
  version: string
  link: string
  section: AbbrevApiReferenceSection
  useTypeSpec: boolean
}

async function FunctionSection({
  sdkId,
  version,
  link,
  section,
  useTypeSpec,
}: FunctionSectionProps) {
  const fns = await getFunctionsList(sdkId, version)

  const fn = fns?.find((fn) => fn.id === section.id)
  if (!fn) return null

  let types: MethodTypes | undefined
  if (useTypeSpec && '$ref' in fn) {
    types = await getTypeSpec(fn['$ref'] as string)
  }

  const fullDescription = [
    types?.comment?.shortText,
    'description' in fn && (fn.description as string),
    'notes' in fn && (fn.notes as string),
  ]
    .filter(Boolean)
    .map(normalizeMarkdown)
    .join('\n\n')

  return (
    <RefSubLayout.Section columns="double" link={link} {...section}>
      <StickyHeader {...section} className="col-[1_/_-1]" />

      {/* Display method signature below title */}
      {types && formatMethodSignature(types) && (
        <div className="col-[1_/_-1] -mt-2 mb-4">
          <code className="text-sm text-foreground-muted font-mono">
            {formatMethodSignature(types)}
          </code>
        </div>
      )}

      <div className="overflow-hidden flex flex-col gap-8">
        <div className="prose break-words text-sm">
          <MDXRemoteRefs source={fullDescription} />
        </div>
        <FnParameterDetails
          parameters={
            'overwriteParams' in fn
              ? (fn.overwriteParams as Array<object>).map((overwrittenParams) => ({
                  ...overwrittenParams,
                  __overwritten: true,
                }))
              : 'params' in fn
                ? (fn.params as Array<object>).map((param) => ({ ...param, __overwritten: true }))
                : types?.params
          }
          altParameters={types?.altSignatures?.map(({ params }) => params)}
          className="max-w-[80ch]"
        />
        {!!types?.ret && <ReturnTypeDetails returnType={types.ret} />}
      </div>
      <div className="overflow-auto">
        {(() => {
          // Prefer YAML examples, fallback to TypeDoc examples
          const yamlExamples =
            'examples' in fn && Array.isArray(fn.examples) && fn.examples.length > 0
              ? fn.examples
              : []
          const examples = yamlExamples.length > 0 ? yamlExamples : types?.comment?.examples || []

          if (examples.length === 0) return null

          return (
            <Tabs_Shadcn_ defaultValue={examples[0].id}>
              <TabsList_Shadcn_ className="flex-wrap gap-2 border-0">
                {examples.map((example) => (
                  <TabsTrigger_Shadcn_
                    key={example.id}
                    value={example.id}
                    className={cn(
                      'px-2.5 py-1 rounded-full',
                      'border-0 bg-surface-200 hover:bg-surface-300',
                      'text-xs text-foreground-lighter',
                      // Undoing styles from primitive component
                      'data-[state=active]:border-0 data-[state=active]:shadow-0',
                      'data-[state=active]:bg-foreground data-[state=active]:text-background',
                      'transition'
                    )}
                  >
                    {example.name}
                  </TabsTrigger_Shadcn_>
                ))}
              </TabsList_Shadcn_>
              {examples.map((example) => (
                <TabsContent_Shadcn_ key={example.id} value={example.id}>
                  <MDXRemoteRefs source={example.code} />
                  <div className="flex flex-col gap-2 mt-2">
                    {/* Only YAML examples have data/response/description fields */}
                    {'data' in example && !!example.data?.sql && (
                      <CollapsibleDetails title="Data source" content={example.data.sql} />
                    )}
                    {'response' in example && !!example.response && (
                      <CollapsibleDetails title="Response" content={example.response} />
                    )}
                    {'description' in example && !!example.description && (
                      <CollapsibleDetails
                        title="Notes"
                        content={normalizeMarkdown(example.description)}
                      />
                    )}
                  </div>
                </TabsContent_Shadcn_>
              ))}
            </Tabs_Shadcn_>
          )
        })()}
      </div>
    </RefSubLayout.Section>
  )
}

export { RefSections }<|MERGE_RESOLUTION|>--- conflicted
+++ resolved
@@ -347,17 +347,6 @@
             {endpointDetails.description}
           </ReactMarkdown>
         )}
-<<<<<<< HEAD
-        {endpointFgaPermissions.length > 0 && (
-          <section>
-            <h3 className="mb-3 text-base text-foreground">The fine-grained token must include the following permissions to access this endpoint:</h3>
-            <ul>
-              {endpointFgaPermissions.map((perm) => (
-                <li key={perm} className="list-['-'] ml-2 pl-2">
-                  <span className="font-mono text-sm font-medium text-foreground">{perm}</span>
-                </li>
-              ))}
-=======
         {endpointDetails['x-oauth-scope'] && (
           <section>
             <h3 className="mb-3 text-base text-foreground">OAuth scopes</h3>
@@ -367,7 +356,18 @@
                   {endpointDetails['x-oauth-scope']}
                 </span>
               </li>
->>>>>>> 66a418b2
+            </ul>
+          </section>
+        )}
+        {endpointFgaPermissions.length > 0 && (
+          <section>
+            <h3 className="mb-3 text-base text-foreground">The fine-grained token must include the following permissions to access this endpoint:</h3>
+            <ul>
+              {endpointFgaPermissions.map((perm) => (
+                <li key={perm} className="list-['-'] ml-2 pl-2">
+                  <span className="font-mono text-sm font-medium text-foreground">{perm}</span>
+                </li>
+              ))}
             </ul>
           </section>
         )}
