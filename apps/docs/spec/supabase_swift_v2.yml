--- conflicted
+++ resolved
@@ -27,11 +27,7 @@
           ```swift
           import Supabase
 
-<<<<<<< HEAD
           let client = SupabaseClient(supabaseURL: URL(string: "https://xyzcompany.supabase.co")!, supabaseKey: "publishable-or-anon-key")
-=======
-          let supabase = SupabaseClient(supabaseURL: URL(string: "https://xyzcompany.supabase.co")!, supabaseKey: "public-anon-key")
->>>>>>> be45baf6
           ```
       - id: initialize-client-custom-options
         name: Initialize Client with custom options
