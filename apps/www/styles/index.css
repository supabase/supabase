@tailwind base;
@tailwind components;
@tailwind utilities;

@font-face {
  font-family: 'custom-font';
  src: url(../../../packages/common/assets/fonts/CustomFont-Book.woff2) format('woff2'),
    url(../../../packages/common/assets/fonts/CustomFont-Book.woff) format('woff');
  font-weight: 400;
  font-style: normal;
}

@font-face {
  font-family: 'custom-font';
  src: url(../../../packages/common/assets/fonts/CustomFont-Medium.woff2) format('woff2'),
    url(../../../packages/common/assets/fonts/CustomFont-Medium.woff) format('woff');
  font-weight: 500;
  font-style: normal;
}

html {
  scroll-behavior: smooth;
}

body {
  @apply bg-scale-200;
  -webkit-font-smoothing: antialiased;
  -moz-osx-font-smoothing: grayscale;
}

/* h1,
h2,
h3,
h4,
h5,
h6 { */
/*
  Typography
*/

.h1:not(.prose *):not(.overwrite),
.h2:not(.prose *):not(.overwrite),
.h3:not(.prose *):not(.overwrite),
.h4:not(.prose *):not(.overwrite),
.h5:not(.prose *):not(.overwrite),
.h6:not(.prose *):not(.overwrite) {
  @apply text-scale-1200;
  margin-bottom: 16px;
}

.h1:not(.prose *):not(.overwrite) {
  @apply text-4xl;
}

.h2:not(.prose *):not(.overwrite) {
  @apply text-3xl;
}

.h3:not(.prose *):not(.overwrite) {
  @apply text-2xl;
}

.h4:not(.prose *):not(.overwrite) {
  @apply text-xl;
}

.h5:not(.prose *):not(.overwrite) {
  @apply text-xl;
}

.h1:not(.prose *):not(.overwrite),
.h2:not(.prose *):not(.overwrite) {
  line-height: 1.2 !important;
}

@media only screen and (max-width: 960px) {
  .h1:not(.prose *):not(.overwrite) {
    font-size: 2.2rem !important;
  }
  .h2:not(.prose *):not(.overwrite) {
    font-size: 2rem !important;
  }
}

@media only screen and (max-width: 720px) {
  .h1:not(.prose *):not(.overwrite) {
    font-size: 2rem !important;
  }
  .h2:not(.prose *):not(.overwrite) {
    font-size: 1.8rem !important;
  }
}

@media only screen and (max-width: 520px) {
  .h1:not(.prose *):not(.overwrite) {
    font-size: 1.8rem !important;
  }
  .h2:not(.prose *):not(.overwrite) {
    font-size: 1.6rem !important;
  }
}

.p:not(.prose *):not(.overwrite) {
  @apply text-scale-1100;
  margin-bottom: 16px;
}

.small:not(.prose *):not(.overwrite) {
  @apply text-scale-900 text-xs;
}

.sbui-border-fix select {
  @apply border-solid;
  border-width: 1px;
}

.section--masked {
  /* overflow: hidden; */
}

::selection {
  background-color: #6ee7b7;
  color: #333 !important;
}

.section--bg-masked {
  position: absolute;
  width: 100%;
  height: 100%;
  /* overflow: visible; */
}

.section--bg {
  @apply bg-scale-100 dark:bg-scale-200;
  position: relative;
  height: 100%;
  width: 100%;
  top: 0;
  left: 0;
  transform-origin: 100% 0;
  transform: skewY(-2deg);
  overflow: hidden;
}

.section-container {
  position: relative;
  /* z-index: 1; */
  /* display: flex;
  justify-content: center; */
}

/* Database page */

.dashboard-tabs div[role='separator'] {
  @apply border border-gray-50 dark:border-gray-700;
}

/* a {
  @apply hover:text-black dark:hover:text-white;
} */

.sbui-tabs--alt div[role='tablist'] .sbui-btn-primary {
  @apply dark:bg-scale-300 bg-gray-800 text-white dark:text-white;
  text-shadow: none;
  font-weight: 400;
}
.sbui-tabs--alt div[role='tablist'] .sbui-btn-text {
  @apply dark:text-gray-400;
  font-weight: 400;
  shadow: none;
}

.sbui-tabs--underline-alt div[role='tablist'] .sbui-tab-button-underline--active {
  @apply border-gray-900 dark:border-white;
}
/* override position of tabs  */
.dashboard-tabs > div > div {
  justify-content: center;
}

/* Auth page */

/* .auth-container > div:nth-child(2) {
  width: 420px;
} */

/* .auth-container {
  @apply rounded;
  background-image: url("data:image/svg+xml,%3Csvg xmlns='http://www.w3.org/2000/svg' width='100' height='100' viewBox='0 0 100 100'%3E%3Cg fill-rule='evenodd'%3E%3Cg fill='%23edebf0' fill-opacity='0.4'%3E%3Cpath opacity='.5' d='M96 95h4v1h-4v4h-1v-4h-9v4h-1v-4h-9v4h-1v-4h-9v4h-1v-4h-9v4h-1v-4h-9v4h-1v-4h-9v4h-1v-4h-9v4h-1v-4h-9v4h-1v-4H0v-1h15v-9H0v-1h15v-9H0v-1h15v-9H0v-1h15v-9H0v-1h15v-9H0v-1h15v-9H0v-1h15v-9H0v-1h15v-9H0v-1h15V0h1v15h9V0h1v15h9V0h1v15h9V0h1v15h9V0h1v15h9V0h1v15h9V0h1v15h9V0h1v15h9V0h1v15h4v1h-4v9h4v1h-4v9h4v1h-4v9h4v1h-4v9h4v1h-4v9h4v1h-4v9h4v1h-4v9h4v1h-4v9zm-1 0v-9h-9v9h9zm-10 0v-9h-9v9h9zm-10 0v-9h-9v9h9zm-10 0v-9h-9v9h9zm-10 0v-9h-9v9h9zm-10 0v-9h-9v9h9zm-10 0v-9h-9v9h9zm-10 0v-9h-9v9h9zm-9-10h9v-9h-9v9zm10 0h9v-9h-9v9zm10 0h9v-9h-9v9zm10 0h9v-9h-9v9zm10 0h9v-9h-9v9zm10 0h9v-9h-9v9zm10 0h9v-9h-9v9zm10 0h9v-9h-9v9zm9-10v-9h-9v9h9zm-10 0v-9h-9v9h9zm-10 0v-9h-9v9h9zm-10 0v-9h-9v9h9zm-10 0v-9h-9v9h9zm-10 0v-9h-9v9h9zm-10 0v-9h-9v9h9zm-10 0v-9h-9v9h9zm-9-10h9v-9h-9v9zm10 0h9v-9h-9v9zm10 0h9v-9h-9v9zm10 0h9v-9h-9v9zm10 0h9v-9h-9v9zm10 0h9v-9h-9v9zm10 0h9v-9h-9v9zm10 0h9v-9h-9v9zm9-10v-9h-9v9h9zm-10 0v-9h-9v9h9zm-10 0v-9h-9v9h9zm-10 0v-9h-9v9h9zm-10 0v-9h-9v9h9zm-10 0v-9h-9v9h9zm-10 0v-9h-9v9h9zm-10 0v-9h-9v9h9zm-9-10h9v-9h-9v9zm10 0h9v-9h-9v9zm10 0h9v-9h-9v9zm10 0h9v-9h-9v9zm10 0h9v-9h-9v9zm10 0h9v-9h-9v9zm10 0h9v-9h-9v9zm10 0h9v-9h-9v9zm9-10v-9h-9v9h9zm-10 0v-9h-9v9h9zm-10 0v-9h-9v9h9zm-10 0v-9h-9v9h9zm-10 0v-9h-9v9h9zm-10 0v-9h-9v9h9zm-10 0v-9h-9v9h9zm-10 0v-9h-9v9h9zm-9-10h9v-9h-9v9zm10 0h9v-9h-9v9zm10 0h9v-9h-9v9zm10 0h9v-9h-9v9zm10 0h9v-9h-9v9zm10 0h9v-9h-9v9zm10 0h9v-9h-9v9zm10 0h9v-9h-9v9z'/%3E%3Cpath d='M6 5V0H5v5H0v1h5v94h1V6h94V5H6z'/%3E%3C/g%3E%3C/g%3E%3C/svg%3E");
}

.dark .auth-container {
  background-color: #181818;
  background-image: url("data:image/svg+xml,%3Csvg xmlns='http://www.w3.org/2000/svg' width='100' height='100' viewBox='0 0 100 100'%3E%3Cg fill-rule='evenodd'%3E%3Cg fill='%23313131' fill-opacity='0.4'%3E%3Cpath opacity='.5' d='M96 95h4v1h-4v4h-1v-4h-9v4h-1v-4h-9v4h-1v-4h-9v4h-1v-4h-9v4h-1v-4h-9v4h-1v-4h-9v4h-1v-4h-9v4h-1v-4h-9v4h-1v-4H0v-1h15v-9H0v-1h15v-9H0v-1h15v-9H0v-1h15v-9H0v-1h15v-9H0v-1h15v-9H0v-1h15v-9H0v-1h15v-9H0v-1h15V0h1v15h9V0h1v15h9V0h1v15h9V0h1v15h9V0h1v15h9V0h1v15h9V0h1v15h9V0h1v15h9V0h1v15h4v1h-4v9h4v1h-4v9h4v1h-4v9h4v1h-4v9h4v1h-4v9h4v1h-4v9h4v1h-4v9h4v1h-4v9zm-1 0v-9h-9v9h9zm-10 0v-9h-9v9h9zm-10 0v-9h-9v9h9zm-10 0v-9h-9v9h9zm-10 0v-9h-9v9h9zm-10 0v-9h-9v9h9zm-10 0v-9h-9v9h9zm-10 0v-9h-9v9h9zm-9-10h9v-9h-9v9zm10 0h9v-9h-9v9zm10 0h9v-9h-9v9zm10 0h9v-9h-9v9zm10 0h9v-9h-9v9zm10 0h9v-9h-9v9zm10 0h9v-9h-9v9zm10 0h9v-9h-9v9zm9-10v-9h-9v9h9zm-10 0v-9h-9v9h9zm-10 0v-9h-9v9h9zm-10 0v-9h-9v9h9zm-10 0v-9h-9v9h9zm-10 0v-9h-9v9h9zm-10 0v-9h-9v9h9zm-10 0v-9h-9v9h9zm-9-10h9v-9h-9v9zm10 0h9v-9h-9v9zm10 0h9v-9h-9v9zm10 0h9v-9h-9v9zm10 0h9v-9h-9v9zm10 0h9v-9h-9v9zm10 0h9v-9h-9v9zm10 0h9v-9h-9v9zm9-10v-9h-9v9h9zm-10 0v-9h-9v9h9zm-10 0v-9h-9v9h9zm-10 0v-9h-9v9h9zm-10 0v-9h-9v9h9zm-10 0v-9h-9v9h9zm-10 0v-9h-9v9h9zm-10 0v-9h-9v9h9zm-9-10h9v-9h-9v9zm10 0h9v-9h-9v9zm10 0h9v-9h-9v9zm10 0h9v-9h-9v9zm10 0h9v-9h-9v9zm10 0h9v-9h-9v9zm10 0h9v-9h-9v9zm10 0h9v-9h-9v9zm9-10v-9h-9v9h9zm-10 0v-9h-9v9h9zm-10 0v-9h-9v9h9zm-10 0v-9h-9v9h9zm-10 0v-9h-9v9h9zm-10 0v-9h-9v9h9zm-10 0v-9h-9v9h9zm-10 0v-9h-9v9h9zm-9-10h9v-9h-9v9zm10 0h9v-9h-9v9zm10 0h9v-9h-9v9zm10 0h9v-9h-9v9zm10 0h9v-9h-9v9zm10 0h9v-9h-9v9zm10 0h9v-9h-9v9zm10 0h9v-9h-9v9z'/%3E%3Cpath d='M6 5V0H5v5H0v1h5v94h1V6h94V5H6z'/%3E%3C/g%3E%3C/g%3E%3C/svg%3E");
} */

.dark .header--light {
  display: none;
}

.header--dark {
  display: none;
}

.dark .header--dark {
  display: block;
}

table {
  margin-top: 1em;
  border-collapse: collapse;
}

.sbui-typography-container thead {
  @apply text-gray-500 dark:text-gray-200;
}

.sbui-typography a {
  @apply break-words;
}

/*
* sets the image in @Next/Image components
* to respect the height of the content
*
*/
.next-image--dynamic-fill {
  width: 100%;
  grid-column: 1 / -1;
}
.next-image--dynamic-fill > span {
  position: relative !important;
}
.next-image--dynamic-fill img {
  object-fit: contain;
  width: 100% !important;
  position: relative !important;
  height: unset !important;
}

.line-clamp {
  display: -webkit-box;
  margin: 0 auto;
  -webkit-line-clamp: 2;
  -webkit-box-orient: vertical;
}

/**
launch week
*/

.launch-week-timeline-border--approaching {
  border-image: linear-gradient(to bottom, var(--colors-brand9), var(--colors-purple7)) 1 100%;
}

.launch-week-gradientBg {
  background-image: url('/images/launchweek/supabase-launch-week-5-bg--light.jpg');
  background-color: var(--colors-scale2);
  width: 100%;
  left: 0;
  right: 0;
  margin: 0 auto;
  height: 100%;
  background-position: bottom;
  background-position-y: -820px;
  background-size: 1929px 1170px;
  background-repeat: no-repeat;
  position: absolute;
  z-index: 0;
}

.dark .launch-week-gradientBg {
  background-image: url('/images/launchweek/supabase-launch-week-5-bg.jpg');
  background-color: #1c1c1c;
}

@media screen and (min-width: 1032px) {
  .launch-week-gradientBg {
    background-position-y: -780px;
  }
}

.launch-week-gradientBg--announcement-bar {
  background-image: url('/images/launchweek/supabase-launch-week-5-bg.jpg');
  background-color: hsl(0, 0%, 11%);
  width: 100%;
  clear: both;
  background-position: bottom;
  background-position-y: -820px;
  background-size: 1929px 1170px;
  background-repeat: no-repeat;
}

.dark .launch-week-gradientBg--announcement-bar {
  background-image: url('/images/launchweek/supabase-launch-week-5-bg.jpg');
  background-color: #1c1c1c;
}

@media screen and (min-width: 1032px) {
  .launch-week-gradientBg--announcement-bar {
    background-position-y: -780px;
  }
}

.video-container {
  @apply overflow-hidden rounded-xl border;
  position: relative;
  width: 100%;
  padding-bottom: 56.25%;
}

.video-container iframe {
  position: absolute;
  top: 0;
  left: 0;
  width: 100%;
  height: 100%;
  border: 0;
}

.all-unset {
  all: unset;
}

.auth-container {
  background: linear-gradient(270deg, #71fb8e, #acecbc);
  background-size: 400% 400%;

  -webkit-animation: AnimationName 14s ease infinite;
  -moz-animation: AnimationName 14s ease infinite;
  animation: AnimationName 14s ease infinite;
}

@-webkit-keyframes AnimationName {
  0% {
    background-position: 0% 50%;
  }
  50% {
    background-position: 100% 50%;
  }
  100% {
    background-position: 0% 50%;
  }
}
@-moz-keyframes AnimationName {
  0% {
    background-position: 0% 50%;
  }
  50% {
    background-position: 100% 50%;
  }
  100% {
    background-position: 0% 50%;
  }
}
@keyframes AnimationName {
  0% {
    background-position: 0% 50%;
  }
  50% {
    background-position: 100% 50%;
  }
  100% {
    background-position: 0% 50%;
  }
}

@property --rotate {
  syntax: '<angle>';
  initial-value: 132deg;
  inherits: false;
}

:root {
  --auth-ui-card-height: 50vh;
  --lw-secondary-color: #8a8f98;
}

.glow-area {
  width: 100%;
  height: 100%;
  position: absolute;
  background-color: transparent;
  z-index: -1;
  cursor: pointer;
}

.glow-area::after {
  position: absolute;
  content: '';
  top: calc(var(--auth-ui-card-height) / 8);
  left: 0;
  right: 0;
  z-index: -1;
  height: 100%;
  width: 100%;
  margin: 0 auto;
  transform: scale(0.75);
  filter: blur(calc(var(--auth-ui-card-height) / 6));
  background-image: linear-gradient(
    var(--rotate),
    var(--colors-brand),
    #3c67e3 43%,
    var(--colors-brand)
  );
  opacity: 1;
  transition: opacity 0.5s;
  animation: spin 8s linear infinite;
}

@keyframes spin {
  0% {
    --rotate: 0deg;
  }
  100% {
    --rotate: 360deg;
  }
}

/* recharts */

.recharts-surface {
  overflow: visible;
}

/* Fix inline code block wrapping */
@media screen and (min-width: 769px) {
  .short-inline-codeblock {
    white-space: pre !important;
  }
}

.gradient-container {
  min-height: 500px;
  position: relative;
  max-width: 1600px;
  margin: 0 auto;
  left: 0;
  right: 0;
  /* background: radial-gradient(
    circle at 50% -150%,
    #39617d 0%,
    #00ded1 30%,
    #121212 80%,
    #121212 100%
  ); */
}

<<<<<<< HEAD
.light .gradient-container {
  min-height: 500px;
  position: relative;
  background: radial-gradient(circle at 50% -100%, #68d1e0 0%, #ffffff 70%, #ffffff 100%);
}

.flair-mask-a {
=======
.gradient-mask {
  z-index: -10;
>>>>>>> 063bab18
  position: absolute;
  min-height: 100%;
  width: 75%;
  margin: 0 auto;
  left: 0;
  right: 0;
  background: radial-gradient(
    circle at 50% -35%,
    rgba(57, 97, 125, 0.32) 0%,
    rgba(57, 97, 125, 0.32) 5%,
    rgba(0, 222, 209, 0.75) 8%,
    #121212 65%,
    #121212 100%
  );
}

.gradient-mask--masked {
  z-index: -10;
  position: absolute;
  min-height: 100%;
  width: 100%;
  margin: 0 auto;
  left: 0;
  right: 0;
  background: radial-gradient(circle at 50% -60%, rgba(255, 255, 255, 0) 0%, #121212 65%);
}

.flair-mask-a {
  position: absolute;
  background-color: #375965;
  top: 1.5px;
  width: 110%;
  left: -5%;
  height: 500px;
  -webkit-clip-path: ellipse(52% 135px at 50% 3px);
  clip-path: ellipse(52% 213px at 50% -75px);
}

.flair-mask-b {
  position: absolute;
  background-color: #121212;
  top: 0px;
  left: -10%;
  width: 110%;

  height: 500px;
  -webkit-clip-path: ellipse(52% 135px at 50% 3px);
  clip-path: ellipse(52% 213px at 50% -75px);
}

<<<<<<< HEAD
.light .flair-mask-b {
  background-color: #fff;
=======
@media only screen and (min-width: 600px) {
  .flair-mask-a {
    top: 1.5px;
    margin: 0 auto;
    width: 89.5%;
    left: 0;
    right: 0;
  }
  .flair-mask-b {
    top: 0px;
    margin: 0 auto;
    width: 90%;
    left: 0;
    right: 0;
  }
}

@media only screen and (min-width: 1024px) {
  .flair-mask-a {
    width: 69.5%;
  }
  .flair-mask-b {
    width: 70%;
  }
>>>>>>> 063bab18
}

.orbit {
  width: 192px;
  height: 192px;
  border-radius: 50%;
  background: var(--colors-scale2) content-box;
  border: 1px solid gray;
  box-shadow: 0 0 0 50px var(--colors-scale2), 0 0 0 51px gray, 0 0 0 100px var(--colors-scale2),
    0 0 0 101px gray, 0 0 0 150px var(--colors-scale2), 0 0 0 151px gray;
  margin: auto;
  position: relative;
}

.orbit span {
  position: absolute;
  height: 45px;
  width: 45px;
  background: blue;
  border-radius: inherit;
  top: 50%;
  left: 50%;
  transform: translate(-50%, -50%) rotate(var(--r, 0deg)) translateX(var(--d, 0px));
}

.planet1 {
  --d: 96px;
  --r: -90deg;
}

.planet2 {
  --d: 146px;
  --r: -137deg;
}

.planet3 {
  --d: 196px;
  --r: -45deg;
}

.planet4 {
  --d: 246px;
  --r: -110deg;
}

.radial-mask {
  /* -webkit-mask-image: conic-gradient(
    from 0deg at 45% 47%,
    #ffffffff 0%,
    #000000ff 25%,
    #000000ff 50%,
    #000000ff 75%,
    #ffffffff 100%
  );
  mask-image: conic-gradient(
    from 0deg at 45% 47%,
    #ffffffff 0%,
    #000000ff 25%,
    #000000ff 50%,
    #000000ff 75%,
    #ffffffff 100%
  ); */

  -webkit-mask-image: linear-gradient(rgba(0, 0, 0, 1), transparent);
}<|MERGE_RESOLUTION|>--- conflicted
+++ resolved
@@ -446,18 +446,8 @@
   ); */
 }
 
-<<<<<<< HEAD
-.light .gradient-container {
-  min-height: 500px;
-  position: relative;
-  background: radial-gradient(circle at 50% -100%, #68d1e0 0%, #ffffff 70%, #ffffff 100%);
-}
-
-.flair-mask-a {
-=======
 .gradient-mask {
   z-index: -10;
->>>>>>> 063bab18
   position: absolute;
   min-height: 100%;
   width: 75%;
@@ -508,10 +498,6 @@
   clip-path: ellipse(52% 213px at 50% -75px);
 }
 
-<<<<<<< HEAD
-.light .flair-mask-b {
-  background-color: #fff;
-=======
 @media only screen and (min-width: 600px) {
   .flair-mask-a {
     top: 1.5px;
@@ -536,7 +522,6 @@
   .flair-mask-b {
     width: 70%;
   }
->>>>>>> 063bab18
 }
 
 .orbit {
