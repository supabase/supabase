import authors from 'lib/authors.json'
import Image from 'next/image'
import Link from 'next/link'
import React from 'react'
import Author from '~/types/author'
import PostTypes from '~/types/post'

interface Props {
  post: PostTypes
}

const BlogListItem = ({ post }: Props) => {
  const authorArray: string[] | undefined = post.author ? post.author.split(',') : []
  const author = []

  if (authorArray) {
    for (let i = 0; i < authorArray.length; i++) {
      author.push(
        authors.find((authors: Author) => {
          return authors.author_id === authorArray[i]
        })
      )
    }
  }

  return (
    <div>
      <Link href={post.path} className="group inline-block min-w-full">
        <div className="flex flex-col space-y-6">
          <div className="flex flex-col space-y-3">
            <div
              className={`border-scale-300 relative mb-4 h-60 w-full overflow-auto rounded-lg border shadow-sm`}
            >
              <Image
                layout="fill"
                src={
                  !post.thumb
                    ? `/images/blog/blog-placeholder.png`
                    : post.type === 'casestudy'
                    ? post.thumb
                    : `/images/blog/${post.thumb}`
                }
                objectFit="cover"
                className="scale-100 transform duration-100 ease-in group-hover:scale-105"
                alt="case study thumbnail"
              />
            </div>

<<<<<<< HEAD
            <h3 className="text-scale-1200 max-w-sm text-xl">{post.title}</h3>
            <p className="text-scale-1100 max-w-sm text-base">{post.description}</p>
            {post.date && (
              <div className="text-scale-900 flex items-center space-x-1.5 text-sm">
                <p>{post.date}</p>
                {post.readingTime && (
                  <>
                    <p>•</p>
                    <p>{post.readingTime}</p>
                  </>
                )}
              </div>
            )}
          </div>
          <div className="flex items-center -space-x-2">
            {author.map((author: any, i: number) => {
              return (
                <div
                  className="relative dark:ring-scale-200 w-10 h-10 rounded-full ring-2 ring-white"
                  key={i}
                >
                  {author.author_image_url && (
                    <Image
                      src={author.author_image_url}
                      className="dark:border-dark rounded-full border w-full h-full"
                      alt={`${author.author} avatar`}
                      layout="fill"
                    />
                  )}
                </div>
              )
            })}
=======
              <h3 className="text-foreground max-w-sm text-xl">{post.title}</h3>
              <p className="text-light max-w-sm text-base">{post.description}</p>
              {post.date && (
                <div className="text-muted flex items-center space-x-1.5 text-sm">
                  <p>{post.date}</p>
                  {post.readingTime && (
                    <>
                      <p>•</p>
                      <p>{post.readingTime}</p>
                    </>
                  )}
                </div>
              )}
            </div>
            <div className="flex items-center -space-x-2">
              {author.map((author: any, i: number) => {
                return (
                  <div className="dark:ring-background w-10 rounded-full ring-2 ring-white" key={i}>
                    {author.author_image_url && (
                      <Image
                        src={author.author_image_url}
                        className="dark:border-dark rounded-full border"
                        alt={`${author.author} avatar`}
                        width="100%"
                        height="100%"
                        layout="responsive"
                      />
                    )}
                  </div>
                )
              })}
            </div>
>>>>>>> dd7a681d
          </div>
        </div>
      </Link>
    </div>
  )
}

export default BlogListItem<|MERGE_RESOLUTION|>--- conflicted
+++ resolved
@@ -46,11 +46,10 @@
               />
             </div>
 
-<<<<<<< HEAD
-            <h3 className="text-scale-1200 max-w-sm text-xl">{post.title}</h3>
-            <p className="text-scale-1100 max-w-sm text-base">{post.description}</p>
+            <h3 className="text-foreground max-w-sm text-xl">{post.title}</h3>
+            <p className="text-light max-w-sm text-base">{post.description}</p>
             {post.date && (
-              <div className="text-scale-900 flex items-center space-x-1.5 text-sm">
+              <div className="text-muted flex items-center space-x-1.5 text-sm">
                 <p>{post.date}</p>
                 {post.readingTime && (
                   <>
@@ -79,40 +78,6 @@
                 </div>
               )
             })}
-=======
-              <h3 className="text-foreground max-w-sm text-xl">{post.title}</h3>
-              <p className="text-light max-w-sm text-base">{post.description}</p>
-              {post.date && (
-                <div className="text-muted flex items-center space-x-1.5 text-sm">
-                  <p>{post.date}</p>
-                  {post.readingTime && (
-                    <>
-                      <p>•</p>
-                      <p>{post.readingTime}</p>
-                    </>
-                  )}
-                </div>
-              )}
-            </div>
-            <div className="flex items-center -space-x-2">
-              {author.map((author: any, i: number) => {
-                return (
-                  <div className="dark:ring-background w-10 rounded-full ring-2 ring-white" key={i}>
-                    {author.author_image_url && (
-                      <Image
-                        src={author.author_image_url}
-                        className="dark:border-dark rounded-full border"
-                        alt={`${author.author} avatar`}
-                        width="100%"
-                        height="100%"
-                        layout="responsive"
-                      />
-                    )}
-                  </div>
-                )
-              })}
-            </div>
->>>>>>> dd7a681d
           </div>
         </div>
       </Link>
