import Link from 'next/link'
import { IconLinkedinSolid, IconTwitterX, IconYCombinator } from 'ui'

const ShareArticleActions = ({ title, slug }: { title: string; slug: string }) => (
  <div className="mt-4 flex items-center space-x-4">
    <Link
      href={`https://twitter.com/share?text=${title}&url=https://supabase.com/blog/${slug}`}
      target="_blank"
      className="text-scale-900 hover:text-scale-1200"
    >
<<<<<<< HEAD
      <IconTwitterX size={24} />
=======
      <a target="_blank" className="text-lighter hover:text-foreground">
        <IconTwitterX size={24} />
      </a>
>>>>>>> dd7a681d
    </Link>

    <Link
      href={`https://www.linkedin.com/shareArticle?url=https://supabase.com/blog/${slug}&title=${title}`}
      target="_blank"
      className="text-scale-900 hover:text-scale-1200"
    >
<<<<<<< HEAD
      <IconLinkedinSolid size={24} />
=======
      <a target="_blank" className="text-lighter hover:text-foreground">
        <IconLinkedinSolid size={24} />
      </a>
>>>>>>> dd7a681d
    </Link>
    <Link
      href={`https://news.ycombinator.com/submitlink?u=https://supabase.com/blog/${slug}&t=${title}`}
      target="_blank"
      className="text-scale-900 hover:text-scale-1200"
    >
<<<<<<< HEAD
      <IconYCombinator size={24} />
=======
      <a target="_blank" className="text-lighter hover:text-foreground">
        <IconYCombinator size={24} />
      </a>
>>>>>>> dd7a681d
    </Link>
  </div>
)

export default ShareArticleActions<|MERGE_RESOLUTION|>--- conflicted
+++ resolved
@@ -6,42 +6,24 @@
     <Link
       href={`https://twitter.com/share?text=${title}&url=https://supabase.com/blog/${slug}`}
       target="_blank"
-      className="text-scale-900 hover:text-scale-1200"
+      className="text-lighter hover:text-foreground"
     >
-<<<<<<< HEAD
       <IconTwitterX size={24} />
-=======
-      <a target="_blank" className="text-lighter hover:text-foreground">
-        <IconTwitterX size={24} />
-      </a>
->>>>>>> dd7a681d
     </Link>
 
     <Link
       href={`https://www.linkedin.com/shareArticle?url=https://supabase.com/blog/${slug}&title=${title}`}
       target="_blank"
-      className="text-scale-900 hover:text-scale-1200"
+      className="text-lighter hover:text-foreground"
     >
-<<<<<<< HEAD
       <IconLinkedinSolid size={24} />
-=======
-      <a target="_blank" className="text-lighter hover:text-foreground">
-        <IconLinkedinSolid size={24} />
-      </a>
->>>>>>> dd7a681d
     </Link>
     <Link
       href={`https://news.ycombinator.com/submitlink?u=https://supabase.com/blog/${slug}&t=${title}`}
       target="_blank"
-      className="text-scale-900 hover:text-scale-1200"
+      className="text-lighter hover:text-foreground"
     >
-<<<<<<< HEAD
       <IconYCombinator size={24} />
-=======
-      <a target="_blank" className="text-lighter hover:text-foreground">
-        <IconYCombinator size={24} />
-      </a>
->>>>>>> dd7a681d
     </Link>
   </div>
 )
