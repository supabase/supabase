--- conflicted
+++ resolved
@@ -7,11 +7,7 @@
       passHref
       href={`https://twitter.com/share?text=${title}&url=https://supabase.com/blog/${slug}`}
     >
-<<<<<<< HEAD
-      <a target="_blank" className="text-scale-900 hover:text-scale-1200">
-=======
-      <a target="_blank" className="text-muted hover:text-foreground">
->>>>>>> cc6d1888
+      <a target="_blank" className="text-lighter hover:text-foreground">
         <IconTwitterX size={24} />
       </a>
     </Link>
@@ -20,11 +16,7 @@
       passHref
       href={`https://www.linkedin.com/shareArticle?url=https://supabase.com/blog/${slug}&title=${title}`}
     >
-<<<<<<< HEAD
-      <a target="_blank" className="text-scale-900 hover:text-scale-1200">
-=======
-      <a target="_blank" className="text-muted hover:text-foreground">
->>>>>>> cc6d1888
+      <a target="_blank" className="text-lighter hover:text-foreground">
         <IconLinkedinSolid size={24} />
       </a>
     </Link>
@@ -32,11 +24,7 @@
       passHref
       href={`https://news.ycombinator.com/submitlink?u=https://supabase.com/blog/${slug}&t=${title}`}
     >
-<<<<<<< HEAD
-      <a target="_blank" className="text-scale-900 hover:text-scale-1200">
-=======
-      <a target="_blank" className="text-muted hover:text-foreground">
->>>>>>> cc6d1888
+      <a target="_blank" className="text-lighter hover:text-foreground">
         <IconYCombinator size={24} />
       </a>
     </Link>
