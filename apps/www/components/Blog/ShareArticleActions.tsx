import Link from 'next/link'
import { IconLinkedinSolid, IconTwitterX, IconYCombinator } from 'ui'

const ShareArticleActions = ({ title, slug }: { title: string; slug: string }) => (
  <div className="mt-4 flex items-center space-x-4">
    <Link
      href={`https://twitter.com/share?text=${title}&url=https://supabase.com/blog/${slug}`}
      target="_blank"
      className="text-lighter hover:text-foreground"
    >
<<<<<<< HEAD
      <a target="_blank" className="text-foreground-lighter hover:text-foreground">
        <IconTwitterX size={24} />
      </a>
=======
      <IconTwitterX size={24} />
>>>>>>> 7f1de2f9
    </Link>

    <Link
      href={`https://www.linkedin.com/shareArticle?url=https://supabase.com/blog/${slug}&title=${title}`}
      target="_blank"
      className="text-lighter hover:text-foreground"
    >
<<<<<<< HEAD
      <a target="_blank" className="text-foreground-lighter hover:text-foreground">
        <IconLinkedinSolid size={24} />
      </a>
=======
      <IconLinkedinSolid size={24} />
>>>>>>> 7f1de2f9
    </Link>
    <Link
      href={`https://news.ycombinator.com/submitlink?u=https://supabase.com/blog/${slug}&t=${title}`}
      target="_blank"
      className="text-lighter hover:text-foreground"
    >
<<<<<<< HEAD
      <a target="_blank" className="text-foreground-lighter hover:text-foreground">
        <IconYCombinator size={24} />
      </a>
=======
      <IconYCombinator size={24} />
>>>>>>> 7f1de2f9
    </Link>
  </div>
)

export default ShareArticleActions<|MERGE_RESOLUTION|>--- conflicted
+++ resolved
@@ -6,42 +6,24 @@
     <Link
       href={`https://twitter.com/share?text=${title}&url=https://supabase.com/blog/${slug}`}
       target="_blank"
-      className="text-lighter hover:text-foreground"
+      className="text-foreground-lighter hover:text-foreground"
     >
-<<<<<<< HEAD
-      <a target="_blank" className="text-foreground-lighter hover:text-foreground">
-        <IconTwitterX size={24} />
-      </a>
-=======
       <IconTwitterX size={24} />
->>>>>>> 7f1de2f9
     </Link>
 
     <Link
       href={`https://www.linkedin.com/shareArticle?url=https://supabase.com/blog/${slug}&title=${title}`}
       target="_blank"
-      className="text-lighter hover:text-foreground"
+      className="text-foreground-lighter hover:text-foreground"
     >
-<<<<<<< HEAD
-      <a target="_blank" className="text-foreground-lighter hover:text-foreground">
-        <IconLinkedinSolid size={24} />
-      </a>
-=======
       <IconLinkedinSolid size={24} />
->>>>>>> 7f1de2f9
     </Link>
     <Link
       href={`https://news.ycombinator.com/submitlink?u=https://supabase.com/blog/${slug}&t=${title}`}
       target="_blank"
-      className="text-lighter hover:text-foreground"
+      className="text-foreground-lighter hover:text-foreground"
     >
-<<<<<<< HEAD
-      <a target="_blank" className="text-foreground-lighter hover:text-foreground">
-        <IconYCombinator size={24} />
-      </a>
-=======
       <IconYCombinator size={24} />
->>>>>>> 7f1de2f9
     </Link>
   </div>
 )
