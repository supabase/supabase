import Image from 'next/image'
import Link from 'next/link'
import { Partner } from '~/types/partners'

export default function TileGrid({
  partners,
  hideCategories = false,
}: {
  partners: Partner[]
  hideCategories?: boolean
}) {
  const partnersByCategory: { [category: string]: Partner[] } = {}
  partners.forEach(
    (p) => (partnersByCategory[p.category] = [...(partnersByCategory[p.category] ?? []), p])
  )

  const featuredPartners = partners.filter((p) => p.featured)

  return (
    <>
      {featuredPartners.length > 0 ? (
        <div
          key="featured"
          id="featured"
          className={`space-y-8 ${hideCategories ? `pb-8 border-b mb-8` : ''}`}
        >
          <h2 className="h2">Featured</h2>
          <div className="grid grid-cols-1 gap-5 lg:max-w-none lg:grid-cols-2 xl:grid-cols-3">
            {featuredPartners?.map((p) => (
              <Link key={p.slug} href={`/partners/${p.slug}`}>
                <div
                  className="
                bg-surface-100
                hover:bg-surface-200
                group flex h-full w-full flex-col rounded-xl border px-6
                py-6 shadow
                transition-all
                hover:shadow-lg"
<<<<<<< HEAD
                  >
                    <div className="flex w-full space-x-6">
                      <div className="h-10 w-10 scale-100 transition-all group-hover:scale-110">
                        <Image
                          layout="fixed"
                          width={40}
                          height={40}
                          className="h-10 w-10 rounded-full bg-gray-300"
                          src={p.logo}
                          alt={p.title}
                        />
                      </div>
                      <div>
                        <h3 className="text-foreground-light group-hover:text-foreground mb-2 text-xl transition-colors">
                          {p.title}
                        </h3>
                        <p
                          className="text-foreground-lightround-lighter text-sm line-clamp-4 min-h-[80px]"
                          title={p.description}
                        >
                          {p.description}
                        </p>
                      </div>
=======
                >
                  <div className="flex w-full space-x-6">
                    <div className="relative h-[40px] min-w-[40px] w-[40px] rounded-full overflow-hidden scale-100 transition-all group-hover:scale-110">
                      <Image
                        layout="fill"
                        objectFit="cover"
                        className="bg-gray-300"
                        src={p.logo}
                        alt={p.title}
                      />
                    </div>
                    <div>
                      <h3 className="text-light group-hover:text-foreground mb-2 text-xl transition-colors">
                        {p.title}
                      </h3>
                      <p
                        className="text-lighter text-sm line-clamp-4 min-h-[80px]"
                        title={p.description}
                      >
                        {p.description}
                      </p>
>>>>>>> 7f1de2f9
                    </div>
                  </div>
                </div>
              </Link>
            ))}
          </div>
        </div>
      ) : null}
      {Object.keys(partnersByCategory).map((category) => (
        <div key={category} id={category.toLowerCase()} className="space-y-8">
          {!hideCategories && <h2 className="h2">{category}</h2>}
          <div className="grid  grid-cols-1 gap-5 lg:max-w-none lg:grid-cols-2 xl:grid-cols-3">
            {partnersByCategory[category].map((p) => (
              <Link key={p.slug} href={`/partners/${p.slug}`}>
                <div
                  className="
                bg-surface-100
                hover:bg-surface-200
                group flex h-full w-full flex-col rounded-xl border px-6
                py-6 shadow
                transition-all
                hover:shadow-lg"
<<<<<<< HEAD
                  >
                    <div className="flex w-full space-x-6">
                      <div className="h-10 w-10 scale-100 transition-all group-hover:scale-110">
                        <Image
                          layout="fixed"
                          width={40}
                          height={40}
                          className="h-10 w-10 rounded-full bg-gray-300"
                          src={p.logo}
                          alt={p.title}
                        />
                      </div>
                      <div>
                        <h3 className="text-foreground-light group-hover:text-foreground mb-2 text-xl transition-colors">
                          {p.title}
                        </h3>
                        <p
                          className="text-foreground-lightround-lighter text-sm line-clamp-4 min-h-[80px]"
                          title={p.description}
                        >
                          {p.description}
                        </p>
                      </div>
=======
                >
                  <div className="flex w-full space-x-6">
                    <div className="relative h-[40px] min-w-[40px] w-[40px] rounded-full overflow-hidden scale-100 transition-all group-hover:scale-110">
                      <Image
                        layout="fill"
                        objectFit="cover"
                        className="bg-gray-300"
                        src={p.logo}
                        alt={p.title}
                      />
                    </div>
                    <div>
                      <h3 className="text-light group-hover:text-foreground mb-2 text-xl transition-colors">
                        {p.title}
                      </h3>
                      <p
                        className="text-lighter text-sm line-clamp-4 min-h-[80px]"
                        title={p.description}
                      >
                        {p.description}
                      </p>
>>>>>>> 7f1de2f9
                    </div>
                  </div>
                </div>
              </Link>
            ))}
          </div>
        </div>
      ))}
    </>
  )
}<|MERGE_RESOLUTION|>--- conflicted
+++ resolved
@@ -36,53 +36,27 @@
                 py-6 shadow
                 transition-all
                 hover:shadow-lg"
-<<<<<<< HEAD
-                  >
-                    <div className="flex w-full space-x-6">
-                      <div className="h-10 w-10 scale-100 transition-all group-hover:scale-110">
-                        <Image
-                          layout="fixed"
-                          width={40}
-                          height={40}
-                          className="h-10 w-10 rounded-full bg-gray-300"
-                          src={p.logo}
-                          alt={p.title}
-                        />
-                      </div>
-                      <div>
-                        <h3 className="text-foreground-light group-hover:text-foreground mb-2 text-xl transition-colors">
-                          {p.title}
-                        </h3>
-                        <p
-                          className="text-foreground-lightround-lighter text-sm line-clamp-4 min-h-[80px]"
-                          title={p.description}
-                        >
-                          {p.description}
-                        </p>
-                      </div>
-=======
                 >
                   <div className="flex w-full space-x-6">
                     <div className="relative h-[40px] min-w-[40px] w-[40px] rounded-full overflow-hidden scale-100 transition-all group-hover:scale-110">
                       <Image
                         layout="fill"
                         objectFit="cover"
-                        className="bg-gray-300"
+                        className="bg-surface-100"
                         src={p.logo}
                         alt={p.title}
                       />
                     </div>
                     <div>
-                      <h3 className="text-light group-hover:text-foreground mb-2 text-xl transition-colors">
+                      <h3 className="text-foreground-light group-hover:text-foreground mb-2 text-xl transition-colors">
                         {p.title}
                       </h3>
                       <p
-                        className="text-lighter text-sm line-clamp-4 min-h-[80px]"
+                        className="text-foreground-lighter text-sm line-clamp-4 min-h-[80px]"
                         title={p.description}
                       >
                         {p.description}
                       </p>
->>>>>>> 7f1de2f9
                     </div>
                   </div>
                 </div>
@@ -105,38 +79,13 @@
                 py-6 shadow
                 transition-all
                 hover:shadow-lg"
-<<<<<<< HEAD
-                  >
-                    <div className="flex w-full space-x-6">
-                      <div className="h-10 w-10 scale-100 transition-all group-hover:scale-110">
-                        <Image
-                          layout="fixed"
-                          width={40}
-                          height={40}
-                          className="h-10 w-10 rounded-full bg-gray-300"
-                          src={p.logo}
-                          alt={p.title}
-                        />
-                      </div>
-                      <div>
-                        <h3 className="text-foreground-light group-hover:text-foreground mb-2 text-xl transition-colors">
-                          {p.title}
-                        </h3>
-                        <p
-                          className="text-foreground-lightround-lighter text-sm line-clamp-4 min-h-[80px]"
-                          title={p.description}
-                        >
-                          {p.description}
-                        </p>
-                      </div>
-=======
                 >
                   <div className="flex w-full space-x-6">
                     <div className="relative h-[40px] min-w-[40px] w-[40px] rounded-full overflow-hidden scale-100 transition-all group-hover:scale-110">
                       <Image
                         layout="fill"
                         objectFit="cover"
-                        className="bg-gray-300"
+                        className="bg-surface-100"
                         src={p.logo}
                         alt={p.title}
                       />
@@ -146,12 +95,11 @@
                         {p.title}
                       </h3>
                       <p
-                        className="text-lighter text-sm line-clamp-4 min-h-[80px]"
+                        className="text-foreground-lighter text-sm line-clamp-4 min-h-[80px]"
                         title={p.description}
                       >
                         {p.description}
                       </p>
->>>>>>> 7f1de2f9
                     </div>
                   </div>
                 </div>
