--- conflicted
+++ resolved
@@ -28,15 +28,14 @@
           <div className="grid grid-cols-1 gap-5 lg:max-w-none lg:grid-cols-2 xl:grid-cols-3">
             {featuredPartners?.map((p) => (
               <Link key={p.slug} href={`/partners/${p.slug}`}>
-<<<<<<< HEAD
                 <div
                   className="
-            bg-scale-100 dark:bg-scale-300
-            hover:bg-scale-200 hover:dark:bg-scale-400
-            group flex h-full w-full flex-col rounded-xl border px-6
-            py-6 shadow
-            transition-all
-            hover:shadow-lg"
+                bg-surface-100
+                hover:bg-surface-200
+                group flex h-full w-full flex-col rounded-xl border px-6
+                py-6 shadow
+                transition-all
+                hover:shadow-lg"
                 >
                   <div className="flex w-full space-x-6">
                     <div className="relative h-[40px] min-w-[40px] w-[40px] rounded-full overflow-hidden scale-100 transition-all group-hover:scale-110">
@@ -49,49 +48,15 @@
                       />
                     </div>
                     <div>
-                      <h3 className="text-scale-1100 group-hover:text-scale-1200 mb-2 text-xl transition-colors">
+                      <h3 className="text-light group-hover:text-foreground mb-2 text-xl transition-colors">
                         {p.title}
                       </h3>
                       <p
-                        className="text-scale-900 text-sm line-clamp-4 min-h-[80px]"
+                        className="text-lighter text-sm line-clamp-4 min-h-[80px]"
                         title={p.description}
                       >
                         {p.description}
                       </p>
-=======
-                <a>
-                  <div
-                    className="
-                bg-surface-100
-                hover:bg-surface-200
-                group flex h-full w-full flex-col rounded-xl border px-6
-                py-6 shadow
-                transition-all
-                hover:shadow-lg"
-                  >
-                    <div className="flex w-full space-x-6">
-                      <div className="h-10 w-10 scale-100 transition-all group-hover:scale-110">
-                        <Image
-                          layout="fixed"
-                          width={40}
-                          height={40}
-                          className="h-10 w-10 rounded-full bg-gray-300"
-                          src={p.logo}
-                          alt={p.title}
-                        />
-                      </div>
-                      <div>
-                        <h3 className="text-light group-hover:text-foreground mb-2 text-xl transition-colors">
-                          {p.title}
-                        </h3>
-                        <p
-                          className="text-lighter text-sm line-clamp-4 min-h-[80px]"
-                          title={p.description}
-                        >
-                          {p.description}
-                        </p>
-                      </div>
->>>>>>> dd7a681d
                     </div>
                   </div>
                 </div>
@@ -106,15 +71,14 @@
           <div className="grid  grid-cols-1 gap-5 lg:max-w-none lg:grid-cols-2 xl:grid-cols-3">
             {partnersByCategory[category].map((p) => (
               <Link key={p.slug} href={`/partners/${p.slug}`}>
-<<<<<<< HEAD
                 <div
                   className="
-            bg-scale-100 dark:bg-scale-300
-            hover:bg-scale-200 hover:dark:bg-scale-400
-            group flex h-full w-full flex-col rounded-xl border px-6
-            py-6 shadow
-            transition-all
-            hover:shadow-lg"
+                bg-surface-100
+                hover:bg-surface-200
+                group flex h-full w-full flex-col rounded-xl border px-6
+                py-6 shadow
+                transition-all
+                hover:shadow-lg"
                 >
                   <div className="flex w-full space-x-6">
                     <div className="relative h-[40px] min-w-[40px] w-[40px] rounded-full overflow-hidden scale-100 transition-all group-hover:scale-110">
@@ -127,49 +91,15 @@
                       />
                     </div>
                     <div>
-                      <h3 className="text-scale-1100 group-hover:text-scale-1200 mb-2 text-xl transition-colors">
+                      <h3 className="text-light group-hover:text-foreground mb-2 text-xl transition-colors">
                         {p.title}
                       </h3>
                       <p
-                        className="text-scale-900 text-sm line-clamp-4 min-h-[80px]"
+                        className="text-lighter text-sm line-clamp-4 min-h-[80px]"
                         title={p.description}
                       >
                         {p.description}
                       </p>
-=======
-                <a>
-                  <div
-                    className="
-                bg-surface-100
-                hover:bg-surface-200
-                group flex h-full w-full flex-col rounded-xl border px-6
-                py-6 shadow
-                transition-all
-                hover:shadow-lg"
-                  >
-                    <div className="flex w-full space-x-6">
-                      <div className="h-10 w-10 scale-100 transition-all group-hover:scale-110">
-                        <Image
-                          layout="fixed"
-                          width={40}
-                          height={40}
-                          className="h-10 w-10 rounded-full bg-gray-300"
-                          src={p.logo}
-                          alt={p.title}
-                        />
-                      </div>
-                      <div>
-                        <h3 className="text-light group-hover:text-foreground mb-2 text-xl transition-colors">
-                          {p.title}
-                        </h3>
-                        <p
-                          className="text-lighter text-sm line-clamp-4 min-h-[80px]"
-                          title={p.description}
-                        >
-                          {p.description}
-                        </p>
-                      </div>
->>>>>>> dd7a681d
                     </div>
                   </div>
                 </div>
