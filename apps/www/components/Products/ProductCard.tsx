import React from 'react'
import Link from 'next/link'
import Panel from '~/components/Panel'
import { cn } from 'ui'

const ProductCard = ({
  className,
  title,
  subtitle,
  highlights,
  icon,
  image,
  url,
  onClick,
  alignLeft = false,
}: {
  title: string
  subtitle: string | React.ReactNode
  highlights?: string | React.ReactNode
  url: string
  icon?: string
  image: any
  className?: string
  onClick?: any
  alignLeft?: boolean
}) => (
<<<<<<< HEAD
  <Link href={url}>
    <a
      className={cn(
        'group relative w-full h-[400px] flex flex-col gap-5 lg:flex-row focus:outline-none focus:border-none focus:ring-brand-600 focus:ring-2 focus:rounded-xl',
        className
      )}
      onClick={onClick}
    >
      <Panel
        hasActiveOnHover
        hasMotion
        hasShimmer
        outerClassName="relative w-full h-full shadow-lg"
        innerClassName={cn(
          `relative overflow-hidden flex-1 flex flex-col items-center gap-5 lg:items-start justify-between
            bg-surface-100 w-full rounded-xl h-full`
        )}
      >
        <div
          className={cn(
            'relative z-10 flex flex-col lg:h-full gap-1 text-foreground mx-auto items-center text-center h-full px-6 py-8',
            alignLeft && 'lg:mx-0 lg:pl-8 lg:items-start lg:text-left lg:max-w-[260px]'
          )}
        >
          <div className="flex items-center justify-center h-12 w-12 bg-alternative rounded-lg mb-3">
            {icon && (
              <svg
                width="25"
                height="25"
                viewBox="0 0 25 25"
                fill="none"
                xmlns="http://www.w3.org/2000/svg"
              >
                <path
                  d={icon}
                  stroke="var(--colors-brand9)"
                  strokeMiterlimit="10"
                  strokeLinejoin="round"
                  strokeLinecap="round"
                  strokeWidth="1.5"
                />
              </svg>
            )}
          </div>
          <h2 className="text-xl">{title}</h2>
          <div className="flex-1 flex flex-col justify-between gap-2">
            <p className="text-sm text-foreground-lighter">{subtitle}</p>
            {highlights && <span className="hidden lg:block">{highlights}</span>}
          </div>
=======
  <Link
    href={url}
    className={[
      'group relative w-full h-[400px] flex flex-col gap-5 lg:flex-row focus:outline-none focus:border-none focus:ring-brand-600 focus:ring-2 focus:rounded-xl',
      className,
    ].join(' ')}
    onClick={onClick}
  >
    <Panel
      hasShimmer
      hasActiveOnHover
      outerClassName="relative w-full h-full shadow-lg p-0"
      innerClassName={[
        `relative overflow-hidden flex-1 flex flex-col items-center gap-5 lg:items-start justify-between
          bg-surface-100 w-full rounded-xl h-full`,
      ].join(' ')}
    >
      <div
        className={[
          'relative z-10 flex flex-col lg:h-full gap-1 text-foreground mx-auto items-center text-center h-full px-6 py-8',
          alignLeft && 'lg:mx-0 lg:pl-8 lg:items-start lg:text-left lg:max-w-[260px]',
        ].join(' ')}
      >
        <div className="flex items-center justify-center h-12 w-12 bg-alternative rounded-lg mb-3">
          {icon && (
            <svg
              width="25"
              height="25"
              viewBox="0 0 25 25"
              fill="none"
              xmlns="http://www.w3.org/2000/svg"
            >
              <path
                d={icon}
                stroke="var(--colors-brand9)"
                strokeMiterlimit="10"
                strokeLinejoin="round"
                strokeLinecap="round"
                strokeWidth="1.5"
              />
            </svg>
          )}
>>>>>>> 7f1de2f9
        </div>
        <h2 className="text-xl">{title}</h2>
        <div className="flex-1 flex flex-col justify-between gap-2">
          <p className="text-sm text-lighter">{subtitle}</p>
          {highlights && <span className="hidden lg:block">{highlights}</span>}
        </div>
      </div>
      {image}
    </Panel>
  </Link>
)

export default ProductCard<|MERGE_RESOLUTION|>--- conflicted
+++ resolved
@@ -24,57 +24,6 @@
   onClick?: any
   alignLeft?: boolean
 }) => (
-<<<<<<< HEAD
-  <Link href={url}>
-    <a
-      className={cn(
-        'group relative w-full h-[400px] flex flex-col gap-5 lg:flex-row focus:outline-none focus:border-none focus:ring-brand-600 focus:ring-2 focus:rounded-xl',
-        className
-      )}
-      onClick={onClick}
-    >
-      <Panel
-        hasActiveOnHover
-        hasMotion
-        hasShimmer
-        outerClassName="relative w-full h-full shadow-lg"
-        innerClassName={cn(
-          `relative overflow-hidden flex-1 flex flex-col items-center gap-5 lg:items-start justify-between
-            bg-surface-100 w-full rounded-xl h-full`
-        )}
-      >
-        <div
-          className={cn(
-            'relative z-10 flex flex-col lg:h-full gap-1 text-foreground mx-auto items-center text-center h-full px-6 py-8',
-            alignLeft && 'lg:mx-0 lg:pl-8 lg:items-start lg:text-left lg:max-w-[260px]'
-          )}
-        >
-          <div className="flex items-center justify-center h-12 w-12 bg-alternative rounded-lg mb-3">
-            {icon && (
-              <svg
-                width="25"
-                height="25"
-                viewBox="0 0 25 25"
-                fill="none"
-                xmlns="http://www.w3.org/2000/svg"
-              >
-                <path
-                  d={icon}
-                  stroke="var(--colors-brand9)"
-                  strokeMiterlimit="10"
-                  strokeLinejoin="round"
-                  strokeLinecap="round"
-                  strokeWidth="1.5"
-                />
-              </svg>
-            )}
-          </div>
-          <h2 className="text-xl">{title}</h2>
-          <div className="flex-1 flex flex-col justify-between gap-2">
-            <p className="text-sm text-foreground-lighter">{subtitle}</p>
-            {highlights && <span className="hidden lg:block">{highlights}</span>}
-          </div>
-=======
   <Link
     href={url}
     className={[
@@ -117,11 +66,10 @@
               />
             </svg>
           )}
->>>>>>> 7f1de2f9
         </div>
         <h2 className="text-xl">{title}</h2>
         <div className="flex-1 flex flex-col justify-between gap-2">
-          <p className="text-sm text-lighter">{subtitle}</p>
+          <p className="text-sm text-foreground-lighter">{subtitle}</p>
           {highlights && <span className="hidden lg:block">{highlights}</span>}
         </div>
       </div>
