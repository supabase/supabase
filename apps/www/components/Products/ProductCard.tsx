--- conflicted
+++ resolved
@@ -46,27 +46,6 @@
           alignLeft && 'lg:mx-0 lg:pl-8 lg:items-start lg:text-left lg:max-w-[260px]',
         ].join(' ')}
       >
-<<<<<<< HEAD
-        <div className="flex items-center justify-center h-12 w-12 bg-alternative rounded-lg mb-3">
-          {icon && (
-            <svg
-              width="25"
-              height="25"
-              viewBox="0 0 25 25"
-              fill="none"
-              xmlns="http://www.w3.org/2000/svg"
-            >
-              <path
-                d={icon}
-                stroke="var(--colors-brand9)"
-                strokeMiterlimit="10"
-                strokeLinejoin="round"
-                strokeLinecap="round"
-                strokeWidth="1.5"
-              />
-            </svg>
-          )}
-=======
         <div
           className={[
             'relative z-10 flex flex-col lg:h-full gap-1 text-foreground mx-auto items-center text-center h-full px-6 py-8',
@@ -98,7 +77,6 @@
             <p className="text-sm text-lighter">{subtitle}</p>
             {highlights && <span className="hidden lg:block">{highlights}</span>}
           </div>
->>>>>>> dd7a681d
         </div>
         <h2 className="text-xl">{title}</h2>
         <div className="flex-1 flex flex-col justify-between gap-2">
