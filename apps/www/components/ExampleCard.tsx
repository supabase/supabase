import { Button, Divider, IconArrowUpRight, IconGitHub, IconTriangle, Space } from 'ui'
import Link from 'next/link'
import Image from 'next/image'

function ExampleCard(props: any) {
  return (
    <>
      <div
        className="bg-surface-100
          border-border
          flex
          h-40
          flex-col
          justify-between rounded rounded-b-none
          border
          border-t border-r border-l p-5
          "
      >
        <div className="mb-4">
          <h4 className="h6">{props.title}</h4>
          <p className="p text-sm">{props.description}</p>
          <div className="flex items-center">
            <div className="relative border border-border inline !w-6 !h-6 rounded-full overflow-hidden">
              <Image
                src={props.author_img}
                alt={props.author + ' GitHub profile picture'}
                layout="fill"
                objectFit="cover"
              />
            </div>
            <span className="text-foreground ml-2 text-sm">{props.author}</span>
          </div>
        </div>
      </div>
      <Divider light />
      <div>
        <div
          className="
          bg-surface-200
          border-border flex
          flex-col justify-between rounded rounded-t-none
          border
          border-b border-r border-l
          border-t-0 p-5"
        >
<<<<<<< HEAD
          <Link
            href={props.repo_url}
            as={props.repo_url}
            className="text-scale-1100 hover:text-scale-1200 flex flex-row items-center text-sm"
            target="_blank"
          >
            <span>{props.repo_name}</span>
            <span className="ml-1 inline-block">
              <IconGitHub size={14} />
            </span>
=======
          <Link href={props.repo_url} as={props.repo_url} passHref>
            <a
              className="text-light hover:text-foreground flex flex-row items-center text-sm"
              target="_blank"
            >
              <span>{props.repo_name}</span>
              <span className="ml-1 inline-block">
                <IconGitHub size={14} />
              </span>
            </a>
>>>>>>> dd7a681d
          </Link>

          <div className="mt-3 flex items-stretch gap-2 h-[26px]">
            {props.vercel_deploy_url && (
              <a target="_blank" href={props.vercel_deploy_url}>
                <Image src="https://vercel.com/button" alt="vercel button" width={75} height={26} />
              </a>
            )}
            {props.demo_url && (
              <Button asChild size="tiny" type="default" iconRight={<IconArrowUpRight />}>
                <Link href={props.demo_url} as={props.demo_url} target="_blank" tabIndex={-1}>
                  Launch Demo
                </Link>
              </Button>
            )}
            {!props.demo_url && (
              <Button asChild size="tiny" type="default" iconRight={<IconArrowUpRight />}>
                <Link href={props.repo_url} as={props.repo_url} target="_blank" tabIndex={-1}>
                  View Code
                </Link>
              </Button>
            )}
          </div>
        </div>
      </div>
    </>
  )
}

export default ExampleCard<|MERGE_RESOLUTION|>--- conflicted
+++ resolved
@@ -43,29 +43,16 @@
           border-b border-r border-l
           border-t-0 p-5"
         >
-<<<<<<< HEAD
           <Link
             href={props.repo_url}
             as={props.repo_url}
-            className="text-scale-1100 hover:text-scale-1200 flex flex-row items-center text-sm"
+            className="text-light hover:text-foreground flex flex-row items-center text-sm"
             target="_blank"
           >
             <span>{props.repo_name}</span>
             <span className="ml-1 inline-block">
               <IconGitHub size={14} />
             </span>
-=======
-          <Link href={props.repo_url} as={props.repo_url} passHref>
-            <a
-              className="text-light hover:text-foreground flex flex-row items-center text-sm"
-              target="_blank"
-            >
-              <span>{props.repo_name}</span>
-              <span className="ml-1 inline-block">
-                <IconGitHub size={14} />
-              </span>
-            </a>
->>>>>>> dd7a681d
           </Link>
 
           <div className="mt-3 flex items-stretch gap-2 h-[26px]">
