--- conflicted
+++ resolved
@@ -1,34 +1,15 @@
-import { NewspaperIcon } from '@heroicons/react/outline'
 import Link from 'next/link'
 import { Article } from '../../types'
 
 const ArticleButtonListItem = (props: Article) => {
   return (
-<<<<<<< HEAD
-    <Link href={props.url}>
-      <a className="group mr-2 mb-2">
-        <div className="flex flex-row">
-          <div>
-            <div className="flex flex-col">
-              <span className="text-foreground group-hover:text-brand text-left text-base transition">
-                {props.title}
-              </span>
-              <p className="text-foreground-light text-left text-sm transition">
-                {props.description}
-              </p>
-            </div>
-          </div>
-        </div>
-      </a>
-=======
     <Link href={props.url} className="group mr-2 mb-2">
       <div className="flex flex-col">
         <span className="text-foreground group-hover:text-brand text-left text-base transition">
           {props.title}
         </span>
-        <p className="text-light text-left text-sm transition">{props.description}</p>
+        <p className="text-foreground-light text-left text-sm transition">{props.description}</p>
       </div>
->>>>>>> 7f1de2f9
     </Link>
   )
 }
