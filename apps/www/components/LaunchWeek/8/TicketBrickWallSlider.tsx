import Image from 'next/image'
import Link from 'next/link'
import { UserData } from '~/components/LaunchWeek/hooks/use-conf-data'

import { Swiper, SwiperSlide } from 'swiper/react'

<<<<<<< HEAD
import 'swiper/css'
=======
import 'swiper/swiper.min.css'
import { cn } from 'ui'
>>>>>>> 3fb1cc6e

interface Props {
  users: UserData[]
  reverse?: boolean
  speed?: number
  animate?: boolean
}

export function TicketBrickWallSlider({ users, reverse, speed = 50000, animate }: Props) {
  const STORAGE_URL = 'https://obuldanrptloktxcffvn.supabase.co/storage/v1/object/public/images/lw8'
  const BUCKET_FOLDER_VERSION = 'v1'
  const getOgUrl = (username: string, isGold: boolean) =>
    `${STORAGE_URL}/tickets/${
      isGold ? 'golden' : 'regular'
    }/${BUCKET_FOLDER_VERSION}/${username}.png`

  return (
    <div className="relative h-auto w-full m-0 overflow-hidden mb-2.5">
      <div
        className={cn(
          'flex swiper-transition-linear ticket-brick-swiper',
          reverse && '-translate-x-20 w-[calc(100vw+400px)]'
        )}
      >
        <Swiper
          centeredSlides={true}
          spaceBetween={10}
          slidesPerView={5}
          loop={true}
          watchOverflow
          threshold={2}
          updateOnWindowResize
          breakpoints={{
            320: {
              slidesPerView: reverse ? 4.5 : 2.5,
            },
            720: {
              slidesPerView: reverse ? 5.5 : 3.5,
            },
            1440: {
              slidesPerView: reverse ? 6.5 : 5,
            },
          }}
        >
          {users.map((user, i) => (
            <SwiperSlide key={user.username}>
              <Link
                href={`/launch-week/8/tickets/${user.username}`}
                key={user.username}
                className="relative !w-[230px] md:w-[450px] !h-[200px] rounded-md md:rounded-lg transition-transform"
              >
                <div className="relative w-full pt-[50%] transform rounded-md md:rounded-lg overflow-hidden bg-gradient-to-b from-[#22282a] to-[#030A0C]">
                  <div className="absolute inset-[1px] w-[calc(100%-2px)] h-[calc(100%-2px)] rounded-md md:rounded-lg overflow-hidden p-[1px]">
                    <Image
                      src={
                        getOgUrl(user.username!, !!user.golden) ??
                        '/images/launchweek/8/lw8-ticket-empty.jpg'
                      }
                      alt={user.username ?? ''}
                      fill
                      sizes="100%"
                      placeholder="blur"
                      blurDataURL="/images/launchweek/8/lw8-ticket-empty.jpg"
                      className="absolute inset-[1px] rounded-md md:rounded-lg object-cover object-center"
                    />
                  </div>
                </div>
              </Link>
            </SwiperSlide>
          ))}
        </Swiper>
      </div>
    </div>
  )
}<|MERGE_RESOLUTION|>--- conflicted
+++ resolved
@@ -1,15 +1,10 @@
 import Image from 'next/image'
 import Link from 'next/link'
+import { cn } from 'ui'
 import { UserData } from '~/components/LaunchWeek/hooks/use-conf-data'
 
+import 'swiper/css'
 import { Swiper, SwiperSlide } from 'swiper/react'
-
-<<<<<<< HEAD
-import 'swiper/css'
-=======
-import 'swiper/swiper.min.css'
-import { cn } from 'ui'
->>>>>>> 3fb1cc6e
 
 interface Props {
   users: UserData[]
