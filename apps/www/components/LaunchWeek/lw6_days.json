--- conflicted
+++ resolved
@@ -93,28 +93,9 @@
     "description": "Vault Release",
     "d": 5,
     "dd": "Friday",
-<<<<<<< HEAD
-    "youtube_id": "QHLPNDrdN2w",
-    "blogpost": "blog/vault-now-in-beta",
-    "steps": [
-      {
-        "title": "Vault Release",
-        "blog": "/blog/vault-now-in-beta",
-        "isNew": true,
-        "description": "A new Postgres extension that makes it safe and easy to store encrypted secrets and encrypt other stored data in your database."
-      },
-      {
-        "title": "Transparent Column Encryption",
-        "description": "Faster asset delivery, now even faster.",
-        "blog": "/blog/transparent-column-encryption-with-postgres",
-        "isNew": true
-      }
-    ]
-=======
     "youtube_id": "6bGQotxisoY",
     "blogpost": "https://supabase.com/blog",
     "docs": "https://supabase.com/docs",
     "steps": []
->>>>>>> a56ee49c
   }
 ]