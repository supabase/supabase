--- conflicted
+++ resolved
@@ -13,11 +13,7 @@
   cn,
 } from 'ui'
 import { ChevronDown, X as CloseIcon } from 'lucide-react'
-<<<<<<< HEAD
-import { startCase } from 'lodash'
-=======
 import { startCase } from 'lib/helpers'
->>>>>>> 9ef6d0d9
 import { useBreakpoint } from 'common'
 import { usePathname } from 'next/navigation'
 
