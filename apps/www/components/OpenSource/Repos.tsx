--- conflicted
+++ resolved
@@ -106,28 +106,9 @@
   return (
     <div className="flex flex-col gap-8 xl:gap-10">
       <div className="flex mx-auto items-center gap-6 text-sm sm:gap-8">
-<<<<<<< HEAD
-        <Link href="https://github.com/supabase/supabase/blob/master/DEVELOPERS.md">
-          <a
-            className="text-foreground-lighter hover:underline flex gap-1 items-center"
-            target="_blank"
-          >
-            <GitHubIcon />
-            How to contribute
-          </a>
-        </Link>
-        <Link href="https://github.com/supabase/.github/blob/main/CODE_OF_CONDUCT.md">
-          <a
-            className="text-foreground-lighter hover:underline flex gap-1 items-center"
-            target="_blank"
-          >
-            <GitHubIcon />
-            Code of Conduct
-          </a>
-=======
         <Link
           href="https://github.com/supabase/supabase/blob/master/DEVELOPERS.md"
-          className="text-lighter hover:underline flex gap-1 items-center"
+          className="text-foreground-lighter hover:underline flex gap-1 items-center"
           target="_blank"
         >
           <GitHubIcon />
@@ -135,12 +116,11 @@
         </Link>
         <Link
           href="https://github.com/supabase/.github/blob/main/CODE_OF_CONDUCT.md"
-          className="text-lighter hover:underline flex gap-1 items-center"
+          className="text-foreground-lighter hover:underline flex gap-1 items-center"
           target="_blank"
         >
           <GitHubIcon />
           Code of Conduct
->>>>>>> 7f1de2f9
         </Link>
       </div>
       <div className="w-full gap-2 flex flex-col items-center">
