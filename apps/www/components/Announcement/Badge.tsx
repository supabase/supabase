--- conflicted
+++ resolved
@@ -11,48 +11,6 @@
   className?: string
   hasArrow?: boolean
 }
-<<<<<<< HEAD
-const AnnouncementBadge = ({ url, announcement, badge, target = '_self' }: Props) => (
-  <div className="w-full max-w-xl flex justify-center opacity-0 !animate-[fadeIn_0.5s_cubic-bezier(0.25,0.25,0,1)_0.5s_both]">
-    <Link
-      href={url}
-      target={target}
-      className="
-        group
-        relative
-        flex flex-row
-        items-center
-        pr-3 p-1
-        text-sm
-        w-auto
-        gap-2
-        text-left
-        rounded-full
-        bg-opacity-20
-        border
-        border-background-surface-100
-        hover:border-background-surface-300
-        overflow-hidden
-        focus:outline-none focus:ring-brand-600 focus:ring-2 focus:rounded-full
-        "
-    >
-      {badge && (
-        <Badge color="brand" size="large" className="py-1">
-          {badge}
-        </Badge>
-      )}
-      <span className="text-foreground">{announcement}</span>
-      <ArrowNarrowRightIcon className="h-4 ml-2 -translate-x-1 transition-transform group-hover:translate-x-0" />
-      <div
-        className="absolute inset-0 -z-10 bg-gradient-to-br
-          opacity-70
-          overflow-hidden rounded-full
-          from-background-surface-100
-          to-background-surface-300
-          backdrop-blur-md
-          "
-      />
-=======
 
 const AnnouncementBadge = ({
   url,
@@ -113,7 +71,6 @@
             "
         />
       </a>
->>>>>>> 2ea2f26d
     </Link>
   </div>
 )
