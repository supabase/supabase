--- conflicted
+++ resolved
@@ -6,7 +6,8 @@
 import Image from 'next/image'
 
 import { ColorSwatchIcon, MenuIcon } from '@heroicons/react/outline'
-import { Auth, ThemeSupa } from '@supabase/auth-ui-react'
+import { Auth } from '@supabase/auth-ui-react'
+import { ThemeSupa } from '@supabase/auth-ui-shared'
 import { useTheme } from 'next-themes'
 
 function AuthWidgetSection() {
@@ -84,9 +85,6 @@
                       theme={resolvedTheme === 'dark' ? 'dark' : 'default'}
                       providers={['google', 'facebook', 'twitter']}
                       supabaseClient={supabase}
-                      localization={{
-                        lang: 'en',
-                      }}
                       appearance={{
                         theme: ThemeSupa,
                         variables: {
@@ -203,11 +201,7 @@
                   <button
                     onClick={() => setRadius('4px')}
                     className={[
-<<<<<<< HEAD
-                      'bg-scale-100 dark:bg-scale-400 border-scale-500 ring-scale-400 dark:border-scale-800 flex h-10 w-10 items-center justify-center rounded-full border hover:scale-105',
-=======
                       'bg-surface-100 ring-foreground-muted border-border flex h-10 w-10 items-center justify-center rounded-full border hover:scale-105',
->>>>>>> dd7a681d
                       radius === '4px'
                         ? 'ring-foreground-muted border-foreground-lighter border-2 ring-2'
                         : '',
