--- conflicted
+++ resolved
@@ -31,19 +31,7 @@
   useEffect(() => {
     const channel = supabase.channel('footer')
     if (channel.state === REALTIME_CHANNEL_STATES.closed) {
-<<<<<<< HEAD
-      channel.subscribe((status: string) => {
-        if (status === 'SUBSCRIBED') {
-          channel.send({
-            type: 'broadcast',
-            event: 'footer_subscribed',
-            payload: { ts: Date.now() },
-          })
-        }
-      })
-=======
       channel.subscribe()
->>>>>>> 9ef6d0d9
     }
     return () => {
       channel.unsubscribe()
