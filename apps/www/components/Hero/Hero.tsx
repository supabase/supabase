import Link from 'next/link'
import { useRouter } from 'next/router'
import { useTelemetryProps } from 'common/hooks/useTelemetryProps'

import { Telemetry } from 'telemetry'
import { TELEMETRY_EVENTS } from '~/lib/telemetry/constants'
import telemetry from '~/lib/telemetry/utils'

import { Button } from 'ui'
import SectionContainer from '~/components/Layouts/SectionContainer'
<<<<<<< HEAD
import { Telemetry } from 'telemetry'
import { TELEMETRY_EVENTS } from '~/lib/telemetry/constants'
import telemetry from '~/lib/telemetry/utils'
=======
import EventCallout from '~/components/EventCallout'
import { useBreakpoint } from 'common'
>>>>>>> e6125954

const Hero = () => {
  const isMobile = useBreakpoint(768)
  const router = useRouter()
  const telemetryProps = useTelemetryProps()
  const sendTelemetryEvent = async (event: Telemetry.EventWithProperties) => {
    await telemetry.sendEvent(event, telemetryProps, router)
  }

  return (
    <div className="relative -mt-[65px]">
      <SectionContainer className="pt-8 pb-10 md:pt-16 overflow-hidden">
        <div className="relative">
          <div className="mx-auto">
            <div className="mx-auto max-w-2xl lg:col-span-6 lg:flex lg:items-center justify-center text-center">
              <div className="relative z-10 lg:h-auto pt-[90px] lg:pt-[90px] lg:min-h-[300px] flex flex-col items-center justify-center sm:mx-auto md:w-3/4 lg:mx-0 lg:w-full gap-4 lg:gap-8">
                <div className="flex flex-col items-center">
                  <EventCallout size={isMobile ? 'tiny' : 'small'} className="mb-4 lg:mb-8 -mt-4" />
                  <h1 className="text-foreground text-4xl sm:text-5xl sm:leading-none lg:text-7xl">
                    <span className="block text-foreground">Build in a weekend</span>
                    <span className="text-brand block md:ml-0">Scale to millions</span>
                  </h1>
                  <p className="pt-2 text-foreground my-3 text-sm sm:mt-5 lg:mb-0 sm:text-base lg:text-lg">
                    Supabase is an open source Firebase alternative.{' '}
                    <br className="hidden md:block" />
                    Start your project with a Postgres database, Authentication, instant APIs, Edge
                    Functions, Realtime subscriptions, Storage, and Vector embeddings.
                  </p>
                </div>
                <div className="flex items-center gap-2">
                  <Button asChild size="medium">
                    <Link
                      href="https://supabase.com/dashboard"
                      as="https://supabase.com/dashboard"
                      onClick={() =>
                        sendTelemetryEvent(TELEMETRY_EVENTS['www_hp_hero_startProject'])
                      }
                    >
                      Start your project
                    </Link>
                  </Button>
                  <Button asChild size="medium" type="default">
                    <Link
                      href="/contact/sales"
                      as="/contact/sales"
                      onClick={() =>
                        sendTelemetryEvent(TELEMETRY_EVENTS['www_hp_hero_requestDemo'])
                      }
                    >
                      Request a demo
                    </Link>
                  </Button>
                </div>
              </div>
            </div>
          </div>
        </div>
      </SectionContainer>
    </div>
  )
}

export default Hero<|MERGE_RESOLUTION|>--- conflicted
+++ resolved
@@ -8,14 +8,8 @@
 
 import { Button } from 'ui'
 import SectionContainer from '~/components/Layouts/SectionContainer'
-<<<<<<< HEAD
-import { Telemetry } from 'telemetry'
-import { TELEMETRY_EVENTS } from '~/lib/telemetry/constants'
-import telemetry from '~/lib/telemetry/utils'
-=======
 import EventCallout from '~/components/EventCallout'
 import { useBreakpoint } from 'common'
->>>>>>> e6125954
 
 const Hero = () => {
   const isMobile = useBreakpoint(768)
