--- conflicted
+++ resolved
@@ -5,11 +5,7 @@
 import gaEvents from '~/lib/gaEvents'
 import { Button, IconBookOpen } from 'ui'
 import SectionContainer from '~/components/Layouts/SectionContainer'
-<<<<<<< HEAD
-import HeroFrameworks from './HeroFrameworks'
 import AnnouncementBadge from '~/components/Announcement/Badge'
-=======
->>>>>>> fd7793cf
 
 const Hero = () => {
   const router = useRouter()
