--- conflicted
+++ resolved
@@ -3,22 +3,9 @@
 
 function TextLink({ url = '', label, ...props }: any) {
   return (
-<<<<<<< HEAD
-    <Link href={url} passHref>
-      <a
-        className="text-foreground-light hover:text-foreground mt-3 block cursor-pointer text-sm"
-        {...props}
-      >
-        <div className="group flex items-center gap-1">
-          <span className="sr-only">{`${label} about ${url}`}</span>
-          <span>{label}</span>
-          <div className="transition-all group-hover:ml-0.5">
-            <IconChevronRight size={14} strokeWidth={2} />
-          </div>
-=======
     <Link
       href={url}
-      className="text-light hover:text-foreground mt-3 block cursor-pointer text-sm"
+      className="text-foreground-light hover:text-foreground mt-3 block cursor-pointer text-sm"
       {...props}
     >
       <div className="group flex items-center gap-1">
@@ -26,7 +13,6 @@
         <span>{label}</span>
         <div className="transition-all group-hover:ml-0.5">
           <IconChevronRight size={14} strokeWidth={2} />
->>>>>>> 7f1de2f9
         </div>
       </div>
     </Link>
