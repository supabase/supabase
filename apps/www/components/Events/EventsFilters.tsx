import { useBreakpoint } from 'common'
import { AnimatePresence, motion } from 'framer-motion'
import { startCase } from 'lodash'
import { useSearchParams } from 'next/navigation'
import { useRouter } from 'next/router'
import { useEffect, useState } from 'react'
import { useKey } from 'react-use'
import type PostTypes from '~/types/post'

import {
  Button,
  DropdownMenu,
  DropdownMenuContent,
  DropdownMenuItem,
  DropdownMenuTrigger,
  cn,
} from 'ui'
import { ChevronDown } from 'lucide-react'

interface Props {
  allEvents: PostTypes[]
  events?: PostTypes[]
  setEvents: (posts: any) => void
  categories: { [key: string]: number }
}

/**
 * search via category if no q param
 * search via category and reset q param if present
 */

function EventFilters({ allEvents, setEvents, categories }: Props) {
  const [category, setCategory] = useState<string>('all')
  const [searchTerm, setSearchTerm] = useState<string>('')
  const [showSearchInput, setShowSearchInput] = useState<boolean>(false)

  const router = useRouter()
  const searchParams = useSearchParams()
  const q = searchParams?.get('q')
  const activeCategory = searchParams?.get('category')
  const isMobile = useBreakpoint(1023)
  const is2XL = useBreakpoint(1535)

  useEffect(() => {
    if (!q) {
      handlePosts()
    }
  }, [category])

  useEffect(() => {
    if (q) {
      handleSearchByText(q)
    }
  }, [q])

  const handleReplaceRouter = () => {
    if (!searchTerm && category !== 'all') {
      router.query.category = category
      router.replace(router, undefined, { shallow: true, scroll: false })
    }
  }

  const handlePosts = () => {
    handleReplaceRouter()

    setEvents(
      category === 'all'
        ? allEvents
        : allEvents.filter((event: any) => {
            const found = event.categories?.includes(category)
            return found
          })
    )
  }

  useKey('Escape', () => handleSearchByText(''))

  useEffect(() => {
    setShowSearchInput(!isMobile)
  }, [isMobile])

  useEffect(() => {
    if (router.isReady && q) {
      setSearchTerm(q)
    }
    if (router.isReady && activeCategory && activeCategory !== 'all') {
      setCategory(activeCategory)
    }
  }, [activeCategory, router.isReady, q])

  const handleSearchByText = (text: string) => {
    setSearchTerm(text)
    searchParams?.has('q') && router.replace('/events', undefined, { shallow: true, scroll: false })
    router.replace(`/events?q=${text}`, undefined, { shallow: true, scroll: false })
    if (text.length < 1) router.replace('/events', undefined, { shallow: true, scroll: false })

    const matches = allEvents.filter((event: any) => {
      const found =
        event.tags?.join(' ').replaceAll('-', ' ').includes(text.toLowerCase()) ||
        event.title?.toLowerCase().includes(text.toLowerCase()) ||
        event.author?.includes(text.toLowerCase())
      return found
    })

    setEvents(matches)
  }

  const handleSetCategory = (category: string) => {
    searchTerm && handlePosts()
    searchTerm && setSearchTerm('')
    setCategory(category)
    category === 'all'
      ? router.replace('/events', undefined, { shallow: true, scroll: false })
      : router.replace(`/events?category=${category}`, undefined, {
          shallow: true,
          scroll: false,
        })
  }

  return (
    <div className="flex flex-row items-center justify-between gap-2">
      <AnimatePresence mode="wait">
        {!showSearchInput && (
          <motion.div
            initial={{ opacity: 0 }}
            animate={{ opacity: 1 }}
            exit={{ opacity: 0, transition: { duration: 0.05 } }}
            className="flex lg:hidden"
          >
            <DropdownMenu>
              <DropdownMenuTrigger asChild>
                <Button
                  type="outline"
                  size="medium"
<<<<<<< HEAD
                  iconRight={<ChevronDown />}
                  className="w-full min-w-[200px] flex justify-between items-center py-2"
=======
                  iconRight={<IconChevronDown />}
                  className="w-full min-w-[200px] flex [&_span]:flex [&_span]:items-center [&_span]:gap-2 justify-between items-center py-2"
>>>>>>> 454fda86
                >
                  {!activeCategory ? (
                    <>
                      All Events{' '}
                      <span className="text-foreground-lighter text-xs">{categories['all']}</span>
                    </>
                  ) : (
                    <>
                      {startCase(activeCategory?.replaceAll('-', ' '))}
                      <span className="text-foreground-lighter text-xs">
                        {categories[activeCategory]}
                      </span>
                    </>
                  )}
                </Button>
              </DropdownMenuTrigger>
              <DropdownMenuContent side="bottom" align="start">
                {Object.entries(categories).map(([category, count]) => (
                  <DropdownMenuItem
                    key={`item-${category}`}
                    onClick={() => handleSetCategory(category)}
                    className={cn(
                      'flex gap-0.5 items-center justify-between',
                      (category === 'all' && !activeCategory) || category === activeCategory
                        ? 'text-brand-600'
                        : ''
                    )}
                  >
                    {category === 'all' ? 'All Posts' : startCase(category.replaceAll('-', ' '))}{' '}
                    <span className="text-foreground-lighter text-xs w-3">{count}</span>
                  </DropdownMenuItem>
                ))}
              </DropdownMenuContent>
            </DropdownMenu>
          </motion.div>
        )}
        <div className="hidden lg:flex flex-wrap items-center flex-grow gap-2">
          {Object.entries(categories).map(([category, count]) => (
            <Button
              key={category}
              type={
                category === 'all' && !searchTerm && !activeCategory
                  ? 'default'
                  : category === activeCategory
                    ? 'default'
                    : 'outline'
              }
              onClick={() => handleSetCategory(category)}
              size={is2XL ? 'tiny' : 'small'}
              className="rounded-full"
              iconRight={
                <span className="text-foreground-lighter text-xs flex items-center h-[16px] self-center">
                  {count}
                </span>
              }
            >
              {category === 'all' ? 'All' : startCase(category.replaceAll('-', ' '))}{' '}
            </Button>
          ))}
        </div>
      </AnimatePresence>
    </div>
  )
}

export default EventFilters<|MERGE_RESOLUTION|>--- conflicted
+++ resolved
@@ -132,13 +132,8 @@
                 <Button
                   type="outline"
                   size="medium"
-<<<<<<< HEAD
                   iconRight={<ChevronDown />}
-                  className="w-full min-w-[200px] flex justify-between items-center py-2"
-=======
-                  iconRight={<IconChevronDown />}
                   className="w-full min-w-[200px] flex [&_span]:flex [&_span]:items-center [&_span]:gap-2 justify-between items-center py-2"
->>>>>>> 454fda86
                 >
                   {!activeCategory ? (
                     <>
