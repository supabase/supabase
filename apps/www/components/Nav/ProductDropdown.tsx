--- conflicted
+++ resolved
@@ -15,12 +15,9 @@
 import MainProductsData from 'data/MainProducts'
 import ProductModulesData from 'data/ProductModules'
 
-<<<<<<< HEAD
+
 export const ProductDropdown = () => {
   const { basePath } = useRouter()
-=======
-const ProductDropdown = () => {
->>>>>>> be0871ea
   const isTablet = useBreakpoint(1279)
 
   return (
