import React from 'react'
import Link from 'next/link'
import { IconChevronRight, cn } from 'ui'

const MenuItem = React.forwardRef<
  React.ElementRef<'a'>,
  React.ComponentPropsWithoutRef<'a'> & {
    description?: string
    icon?: string
    hasChevron?: boolean
  }
>(({ className, title, href = '', description, icon, hasChevron, children, ...props }, ref) => {
  return (
<<<<<<< HEAD
    <Link href={href} passHref>
      <a
        ref={ref}
        className={cn(
          'group/menu-item flex items-center text-foreground-light text-sm hover:text-foreground select-none gap-3 rounded-md p-2 leading-none no-underline outline-none focus-visible:ring-2 focus-visible:ring-foreground-lighter focus-visible:text-foreground',
          description && 'items-center',
          className
        )}
        {...props}
      >
        {children ?? (
          <>
            {icon && (
              <div className="shrink-0 bg-surface-200 min-w-10 w-10 h-10 flex items-center justify-center rounded-lg">
                <svg
                  className="h-5 w-5 group-hover/menu-item:text-foreground group-focus-visible/menu-item:text-foreground"
                  xmlns="http://www.w3.org/2000/svg"
                  fill="none"
                  viewBox="0 0 24 24"
                  aria-hidden="true"
                >
                  <path
                    strokeLinecap="round"
                    strokeLinejoin="round"
                    strokeWidth="1.5"
                    d={icon}
                    stroke="currentColor"
                  />
                </svg>
              </div>
            )}
            <div className="flex flex-col justify-center">
              <div className="flex items-center gap-1">
                <p className="leading-snug text-foreground">{title}</p>
                {hasChevron && (
                  <IconChevronRight
                    strokeWidth={2}
                    className="w-3 text-foreground transition-all will-change-transform -translate-x-1 opacity-0 group-hover/menu-item:translate-x-0 group-hover/menu-item:opacity-100"
                  />
                )}
              </div>
              {description && (
                <p className="line-clamp-1 -mb-1 leading-relaxed text-foreground-lightround-lighter group-hovertext-foreground-light:text-foreground-light group-focus-visibletext-foreground-light:text-foreground-light">
                  {description}
                </p>
=======
    <Link
      href={href}
      ref={ref}
      className={cn(
        'group/menu-item flex items-center text-light text-sm hover:text-foreground select-none gap-3 rounded-md p-2 leading-none no-underline outline-none focus-visible:ring-2 focus-visible:ring-foreground-lighter focus-visible:text-foreground',
        description && 'items-center',
        className
      )}
      {...props}
    >
      {children ?? (
        <>
          {icon && (
            <div className="shrink-0 bg-surface-200 min-w-10 w-10 h-10 flex items-center justify-center rounded-lg">
              <svg
                className="h-5 w-5 group-hover/menu-item:text-foreground group-focus-visible/menu-item:text-foreground"
                xmlns="http://www.w3.org/2000/svg"
                fill="none"
                viewBox="0 0 24 24"
                aria-hidden="true"
              >
                <path
                  strokeLinecap="round"
                  strokeLinejoin="round"
                  strokeWidth="1.5"
                  d={icon}
                  stroke="currentColor"
                />
              </svg>
            </div>
          )}
          <div className="flex flex-col justify-center">
            <div className="flex items-center gap-1">
              <p className="leading-snug text-foreground">{title}</p>
              {hasChevron && (
                <IconChevronRight
                  strokeWidth={2}
                  className="w-3 text-foreground transition-all will-change-transform -translate-x-1 opacity-0 group-hover/menu-item:translate-x-0 group-hover/menu-item:opacity-100"
                />
>>>>>>> 7f1de2f9
              )}
            </div>
            {description && (
              <p className="line-clamp-1 -mb-1 leading-relaxed text-lighter group-hover/menu-item:text-light group-focus-visible/menu-item:text-light">
                {description}
              </p>
            )}
          </div>
        </>
      )}
    </Link>
  )
})

export default MenuItem<|MERGE_RESOLUTION|>--- conflicted
+++ resolved
@@ -11,58 +11,11 @@
   }
 >(({ className, title, href = '', description, icon, hasChevron, children, ...props }, ref) => {
   return (
-<<<<<<< HEAD
-    <Link href={href} passHref>
-      <a
-        ref={ref}
-        className={cn(
-          'group/menu-item flex items-center text-foreground-light text-sm hover:text-foreground select-none gap-3 rounded-md p-2 leading-none no-underline outline-none focus-visible:ring-2 focus-visible:ring-foreground-lighter focus-visible:text-foreground',
-          description && 'items-center',
-          className
-        )}
-        {...props}
-      >
-        {children ?? (
-          <>
-            {icon && (
-              <div className="shrink-0 bg-surface-200 min-w-10 w-10 h-10 flex items-center justify-center rounded-lg">
-                <svg
-                  className="h-5 w-5 group-hover/menu-item:text-foreground group-focus-visible/menu-item:text-foreground"
-                  xmlns="http://www.w3.org/2000/svg"
-                  fill="none"
-                  viewBox="0 0 24 24"
-                  aria-hidden="true"
-                >
-                  <path
-                    strokeLinecap="round"
-                    strokeLinejoin="round"
-                    strokeWidth="1.5"
-                    d={icon}
-                    stroke="currentColor"
-                  />
-                </svg>
-              </div>
-            )}
-            <div className="flex flex-col justify-center">
-              <div className="flex items-center gap-1">
-                <p className="leading-snug text-foreground">{title}</p>
-                {hasChevron && (
-                  <IconChevronRight
-                    strokeWidth={2}
-                    className="w-3 text-foreground transition-all will-change-transform -translate-x-1 opacity-0 group-hover/menu-item:translate-x-0 group-hover/menu-item:opacity-100"
-                  />
-                )}
-              </div>
-              {description && (
-                <p className="line-clamp-1 -mb-1 leading-relaxed text-foreground-lightround-lighter group-hovertext-foreground-light:text-foreground-light group-focus-visibletext-foreground-light:text-foreground-light">
-                  {description}
-                </p>
-=======
     <Link
       href={href}
       ref={ref}
       className={cn(
-        'group/menu-item flex items-center text-light text-sm hover:text-foreground select-none gap-3 rounded-md p-2 leading-none no-underline outline-none focus-visible:ring-2 focus-visible:ring-foreground-lighter focus-visible:text-foreground',
+        'group/menu-item flex items-center text-foreground-light text-sm hover:text-foreground select-none gap-3 rounded-md p-2 leading-none no-underline outline-none focus-visible:ring-2 focus-visible:ring-foreground-lighter focus-visible:text-foreground',
         description && 'items-center',
         className
       )}
@@ -97,11 +50,10 @@
                   strokeWidth={2}
                   className="w-3 text-foreground transition-all will-change-transform -translate-x-1 opacity-0 group-hover/menu-item:translate-x-0 group-hover/menu-item:opacity-100"
                 />
->>>>>>> 7f1de2f9
               )}
             </div>
             {description && (
-              <p className="line-clamp-1 -mb-1 leading-relaxed text-lighter group-hover/menu-item:text-light group-focus-visible/menu-item:text-light">
+              <p className="line-clamp-1 -mb-1 leading-relaxed text-foreground-lighter group-hover/menu-item:text-foreground-light group-focus-visible/menu-item:text-foreground-light">
                 {description}
               </p>
             )}
