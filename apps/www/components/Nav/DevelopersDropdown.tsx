import { ChevronRight } from 'lucide-react'
import Link from 'next/link'

import { data as DevelopersData } from 'data/Developers'
import staticContent from '.generated/staticContent/_index.json'

type LinkProps = {
  text: string
  description?: string
  url?: string
  icon?: any
  svg?: any
}

<<<<<<< HEAD
export const DevelopersDropdown = () => (
  <div className="flex flex-col xl:flex-row">
    <div className="w-[550px] xl:w-[470px] py-8 px-8 bg-background grid gap-3 grid-cols-2">
      {DevelopersData['navigation'].map((column) => (
        <div key={column.label} className="p-0 flex flex-col gap-6">
          <label className="text-foreground-lighter text-xs uppercase tracking-widest font-mono">
            {column.label}
          </label>
          <ul className="flex flex-col gap-4">
            {column.links.map(({ icon: Icon, ...link }: LinkProps) => (
              <li key={link.text}>
=======
const DevelopersDropdown = () => {
  const { jobsCount, latestBlogPosts } = staticContent

  return (
    <div className="flex flex-col xl:flex-row">
      <div className="w-[550px] xl:w-[470px] py-8 px-8 bg-background grid gap-3 grid-cols-2">
        {DevelopersData['navigation'].map((column) => (
          <div key={column.label} className="p-0 flex flex-col gap-6">
            <label className="text-foreground-lighter text-xs uppercase tracking-widest font-mono">
              {column.label}
            </label>
            <ul className="flex flex-col gap-4">
              {column.links.map(({ icon: Icon, ...link }: LinkProps) => (
                <li key={link.text}>
                  <Link
                    href={link.url!}
                    className="flex group items-center gap-2 text-foreground-light text-sm hover:text-foreground focus-visible:text-foreground focus-visible:ring-2 focus-visible:outline-none focus-visible:rounded focus-visible:ring-foreground-lighter"
                  >
                    {Icon && <Icon size={16} strokeWidth={1.3} />}
                    <span>{link.text}</span>
                    {link.text === 'Careers' && jobsCount > 0 && (
                      <span className="text-xs flex items-center justify-center text-foreground-lighter -ml-1">
                        ({jobsCount})
                      </span>
                    )}
                    <ChevronRight
                      strokeWidth={2}
                      className="w-3 -ml-1 transition-all will-change-transform -translate-x-1 opacity-0 group-hover:translate-x-0 group-hover:opacity-100"
                    />
                  </Link>
                </li>
              ))}
            </ul>
          </div>
        ))}
      </div>
      <div className="bg-surface-75 flex flex-col w-[550px] xl:w-[480px] border-t xl:border-t-0 xl:border-l">
        <div className="flex-col gap-2 py-8 px-10">
          <Link
            href="/blog"
            className="group flex items-center gap-1 text-foreground-lighter hover:text-foreground text-xs uppercase tracking-widest font-mono mb-5 focus-visible:ring-2 focus-visible:outline-none focus-visible:ring-foreground-lighter focus-visible:ring-offset-4 focus-visible:ring-offset-background-alternative focus-visible:rounded-sm focus-visible:text-foreground"
          >
            <span>Blog</span>
            <ChevronRight className="h-3 w-3 transition-transform will-change-transform -translate-x-1 group-hover:translate-x-0" />
          </Link>
          <ul className="flex flex-col gap-5">
            {latestBlogPosts?.slice(0, 2).map((post) => (
              <li key={post.title}>
>>>>>>> be0871ea
                <Link
                  href={post.url}
                  className="group flex flex-col focus-visible:ring-2 focus-visible:outline-none focus-visible:ring-foreground-lighter focus-visible:ring-offset-4 focus-visible:ring-offset-background-alternative focus-visible:rounded"
                >
                  <p className="text-foreground-light mb-0 line-clamp-2 group-hover:text-foreground group-focus-visible:text-foreground">
                    {post.title}
                  </p>
                  <p className="text-sm line-clamp-2 text-foreground-lighter leading-relaxed !mb-0 group-hover:text-foreground-light group-focus-visible:text-foreground-light">
                    {post.description}
                  </p>
                </Link>
              </li>
            ))}
          </ul>
        </div>
      </div>
    </div>
<<<<<<< HEAD
  </div>
)
=======
  )
}

export default DevelopersDropdown
>>>>>>> be0871ea
<|MERGE_RESOLUTION|>--- conflicted
+++ resolved
@@ -12,7 +12,6 @@
   svg?: any
 }
 
-<<<<<<< HEAD
 export const DevelopersDropdown = () => (
   <div className="flex flex-col xl:flex-row">
     <div className="w-[550px] xl:w-[470px] py-8 px-8 bg-background grid gap-3 grid-cols-2">
@@ -24,56 +23,6 @@
           <ul className="flex flex-col gap-4">
             {column.links.map(({ icon: Icon, ...link }: LinkProps) => (
               <li key={link.text}>
-=======
-const DevelopersDropdown = () => {
-  const { jobsCount, latestBlogPosts } = staticContent
-
-  return (
-    <div className="flex flex-col xl:flex-row">
-      <div className="w-[550px] xl:w-[470px] py-8 px-8 bg-background grid gap-3 grid-cols-2">
-        {DevelopersData['navigation'].map((column) => (
-          <div key={column.label} className="p-0 flex flex-col gap-6">
-            <label className="text-foreground-lighter text-xs uppercase tracking-widest font-mono">
-              {column.label}
-            </label>
-            <ul className="flex flex-col gap-4">
-              {column.links.map(({ icon: Icon, ...link }: LinkProps) => (
-                <li key={link.text}>
-                  <Link
-                    href={link.url!}
-                    className="flex group items-center gap-2 text-foreground-light text-sm hover:text-foreground focus-visible:text-foreground focus-visible:ring-2 focus-visible:outline-none focus-visible:rounded focus-visible:ring-foreground-lighter"
-                  >
-                    {Icon && <Icon size={16} strokeWidth={1.3} />}
-                    <span>{link.text}</span>
-                    {link.text === 'Careers' && jobsCount > 0 && (
-                      <span className="text-xs flex items-center justify-center text-foreground-lighter -ml-1">
-                        ({jobsCount})
-                      </span>
-                    )}
-                    <ChevronRight
-                      strokeWidth={2}
-                      className="w-3 -ml-1 transition-all will-change-transform -translate-x-1 opacity-0 group-hover:translate-x-0 group-hover:opacity-100"
-                    />
-                  </Link>
-                </li>
-              ))}
-            </ul>
-          </div>
-        ))}
-      </div>
-      <div className="bg-surface-75 flex flex-col w-[550px] xl:w-[480px] border-t xl:border-t-0 xl:border-l">
-        <div className="flex-col gap-2 py-8 px-10">
-          <Link
-            href="/blog"
-            className="group flex items-center gap-1 text-foreground-lighter hover:text-foreground text-xs uppercase tracking-widest font-mono mb-5 focus-visible:ring-2 focus-visible:outline-none focus-visible:ring-foreground-lighter focus-visible:ring-offset-4 focus-visible:ring-offset-background-alternative focus-visible:rounded-sm focus-visible:text-foreground"
-          >
-            <span>Blog</span>
-            <ChevronRight className="h-3 w-3 transition-transform will-change-transform -translate-x-1 group-hover:translate-x-0" />
-          </Link>
-          <ul className="flex flex-col gap-5">
-            {latestBlogPosts?.slice(0, 2).map((post) => (
-              <li key={post.title}>
->>>>>>> be0871ea
                 <Link
                   href={post.url}
                   className="group flex flex-col focus-visible:ring-2 focus-visible:outline-none focus-visible:ring-foreground-lighter focus-visible:ring-offset-4 focus-visible:ring-offset-background-alternative focus-visible:rounded"
@@ -91,12 +40,8 @@
         </div>
       </div>
     </div>
-<<<<<<< HEAD
   </div>
 )
-=======
-  )
 }
 
-export default DevelopersDropdown
->>>>>>> be0871ea
+export default DevelopersDropdown