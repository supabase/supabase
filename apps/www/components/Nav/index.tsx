import React, { useState } from 'react'
import Image from 'next/image'
import Link from 'next/link'
import { useRouter } from 'next/router'
import { useTheme } from 'next-themes'
import { useWindowSize, useLockBodyScroll } from 'react-use'

import { Button, cn } from 'ui'
import {
  NavigationMenu,
  NavigationMenuContent,
  NavigationMenuItem,
  NavigationMenuLink,
  NavigationMenuList,
  NavigationMenuTrigger,
} from 'ui/src/components/shadcn/ui/navigation-menu'
import { useIsLoggedIn, useIsUserLoading } from 'common'
import ScrollProgress from '~/components/ScrollProgress'
import GitHubButton from './GitHubButton'
import HamburgerButton from './HamburgerMenu'
import MobileMenu from './MobileMenu'
import MenuItem from './MenuItem'
import { menu } from '~/data/nav'

import * as supabaseLogoWordmarkDark from 'common/assets/images/supabase-logo-wordmark--dark.png'
import * as supabaseLogoWordmarkLight from 'common/assets/images/supabase-logo-wordmark--light.png'

interface Props {
  hideNavbar: boolean
}

const Nav = (props: Props) => {
  const { resolvedTheme } = useTheme()
  const router = useRouter()
  const { width } = useWindowSize()
  const [open, setOpen] = useState(false)
  const [dropdownToggle, setDropdownToggle] = useState(false)
  const isLoggedIn = useIsLoggedIn()
  const isUserLoading = useIsUserLoading()

  const isHomePage = router.pathname === '/'
  const isLaunchWeekPage = router.pathname.includes('launch-week')
  const isLaunchWeekXPage = router.pathname === '/launch-week'
  const showLaunchWeekNavMode = isLaunchWeekPage && !open

  React.useEffect(() => {
    if (open) {
      // Prevent scrolling on mount
      document.body.style.overflow = 'hidden'
    } else {
      document.body.style.overflow = 'auto'
    }
  }, [open])

  // Close mobile menu when desktop
  React.useEffect(() => {
    if (width >= 1024) setOpen(false)
  }, [width])

<<<<<<< HEAD
  /**
   * Temporary fix for next-theme client side bug
   * https://github.com/pacocoursey/next-themes/issues/169
   * TODO: remove when bug has been fixed
   */
  const [mounted, setMounted] = useState(false)

  useEffect(() => {
    setMounted(true)
  }, [])

  const handleDropdownToggleOnEnter = () => {
    setDropdownToggle(true)
  }

  const handleDropdownToggleOnLeave = () => {
    setDropdownToggle(false)
  }

  useLockBodyScroll(dropdownToggle)

  if (!mounted) {
=======
  if (props.hideNavbar) {
>>>>>>> d62e4efb
    return null
  }

  const showDarkLogo = isLaunchWeekPage || resolvedTheme?.includes('dark')! || isHomePage

  return (
    <>
      <div
        className={cn('sticky top-0 z-40 transform', isLaunchWeekXPage && 'relative')}
        style={{ transform: 'translate3d(0,0,999px)' }}
      >
        <div
          className={cn(
            'absolute inset-0 h-full w-full opacity-80 bg-background',
            !showLaunchWeekNavMode && '!opacity-100 transition-opacity',
            showLaunchWeekNavMode && '!bg-transparent transition-all'
          )}
        />
        <nav
          className={cn(
            `relative z-40 border-default border-b backdrop-blur-sm transition-opacity`,
            showLaunchWeekNavMode ? '!opacity-100 !border-[#e0d2f430]' : '',
            isLaunchWeekPage && showLaunchWeekNavMode ? '!border-b-0' : ''
          )}
        >
          <div className="relative flex justify-between h-16 mx-auto lg:container lg:px-16 xl:px-20">
            <div className="flex items-center px-6 lg:px-0 flex-1 sm:items-stretch justify-between">
              <div className="flex items-center">
                <div className="flex items-center flex-shrink-0">
                  <Link
                    href="/"
                    className="block w-auto h-6 focus-visible:ring-2 focus-visible:outline-none focus-visible:ring-foreground-lighter focus-visible:ring-offset-4 focus-visible:ring-offset-background-alternative focus-visible:rounded-sm"
                  >
                    <Image
                      src={supabaseLogoWordmarkLight}
                      width={124}
                      height={24}
                      alt="Supabase Logo"
                      className="dark:hidden"
                      priority
                    />
                    <Image
                      src={supabaseLogoWordmarkDark}
                      width={124}
                      height={24}
                      alt="Supabase Logo"
                      className="hidden dark:block"
                      priority
                    />
                  </Link>

                  {isLaunchWeekPage && !isLaunchWeekXPage && (
                    <Link
                      href="/launch-week"
                      as="/launch-week"
                      className="hidden ml-2 xl:block font-mono text-sm uppercase leading-4 focus-visible:ring-2 focus-visible:outline-none focus-visible:ring-foreground-lighter focus-visible:ring-offset-4 focus-visible:ring-offset-background-alternative focus-visible:rounded-sm"
                    >
                      Launch Week
                    </Link>
                  )}
                </div>
                <NavigationMenu
                  delayDuration={0}
                  className="hidden pl-8 sm:space-x-4 lg:flex h-16"
                  viewportClassName="rounded-xl bg-background"
                >
                  <NavigationMenuList>
                    {menu.primaryNav.map((menuItem) =>
                      menuItem.hasDropdown ? (
                        <NavigationMenuItem className="text-sm font-medium" key={menuItem.title}>
                          <NavigationMenuTrigger
                            className="bg-transparent text-foreground hover:text-brand-link data-[state=open]:!text-brand-link data-[radix-collection-item]:focus-visible:ring-2 data-[radix-collection-item]:focus-visible:ring-foreground-lighter data-[radix-collection-item]:focus-visible:text-foreground p-2 h-auto"
                            onMouseEnter={handleDropdownToggleOnEnter}
                            onMouseLeave={handleDropdownToggleOnLeave}
                          >
                            {menuItem.title}
                          </NavigationMenuTrigger>
                          <NavigationMenuContent
                            className={cn('rounded-xl', menuItem.dropdownContainerClassName)}
                            onMouseEnter={handleDropdownToggleOnEnter}
                            onMouseLeave={handleDropdownToggleOnLeave}
                          >
                            {menuItem.dropdown}
                          </NavigationMenuContent>
                        </NavigationMenuItem>
                      ) : (
                        <NavigationMenuItem className="text-sm font-medium" key={menuItem.title}>
                          <NavigationMenuLink asChild>
                            <MenuItem
                              href={menuItem.url}
                              title={menuItem.title}
                              className="group-hover:bg-transparent text-foreground focus-visible:text-brand-link"
                              hoverColor="brand"
                            />
                          </NavigationMenuLink>
                        </NavigationMenuItem>
                      )
                    )}
                  </NavigationMenuList>
                </NavigationMenu>
              </div>
              <div className="flex items-center gap-2 opacity-0 animate-fade-in !scale-100 delay-300">
                <GitHubButton />
                {!isUserLoading && (
                  <>
                    {isLoggedIn ? (
                      <Button className="hidden text-white lg:block" asChild>
                        <Link href="/dashboard/projects">Dashboard</Link>
                      </Button>
                    ) : (
                      <>
                        <Button type="default" className="hidden lg:block" asChild>
                          <Link href="https://supabase.com/dashboard">Sign in</Link>
                        </Button>
                        <Button className="hidden text-white lg:block" asChild>
                          <Link href="https://supabase.com/dashboard">Start your project</Link>
                        </Button>
                      </>
                    )}
                  </>
                )}
              </div>
            </div>
            <HamburgerButton
              toggleFlyOut={() => setOpen(true)}
              showLaunchWeekNavMode={showLaunchWeekNavMode}
            />
          </div>
          <MobileMenu open={open} setOpen={setOpen} isDarkMode={showDarkLogo} menu={menu} />
        </nav>

        <ScrollProgress />
      </div>
    </>
  )
}

export default Nav<|MERGE_RESOLUTION|>--- conflicted
+++ resolved
@@ -57,18 +57,6 @@
     if (width >= 1024) setOpen(false)
   }, [width])
 
-<<<<<<< HEAD
-  /**
-   * Temporary fix for next-theme client side bug
-   * https://github.com/pacocoursey/next-themes/issues/169
-   * TODO: remove when bug has been fixed
-   */
-  const [mounted, setMounted] = useState(false)
-
-  useEffect(() => {
-    setMounted(true)
-  }, [])
-
   const handleDropdownToggleOnEnter = () => {
     setDropdownToggle(true)
   }
@@ -79,10 +67,7 @@
 
   useLockBodyScroll(dropdownToggle)
 
-  if (!mounted) {
-=======
   if (props.hideNavbar) {
->>>>>>> d62e4efb
     return null
   }
 
