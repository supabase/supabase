--- conflicted
+++ resolved
@@ -22,17 +22,8 @@
 import MenuItem from './MenuItem'
 import { menu } from '~/data/nav'
 
-<<<<<<< HEAD
-import { useIsLoggedIn, useIsUserLoading } from 'common'
-import { useTheme } from 'next-themes'
-import TextLink from '../TextLink'
-import Image from 'next/image'
-import * as supabaseLogoWordmarkDark from 'common/assets/images/supabase-logo-wordmark--dark.svg'
-import * as supabaseLogoWordmarkLight from 'common/assets/images/supabase-logo-wordmark--light.svg'
-=======
 import * as supabaseLogoWordmarkDark from 'common/assets/images/supabase-logo-wordmark--dark.png'
 import * as supabaseLogoWordmarkLight from 'common/assets/images/supabase-logo-wordmark--light.png'
->>>>>>> c813b54e
 
 const Nav = () => {
   const { resolvedTheme } = useTheme()
@@ -83,7 +74,8 @@
                 <div className="flex items-center flex-shrink-0">
                   <Link href="/" as="/">
                     <a className="block w-auto h-6 focus-visible:ring-2 focus-visible:outline-none focus-visible:ring-foreground-lighter focus-visible:ring-offset-4 focus-visible:ring-offset-background-alternative focus-visible:rounded-sm">
-                      <Image
+                      <
+                      
                         src={
                           isLaunchWeekPage || resolvedTheme === 'dark' || isHomePage
                             ? supabaseLogoWordmarkDark
