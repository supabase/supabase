--- conflicted
+++ resolved
@@ -9,10 +9,10 @@
 import { Button, buttonVariants, cn } from 'ui'
 import { AuthenticatedDropdownMenu } from 'ui-patterns'
 
+import { useSendTelemetryEvent } from 'lib/telemetry'
 import GitHubButton from './GitHubButton'
 import HamburgerButton from './HamburgerMenu'
 import RightClickBrandLogo from './RightClickBrandLogo'
-import { useSendTelemetryEvent } from 'lib/telemetry'
 import useDropdownMenu from './useDropdownMenu'
 
 import { getMenu } from 'data/nav'
@@ -55,18 +55,9 @@
   const user = useUser()
   const userMenu = useDropdownMenu(user)
 
-<<<<<<< HEAD
-  const isLoggedIn = useIsLoggedIn()
-  const isLoadingUser = useIsUserLoading()
-
-  const isLaunchWeekPage = router.pathname.includes('/launch-week')
-  const isLaunchWeekXPage = router.pathname === '/launch-week/x'
-  const isGAWeekSection = router.pathname.startsWith('/ga-week')
-=======
   const isLaunchWeekPage = pathname?.includes('/launch-week')
   const isLaunchWeekXPage = pathname === '/launch-week/x'
   const isGAWeekSection = pathname?.startsWith('/ga-week')
->>>>>>> 8bf1fd5d
   const disableStickyNav = isLaunchWeekXPage || isGAWeekSection || isLaunchWeekPage || !stickyNavbar
   const showLaunchWeekNavMode = !isLaunchWeekXPage && (isLaunchWeekPage || isGAWeekSection) && !open
 
