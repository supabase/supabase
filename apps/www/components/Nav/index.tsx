'use client'

<<<<<<< HEAD
=======
import dynamic from 'next/dynamic'
>>>>>>> 9ef6d0d9
import Link from 'next/link'
import React, { useState } from 'react'
import { useWindowSize } from 'react-use'

import { useIsLoggedIn, useUser } from 'common'
import { Button, buttonVariants, cn } from 'ui'
import { AuthenticatedDropdownMenu } from 'ui-patterns'

import { useSendTelemetryEvent } from 'lib/telemetry'
import GitHubButton from './GitHubButton'
import HamburgerButton from './HamburgerMenu'
import RightClickBrandLogo from './RightClickBrandLogo'
import useDropdownMenu from './useDropdownMenu'

import { getMenu } from 'data/nav'
import { usePathname } from 'next/navigation'
<<<<<<< HEAD
=======

const MenuItem = dynamic(() => import('./MenuItem'))
const MobileMenu = dynamic(() => import('./MobileMenu'))
const NavigationMenu = dynamic(() =>
  import('ui/src/components/shadcn/ui/navigation-menu').then((mod) => mod.NavigationMenu)
)
const NavigationMenuContent = dynamic(() =>
  import('ui/src/components/shadcn/ui/navigation-menu').then((mod) => mod.NavigationMenuContent)
)
const NavigationMenuItem = dynamic(() =>
  import('ui/src/components/shadcn/ui/navigation-menu').then((mod) => mod.NavigationMenuItem)
)
const NavigationMenuLink = dynamic(() =>
  import('ui/src/components/shadcn/ui/navigation-menu').then((mod) => mod.NavigationMenuLink)
)
const NavigationMenuList = dynamic(() =>
  import('ui/src/components/shadcn/ui/navigation-menu').then((mod) => mod.NavigationMenuList)
)
const NavigationMenuTrigger = dynamic(() =>
  import('ui/src/components/shadcn/ui/navigation-menu').then((mod) => mod.NavigationMenuTrigger)
)
const ScrollProgress = dynamic(() => import('components/ScrollProgress'))
>>>>>>> 9ef6d0d9

interface Props {
  hideNavbar: boolean
  stickyNavbar?: boolean
}

const Nav = ({ hideNavbar, stickyNavbar = true }: Props) => {
  const pathname = usePathname()
  const { width } = useWindowSize()
  const [open, setOpen] = useState(false)
  const isLoggedIn = useIsLoggedIn()
  const menu = getMenu()
  const sendTelemetryEvent = useSendTelemetryEvent()
  const user = useUser()
  const userMenu = useDropdownMenu(user)

  const isLaunchWeekPage = pathname?.includes('/launch-week')
  const isLaunchWeekXPage = pathname === '/launch-week/x'
  const isGAWeekSection = pathname?.startsWith('/ga-week')
  const disableStickyNav = isLaunchWeekXPage || isGAWeekSection || isLaunchWeekPage || !stickyNavbar
  const showLaunchWeekNavMode = !isLaunchWeekXPage && (isLaunchWeekPage || isGAWeekSection) && !open

  React.useEffect(() => {
    if (open) {
      // Prevent scrolling on mount
      document.body.style.overflow = 'hidden'
    } else {
      document.body.style.overflow = 'auto'
    }
  }, [open])

  // Close mobile menu when desktop
  React.useEffect(() => {
    if (width >= 1024) setOpen(false)
  }, [width])

  if (hideNavbar) {
    return null
  }

  return (
    <>
      <div
        className={cn('sticky top-0 z-40 transform', disableStickyNav && 'relative')}
        style={{ transform: 'translate3d(0,0,999px)' }}
      >
        <div
          className={cn(
            'absolute inset-0 h-full w-full bg-background/90 dark:bg-background/95',
            !showLaunchWeekNavMode && '!opacity-100 transition-opacity',
            showLaunchWeekNavMode && '!bg-transparent dark:!bg-black transition-all',
            isGAWeekSection && 'dark:!bg-alternative'
          )}
        />
        <nav
          className={cn(
            `relative z-40 border-default border-b backdrop-blur-sm transition-opacity`,
            showLaunchWeekNavMode && 'border-muted border-b bg-transparent'
          )}
        >
          <div className="relative flex justify-between h-16 mx-auto lg:container lg:px-16 xl:px-20">
            <div className="flex items-center px-6 lg:px-0 flex-1 sm:items-stretch justify-between">
              <div className="flex items-center">
                <div className="flex items-center flex-shrink-0">
                  <RightClickBrandLogo />
                </div>
                <NavigationMenu
                  delayDuration={0}
                  className="hidden pl-8 sm:space-x-4 lg:flex h-16"
                  viewportClassName="rounded-xl bg-background"
                >
                  <NavigationMenuList>
                    {menu.primaryNav.map((menuItem) =>
                      menuItem.hasDropdown ? (
                        <NavigationMenuItem className="text-sm font-medium" key={menuItem.title}>
                          <NavigationMenuTrigger
                            className={cn(
                              buttonVariants({ type: 'text', size: 'small' }),
                              '!bg-transparent hover:text-brand-link data-[state=open]:!text-brand-link data-[radix-collection-item]:focus-visible:ring-2 data-[radix-collection-item]:focus-visible:ring-foreground-lighter data-[radix-collection-item]:focus-visible:text-foreground px-2 h-auto'
                            )}
                          >
                            {menuItem.title}
                          </NavigationMenuTrigger>
                          <NavigationMenuContent>{menuItem.dropdown}</NavigationMenuContent>
                        </NavigationMenuItem>
                      ) : (
                        <NavigationMenuItem className="text-sm font-medium" key={menuItem.title}>
                          <NavigationMenuLink asChild>
                            <MenuItem
                              href={menuItem.url}
                              title={menuItem.title}
                              className="group-hover:bg-transparent text-foreground focus-visible:text-brand-link"
                              hoverColor="brand"
                            />
                          </NavigationMenuLink>
                        </NavigationMenuItem>
                      )
                    )}
                  </NavigationMenuList>
                </NavigationMenu>
              </div>
              <div className="flex items-center gap-2 opacity-0 animate-fade-in !scale-100 delay-300">
                <GitHubButton />

                {isLoggedIn ? (
                  <>
                    <Button className="hidden lg:block" asChild>
                      <Link href="/dashboard/projects">Dashboard</Link>
                    </Button>
                    <AuthenticatedDropdownMenu menu={userMenu} user={user} site="www" />
                  </>
                ) : (
                  <>
                    <Button type="default" className="hidden lg:block" asChild>
                      <Link
                        href="https://supabase.com/dashboard"
                        onClick={() =>
                          sendTelemetryEvent({
                            action: 'sign_in_button_clicked',
                            properties: { buttonLocation: 'Header Nav' },
                          })
                        }
                      >
                        Sign in
                      </Link>
                    </Button>
                    <Button className="hidden lg:block" asChild>
                      <Link
                        href="https://supabase.com/dashboard"
                        onClick={() =>
                          sendTelemetryEvent({
                            action: 'start_project_button_clicked',
                            properties: { buttonLocation: 'Header Nav' },
                          })
                        }
                      >
                        Start your project
                      </Link>
                    </Button>
                  </>
                )}
              </div>
            </div>
            <HamburgerButton
              toggleFlyOut={() => setOpen(true)}
              showLaunchWeekNavMode={showLaunchWeekNavMode}
            />
          </div>
          <MobileMenu open={open} setOpen={setOpen} menu={menu} />
        </nav>

        <ScrollProgress />
      </div>
    </>
  )
}

export default Nav<|MERGE_RESOLUTION|>--- conflicted
+++ resolved
@@ -1,9 +1,6 @@
 'use client'
 
-<<<<<<< HEAD
-=======
 import dynamic from 'next/dynamic'
->>>>>>> 9ef6d0d9
 import Link from 'next/link'
 import React, { useState } from 'react'
 import { useWindowSize } from 'react-use'
@@ -20,8 +17,6 @@
 
 import { getMenu } from 'data/nav'
 import { usePathname } from 'next/navigation'
-<<<<<<< HEAD
-=======
 
 const MenuItem = dynamic(() => import('./MenuItem'))
 const MobileMenu = dynamic(() => import('./MobileMenu'))
@@ -44,7 +39,6 @@
   import('ui/src/components/shadcn/ui/navigation-menu').then((mod) => mod.NavigationMenuTrigger)
 )
 const ScrollProgress = dynamic(() => import('components/ScrollProgress'))
->>>>>>> 9ef6d0d9
 
 interface Props {
   hideNavbar: boolean
