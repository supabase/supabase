--- conflicted
+++ resolved
@@ -22,12 +22,9 @@
 import MenuItem from './MenuItem'
 import MobileMenu from './MobileMenu'
 import RightClickBrandLogo from './RightClickBrandLogo'
-<<<<<<< HEAD
 import { ThemeToggle } from 'ui-patterns/ThemeToggle'
 import useDarkLaunchWeeks from '../../hooks/useDarkLaunchWeeks'
-=======
 import { useSendTelemetryEvent } from '~/lib/telemetry'
->>>>>>> eb775acf
 
 interface Props {
   hideNavbar: boolean
