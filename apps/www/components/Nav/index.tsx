--- conflicted
+++ resolved
@@ -36,7 +36,6 @@
   const isHomePage = router.pathname === '/'
   const isLaunchWeekPage = router.pathname.includes('launch-week')
   const showLaunchWeekNavMode = isLaunchWeekPage && !open
-  const showDarkLogo = isLaunchWeekPage || resolvedTheme?.includes('dark') || isHomePage
 
   React.useEffect(() => {
     if (open) {
@@ -67,6 +66,9 @@
     return null
   }
 
+  const showDarkLogo =
+    isLaunchWeekPage || (mounted && resolvedTheme?.includes('dark')) || isHomePage
+
   return (
     <>
       <div className="sticky top-0 z-40 transform" style={{ transform: 'translate3d(0,0,999px)' }}>
@@ -93,15 +95,7 @@
                     className="block w-auto h-6 focus-visible:ring-2 focus-visible:outline-none focus-visible:ring-foreground-lighter focus-visible:ring-offset-4 focus-visible:ring-offset-background-alternative focus-visible:rounded-sm"
                   >
                     <Image
-<<<<<<< HEAD
                       src={showDarkLogo ? supabaseLogoWordmarkDark : supabaseLogoWordmarkLight}
-=======
-                      src={
-                        isLaunchWeekPage || (mounted && resolvedTheme === 'dark') || isHomePage
-                          ? supabaseLogoWordmarkDark
-                          : supabaseLogoWordmarkLight
-                      }
->>>>>>> 7c824cc5
                       width={124}
                       height={24}
                       alt="Supabase Logo"
@@ -179,16 +173,7 @@
               showLaunchWeekNavMode={showLaunchWeekNavMode}
             />
           </div>
-<<<<<<< HEAD
           <MobileMenu open={open} setOpen={setOpen} isDarkMode={showDarkLogo} menu={menu} />
-=======
-          <MobileMenu
-            open={open}
-            setOpen={setOpen}
-            isDarkMode={isLaunchWeekPage || (mounted && resolvedTheme === 'dark') || isHomePage}
-            menu={menu}
-          />
->>>>>>> 7c824cc5
         </nav>
 
         <ScrollProgress />
