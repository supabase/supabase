import React, { useState } from 'react'
import Link from 'next/link'
import { useRouter } from 'next/router'

import { Button, Badge, IconStar, IconChevronDown } from 'ui'
import FlyOut from '~/components/UI/FlyOut'
import Transition from 'lib/Transition'

import SolutionsData from 'data/Solutions.json'

import Solutions from '~/components/Nav/Product'
import Developers from '~/components/Nav/Developers'

import ScrollProgress from '~/components/ScrollProgress'

import { useIsLoggedIn, useTheme } from 'common'
import TextLink from '../TextLink'
import Image from 'next/image'
import * as supabaseLogoWordmarkDark from 'common/assets/images/supabase-logo-wordmark--dark.png'
import * as supabaseLogoWordmarkLight from 'common/assets/images/supabase-logo-wordmark--light.png'

import * as supabaseLogoWordmarkWhite from 'common/assets/images/supabase-logo-wordmark--white.png'

const Nav = () => {
  const { isDarkMode } = useTheme()
  const { pathname } = useRouter()
  const [open, setOpen] = useState(false)
  const [openProduct, setOpenProduct] = useState(false)
  const [openDevelopers, setOpenDevelopers] = useState(false)
  const isLoggedIn = useIsLoggedIn()

  const isLaunchWeekPage = pathname.includes('launch-week')
  const showLaunchWeekNavMode = isLaunchWeekPage && !open && !openProduct && !openDevelopers

  React.useEffect(() => {
    if (open) {
      // Prevent scrolling on mount
      document.body.style.overflow = 'hidden'
    } else {
      document.body.style.overflow = 'auto'
    }
  }, [open])

  function handleToggle(callback: any) {
    handleCancel()
    callback()
  }

  function handleCancel() {
    setOpenProduct(false)
    setOpenDevelopers(false)
  }

  const iconSections = Object.values(SolutionsData).map((solution: any, idx: number) => {
    const { name, description, icon, label, url } = solution

    const content = (
      <div className="flex mb-3 md:h-full lg:flex-col">
        <div className="flex-shrink-0">
          <div className="inline-flex items-center justify-center w-10 h-10 text-white bg-gray-800 rounded-md dark:bg-white dark:text-gray-800 sm:h-12 sm:w-12">
            {/* <!-- Heroicon name: chart-bar --> */}
            <svg
              className="w-6 h-6"
              xmlns="http://www.w3.org/2000/svg"
              fill="none"
              viewBox="0 0 24 24"
              stroke="currentColor"
              aria-hidden="true"
            >
              <path strokeLinecap="round" strokeLinejoin="round" strokeWidth="2" d={icon} />
            </svg>
          </div>
        </div>
        <div className="ml-4 md:flex md:flex-1 md:flex-col md:justify-between lg:ml-0 lg:mt-4">
          <div>
            <p className="space-x-2 text-base font-medium text-gray-900 dark:text-white">
              <span>{name}</span>
              {label && (
                <Badge dot color="green">
                  {label}
                </Badge>
              )}
            </p>
            <p className="mt-1 text-sm text-scale-1100 dark:text-dark-100">{description}</p>
          </div>
          {url && (
            <p className="mt-2 text-sm font-medium text-brand-900 lg:mt-4">
              <TextLink label={label ? 'Get notified' : 'Learn more'} url={url} />
            </p>
          )}
        </div>
      </div>
    )
    return url ? (
      <Link href={url} key={`solution_${idx}`}>
        <a className="flex flex-col justify-between p-3 my-2 -m-3 transition duration-150 ease-in-out rounded-lg dark:hover:bg-scale-600 hover:bg-gray-50">
          {content}
        </a>
      </Link>
    ) : (
      <div
        key={`solution_${idx}`}
        className="flex flex-col justify-between p-3 -m-3 transition duration-150 ease-in-out rounded-lg"
      >
        {content}
      </div>
    )
  })

  type HamburgerButtonProps = {
    toggleFlyOut: Function
    showLaunchWeekNavMode?: boolean
  }

  const HamburgerButton = (props: HamburgerButtonProps) => (
    <div
      className="absolute inset-y-0 left-0 flex items-center px-4 lg:hidden"
      onClick={() => props.toggleFlyOut()}
    >
      <button
        className={[
          'text-scale-900 focus:ring-brand-900 dark:bg-scale-200 dark:hover:bg-scale-300 inline-flex items-center justify-center rounded-md bg-gray-50 p-2 hover:bg-white focus:outline-none focus:ring-2 focus:ring-inset',
          showLaunchWeekNavMode && '!bg-transparent border border-[#be9eea]',
        ].join(' ')}
        aria-expanded="false"
      >
        <span className="sr-only">Open main menu</span>

        <svg
          className="block w-6 h-6"
          xmlns="http://www.w3.org/2000/svg"
          fill="none"
          viewBox="0 0 24 24"
          stroke={showLaunchWeekNavMode ? '#be9eea' : 'currentColor'}
          aria-hidden="true"
        >
          <path
            strokeLinecap="round"
            strokeLinejoin="round"
            strokeWidth="2"
            d="M4 6h16M4 12h16M4 18h16"
          />
        </svg>

        <svg
          className="hidden w-6 h-6"
          xmlns="http://www.w3.org/2000/svg"
          fill="none"
          viewBox="0 0 24 24"
          stroke="currentColor"
          aria-hidden="true"
        >
          <path
            strokeLinecap="round"
            strokeLinejoin="round"
            strokeWidth="2"
            d="M6 18L18 6M6 6l12 12"
          />
        </svg>
      </button>
    </div>
  )

  const FlyOutNavButton = (props: any) => (
    <div
      className={[
        `
        text-scale-1200 hover:text-brand-900
        inline-flex cursor-pointer items-center
        border-b-2
        border-transparent
        px-1
        text-sm font-medium
        transition-colors`,
        showLaunchWeekNavMode && '!text-white',
        props.active,
      ].join(' ')}
      onClick={props.onClick}
    >
      <>
        <span>{props.title}</span>
        <div
          className={
            'text-scale-900 group-hover:text-scale-900 ml-2 flex h-5 w-5 items-center justify-center transition duration-150 ease-in-out' +
            (props.active && ' rotate-180 transform transition-all duration-100')
          }
        >
          <IconChevronDown
            size={14}
            strokeWidth={2}
            className={showLaunchWeekNavMode ? 'text-white' : ''}
          />
        </div>
      </>
    </div>
  )

  return (
    <>
      {/* <Announcement>
      </Announcement> */}
      <div className="sticky top-0 z-40 transform" style={{ transform: 'translate3d(0,0,999px)' }}>
        <div
          className={[
            'absolute inset-0 h-full w-full opacity-80 bg-scale-200',
            !showLaunchWeekNavMode && '!opacity-100 transition-opacity',
            showLaunchWeekNavMode && '!bg-transparent transition-all',
          ].join(' ')}
        />
        <nav
          className={[
            `border-scale-300 border-b backdrop-blur-sm transition-opacity`,
            showLaunchWeekNavMode && '!opacity-100 !border-[#e0d2f430]',
          ].join(' ')}
        >
          {/* <div className="relative flex justify-between h-16 mx-auto lg:container lg:px-10 xl:px-0"> */}
          <div className="relative flex justify-between h-16 mx-auto lg:container lg:px-16 xl:px-20">
            <HamburgerButton
              toggleFlyOut={() => setOpen(true)}
              showLaunchWeekNavMode={showLaunchWeekNavMode}
            />
            <div className="flex items-center justify-center flex-1 sm:items-stretch lg:justify-between">
              <div className="flex items-center">
                <div className="flex items-center flex-shrink-0">
                  <Link href="/" as="/">
                    <a className="block w-auto h-6">
                      <Image
                        src={
                          isLaunchWeekPage
                            ? supabaseLogoWordmarkWhite
                            : isDarkMode
                            ? supabaseLogoWordmarkDark
                            : supabaseLogoWordmarkLight
                        }
                        width={124}
                        height={24}
                        alt="Supabase Logo"
                      />
                    </a>
                  </Link>
                </div>
                <div className="hidden pl-4 sm:ml-6 sm:space-x-4 lg:flex">
                  <FlyOutNavButton
                    title={'Product'}
                    onClick={() => handleToggle(() => setOpenProduct(!openProduct))}
                    active={openProduct}
                  />
                  <FlyOutNavButton
                    title={'Developers'}
                    onClick={() => handleToggle(() => setOpenDevelopers(!openDevelopers))}
                    active={openDevelopers}
                  />
                  <Link href="/pricing">
                    <a
                      className={[
                        `text-scale-1200 hover:text-brand-900 hover:border-brand-900 dark:text-dark-100 dark:hover:border-dark-100 inline-flex items-center
                        border-b-2 border-transparent p-5 px-1
                        text-sm font-medium`,
                        showLaunchWeekNavMode && '!text-white',
                      ].join(' ')}
                    >
                      Pricing
                    </a>
                  </Link>
                  <Link href="/docs">
                    <a
                      className={[
                        `text-scale-1200 hover:text-brand-900 hover:border-brand-900 dark:text-dark-100 dark:hover:border-dark-100 inline-flex items-center
                        border-b-2 border-transparent p-5 px-1
                        text-sm font-medium`,
                        showLaunchWeekNavMode && '!text-white',
                      ].join(' ')}
                    >
                      Docs
                    </a>
                  </Link>
                  <Link href="/blog">
                    <a
                      className={[
                        `text-scale-1200 hover:text-brand-900 hover:border-brand-900 dark:text-dark-100 dark:hover:border-dark-100 inline-flex items-center
                        border-b-2 border-transparent p-5 px-1
                        text-sm font-medium`,
                        showLaunchWeekNavMode && '!text-white',
                      ].join(' ')}
                    >
                      Blog
                    </a>
                  </Link>
                </div>
              </div>
              <div className="flex items-center gap-2">
                <Button
                  as="a"
                  href="https://github.com/supabase/supabase"
                  target="_blank"
                  className="hidden group lg:flex"
                  type="text"
                  icon={
                    <div className="flex items-center justify-center w-4 h-4 text-brand-800">
                      <div
                        className={[
                          `text-scale-900 flex h-3 w-3 items-center justify-center

                            transition-all
                            group-hover:h-4
                            group-hover:w-4
                            group-hover:text-yellow-900
                            group-focus:h-4
                            group-focus:w-4

                            group-focus:text-yellow-900`,
                          showLaunchWeekNavMode && '!text-white',
                        ].join(' ')}
                      >
                        <IconStar strokeWidth={2} />
                      </div>
                    </div>
                  }
                >
                  Star us on GitHub
                </Button>

                {isLoggedIn ? (
                  <Link href="/dashboard/projects">
                    <a>
                      <Button className="hidden text-white lg:block">Dashboard</Button>
                    </a>
                  </Link>
                ) : (
                  <>
<<<<<<< HEAD
                    <Button
                      as="a"
                      href="https://app.supabase.com/"
                      type="default"
                      className="hidden lg:block"
                    >
                      Sign in
                    </Button>
                    <Button
                      as="a"
                      href="https://app.supabase.com/"
                      className="hidden text-white lg:block"
                    >
                      Start your project
                    </Button>
=======
                    <Link href="https://supabase.com/dashboard">
                      <a>
                        <Button type="default" className="hidden lg:block">
                          Sign in
                        </Button>
                      </a>
                    </Link>
                    <Link href="https://supabase.com/dashboard">
                      <a>
                        <Button className="hidden text-white lg:block">Start your project</Button>
                      </a>
                    </Link>
>>>>>>> 6d936d78
                  </>
                )}
              </div>
            </div>
          </div>
          {/* </div> */}
          {/* Mobile Nav Menu */}
          <Transition
            appear={true}
            show={open}
            enter="transition ease-out duration-200"
            enterFrom="opacity-0 translate-y-1"
            enterTo="opacity-100 translate-y-0"
            leave="transition ease-in duration-150"
            leaveFrom="opacity-100 translate-y-0"
            leaveTo="opacity-0 translate-y-1"
          >
            <div
              className={[
                'dark:bg-scale-300 fixed -inset-y-0 z-50 h-screen w-screen transform overflow-y-scroll bg-white p-4 md:p-8',
                open && '!bg-scale-300',
              ].join(' ')}
            >
              <div className="absolute items-center justify-between right-4 top-4">
                <div className="-mr-2">
                  <button
                    onClick={() => setOpen(false)}
                    type="button"
                    className="inline-flex items-center justify-center p-2 bg-white rounded-md text-scale-900 focus:ring-brand-900 dark:bg-scale-300 dark:hover:bg-scale-400 hover:bg-gray-100 focus:outline-none focus:ring-2 focus:ring-inset"
                  >
                    <span className="sr-only">Close menu</span>
                    <svg
                      className="w-6 h-6"
                      xmlns="http://www.w3.org/2000/svg"
                      fill="none"
                      viewBox="0 0 24 24"
                      stroke="currentColor"
                      aria-hidden="true"
                    >
                      <path
                        strokeLinecap="round"
                        strokeLinejoin="round"
                        strokeWidth="2"
                        d="M6 18L18 6M6 6l12 12"
                      />
                    </svg>
                  </button>
                </div>
              </div>
              {/* </div> */}
              <div className="mt-6 mb-12">
                <div className="pt-2 pb-4 space-y-1">
                  <Link href="https://supabase.com/dashboard">
                    <a className="block pl-3 pr-4 text-base font-medium text-scale-900 dark:text-white">
                      Sign in
                    </a>
                  </Link>
                </div>
                <div className="pt-2 pb-4 space-y-1">
                  <Link href="/docs">
                    <a className="block py-2 pl-3 pr-4 text-base font-medium rounded-md text-scale-900 dark:hover:bg-scale-600 hover:border-gray-300 hover:bg-gray-50 dark:text-white">
                      Developers
                    </a>
                  </Link>
                  <Link href="/company">
                    <a className="block py-2 pl-3 pr-4 text-base font-medium rounded-md text-scale-900 dark:hover:bg-scale-600 hover:border-gray-300 hover:bg-gray-50 dark:text-white">
                      Company
                    </a>
                  </Link>
                  <Link href="/pricing">
                    <a className="block py-2 pl-3 pr-4 text-base font-medium rounded-md text-scale-900 dark:hover:bg-scale-600 hover:border-gray-300 hover:bg-gray-50 dark:text-white">
                      Pricing
                    </a>
                  </Link>
                  <Link href="/docs">
                    <a
                      target="_blank"
                      className="block py-2 pl-3 pr-4 text-base font-medium rounded-md text-scale-900 dark:hover:bg-scale-600 hover:border-gray-300 hover:bg-gray-50 dark:text-white"
                    >
                      Docs
                    </a>
                  </Link>
                  <Link href="https://github.com/supabase/supabase">
                    <a
                      target="_blank"
                      className="block py-2 pl-3 pr-4 text-base font-medium rounded-md text-scale-900 dark:hover:bg-scale-600 hover:border-gray-300 hover:bg-gray-50 dark:text-white"
                    >
                      GitHub
                    </a>
                  </Link>
                  <Link href="/blog">
                    <a
                      target="_blank"
                      className="block py-2 pl-3 pr-4 text-base font-medium rounded-md text-scale-900 dark:hover:bg-scale-600 hover:border-gray-300 hover:bg-gray-50 dark:text-white"
                    >
                      Blog
                    </a>
                  </Link>
                </div>
                <div className="p-3">
                  <p className="mb-6 text-sm text-scale-900">Products available:</p>
                  {iconSections}
                </div>
              </div>
            </div>
          </Transition>
        </nav>
        <FlyOut open={openProduct} handleCancel={handleCancel}>
          <Solutions />
        </FlyOut>
        <FlyOut open={openDevelopers} handleCancel={handleCancel}>
          <Developers />
        </FlyOut>
        <ScrollProgress />
      </div>
    </>
  )
}

export default Nav<|MERGE_RESOLUTION|>--- conflicted
+++ resolved
@@ -328,10 +328,9 @@
                   </Link>
                 ) : (
                   <>
-<<<<<<< HEAD
                     <Button
                       as="a"
-                      href="https://app.supabase.com/"
+                      href="https://supabase.com/dashboard"
                       type="default"
                       className="hidden lg:block"
                     >
@@ -339,25 +338,11 @@
                     </Button>
                     <Button
                       as="a"
-                      href="https://app.supabase.com/"
+                      href="https://supabase.com/dashboard"
                       className="hidden text-white lg:block"
                     >
                       Start your project
                     </Button>
-=======
-                    <Link href="https://supabase.com/dashboard">
-                      <a>
-                        <Button type="default" className="hidden lg:block">
-                          Sign in
-                        </Button>
-                      </a>
-                    </Link>
-                    <Link href="https://supabase.com/dashboard">
-                      <a>
-                        <Button className="hidden text-white lg:block">Start your project</Button>
-                      </a>
-                    </Link>
->>>>>>> 6d936d78
                   </>
                 )}
               </div>
