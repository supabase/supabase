--- conflicted
+++ resolved
@@ -204,30 +204,11 @@
 }
 
 const OpenInColab = ({ colabUrl, className }: { colabUrl: string; className?: string }) => (
-<<<<<<< HEAD
-  <Link href={colabUrl}>
-    <a
-      target="_blank"
-      className={[
-        'flex items-center z-10 h-10 bg-surface-100 hover:bg-surface-200 hover:text-foreground-muted text-sm text-foreground-muted shadow-lg hover:shadow-md rounded-full py-1 px-3 gap-2',
-        className,
-      ].join(' ')}
-    >
-      <Image
-        className="opacity-100 hover:opacity-80 transition-opacity invert dark:filter-none"
-        src="/images/logos/google-colaboratory.svg"
-        alt="Google Colaboratory logo"
-        width={30}
-        height={30}
-      />
-      <span>Open in Colab</span>
-    </a>
-=======
   <Link
     href={colabUrl}
     target="_blank"
     className={[
-      'flex items-center z-10 h-10 bg-[#fff] hover:bg-[#fff] dark:bg-scale-300 dark:hover:bg-scale-400 hover:text-muted text-sm text-muted shadow-lg hover:shadow-md rounded-full py-1 px-3 gap-2',
+      'flex items-center z-10 h-10 bg-surface-100 hover:bg-surface-200 hover:text-foreground-muted text-sm text-foreground-muted shadow-lg hover:shadow-md rounded-full py-1 px-3 gap-2',
       className,
     ].join(' ')}
   >
@@ -239,7 +220,6 @@
       height={30}
     />
     <span>Open in Colab</span>
->>>>>>> 7f1de2f9
   </Link>
 )
 
