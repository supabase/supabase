import React, { useRef, useState } from 'react'
import { LazyMotion, domAnimation, m, useInView } from 'framer-motion'
import { INITIAL_BOTTOM, getAnimation } from '~/lib/animations'

import Panel from '~/components/Panel'
import SectionContainer from '~/components/Layouts/SectionContainer'
import { cn } from 'ui'

interface Highlight {
  image?: React.ReactNode
  svg?: React.ReactNode
  title: string
  paragraph: string | React.ReactNode
}

const HighlightCards = ({
  highlights,
  className,
<<<<<<< HEAD
}: {
  highlights: Highlight[]
  className?: string
=======
  cols = 4,
}: {
  highlights: Highlight[]
  className?: string
  cols?: number
>>>>>>> 439af385
}) => {
  return (
    <SectionContainer className={className}>
      <LazyMotion features={domAnimation}>
        <div
          className={cn(
            'grid grid-cols-1 sm:grid-cols-2 xl:grid-cols-4 gap-4',
            cols === 3 && 'xl:grid-cols-3'
          )}
        >
          {highlights.map((highlight, i) => (
            <HighlightCard highlight={highlight} index={i} key={highlight.title} />
          ))}
        </div>
      </LazyMotion>
    </SectionContainer>
  )
}

const HighlightCard = ({ highlight, index }: { highlight: Highlight; index: number }) => {
  const ref = useRef(null)
  const [isHovered, setIsHovered] = useState(false)
  const isInView = useInView(ref, { once: true })

  const initial = INITIAL_BOTTOM
  const animate = getAnimation({})

  const Img: any = highlight.image

  return (
    <m.div
      ref={ref}
      initial={initial}
      onMouseEnter={() => setIsHovered(true)}
      onMouseLeave={() => setIsHovered(false)}
      animate={isInView ? animate : initial}
<<<<<<< HEAD
      className="will-change-transform"
    >
      <Panel hasShimmer innerClassName="flex flex-col !bg-alternative">
        {(highlight.image || highlight.svg) && (
=======
      className="will-change-transform h-full"
    >
      <Panel innerClassName="flex flex-col !bg-alternative" outerClassName="h-full">
        {highlight.image && (
>>>>>>> 439af385
          <div className="relative w-full aspect-[1.35/1] mb-4">
            <div
              className="absolute inset-0 w-full h-full z-10"
              style={{
                background: `radial-gradient(100% 50% at 50% 50%, transparent, hsl(var(--background-alternative-default)))`,
              }}
            />
            {highlight.image && <Img isHovered={isHovered} />}
<<<<<<< HEAD
            {highlight.svg && highlight.svg}
          </div>
        )}
        <div className="p-8">
          <h3 className="text-lg text-foreground mb-2">{highlight.title}</h3>
          <p className="text-foreground-lighter">{highlight.paragraph}</p>
=======
          </div>
        )}
        <div className="p-4 md:p-8">
          {highlight.svg && (
            <div className="relative w-6 aspect-square mb-4 text-foreground-light">
              {highlight.svg}
            </div>
          )}
          <h3 className="text-lg text-foreground md:mb-2">{highlight.title}</h3>
          <p className="text-foreground-lighter text-sm">{highlight.paragraph}</p>
>>>>>>> 439af385
        </div>
      </Panel>
    </m.div>
  )
}

export default HighlightCards<|MERGE_RESOLUTION|>--- conflicted
+++ resolved
@@ -16,17 +16,11 @@
 const HighlightCards = ({
   highlights,
   className,
-<<<<<<< HEAD
-}: {
-  highlights: Highlight[]
-  className?: string
-=======
   cols = 4,
 }: {
   highlights: Highlight[]
   className?: string
   cols?: number
->>>>>>> 439af385
 }) => {
   return (
     <SectionContainer className={className}>
@@ -63,17 +57,10 @@
       onMouseEnter={() => setIsHovered(true)}
       onMouseLeave={() => setIsHovered(false)}
       animate={isInView ? animate : initial}
-<<<<<<< HEAD
-      className="will-change-transform"
-    >
-      <Panel hasShimmer innerClassName="flex flex-col !bg-alternative">
-        {(highlight.image || highlight.svg) && (
-=======
       className="will-change-transform h-full"
     >
       <Panel innerClassName="flex flex-col !bg-alternative" outerClassName="h-full">
         {highlight.image && (
->>>>>>> 439af385
           <div className="relative w-full aspect-[1.35/1] mb-4">
             <div
               className="absolute inset-0 w-full h-full z-10"
@@ -82,14 +69,6 @@
               }}
             />
             {highlight.image && <Img isHovered={isHovered} />}
-<<<<<<< HEAD
-            {highlight.svg && highlight.svg}
-          </div>
-        )}
-        <div className="p-8">
-          <h3 className="text-lg text-foreground mb-2">{highlight.title}</h3>
-          <p className="text-foreground-lighter">{highlight.paragraph}</p>
-=======
           </div>
         )}
         <div className="p-4 md:p-8">
@@ -100,7 +79,6 @@
           )}
           <h3 className="text-lg text-foreground md:mb-2">{highlight.title}</h3>
           <p className="text-foreground-lighter text-sm">{highlight.paragraph}</p>
->>>>>>> 439af385
         </div>
       </Panel>
     </m.div>
