--- conflicted
+++ resolved
@@ -21,7 +21,6 @@
 import DefaultLayout from '~/components/Layouts/Default'
 import SectionContainer from '~/components/Layouts/SectionContainer'
 import { Feature, FeaturesSection as FeaturesSectionType } from '~/data/solutions/solutions.utils'
-import { ContributeGuard } from '../ContributeGuard'
 
 const githubUsers = [
   'aantti',
@@ -144,44 +143,6 @@
 // eslint-disable-next-line no-restricted-exports
 export default function AboutPage() {
   return (
-<<<<<<< HEAD
-    <ContributeGuard>
-      <DefaultLayout>
-        <main className="min-h-screen flex flex-col items-center">
-          <div className="flex-1 w-full max-w-4xl mx-auto px-4 py-16">
-            <Link
-              href="/contribute"
-              className="inline-flex items-center gap-2 text-foreground-lighter hover:text-foreground transition-colors mb-8"
-            >
-              <ArrowLeft className="h-4 w-4" />
-              Back to Contribute
-            </Link>
-
-            <h1 className="sr-only">About the contributors program</h1>
-            <SectionContainer
-              id="mission"
-              className="sm:py-18 md:py-24 lg:px-16 lg:py-24 xl:px-0 grid gap-y-4"
-            >
-              <h1 className="text-3xl md:text-4xl xl:text-5xl lg:max-w-2xl xl:max-w-6xl tracking-[-1px] text-foreground">
-                Our mission
-              </h1>
-              <p className="text-xl text-foreground-light mt-4">
-                We&apos;re building a community of helpers and contributors who help developers
-                succeed. We work in the open anywhere our developers are: Discord, GitHub, Reddit,
-                Twitter, Stack Overflow, and more.
-              </p>
-            </SectionContainer>
-
-            <Separator className="my-12 mx-auto border-foreground" />
-
-            <FeaturesSection
-              id="ways-to-contribute"
-              heading="Want to get involved?"
-              subheading="There are many ways to get involved in the Supabase community. Whether you want to write code, polish documentation, or help others build with Supabase, there's a place for you."
-              features={waysToContribute}
-              columns={2}
-            />
-=======
     <DefaultLayout>
       <main className="min-h-screen flex flex-col items-center">
         <div className="flex-1 w-full max-w-4xl mx-auto px-4 py-16">
@@ -217,33 +178,15 @@
             features={waysToContribute}
             columns={2}
           />
->>>>>>> f8bd46d1
-
-            <Image
-              src="/images/contribute/ask-supabase.jpg"
-              alt="Ask Supabase"
-              width={1000}
-              height={1000}
-              className="rounded-md border"
-            />
-
-<<<<<<< HEAD
-            <FeaturesSection
-              id="benefits"
-              columns={2}
-              heading="Benefits for contributors"
-              subheading="Becoming a contributor comes with real benefits. From community recognition to paid opportunities, we value your time and impact."
-              features={benefits}
-            />
-
-            <FeaturesSection
-              id="especially"
-              columns={2}
-              heading="We're especially looking for..."
-              subheading="These are the areas where we need the most help right now. If you have expertise in any of these domains, we'd love to hear from you."
-              features={especially}
-            />
-=======
+
+          <Image
+            src="/images/contribute/ask-supabase.jpg"
+            alt="Ask Supabase"
+            width={1000}
+            height={1000}
+            className="rounded-md border"
+          />
+
           <FeaturesSection
             id="benefits"
             columns={2}
@@ -259,54 +202,45 @@
             subheading="These are the areas where we need the most help right now. If you have expertise in any of these domains, we’d love to hear from you."
             features={especially}
           />
->>>>>>> f8bd46d1
-
-            <SectionContainer id="who-are-we" className="border-b border-border xl:px-0">
-              <div className="grid md:grid-cols-2 gap-4">
-                <div className="flex gap-4 flex-wrap mt-2">
-                  {githubUsers.map((username) => (
-                    <GithubAvatar
-                      key={username}
-                      username={username}
-                      size={80}
-                      className="rounded-full"
-                    />
-                  ))}
-                  <div className="w-[80px] h-[80px] rounded-full bg-foreground flex items-center justify-center text-background hover:opacity-80 transition-opacity">
-                    <span className="text-sm font-medium">You?</span>
-                  </div>
-                </div>
-                <div>
-                  <h2 className="h2 text-foreground">Who are we?</h2>
-                  <p className="text-lg text-foreground-lighter mt-4">
-                    We are a team of developers who are passionate about building the best developer
-                    platform. We help support the community on Discord, GitHub, Reddit, Twitter, and
-                    anywhere else we can find them.
-                  </p>
+
+          <SectionContainer id="who-are-we" className="border-b border-border xl:px-0">
+            <div className="grid md:grid-cols-2 gap-4">
+              <div className="flex gap-4 flex-wrap mt-2">
+                {githubUsers.map((username) => (
+                  <GithubAvatar
+                    key={username}
+                    username={username}
+                    size={80}
+                    className="rounded-full"
+                  />
+                ))}
+                <div className="w-[80px] h-[80px] rounded-full bg-foreground flex items-center justify-center text-background hover:opacity-80 transition-opacity">
+                  <span className="text-sm font-medium">You?</span>
                 </div>
               </div>
-            </SectionContainer>
-
-<<<<<<< HEAD
-            <SectionContainer id="apply" className="text-center">
-              <h2 className="text-foreground text-2xl lg:text-3xl leading-tight mb-8">
-                Ready to start contributing?
-              </h2>
-=======
+              <div>
+                <h2 className="h2 text-foreground">Who are we?</h2>
+                <p className="text-lg text-foreground-lighter mt-4">
+                  We are a team of developers who are passionate about building the best developer
+                  platform. We help support the community on Discord, GitHub, Reddit, Twitter, and
+                  anywhere else we can find them.
+                </p>
+              </div>
+            </div>
+          </SectionContainer>
+
           <SectionContainer id="apply" className="text-center">
             <h2 className="text-foreground text-2xl lg:text-3xl leading-tight mb-8">
               Ready to start contributing?
             </h2>
->>>>>>> f8bd46d1
-
-              <Button asChild type="primary" size="small">
-                <Link href="/contribute/about">Apply to join</Link>
-              </Button>
-            </SectionContainer>
-          </div>
-        </main>
-      </DefaultLayout>
-    </ContributeGuard>
+
+            <Button asChild type="primary" size="small">
+              <Link href="/contribute/about">Apply to join</Link>
+            </Button>
+          </SectionContainer>
+        </div>
+      </main>
+    </DefaultLayout>
   )
 }
 
