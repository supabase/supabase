--- conflicted
+++ resolved
@@ -94,11 +94,7 @@
 
 One of the most-loved features of Supabase is the dashboard. Even if we [beg](/docs/guides/platform/maturity-model#in-production), it seems that developers simply want to use it for everything - even in production.
 
-<<<<<<< HEAD
 The cool thing about Branching is that every Supabase Preview can be managed from the Dashboard. You can make schema changes, access the SQL Editor, and use the [new AI Assistant](/blog/studio-introducing-assistant). Once you're happy with your changes, you simply run `supabase db diff` on your local maching to pull the changes and you can commit them to Git.
-=======
-The cool thing about Branching is that every Preview Branch can be managed from the Dashboard. You can make schema changes, access the settings, and use the [new AI Assistant](https://supabase.com/blog/studio-introducing-assistant). Once you're happy with your changes, you simply run `supabase db diff` and you can commit everything to your local machine.
->>>>>>> 4260c300
 
 Just note that we _still_ want you to develop locally! You should treat the Preview Branches [like cattle, not pets](https://devops.stackexchange.com/questions/653/what-is-the-definition-of-cattle-not-pets). Your Preview changes can be wiped at any time if one of your team pushes a destructive migration.
 
