---
title: 'The Supabase AI Hackathon'
description: Build an Open Source Project over 10 days. 5 prize categories.
author: tyler_shukert
image: lw7-hackathon/thumbnail.png
thumb: lw7-hackathon/thumbnail.png
tags:
- launch-week
- hackathon
date: '2023-04-07'
toc_depth: 2
---

[Launch Week](https://supabase.com/launch-week) is about to start and, as usual, we're running an async hackathon alongside it. This time it’s ~~web3~~ AI-themed!

The hackathon starts **now** and ends Monday 16th April at 11:59 pm. You can win extremily limited edition Launch Week themed mechanical keyboards and limited edition Supabase swag.

For some inspiration check out the [Next.js OpenAI Doc Search template]() released yesterday and [storing embeddings on Supabase article](https://supabase.com/blog/openai-embeddings-postgres-vector).

Additionally, you can see all the [winners from previous hackathons](https://supabase.com/blog/tags/hackathon).

![Supabase Hackathon AI Generated Image](/images/blog/lw7-hackathon/supabase-hackathon-ai-generated.png)

## Key Facts

- You have 10 days to build a new **Open Source** project using Supabase in some capacity.
    - Starting 8:00 am PT Friday 7th April 2023
    - The submission deadline is 11:59 pm Sunday midnight PT 16th April 2023
- Enter as an individual, or as a team of up to 5 people
- Build whatever you want - a project, app, tool, library, or anything

## Prizes

There are 5 categories, there will be prizes for:

- Best overall project (Mechanical Keyboards & Swag kit)
- Best use of AI (Swag kit)
- Most fun/best easter egg (Swag kit)
- Most technically impressive (Swag kit)
- Most visually pleasing (Swag kit)

There will be a winner and a runner-up prize for each category. Every team member on winning/runner-up teams gets a Supabase Launch Week swag kit.

<<<<<<< HEAD
![Supabase LW7 Keyboard](/images/blog/lw7-hackathon/keyboard.png)
=======
[[swag kit image here]()]
>>>>>>> 78bc6ecd

## Submission

You should submit your project using [this form](https://www.madewithsupabase.com/launch-week-7) before 11:59 pm Sunday midnight PT 16th April 2023. Extra points if you include a simple video demoing the app in the description. 

## Judges

The Supabase team will judge the winners for each category.
We will be looking for:

- creativity/inventiveness
- functions correctly/smoothly
- visually pleasing
- technically impressive
- use of Supabase features
    - deep usage of a single feature or
    - broad usage are both ok
- FUN! 😃

## Rules

- Team size 1-5 (all team members on winning teams will receive a prize)
- You cannot be on multiple teams
- One submission per team
- It's not a requirement to use AI, it's just a theme
- All design elements, code, etc. for your project must be created **during** the event
- All entries must be Open Source (link to source code required in entry)
- Must use Supabase in some capacity
- Can be any language or framework
- You must submit before the deadline (no late entries)
- (optional) Include a link to a demo video along with the submission for extra points

## Resources

### Supabase resources to get you started

- [OpenAI with Edge Functions YouTube video](https://www.youtube.com/watch?v=29p8kIqyU_Y)
- [Streaming Data in Edge Functions](https://www.youtube.com/watch?v=9N66JBRLNYU)
- [Storing OpenAI embeddings in Postgres with pgvector article](https://supabase.com/blog/openai-embeddings-postgres-vector)
- [pgvector guide](https://supabase.com/docs/guides/database/extensions/pgvector)

### Community help

The Supabase Team will be taking part in the Hackathon and you'll find us live to build in our discord all week. Please join us by building in public:

- Text channel: hackathon
- Audio channel: hackathon

If you need help or advice when building, find other people to join your team, or if you just want to chill and watch people build, come and join us!

[Join our Discord](https://discord.supabase.com/)

![Supabase Discord Channel](/images/blog/lw7-hackathon/discord.png)

## Launch Week

Don't forget to check out the new features being announced as part of [Launch Week](https://supabase.com/launch-week).

- [Previous Hackathon Prize Winners](https://supabase.com/blog/launch-week-6-hackathon-winners)
- [Who We Hire at Supabase - Founders Chat](https://youtu.be/-BG9XptyCKI)

## Additional Info

- Any intellectual property developed during the hackathon will belong to the team that developed it. We expect that each team will have an agreement between themselves regarding the IP, but this is not required
- By making a submission you grant Supabase permission to use screenshots, code snippets, and/or links to your project or content of your README on our Twitter, blog, website, email updates, and in the Supabase discord server. Supabase does not make any claims over your IP.<|MERGE_RESOLUTION|>--- conflicted
+++ resolved
@@ -41,11 +41,7 @@
 
 There will be a winner and a runner-up prize for each category. Every team member on winning/runner-up teams gets a Supabase Launch Week swag kit.
 
-<<<<<<< HEAD
 ![Supabase LW7 Keyboard](/images/blog/lw7-hackathon/keyboard.png)
-=======
-[[swag kit image here]()]
->>>>>>> 78bc6ecd
 
 ## Submission
 
