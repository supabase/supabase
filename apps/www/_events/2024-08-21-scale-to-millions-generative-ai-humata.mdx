---
title: 'Scale to Millions: Generative AI/Humata'
meta_title: 'Scale to Millions: Generative AI/Humata'
subtitle: 'Quickly and cost effectively build Generative AI applications that you can use to chat with your company’s documents.'
meta_description: 'Quickly and cost effectively build Generative AI applications that you can use to chat with your company’s documents.'
type: 'webinar'
onDemand: true
date: '2024-08-21T10:00:00.000-07:00'
timezone: 'America/Los_Angeles'
duration: '45 mins'
company:
  {
    name: 'Humata',
    website_url: 'https://www.humata.ai/',
<<<<<<< HEAD
    logo: '/images/customers/logos/light/humata.png',
    logo_light: '/images/customers/logos/humata.png',
=======
    logo: '/images/events/webinars/scale-to-millions-generative-ai-humata/humata-dark.svg',
    logo_light: '/images/events/webinars/scale-to-millions-generative-ai-humata/humata-light.svg',
>>>>>>> c5d2590f
  }
categories:
  - webinar
main_cta:
  {
    url: 'https://zoom.us/webinar/register/WN_cTcp6uv4S2OI63jDrOb1Ng',
    target: '_blank',
    label: 'Watch now',
  }
speakers: 'gregnr,khajvandi'
---

Is your organization still using search to find information stored in your business documents? Learn about building modern Generative AI applications that allow you to chat with your PDFs to provide customer support, summarize complex text, answer contract questions, or deliver business intelligence.

Over the past year, Supabase has helped several companies like Humata go from Generative AI concept to launching and scaling to over one million users. We’ll hear from Supabase AI engineer, Greg Richardson, how Supabase features like Vector and Edge Functions, combined with a one-of-a-kind developer experience, makes it easy to build Generative AI applications, while also delivering a cost effective solution on par or better than purpose-built vector database solutions.

Cyrus Khajvandi, co-founder & CEO of Google-backed [Humata](https://www.humata.ai/), will share how his company harnesses the power of large language models (LLMs), combined with Supabase, to help millions of experts quickly find the information they need, simply by asking their document a question in plain English (or 80 other languages).

In this session, we'll explore:

- The advantages of using a vector database to drive conversational queries with your business documents.
- Why Supabase’s unique set of features and developer experience make it possible to build highly scalable applications in a fraction of the time and cost required by traditional cloud providers.

Join us live to participate in the Q&A afterwards. Can’t make it to the event? Don’t worry, we'll send you the recording.<|MERGE_RESOLUTION|>--- conflicted
+++ resolved
@@ -12,13 +12,8 @@
   {
     name: 'Humata',
     website_url: 'https://www.humata.ai/',
-<<<<<<< HEAD
-    logo: '/images/customers/logos/light/humata.png',
-    logo_light: '/images/customers/logos/humata.png',
-=======
     logo: '/images/events/webinars/scale-to-millions-generative-ai-humata/humata-dark.svg',
     logo_light: '/images/events/webinars/scale-to-millions-generative-ai-humata/humata-light.svg',
->>>>>>> c5d2590f
   }
 categories:
   - webinar
