--- conflicted
+++ resolved
@@ -27,12 +27,9 @@
       'avatars.githubusercontent.com',
       'colab.research.google.com',
       'api.producthunt.com',
-<<<<<<< HEAD
-      'dev-to-uploads.s3.amazonaws.com',
-=======
       'https://s3-us-west-2.amazonaws.com',
       's3-us-west-2.amazonaws.com',
->>>>>>> 691bd2d6
+      'user-images.githubusercontent.com',
     ],
   },
   async headers() {
