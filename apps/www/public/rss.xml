--- conflicted
+++ resolved
@@ -8,17 +8,17 @@
       <lastBuildDate>Fri, 18 Jul 2025 00:00:00 -0700</lastBuildDate>
       <atom:link href="https://supabase.com/rss.xml" rel="self" type="application/rss+xml"/>
       <item>
-<<<<<<< HEAD
   <guid>https://supabase.com/blog/storage-500gb-uploads-cheaper-egress-pricing</guid>
   <title>Storage: 2x Egress Quota, 3x Cheaper Cached Egress &amp; 10x Larger Uploads</title>
   <link>https://supabase.com/blog/storage-500gb-uploads-cheaper-egress-pricing</link>
   <description>Upload files up to 500GB with significant egress cost reductions.</description>
-=======
+  <pubDate>Fri, 18 Jul 2025 00:00:00 -0700</pubDate>
+</item>
+<item>
   <guid>https://supabase.com/blog/persistent-storage-for-faster-edge-functions</guid>
   <title>Persistent Storage and 97% Faster Cold Starts for Edge Functions</title>
   <link>https://supabase.com/blog/persistent-storage-for-faster-edge-functions</link>
   <description>Mount S3-compatible buckets as persistent file storage in Edge Functions with up to 97% faster cold start times.</description>
->>>>>>> 8c0a9486
   <pubDate>Fri, 18 Jul 2025 00:00:00 -0700</pubDate>
 </item>
 <item>
