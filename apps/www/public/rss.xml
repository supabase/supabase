--- conflicted
+++ resolved
@@ -8,17 +8,10 @@
       <lastBuildDate>Mon, 31 Mar 2025 00:00:00 -0700</lastBuildDate>
       <atom:link href="https://supabase.com/rss.xml" rel="self" type="application/rss+xml"/>
       <item>
-<<<<<<< HEAD
-  <guid>https://supabase.com/blog/supabase-ui-library</guid>
-  <title>Introducing the Supabase UI Library</title>
-  <link>https://supabase.com/blog/supabase-ui-library</link>
-  <description>Drop complex components into your projects in seconds.</description>
-=======
   <guid>https://supabase.com/blog/clerk-tpa-pricing</guid>
   <title>Supabase Auth: Bring Your Own Clerk</title>
   <link>https://supabase.com/blog/clerk-tpa-pricing</link>
   <description>Use Clerk with Supabase via official third-party auth support</description>
->>>>>>> 8baee7e2
   <pubDate>Mon, 31 Mar 2025 00:00:00 -0700</pubDate>
 </item>
 <item>
