<rss version="2.0" xmlns:atom="http://www.w3.org/2005/Atom">
    <channel>
      <title>Supabase Blog</title>
      <link>https://supabase.com</link>
      <description>Latest news from Supabase</description>
      <language>en</language>
      <lastBuildDate>Wed, 03 Dec 2025 00:00:00 -0700</lastBuildDate>
      <atom:link href="https://supabase.com/rss.xml" rel="self" type="application/rss+xml"/>
      <item>
<<<<<<< HEAD
  <guid>https://supabase.com/blog/introducing-seven-new-email-templates-for-auth</guid>
  <title>Introducing Seven New Email Templates for Supabase Auth</title>
  <link>https://supabase.com/blog/introducing-seven-new-email-templates-for-auth</link>
  <description>Notify users when security-sensitive actions are taken on their account.</description>
=======
  <guid>https://supabase.com/blog/supabase-power-for-kiro</guid>
  <title>The new Supabase power for Kiro</title>
  <link>https://supabase.com/blog/supabase-power-for-kiro</link>
  <description>Build full-stack applications faster with the Kiro IDE using deep knowledge of your Supabase project, best practices for database migrations, edge functions, and security policies.</description>
>>>>>>> c7a7ef0f
  <pubDate>Wed, 03 Dec 2025 00:00:00 -0700</pubDate>
</item>
<item>
  <guid>https://supabase.com/blog/introducing-analytics-buckets</guid>
  <title>Introducing Analytics Buckets</title>
  <link>https://supabase.com/blog/introducing-analytics-buckets</link>
  <description>Use Analytics Buckets to store huge datasets in Supabase Storage with Apache Iceberg and columnar Parquet format, optimized for analytical workloads.</description>
  <pubDate>Tue, 02 Dec 2025 00:00:00 -0700</pubDate>
</item>
<item>
  <guid>https://supabase.com/blog/introducing-supabase-etl</guid>
  <title>Introducing Supabase ETL</title>
  <link>https://supabase.com/blog/introducing-supabase-etl</link>
  <description>A change-data-capture pipeline that replicates your Postgres tables to analytical destinations like Analytics Buckets and BigQuery in near real time.</description>
  <pubDate>Tue, 02 Dec 2025 00:00:00 -0700</pubDate>
</item>
<item>
  <guid>https://supabase.com/blog/vector-buckets</guid>
  <title>Introducing Vector Buckets</title>
  <link>https://supabase.com/blog/vector-buckets</link>
  <description>Introducing vector storage in Supabase: a durable storage layer with similarity search built-in.</description>
  <pubDate>Mon, 01 Dec 2025 00:00:00 -0700</pubDate>
</item>
<item>
  <guid>https://supabase.com/blog/snap-launches-snap-cloud</guid>
  <title>Snap, Inc. Launches Snap Cloud, Powered by Supabase</title>
  <link>https://supabase.com/blog/snap-launches-snap-cloud</link>
  <description>Snap Cloud is a new managed backend platform for developers building on Spectacles, powered by Supabase.</description>
  <pubDate>Thu, 16 Oct 2025 00:00:00 -0700</pubDate>
</item>
<item>
  <guid>https://supabase.com/blog/triplit-joins-supabase</guid>
  <title>Triplit joins Supabase</title>
  <link>https://supabase.com/blog/triplit-joins-supabase</link>
  <description>Matt Linkous is joining Supabase to expand third-party integrations and offline-first capabilities.</description>
  <pubDate>Wed, 08 Oct 2025 00:00:00 -0700</pubDate>
</item>
<item>
  <guid>https://supabase.com/blog/1000-yc-companies</guid>
  <title>1000 Y Combinator Founders Choose Supabase</title>
  <link>https://supabase.com/blog/1000-yc-companies</link>
  <description>Leading startups accelerate product development with Supabase backend platform.</description>
  <pubDate>Fri, 03 Oct 2025 00:00:00 -0700</pubDate>
</item>
<item>
  <guid>https://supabase.com/blog/login-with-solana-ethereum</guid>
  <title>gm 👋 web3, welcome aboard to Sign in with Web3 (Solana, Ethereum)</title>
  <link>https://supabase.com/blog/login-with-solana-ethereum</link>
  <description>Ethereum and Solana wallet authentication now supported in Supabase Auth.</description>
  <pubDate>Fri, 03 Oct 2025 00:00:00 -0700</pubDate>
</item>
<item>
  <guid>https://supabase.com/blog/remote-mcp-server</guid>
  <title>Announcing the Supabase Remote MCP Server</title>
  <link>https://supabase.com/blog/remote-mcp-server</link>
  <description>Remote MCP server enables AI agents to connect with Supabase projects.</description>
  <pubDate>Fri, 03 Oct 2025 00:00:00 -0700</pubDate>
</item>
<item>
  <guid>https://supabase.com/blog/supabase-series-e</guid>
  <title>Supabase Series E</title>
  <link>https://supabase.com/blog/supabase-series-e</link>
  <description>Raised funding from Accel, Peak XV, Figma, and existing investors.</description>
  <pubDate>Fri, 03 Oct 2025 00:00:00 -0700</pubDate>
</item>
<item>
  <guid>https://supabase.com/blog/bolt-cloud-launch</guid>
  <title>Enterprise speed, enterprise standards with Bolt Cloud + Supabase</title>
  <link>https://supabase.com/blog/bolt-cloud-launch</link>
  <description>With today&apos;s launch of Bolt Cloud, every project that needs a backend is powered by Supabase, giving developers enterprise standards with the speed of vibe coding.</description>
  <pubDate>Tue, 30 Sep 2025 00:00:00 -0700</pubDate>
</item>
<item>
  <guid>https://supabase.com/blog/postgrest-13-release</guid>
  <title>PostgREST 13</title>
  <link>https://supabase.com/blog/postgrest-13-release</link>
  <description>New features and changes in PostgREST version 13.</description>
  <pubDate>Tue, 30 Sep 2025 00:00:00 -0700</pubDate>
</item>
<item>
  <guid>https://supabase.com/blog/lovable-cloud-launch</guid>
  <title>Lovable Cloud + Supabase: The Default Platform for AI Builders</title>
  <link>https://supabase.com/blog/lovable-cloud-launch</link>
  <description>Lovable Cloud makes building with AI agents easier than ever, with every project powered by Supabase behind the scenes.</description>
  <pubDate>Mon, 29 Sep 2025 00:00:00 -0700</pubDate>
</item>
<item>
  <guid>https://supabase.com/blog/processing-large-jobs-with-edge-functions</guid>
  <title>Processing large jobs with Edge Functions, Cron, and Queues</title>
  <link>https://supabase.com/blog/processing-large-jobs-with-edge-functions</link>
  <description>Learn how to build scalable data processing pipelines using Supabase Edge Functions, cron jobs, and database queues and handle large workloads without timeouts or crashes.</description>
  <pubDate>Tue, 16 Sep 2025 00:00:00 -0700</pubDate>
</item>
<item>
  <guid>https://supabase.com/blog/defense-in-depth-mcp</guid>
  <title>Defense in Depth for MCP Servers</title>
  <link>https://supabase.com/blog/defense-in-depth-mcp</link>
  <description>Learn about the security risks of connecting AI agents to databases and how to implement defense in depth strategies to protect your data from prompt injection attacks.</description>
  <pubDate>Tue, 16 Sep 2025 00:00:00 -0700</pubDate>
</item>
<item>
  <guid>https://supabase.com/blog/orioledb-patent-free</guid>
  <title>OrioleDB Patent: now freely available to the Postgres community</title>
  <link>https://supabase.com/blog/orioledb-patent-free</link>
  <description>Supabase is explicitly making available a non-exclusive license of the OrioleDB patent to all OrioleDB users in accordance with the OrioleDB license.</description>
  <pubDate>Tue, 09 Sep 2025 00:00:00 -0700</pubDate>
</item>
<item>
  <guid>https://supabase.com/blog/lw15-hackathon-winners</guid>
  <title>Supabase Launch Week 15 Hackathon Winner Announcement</title>
  <link>https://supabase.com/blog/lw15-hackathon-winners</link>
  <description>Announcing the winners of the Supabase Launch Week 15 Hackathon.</description>
  <pubDate>Wed, 20 Aug 2025 00:00:00 -0700</pubDate>
</item>
<item>
  <guid>https://supabase.com/blog/the-vibe-coders-guide-to-supabase-environments</guid>
  <title>The Vibe Coder&apos;s Guide to Supabase Environments</title>
  <link>https://supabase.com/blog/the-vibe-coders-guide-to-supabase-environments</link>
  <description>Build a professional deployment workflow for your Supabase project. Learn essential patterns that prevent 3am panic attacks while keeping your workflow fun, simple, and safe.</description>
  <pubDate>Sun, 17 Aug 2025 00:00:00 -0700</pubDate>
</item>
<item>
  <guid>https://supabase.com/blog/testing-for-vibe-coders-from-zero-to-production-confidence</guid>
  <title>Testing for Vibe Coders: From Zero to Production Confidence</title>
  <link>https://supabase.com/blog/testing-for-vibe-coders-from-zero-to-production-confidence</link>
  <description>Build a testing strategy that prevents production disasters without turning development into a slog. Learn which tests matter, which tools to use, and how to catch bugs before your users do.</description>
  <pubDate>Sat, 16 Aug 2025 00:00:00 -0700</pubDate>
</item>
<item>
  <guid>https://supabase.com/blog/the-vibe-coding-master-checklist</guid>
  <title>The Vibe Coding Master Checklist</title>
  <link>https://supabase.com/blog/the-vibe-coding-master-checklist</link>
  <description>Get your AI-generated app ready for production with this comprehensive guide covering security, performance, and deployment best practices.</description>
  <pubDate>Sat, 16 Aug 2025 00:00:00 -0700</pubDate>
</item>
<item>
  <guid>https://supabase.com/blog/vibe-coding-best-practices-for-prompting</guid>
  <title>Vibe Coding: Best Practices for Prompting</title>
  <link>https://supabase.com/blog/vibe-coding-best-practices-for-prompting</link>
  <description>Master the art of communicating with AI coding assistants through effective prompting strategies, iterative refinement, and systematic approaches that turn ideas into deployable applications.</description>
  <pubDate>Sat, 16 Aug 2025 00:00:00 -0700</pubDate>
</item>
<item>
  <guid>https://supabase.com/blog/supabase-auth-build-vs-buy</guid>
  <title>Supabase Auth: Build vs. Buy</title>
  <link>https://supabase.com/blog/supabase-auth-build-vs-buy</link>
  <description>The reasons why (and why not) to use Supabase Auth instead of building your own.</description>
  <pubDate>Tue, 12 Aug 2025 00:00:00 -0700</pubDate>
</item>
<item>
  <guid>https://supabase.com/blog/launch-week-15-top-10</guid>
  <title>Top 10 Launches of Launch Week 15</title>
  <link>https://supabase.com/blog/launch-week-15-top-10</link>
  <description>Highlights from Launch Week 15</description>
  <pubDate>Fri, 18 Jul 2025 00:00:00 -0700</pubDate>
</item>
<item>
  <guid>https://supabase.com/blog/lw15-hackathon</guid>
  <title>Supabase Launch Week 15 Hackathon</title>
  <link>https://supabase.com/blog/lw15-hackathon</link>
  <description>Build an Open Source Project over 10 days. 5 prize categories.</description>
  <pubDate>Fri, 18 Jul 2025 00:00:00 -0700</pubDate>
</item>
<item>
  <guid>https://supabase.com/blog/persistent-storage-for-faster-edge-functions</guid>
  <title>Persistent Storage and 97% Faster Cold Starts for Edge Functions</title>
  <link>https://supabase.com/blog/persistent-storage-for-faster-edge-functions</link>
  <description>Mount S3-compatible buckets as persistent file storage in Edge Functions with up to 97% faster cold start times.</description>
  <pubDate>Fri, 18 Jul 2025 00:00:00 -0700</pubDate>
</item>
<item>
  <guid>https://supabase.com/blog/storage-500gb-uploads-cheaper-egress-pricing</guid>
  <title>Storage: 10x Larger Uploads, 3x Cheaper Cached Egress, and 2x Egress Quota</title>
  <link>https://supabase.com/blog/storage-500gb-uploads-cheaper-egress-pricing</link>
  <description>Upload files up to 500 GB with significant egress cost reductions.</description>
  <pubDate>Fri, 18 Jul 2025 00:00:00 -0700</pubDate>
</item>
<item>
  <guid>https://supabase.com/blog/algolia-connector-for-supabase</guid>
  <title>Algolia Connector for Supabase</title>
  <link>https://supabase.com/blog/algolia-connector-for-supabase</link>
  <description>Bring lightning-fast search to your Supabase apps, with no code required.</description>
  <pubDate>Thu, 17 Jul 2025 00:00:00 -0700</pubDate>
</item>
<item>
  <guid>https://supabase.com/blog/new-observability-features-in-supabase</guid>
  <title>New Observability Features in Supabase</title>
  <link>https://supabase.com/blog/new-observability-features-in-supabase</link>
  <description>New unified logging, advanced reports, and AI debugging capabilities.</description>
  <pubDate>Thu, 17 Jul 2025 00:00:00 -0700</pubDate>
</item>
<item>
  <guid>https://supabase.com/blog/branching-2-0</guid>
  <title>Introducing Branching 2.0</title>
  <link>https://supabase.com/blog/branching-2-0</link>
  <description>Create, review and merge Supabase branches all within the dashboard.</description>
  <pubDate>Wed, 16 Jul 2025 00:00:00 -0700</pubDate>
</item>
<item>
  <guid>https://supabase.com/blog/improved-security-controls</guid>
  <title>Improved Security Controls and A New Home for Security</title>
  <link>https://supabase.com/blog/improved-security-controls</link>
  <description>Access to a new central security page and launch of additional controls.</description>
  <pubDate>Wed, 16 Jul 2025 00:00:00 -0700</pubDate>
</item>
<item>
  <guid>https://supabase.com/blog/analytics-buckets</guid>
  <title>Supabase Analytics Buckets with Iceberg Support</title>
  <link>https://supabase.com/blog/analytics-buckets</link>
  <description>Analytics buckets optimized for large-scale data analysis with Apache Iceberg support.</description>
  <pubDate>Tue, 15 Jul 2025 00:00:00 -0700</pubDate>
</item>
<item>
  <guid>https://supabase.com/blog/figma-make-support-for-supabase</guid>
  <title>Create a Supabase backend using Figma Make</title>
  <link>https://supabase.com/blog/figma-make-support-for-supabase</link>
  <description>Build functional web apps with Supabase backend directly in Figma Make, with no backend expertise required.</description>
  <pubDate>Tue, 15 Jul 2025 00:00:00 -0700</pubDate>
</item>
<item>
  <guid>https://supabase.com/blog/stripe-engine-as-sync-library</guid>
  <title>Stripe-To-Postgres Sync Engine as standalone Library</title>
  <link>https://supabase.com/blog/stripe-engine-as-sync-library</link>
  <description>Sync Stripe webhook data directly to Postgres using standalone TypeScript library.</description>
  <pubDate>Tue, 15 Jul 2025 00:00:00 -0700</pubDate>
</item>
<item>
  <guid>https://supabase.com/blog/jwt-signing-keys</guid>
  <title>Introducing JWT Signing Keys</title>
  <link>https://supabase.com/blog/jwt-signing-keys</link>
  <description>A new JWT signing keys system based on public key cryptography to improve your project&apos;s security and performance.</description>
  <pubDate>Mon, 14 Jul 2025 00:00:00 -0700</pubDate>
</item>
<item>
  <guid>https://supabase.com/blog/supabase-ui-platform-kit</guid>
  <title>Supabase UI: Platform Kit</title>
  <link>https://supabase.com/blog/supabase-ui-platform-kit</link>
  <description>We are launching new components in the Supabase UI Library that makes it incredibly easy to build platforms on top of Supabase.</description>
  <pubDate>Mon, 14 Jul 2025 00:00:00 -0700</pubDate>
</item>
<item>
  <guid>https://supabase.com/blog/natural-db</guid>
  <title>Build a Personalized AI Assistant with Postgres</title>
  <link>https://supabase.com/blog/natural-db</link>
  <description>Learn how to build a Supabase powered AI assistant that combines PostgreSQL with scheduling and external tools for long-term memory, structured data management and autonomous actions.</description>
  <pubDate>Wed, 25 Jun 2025 00:00:00 -0700</pubDate>
</item>
<item>
  <guid>https://supabase.com/blog/multigres-vitess-for-postgres</guid>
  <title>Announcing Multigres: Vitess for Postgres</title>
  <link>https://supabase.com/blog/multigres-vitess-for-postgres</link>
  <description>Today we are welcoming Sugu, the co-creator of Vitess, to the Supabase team. He is joining Supabase to build Multigres: Vitess for Postgres.</description>
  <pubDate>Tue, 10 Jun 2025 00:00:00 -0700</pubDate>
</item>
<item>
  <guid>https://supabase.com/blog/building-on-open-table-formats</guid>
  <title>Building on open table formats</title>
  <link>https://supabase.com/blog/building-on-open-table-formats</link>
  <description>Open table formats like Apache Iceberg, Delta Lake, and Apache Hudi are transforming how developers manage large-scale data on object storage systems.</description>
  <pubDate>Thu, 29 May 2025 00:00:00 -0700</pubDate>
</item>
<item>
  <guid>https://supabase.com/blog/open-data-standards-postgres-otel-iceberg</guid>
  <title>Open Data Standards: Postgres, OTel, and Iceberg</title>
  <link>https://supabase.com/blog/open-data-standards-postgres-otel-iceberg</link>
  <description>Replace custom CRUD endpoints, reduce infrastructure complexity, and accelerate product delivery.</description>
  <pubDate>Mon, 26 May 2025 00:00:00 -0700</pubDate>
</item>
<item>
  <guid>https://supabase.com/blog/simplify-backend-with-data-api</guid>
  <title>Simplifying back-end complexity with Supabase Data APIs</title>
  <link>https://supabase.com/blog/simplify-backend-with-data-api</link>
  <description>Replace custom CRUD endpoints, reduce infrastructure complexity, and accelerate product delivery.</description>
  <pubDate>Sat, 17 May 2025 00:00:00 -0700</pubDate>
</item>
<item>
  <guid>https://supabase.com/blog/event-triggers-wo-superuser</guid>
  <title>PostgreSQL Event Triggers without superuser access</title>
  <link>https://supabase.com/blog/event-triggers-wo-superuser</link>
  <description>Using Postgres Hooks to allow regular users to create event triggers</description>
  <pubDate>Thu, 08 May 2025 00:00:00 -0700</pubDate>
</item>
<item>
  <guid>https://supabase.com/blog/data-api-nearest-read-replica</guid>
  <title>Data API Routes to Nearest Read Replica</title>
  <link>https://supabase.com/blog/data-api-nearest-read-replica</link>
  <description>Route your Data API (PostgREST) requests to the nearest Read Replica</description>
  <pubDate>Fri, 04 Apr 2025 00:00:00 -0700</pubDate>
</item>
<item>
  <guid>https://supabase.com/blog/launch-week-14-top-10</guid>
  <title>Top 10 Launches of Launch Week 14</title>
  <link>https://supabase.com/blog/launch-week-14-top-10</link>
  <description>Highlights from Launch Week 14</description>
  <pubDate>Fri, 04 Apr 2025 00:00:00 -0700</pubDate>
</item>
<item>
  <guid>https://supabase.com/blog/mcp-server</guid>
  <title>Supabase MCP Server</title>
  <link>https://supabase.com/blog/mcp-server</link>
  <description>Connect your AI tools to Supabase using MCP</description>
  <pubDate>Fri, 04 Apr 2025 00:00:00 -0700</pubDate>
</item>
<item>
  <guid>https://supabase.com/blog/declarative-schemas</guid>
  <title>Declarative Schemas for Simpler Database Management</title>
  <link>https://supabase.com/blog/declarative-schemas</link>
  <description>Simplify managing and maintaining complex database schemas</description>
  <pubDate>Thu, 03 Apr 2025 00:00:00 -0700</pubDate>
</item>
<item>
  <guid>https://supabase.com/blog/realtime-broadcast-from-database</guid>
  <title>Realtime: Broadcast from Database</title>
  <link>https://supabase.com/blog/realtime-broadcast-from-database</link>
  <description>Use Realtime Broadcast to scale sending database changes to clients</description>
  <pubDate>Wed, 02 Apr 2025 00:00:00 -0700</pubDate>
</item>
<item>
  <guid>https://supabase.com/blog/tabs-dashboard-updates</guid>
  <title>Keeping Tabs on What&apos;s New in Supabase Studio</title>
  <link>https://supabase.com/blog/tabs-dashboard-updates</link>
  <description>Tabs in the Editors! And upgrades to AI Assistant, SQL, and Logs</description>
  <pubDate>Wed, 02 Apr 2025 00:00:00 -0700</pubDate>
</item>
<item>
  <guid>https://supabase.com/blog/clerk-tpa-pricing</guid>
  <title>Supabase Auth: Bring Your Own Clerk</title>
  <link>https://supabase.com/blog/clerk-tpa-pricing</link>
  <description>Use Clerk with Supabase via official third-party auth support</description>
  <pubDate>Mon, 31 Mar 2025 00:00:00 -0700</pubDate>
</item>
<item>
  <guid>https://supabase.com/blog/supabase-ui-library</guid>
  <title>Introducing the Supabase UI Library</title>
  <link>https://supabase.com/blog/supabase-ui-library</link>
  <description>Drop complex components into your projects in seconds.</description>
  <pubDate>Mon, 31 Mar 2025 00:00:00 -0700</pubDate>
</item>
<item>
  <guid>https://supabase.com/blog/automatic-embeddings</guid>
  <title>Automatic Embeddings in Postgres</title>
  <link>https://supabase.com/blog/automatic-embeddings</link>
  <description>Automatic embeddings move the vector generation step into Postgres</description>
  <pubDate>Tue, 01 Apr 2025 00:00:00 -0700</pubDate>
</item>
<item>
  <guid>https://supabase.com/blog/supabase-edge-functions-deploy-dashboard-deno-2-1</guid>
  <title>Edge Functions: Deploy from the Dashboard + Deno 2.1</title>
  <link>https://supabase.com/blog/supabase-edge-functions-deploy-dashboard-deno-2-1</link>
  <description>You can create, test, and deploy Edge Functions directly from the Supabase Dashboard.</description>
  <pubDate>Tue, 01 Apr 2025 00:00:00 -0700</pubDate>
</item>
<item>
  <guid>https://supabase.com/blog/postgres-language-server</guid>
  <title>Postgres Language Server: Initial Release</title>
  <link>https://supabase.com/blog/postgres-language-server</link>
  <description>Language Server Protocol and collection of language tools for Postgres</description>
  <pubDate>Sat, 29 Mar 2025 00:00:00 -0700</pubDate>
</item>
<item>
  <guid>https://supabase.com/blog/migrating-from-fauna-to-supabase</guid>
  <title>Migrating from Fauna to Supabase</title>
  <link>https://supabase.com/blog/migrating-from-fauna-to-supabase</link>
  <description>A guide to migrating from Fauna to Supabase.</description>
  <pubDate>Fri, 21 Mar 2025 00:00:00 -0700</pubDate>
</item>
<item>
  <guid>https://supabase.com/blog/migrating-mongodb-data-api-with-supabase</guid>
  <title>Migrating from the MongoDB Data API to Supabase</title>
  <link>https://supabase.com/blog/migrating-mongodb-data-api-with-supabase</link>
  <description>A guide to migrating from the MongoDB Data API to Supabase.</description>
  <pubDate>Thu, 20 Mar 2025 00:00:00 -0700</pubDate>
</item>
<item>
  <guid>https://supabase.com/blog/dedicated-poolers</guid>
  <title>Dedicated Poolers</title>
  <link>https://supabase.com/blog/dedicated-poolers</link>
  <description>A dedicated pgbouncer instance that&apos;s co-located with your database for maximum performance and reliability.</description>
  <pubDate>Fri, 07 Mar 2025 00:00:00 -0700</pubDate>
</item>
<item>
  <guid>https://supabase.com/blog/pgrouting-postgres-graph-database</guid>
  <title>Postgres as a Graph Database: (Ab)using pgRouting</title>
  <link>https://supabase.com/blog/pgrouting-postgres-graph-database</link>
  <description>Learn how to use pgRouting as a lightweight graph database solution in Postgres.</description>
  <pubDate>Tue, 25 Feb 2025 00:00:00 -0700</pubDate>
</item>
<item>
  <guid>https://supabase.com/blog/ai-hackathon-at-y-combinator</guid>
  <title>AI Hackathon at Y Combinator</title>
  <link>https://supabase.com/blog/ai-hackathon-at-y-combinator</link>
  <description>Announcing the winners of the Supabase AI Hackathon.</description>
  <pubDate>Fri, 20 Dec 2024 00:00:00 -0700</pubDate>
</item>
<item>
  <guid>https://supabase.com/blog/calendars-in-postgres-using-foreign-data-wrappers</guid>
  <title>Calendars in Postgres using Foreign Data Wrappers</title>
  <link>https://supabase.com/blog/calendars-in-postgres-using-foreign-data-wrappers</link>
  <description>Calendar data integration with Cal.com using Wasm foreign data wrapper on Supabase</description>
  <pubDate>Fri, 20 Dec 2024 00:00:00 -0700</pubDate>
</item>
<item>
  <guid>https://supabase.com/blog/lw13-hackathon-winners</guid>
  <title>Supabase Launch Week 13 Hackathon Winners</title>
  <link>https://supabase.com/blog/lw13-hackathon-winners</link>
  <description>Announcing the winners of the Supabase Launch Week 13 Hackathon.</description>
  <pubDate>Fri, 20 Dec 2024 00:00:00 -0700</pubDate>
</item>
<item>
  <guid>https://supabase.com/blog/how-to-hack-the-base</guid>
  <title>How to Hack the Base!</title>
  <link>https://supabase.com/blog/how-to-hack-the-base</link>
  <description>Played cool games, won cool prizes.</description>
  <pubDate>Thu, 19 Dec 2024 00:00:00 -0700</pubDate>
</item>
<item>
  <guid>https://supabase.com/blog/durable-workflows-in-postgres-dbos</guid>
  <title>Running Durable Workflows in Postgres using DBOS</title>
  <link>https://supabase.com/blog/durable-workflows-in-postgres-dbos</link>
  <description>Technical deep dive into the new DBOS integration for Supabase</description>
  <pubDate>Tue, 10 Dec 2024 00:00:00 -0700</pubDate>
</item>
<item>
  <guid>https://supabase.com/blog/hack-the-base</guid>
  <title>Hack the Base! with Supabase</title>
  <link>https://supabase.com/blog/hack-the-base</link>
  <description>Play cool games, win cool prizes.</description>
  <pubDate>Fri, 06 Dec 2024 00:00:00 -0700</pubDate>
</item>
<item>
  <guid>https://supabase.com/blog/database-build-v2</guid>
  <title>database.build v2: Bring-your-own-LLM</title>
  <link>https://supabase.com/blog/database-build-v2</link>
  <description>Use any OpenAI API compatible LLMs in database.build</description>
  <pubDate>Fri, 06 Dec 2024 00:00:00 -0700</pubDate>
</item>
<item>
  <guid>https://supabase.com/blog/launch-week-13-top-10</guid>
  <title>Top 10 Launches of Launch Week 13</title>
  <link>https://supabase.com/blog/launch-week-13-top-10</link>
  <description>Highlights from Launch Week 13</description>
  <pubDate>Fri, 06 Dec 2024 00:00:00 -0700</pubDate>
</item>
<item>
  <guid>https://supabase.com/blog/restore-to-a-new-project</guid>
  <title>Restore to a New Project</title>
  <link>https://supabase.com/blog/restore-to-a-new-project</link>
  <description>Effortlessly Clone Data into a New Supabase Project</description>
  <pubDate>Fri, 06 Dec 2024 00:00:00 -0700</pubDate>
</item>
<item>
  <guid>https://supabase.com/blog/high-performance-disks</guid>
  <title>High Performance Disk</title>
  <link>https://supabase.com/blog/high-performance-disks</link>
  <description>Store up to 60 TB of data with 100x improved durability and 5x more IOPS</description>
  <pubDate>Thu, 05 Dec 2024 00:00:00 -0700</pubDate>
</item>
<item>
  <guid>https://supabase.com/blog/supabase-queues</guid>
  <title>Supabase Queues</title>
  <link>https://supabase.com/blog/supabase-queues</link>
  <description>Durable Message Queues with Guaranteed Delivery in Postgres</description>
  <pubDate>Thu, 05 Dec 2024 00:00:00 -0700</pubDate>
</item>
<item>
  <guid>https://supabase.com/blog/cli-v2-config-as-code</guid>
  <title>Supabase CLI v2: Config as Code</title>
  <link>https://supabase.com/blog/cli-v2-config-as-code</link>
  <description>Commit the configuration for all of your Projects and Branches into version control.</description>
  <pubDate>Wed, 04 Dec 2024 00:00:00 -0700</pubDate>
</item>
<item>
  <guid>https://supabase.com/blog/supabase-cron</guid>
  <title>Supabase Cron</title>
  <link>https://supabase.com/blog/supabase-cron</link>
  <description>Schedule Recurring Jobs in Postgres</description>
  <pubDate>Wed, 04 Dec 2024 00:00:00 -0700</pubDate>
</item>
<item>
  <guid>https://supabase.com/blog/edge-functions-background-tasks-websockets</guid>
  <title>Supabase Edge Functions: Introducing Background Tasks, Ephemeral Storage, and WebSockets</title>
  <link>https://supabase.com/blog/edge-functions-background-tasks-websockets</link>
  <description>Edge functions can be used for workloads outside the request-response lifecycle</description>
  <pubDate>Tue, 03 Dec 2024 00:00:00 -0700</pubDate>
</item>
<item>
  <guid>https://supabase.com/blog/supabase-ai-assistant-v2</guid>
  <title>Supabase AI Assistant v2</title>
  <link>https://supabase.com/blog/supabase-ai-assistant-v2</link>
  <description>An evolution of how we approach AI within the Supabase dashboard</description>
  <pubDate>Mon, 02 Dec 2024 00:00:00 -0700</pubDate>
</item>
<item>
  <guid>https://supabase.com/blog/orioledb-launch</guid>
  <title>OrioleDB Public Alpha</title>
  <link>https://supabase.com/blog/orioledb-launch</link>
  <description>Launching OrioleDB Public Alpha</description>
  <pubDate>Sun, 01 Dec 2024 00:00:00 -0700</pubDate>
</item>
<item>
  <guid>https://supabase.com/blog/supabase-dynamic-functions</guid>
  <title>Executing Dynamic JavaScript Code on Supabase with Edge Functions</title>
  <link>https://supabase.com/blog/supabase-dynamic-functions</link>
  <description>Learn how to execute dynamic JavaScript code on Supabase using Edge Functions.</description>
  <pubDate>Wed, 13 Nov 2024 00:00:00 -0700</pubDate>
</item>
<item>
  <guid>https://supabase.com/blog/supabase-clickhouse-partnership</guid>
  <title>ClickHouse Partnership, improved Postgres Replication, and Disk Management</title>
  <link>https://supabase.com/blog/supabase-clickhouse-partnership</link>
  <description>Improving the developer experience between Postgres and ClickHouse.</description>
  <pubDate>Wed, 30 Oct 2024 00:00:00 -0700</pubDate>
</item>
<item>
  <guid>https://supabase.com/blog/database-build-live-share</guid>
  <title>Live Share: Connect to in-browser PGlite with any Postgres client</title>
  <link>https://supabase.com/blog/database-build-live-share</link>
  <description>Connect any Postgres client to your postgres.new databases.</description>
  <pubDate>Thu, 10 Oct 2024 00:00:00 -0700</pubDate>
</item>
<item>
  <guid>https://supabase.com/blog/mongodb-realm-and-device-sync-alternatives</guid>
  <title>MongoDB Realm &amp; Device Sync Alternatives - Supabase</title>
  <link>https://supabase.com/blog/mongodb-realm-and-device-sync-alternatives</link>
  <description>Learn how Supabase can help you transition from MongoDB Realm and Device Sync.</description>
  <pubDate>Wed, 09 Oct 2024 00:00:00 -0700</pubDate>
</item>
<item>
  <guid>https://supabase.com/blog/offline-first-flutter-apps</guid>
  <title>Building offline-first mobile apps with Supabase, Flutter and Brick</title>
  <link>https://supabase.com/blog/offline-first-flutter-apps</link>
  <description>Brick is an all-in-one data manager for Flutter that handles querying and uploading between Supabase and local caches like SQLite. Using Brick, developers can focus on implementing the application without worrying about translating or storing their data.</description>
  <pubDate>Tue, 08 Oct 2024 00:00:00 -0700</pubDate>
</item>
<item>
  <guid>https://supabase.com/blog/lw12-hackathon-winners</guid>
  <title>Supabase Launch Week 12 Hackathon Winners</title>
  <link>https://supabase.com/blog/lw12-hackathon-winners</link>
  <description>Announcing the winners of the Supabase Launch Week 12 Hackathon.</description>
  <pubDate>Mon, 30 Sep 2024 00:00:00 -0700</pubDate>
</item>
<item>
  <guid>https://supabase.com/blog/local-first-expo-legend-state</guid>
  <title>Local-first Realtime Apps with Expo and Legend-State</title>
  <link>https://supabase.com/blog/local-first-expo-legend-state</link>
  <description>Build local-first realtime web and mobile apps with Expo, Legend-State, and Supabase.</description>
  <pubDate>Mon, 23 Sep 2024 00:00:00 -0700</pubDate>
</item>
<item>
  <guid>https://supabase.com/blog/edge-functions-faster-smaller</guid>
  <title>Edge Functions are now 2x smaller and boot 3x faster</title>
  <link>https://supabase.com/blog/edge-functions-faster-smaller</link>
  <description>Redeploy your Edge Functions with the CLI v1.192.5 for a peformance boost</description>
  <pubDate>Thu, 12 Sep 2024 00:00:00 -0700</pubDate>
</item>
<item>
  <guid>https://supabase.com/blog/flutter-uber-clone</guid>
  <title>Building an Uber Clone with Flutter and Supabase</title>
  <link>https://supabase.com/blog/flutter-uber-clone</link>
  <description>Learn how to handle real-time geospatial data using Supabase Realtime and Flutter.</description>
  <pubDate>Thu, 05 Sep 2024 00:00:00 -0700</pubDate>
</item>
<item>
  <guid>https://supabase.com/blog/in-browser-semantic-search-pglite</guid>
  <title>In-Browser Semantic AI Search with PGlite and Transformers.js</title>
  <link>https://supabase.com/blog/in-browser-semantic-search-pglite</link>
  <description>Use pgvector in PGlite and combine it with Huggingface Transformers.js for a fully local, in-browser semantic search functionality!</description>
  <pubDate>Thu, 29 Aug 2024 00:00:00 -0700</pubDate>
</item>
<item>
  <guid>https://supabase.com/blog/supabase-vercel-partnership</guid>
  <title>Supabase + Vercel Partnership</title>
  <link>https://supabase.com/blog/supabase-vercel-partnership</link>
  <description>Vercel just added official First-Party Integrations. We&apos;re one of them.</description>
  <pubDate>Wed, 28 Aug 2024 00:00:00 -0700</pubDate>
</item>
<item>
  <guid>https://supabase.com/blog/supabase-lw12-hackathon</guid>
  <title>Supabase Launch Week 12 Hackathon</title>
  <link>https://supabase.com/blog/supabase-lw12-hackathon</link>
  <description>Build an Open Source Project over 10 days. 5 prize categories.</description>
  <pubDate>Mon, 26 Aug 2024 00:00:00 -0700</pubDate>
</item>
<item>
  <guid>https://supabase.com/blog/mozilla-llamafile-in-supabase-edge-functions</guid>
  <title>Mozilla Llamafile in Supabase Edge Functions</title>
  <link>https://supabase.com/blog/mozilla-llamafile-in-supabase-edge-functions</link>
  <description>Use Mozilla Llamafile OpenAI API compatible server in Supabase Edge Functions.</description>
  <pubDate>Wed, 21 Aug 2024 00:00:00 -0700</pubDate>
</item>
<item>
  <guid>https://supabase.com/blog/launch-week-12-top-10</guid>
  <title>Top 10 Launches of Launch Week 12</title>
  <link>https://supabase.com/blog/launch-week-12-top-10</link>
  <description>Highlights from Launch Week 12</description>
  <pubDate>Fri, 16 Aug 2024 00:00:00 -0700</pubDate>
</item>
<item>
  <guid>https://supabase.com/blog/platform-access-control</guid>
  <title>Introducing New Platform Access Control</title>
  <link>https://supabase.com/blog/platform-access-control</link>
  <description>Granular permissions for adding users to specific projects in an Supabase organization.</description>
  <pubDate>Fri, 16 Aug 2024 00:00:00 -0700</pubDate>
</item>
<item>
  <guid>https://supabase.com/blog/postgres-foreign-data-wrappers-with-wasm</guid>
  <title>Postgres Foreign Data Wrappers with Wasm</title>
  <link>https://supabase.com/blog/postgres-foreign-data-wrappers-with-wasm</link>
  <description>Build Wasm foreign data wrapper with Wrappers and use it on Supabase</description>
  <pubDate>Fri, 16 Aug 2024 00:00:00 -0700</pubDate>
</item>
<item>
  <guid>https://supabase.com/blog/postgrest-12-2</guid>
  <title>PostgREST 12.2: Prometheus metrics</title>
  <link>https://supabase.com/blog/postgrest-12-2</link>
  <description>New features in the latest 12.2 release of PostgREST</description>
  <pubDate>Fri, 16 Aug 2024 00:00:00 -0700</pubDate>
</item>
<item>
  <guid>https://supabase.com/blog/python-support</guid>
  <title>Supabase Python</title>
  <link>https://supabase.com/blog/python-support</link>
  <description>Supabase Python is now officially supported in Supabase.</description>
  <pubDate>Fri, 16 Aug 2024 00:00:00 -0700</pubDate>
</item>
<item>
  <guid>https://supabase.com/blog/supabase-book-by-david-lorenz</guid>
  <title>The Supabase Book by David Lorenz</title>
  <link>https://supabase.com/blog/supabase-book-by-david-lorenz</link>
  <description>Learn Supabase by building a Multi-Tenant platform.</description>
  <pubDate>Fri, 16 Aug 2024 00:00:00 -0700</pubDate>
</item>
<item>
  <guid>https://supabase.com/blog/vec2pg</guid>
  <title>vec2pg: Migrate to pgvector from Pinecone and Qdrant</title>
  <link>https://supabase.com/blog/vec2pg</link>
  <description>Migrate vector data from vector DBs to Supabase</description>
  <pubDate>Fri, 16 Aug 2024 00:00:00 -0700</pubDate>
</item>
<item>
  <guid>https://supabase.com/blog/log-drains</guid>
  <title>Introducing Log Drains</title>
  <link>https://supabase.com/blog/log-drains</link>
  <description>Log Drains for exporting product logs is now available under Public Alpha</description>
  <pubDate>Thu, 15 Aug 2024 00:00:00 -0700</pubDate>
</item>
<item>
  <guid>https://supabase.com/blog/pg-graphql-1-5-7</guid>
  <title>pg_graphql 1.5.7: pagination and multi-tenancy support</title>
  <link>https://supabase.com/blog/pg-graphql-1-5-7</link>
  <description>Latest features of pg_graphql</description>
  <pubDate>Thu, 15 Aug 2024 00:00:00 -0700</pubDate>
</item>
<item>
  <guid>https://supabase.com/blog/snaplet-is-now-open-source</guid>
  <title>Snaplet is now open source</title>
  <link>https://supabase.com/blog/snaplet-is-now-open-source</link>
  <description>Snaplet is closing their business and opening their source code</description>
  <pubDate>Wed, 14 Aug 2024 00:00:00 -0700</pubDate>
</item>
<item>
  <guid>https://supabase.com/blog/third-party-auth-mfa-phone-send-hooks</guid>
  <title>Supabase Auth: Bring-your-own Auth0, Cognito, or Firebase</title>
  <link>https://supabase.com/blog/third-party-auth-mfa-phone-send-hooks</link>
  <description>Use Firebase Auth, Auth0 or AWS Cognito (Amplify) with your Supabase project, secure your users with SMS based MFA, and use send hooks.</description>
  <pubDate>Wed, 14 Aug 2024 00:00:00 -0700</pubDate>
</item>
<item>
  <guid>https://supabase.com/blog/supabase-realtime-broadcast-and-presence-authorization</guid>
  <title>Supabase Realtime: Broadcast and Presence Authorization</title>
  <link>https://supabase.com/blog/supabase-realtime-broadcast-and-presence-authorization</link>
  <description>Secure Realtime Broadcast and Presence with Authorization</description>
  <pubDate>Tue, 13 Aug 2024 00:00:00 -0700</pubDate>
</item>
<item>
  <guid>https://supabase.com/blog/github-copilot-extension-for-vs-code</guid>
  <title>Official Supabase extension for VS Code and GitHub Copilot</title>
  <link>https://supabase.com/blog/github-copilot-extension-for-vs-code</link>
  <description>Today we&apos;re launching a new GitHub Copilot extension for VS Code to make your development with Supabase even more delightful.</description>
  <pubDate>Mon, 12 Aug 2024 00:00:00 -0700</pubDate>
</item>
<item>
  <guid>https://supabase.com/blog/postgres-new</guid>
  <title>postgres.new: In-browser Postgres with an AI interface</title>
  <link>https://supabase.com/blog/postgres-new</link>
  <description>Introducing postgres.new, the in-browser Postgres sandbox with AI assistance.</description>
  <pubDate>Mon, 12 Aug 2024 00:00:00 -0700</pubDate>
</item>
<item>
  <guid>https://supabase.com/blog/supabase-js-on-jsr</guid>
  <title>Announcing Supabase on JSR</title>
  <link>https://supabase.com/blog/supabase-js-on-jsr</link>
  <description>Supabase is now available on the open source JavaScript Registry (JSR).</description>
  <pubDate>Tue, 16 Jul 2024 00:00:00 -0700</pubDate>
</item>
<item>
  <guid>https://supabase.com/blog/hardening-supabase</guid>
  <title>Supabase Security Suite</title>
  <link>https://supabase.com/blog/hardening-supabase</link>
  <description>Learn how to use range columns in Postgres to simplify time-based queries and add constraints to prevent overlaps.</description>
  <pubDate>Thu, 11 Jul 2024 00:00:00 -0700</pubDate>
</item>
<item>
  <guid>https://supabase.com/blog/range-columns</guid>
  <title>Simplifying Time-Based Queries with Range Columns</title>
  <link>https://supabase.com/blog/range-columns</link>
  <description>Learn how to use range columns in Postgres to simplify time-based queries and add constraints to prevent overlaps.</description>
  <pubDate>Thu, 11 Jul 2024 00:00:00 -0700</pubDate>
</item>
<item>
  <guid>https://supabase.com/blog/postgres-realtime-location-sharing-with-maplibre</guid>
  <title>Postgres Realtime location sharing with MapLibre</title>
  <link>https://supabase.com/blog/postgres-realtime-location-sharing-with-maplibre</link>
  <description>Use Supabase Realtime to draw live location data onto the map with MapLibre GL JS.</description>
  <pubDate>Thu, 04 Jul 2024 00:00:00 -0700</pubDate>
</item>
<item>
  <guid>https://supabase.com/blog/postgis-generate-vector-tiles</guid>
  <title>Generate Vector Tiles with PostGIS</title>
  <link>https://supabase.com/blog/postgis-generate-vector-tiles</link>
  <description>Use PostGIS to programmatically generate Mapbox Vector Tiles and render them with MapLibre GL.</description>
  <pubDate>Wed, 26 Jun 2024 00:00:00 -0700</pubDate>
</item>
<item>
  <guid>https://supabase.com/blog/self-host-maps-storage-protomaps</guid>
  <title>Self-host Maps with Protomaps and Supabase Storage</title>
  <link>https://supabase.com/blog/self-host-maps-storage-protomaps</link>
  <description>Host Protomaps PMTiles on Supabase Storage and render them with MapLibre GL.</description>
  <pubDate>Wed, 19 Jun 2024 00:00:00 -0700</pubDate>
</item>
<item>
  <guid>https://supabase.com/blog/calcom-platform-starter-kit-nextjs-supabase</guid>
  <title>Cal.com launches Expert Marketplace built with Next.js and Supabase.</title>
  <link>https://supabase.com/blog/calcom-platform-starter-kit-nextjs-supabase</link>
  <description>Cal.com and Supabase team up to build an open-source platform starter kit for developers.</description>
  <pubDate>Tue, 18 Jun 2024 00:00:00 -0700</pubDate>
</item>
<item>
  <guid>https://supabase.com/blog/meetup-kahoot-alternative</guid>
  <title>The open source Kahoot alternative</title>
  <link>https://supabase.com/blog/meetup-kahoot-alternative</link>
  <description>How we built a Kahoot alternative for the Supabase community meetups.</description>
  <pubDate>Thu, 09 May 2024 00:00:00 -0700</pubDate>
</item>
<item>
  <guid>https://supabase.com/blog/pgvector-0-7-0</guid>
  <title>What&apos;s new in pgvector v0.7.0</title>
  <link>https://supabase.com/blog/pgvector-0-7-0</link>
  <description>Exploring new features in pgvector v0.7.0</description>
  <pubDate>Thu, 02 May 2024 00:00:00 -0700</pubDate>
</item>
<item>
  <guid>https://supabase.com/blog/supabase-oss-hackathon-winners</guid>
  <title>Open Source Hackathon 2024 winners</title>
  <link>https://supabase.com/blog/supabase-oss-hackathon-winners</link>
  <description>Announcing the winners of the Open Source Hackathon 2024!</description>
  <pubDate>Tue, 30 Apr 2024 00:00:00 -0700</pubDate>
</item>
<item>
  <guid>https://supabase.com/blog/postgres-bloat</guid>
  <title>Postgres Bloat Minimization</title>
  <link>https://supabase.com/blog/postgres-bloat</link>
  <description>Understanding and minimizing Postgres table bloat</description>
  <pubDate>Fri, 26 Apr 2024 00:00:00 -0700</pubDate>
</item>
<item>
  <guid>https://supabase.com/blog/exploring-support-tooling</guid>
  <title>Exploring Support Tooling at Supabase: A Dive into SLA Buddy</title>
  <link>https://supabase.com/blog/exploring-support-tooling</link>
  <description>In this post, we explore the support tooling at Supabase, and how we use SLA Buddy to monitor our SLAs.</description>
  <pubDate>Thu, 25 Apr 2024 00:00:00 -0700</pubDate>
</item>
<item>
  <guid>https://supabase.com/blog/s3-compatible-storage</guid>
  <title>Supabase Storage: now supports the S3 protocol</title>
  <link>https://supabase.com/blog/s3-compatible-storage</link>
  <description>Supabase Storage is now officially an S3-Compatible Storage Provider.</description>
  <pubDate>Thu, 18 Apr 2024 00:00:00 -0700</pubDate>
</item>
<item>
  <guid>https://supabase.com/blog/ga-week-summary</guid>
  <title>Top 10 Launches from Supabase GA Week</title>
  <link>https://supabase.com/blog/ga-week-summary</link>
  <description>A recap of the most important launches and updates from the week.</description>
  <pubDate>Thu, 18 Apr 2024 00:00:00 -0700</pubDate>
</item>
<item>
  <guid>https://supabase.com/blog/security-performance-advisor</guid>
  <title>Supabase Security Advisor &amp; Performance Advisor</title>
  <link>https://supabase.com/blog/security-performance-advisor</link>
  <description>We&apos;re making it easier to build a secure and high-performing application.</description>
  <pubDate>Thu, 18 Apr 2024 00:00:00 -0700</pubDate>
</item>
<item>
  <guid>https://supabase.com/blog/anonymous-sign-ins</guid>
  <title>Supabase Auth now supports Anonymous Sign-ins</title>
  <link>https://supabase.com/blog/anonymous-sign-ins</link>
  <description>Sign in as an anonymous user to authenticate with Supabase</description>
  <pubDate>Wed, 17 Apr 2024 00:00:00 -0700</pubDate>
</item>
<item>
  <guid>https://supabase.com/blog/ai-inference-now-available-in-supabase-edge-functions</guid>
  <title>AI Inference now available in Supabase Edge Functions</title>
  <link>https://supabase.com/blog/ai-inference-now-available-in-supabase-edge-functions</link>
  <description>Use embeddings and large language models on the edge with Supabase Edge Functions.</description>
  <pubDate>Tue, 16 Apr 2024 00:00:00 -0700</pubDate>
</item>
<item>
  <guid>https://supabase.com/blog/branching-publicly-available</guid>
  <title>Branching now Publicly Available</title>
  <link>https://supabase.com/blog/branching-publicly-available</link>
  <description>Supabase Branching is now available on Pro Plan and above.</description>
  <pubDate>Mon, 15 Apr 2024 00:00:00 -0700</pubDate>
</item>
<item>
  <guid>https://supabase.com/blog/supabase-acquires-oriole</guid>
  <title>Oriole joins Supabase</title>
  <link>https://supabase.com/blog/supabase-acquires-oriole</link>
  <description>The Oriole team are joining Supabase to build a faster storage engine for Postgres.</description>
  <pubDate>Mon, 15 Apr 2024 00:00:00 -0700</pubDate>
</item>
<item>
  <guid>https://supabase.com/blog/supabase-aws-marketplace</guid>
  <title>Supabase on the AWS Marketplace</title>
  <link>https://supabase.com/blog/supabase-aws-marketplace</link>
  <description>Supabase is now available on the AWS Marketplace, Simplifying Procurement for Enterprise Customers.</description>
  <pubDate>Mon, 15 Apr 2024 00:00:00 -0700</pubDate>
</item>
<item>
  <guid>https://supabase.com/blog/supabase-bootstrap</guid>
  <title>Supabase Bootstrap: the fastest way to launch a new project</title>
  <link>https://supabase.com/blog/supabase-bootstrap</link>
  <description>Launch a new hosted Supabase project directly from the CLI using pre-built applications.</description>
  <pubDate>Mon, 15 Apr 2024 00:00:00 -0700</pubDate>
</item>
<item>
  <guid>https://supabase.com/blog/supabase-swift</guid>
  <title>Supabase Swift</title>
  <link>https://supabase.com/blog/supabase-swift</link>
  <description>Supabase Swift is now officially supported.</description>
  <pubDate>Mon, 15 Apr 2024 00:00:00 -0700</pubDate>
</item>
<item>
  <guid>https://supabase.com/blog/supabase-oss-hackathon</guid>
  <title>Supabase Open Source Hackathon 2024</title>
  <link>https://supabase.com/blog/supabase-oss-hackathon</link>
  <description>Build an Open Source Project over 10 days. 5 prize categories.</description>
  <pubDate>Fri, 12 Apr 2024 00:00:00 -0700</pubDate>
</item>
<item>
  <guid>https://supabase.com/blog/postgres-roles-and-privileges</guid>
  <title>Postgres Roles and Privileges</title>
  <link>https://supabase.com/blog/postgres-roles-and-privileges</link>
  <description>A guide to Postgres roles and privileges</description>
  <pubDate>Thu, 11 Apr 2024 00:00:00 -0700</pubDate>
</item>
<item>
  <guid>https://supabase.com/blog/pg-paper-dump</guid>
  <title>Announcing Data Preservation Service</title>
  <link>https://supabase.com/blog/pg-paper-dump</link>
  <description>Secure, reliable and timeless backups</description>
  <pubDate>Mon, 01 Apr 2024 00:00:00 -0700</pubDate>
</item>
<item>
  <guid>https://supabase.com/blog/semantic-image-search-amazon-bedrock</guid>
  <title>Implementing semantic image search with Amazon Titan and Supabase Vector</title>
  <link>https://supabase.com/blog/semantic-image-search-amazon-bedrock</link>
  <description>Implementing semantic image search with Amazon Titan and Supabase Vector in Python.</description>
  <pubDate>Tue, 26 Mar 2024 00:00:00 -0700</pubDate>
</item>
<item>
  <guid>https://supabase.com/blog/postgrest-aggregate-functions</guid>
  <title>PostgREST Aggregate Functions</title>
  <link>https://supabase.com/blog/postgrest-aggregate-functions</link>
  <description>Summarize your data by performing calculations across groups of rows in PostgREST</description>
  <pubDate>Thu, 29 Feb 2024 00:00:00 -0700</pubDate>
</item>
<item>
  <guid>https://supabase.com/blog/content-recommendation-with-flutter</guid>
  <title>Build a content recommendation app with Flutter and OpenAI</title>
  <link>https://supabase.com/blog/content-recommendation-with-flutter</link>
  <description>Build a movie-viewing app that recommends another movie based on what the user is viewing using OpenAI, Flutter and Supabase.</description>
  <pubDate>Mon, 26 Feb 2024 00:00:00 -0700</pubDate>
</item>
<item>
  <guid>https://supabase.com/blog/automating-performance-tests</guid>
  <title>Automating performance tests</title>
  <link>https://supabase.com/blog/automating-performance-tests</link>
  <description>Learn about our story to get to the automated performance testing.</description>
  <pubDate>Wed, 21 Feb 2024 00:00:00 -0700</pubDate>
</item>
<item>
  <guid>https://supabase.com/blog/matryoshka-embeddings</guid>
  <title>Matryoshka embeddings: faster OpenAI vector search using Adaptive Retrieval</title>
  <link>https://supabase.com/blog/matryoshka-embeddings</link>
  <description>Use Adaptive Retrieval to improve query performance with OpenAI&apos;s new embedding models</description>
  <pubDate>Tue, 13 Feb 2024 00:00:00 -0700</pubDate>
</item>
<item>
  <guid>https://supabase.com/blog/nosql-mongodb-compatibility-with-ferretdb-and-flydotio</guid>
  <title>NoSQL Postgres: Add MongoDB compatibility to your Supabase projects with FerretDB</title>
  <link>https://supabase.com/blog/nosql-mongodb-compatibility-with-ferretdb-and-flydotio</link>
  <description>NoSQL Postgres: Add MongoDB compatibility to your Supabase projects with FerretDB</description>
  <pubDate>Wed, 31 Jan 2024 00:00:00 -0700</pubDate>
</item>
<item>
  <guid>https://supabase.com/blog/pgvector-fast-builds</guid>
  <title>pgvector 0.6.0: 30x faster with parallel index builds</title>
  <link>https://supabase.com/blog/pgvector-fast-builds</link>
  <description>pgvector 0.6.0 brings a significant improvement: parallel index builds for HNSW. Building an HNSW index is now up to 30x faster for unlogged tables.</description>
  <pubDate>Tue, 30 Jan 2024 00:00:00 -0700</pubDate>
</item>
<item>
  <guid>https://supabase.com/blog/ruby-on-rails-postgres</guid>
  <title>Getting started with Ruby on Rails and Postgres on Supabase</title>
  <link>https://supabase.com/blog/ruby-on-rails-postgres</link>
  <description>Learn how to create a new Rails app and connect it to a Supabase Postgres database.</description>
  <pubDate>Mon, 29 Jan 2024 00:00:00 -0700</pubDate>
</item>
<item>
  <guid>https://supabase.com/blog/flutter-figma-clone</guid>
  <title>Create a Figma Clone app with Flutter and Supabase Realtime</title>
  <link>https://supabase.com/blog/flutter-figma-clone</link>
  <description>A tutorial on how to build a collaborative design app like Figma using Flutter and Supabase Realtime.</description>
  <pubDate>Fri, 26 Jan 2024 00:00:00 -0700</pubDate>
</item>
<item>
  <guid>https://supabase.com/blog/how-pg-graphql-works</guid>
  <title>How pg_graphql works</title>
  <link>https://supabase.com/blog/how-pg-graphql-works</link>
  <description>An insight into the internals of GraphQL in Postgres using pg_graphql, and how you can contribute.</description>
  <pubDate>Wed, 24 Jan 2024 00:00:00 -0700</pubDate>
</item>
<item>
  <guid>https://supabase.com/blog/laravel-postgres</guid>
  <title>Getting started with Laravel and Postgres</title>
  <link>https://supabase.com/blog/laravel-postgres</link>
  <description>Learn how to create a new Laravel PHP app and connect it to a Supabase PostgreSQL database.</description>
  <pubDate>Mon, 22 Jan 2024 00:00:00 -0700</pubDate>
</item>
<item>
  <guid>https://supabase.com/blog/what-is-saml-authentication</guid>
  <title>What is SAML? A practical guide to the authentication protocol</title>
  <link>https://supabase.com/blog/what-is-saml-authentication</link>
  <description>Learn what is SAML authentication, how it differentiates from SSO, SAML with Postgres, and more.</description>
  <pubDate>Wed, 17 Jan 2024 00:00:00 -0700</pubDate>
</item>
<item>
  <guid>https://supabase.com/blog/react-query-nextjs-app-router-cache-helpers</guid>
  <title>Using React Query with Next.js App Router and Supabase Cache Helpers</title>
  <link>https://supabase.com/blog/react-query-nextjs-app-router-cache-helpers</link>
  <description>Learn how to use React Query in Next.js Client &amp; Server Components for data fetching with Supabase.</description>
  <pubDate>Fri, 12 Jan 2024 00:00:00 -0700</pubDate>
</item>
<item>
  <guid>https://supabase.com/blog/ipv6</guid>
  <title>Brace yourself, IPv6 is coming</title>
  <link>https://supabase.com/blog/ipv6</link>
  <description>On February 1st 2024, AWS will start charging for IPv4 addresses. This is a big deal for the internet, and we&apos;re here to help you prepare.</description>
  <pubDate>Fri, 12 Jan 2024 00:00:00 -0700</pubDate>
</item>
<item>
  <guid>https://supabase.com/blog/elixir-clustering-using-postgres</guid>
  <title>Elixir clustering using Postgres</title>
  <link>https://supabase.com/blog/elixir-clustering-using-postgres</link>
  <description>Learn about our approach to connecting multiple nodes in Elixir using Postgres</description>
  <pubDate>Tue, 09 Jan 2024 00:00:00 -0700</pubDate>
</item>
<item>
  <guid>https://supabase.com/blog/beta-update-december-2023</guid>
  <title>Supabase Beta December 2023</title>
  <link>https://supabase.com/blog/beta-update-december-2023</link>
  <description>A Launch Week X rundown with all the fantastic goodies we shipped</description>
  <pubDate>Fri, 05 Jan 2024 00:00:00 -0700</pubDate>
</item>
<item>
  <guid>https://supabase.com/blog/launch-week-x-hackathon-winners</guid>
  <title>Launch Week X Hackathon Winners</title>
  <link>https://supabase.com/blog/launch-week-x-hackathon-winners</link>
  <description>Announcing the winners of the Launch Week X Hackathon!</description>
  <pubDate>Thu, 04 Jan 2024 00:00:00 -0700</pubDate>
</item>
<item>
  <guid>https://supabase.com/blog/launch-week-x-best-launches</guid>
  <title>Top 10 Launches of LWX</title>
  <link>https://supabase.com/blog/launch-week-x-best-launches</link>
  <description>Our CEO takes a look at his favorite ships from LWX</description>
  <pubDate>Tue, 19 Dec 2023 00:00:00 -0700</pubDate>
</item>
<item>
  <guid>https://supabase.com/blog/client-libraries-v2</guid>
  <title>Supabase Libraries V2: Python, Swift, Kotlin, Flutter, and Typescript</title>
  <link>https://supabase.com/blog/client-libraries-v2</link>
  <description>Swift, Kotlin, C#, and Python are now stable and moving to the v2 API.</description>
  <pubDate>Fri, 15 Dec 2023 00:00:00 -0700</pubDate>
</item>
<item>
  <guid>https://supabase.com/blog/introducing-read-replicas</guid>
  <title>Introducing Read Replicas</title>
  <link>https://supabase.com/blog/introducing-read-replicas</link>
  <description>We are launching support for Postgres Read Replicas</description>
  <pubDate>Fri, 15 Dec 2023 00:00:00 -0700</pubDate>
</item>
<item>
  <guid>https://supabase.com/blog/postgres-on-fly-by-supabase</guid>
  <title>Fly Postgres, managed by Supabase</title>
  <link>https://supabase.com/blog/postgres-on-fly-by-supabase</link>
  <description>A managed Postgres offering developed by Supabase and Fly.io</description>
  <pubDate>Fri, 15 Dec 2023 00:00:00 -0700</pubDate>
</item>
<item>
  <guid>https://supabase.com/blog/supabase-auth-identity-linking-hooks</guid>
  <title>Supabase Auth: Identity Linking, Hooks, and HaveIBeenPwned integration</title>
  <link>https://supabase.com/blog/supabase-auth-identity-linking-hooks</link>
  <description>Four major Auth features: Identity Linking, Session Control, Leaked Password Protection, and Hooks</description>
  <pubDate>Thu, 14 Dec 2023 00:00:00 -0700</pubDate>
</item>
<item>
  <guid>https://supabase.com/blog/supabase-wrappers-v02</guid>
  <title>Supabase Wrappers v0.2: Query Pushdown &amp; Remote Subqueries</title>
  <link>https://supabase.com/blog/supabase-wrappers-v02</link>
  <description>Supabase Wrappers v0.2 brings more Wrappers, query pushdown, remote subquery, and more</description>
  <pubDate>Thu, 14 Dec 2023 00:00:00 -0700</pubDate>
</item>
<item>
  <guid>https://supabase.com/blog/postgrest-12</guid>
  <title>PostgREST 12</title>
  <link>https://supabase.com/blog/postgrest-12</link>
  <description>PostgREST 12 is out and we take a look at some of the major new features like JWT Caching and Aggregate Functions</description>
  <pubDate>Wed, 13 Dec 2023 00:00:00 -0700</pubDate>
</item>
<item>
  <guid>https://supabase.com/blog/supabase-branching</guid>
  <title>Supabase Branching</title>
  <link>https://supabase.com/blog/supabase-branching</link>
  <description>A Postgres database for every Pull Request.</description>
  <pubDate>Wed, 13 Dec 2023 00:00:00 -0700</pubDate>
</item>
<item>
  <guid>https://supabase.com/blog/supavisor-postgres-connection-pooler</guid>
  <title>Supavisor 1.0: a scalable connection pooler for Postgres</title>
  <link>https://supabase.com/blog/supavisor-postgres-connection-pooler</link>
  <description>Supavisor is now used across all projects, providing a scalable and cloud-native Postgres connection pooler that can handle millions of connections</description>
  <pubDate>Wed, 13 Dec 2023 00:00:00 -0700</pubDate>
</item>
<item>
  <guid>https://supabase.com/blog/edge-functions-node-npm</guid>
  <title>Edge Functions: Node and native npm compatibility</title>
  <link>https://supabase.com/blog/edge-functions-node-npm</link>
  <description>We&apos;re adding Node and native npm compatibility for Edge Functions.</description>
  <pubDate>Tue, 12 Dec 2023 00:00:00 -0700</pubDate>
</item>
<item>
  <guid>https://supabase.com/blog/pg-graphql-postgres-functions</guid>
  <title>pg_graphql: Postgres functions now supported</title>
  <link>https://supabase.com/blog/pg-graphql-postgres-functions</link>
  <description>pg_graphql now supports the most requested feature: Postgres functions a.k.a. User Defined Functions (UDFs)</description>
  <pubDate>Tue, 12 Dec 2023 00:00:00 -0700</pubDate>
</item>
<item>
  <guid>https://supabase.com/blog/studio-introducing-assistant</guid>
  <title>Supabase Studio: AI Assistant and User Impersonation</title>
  <link>https://supabase.com/blog/studio-introducing-assistant</link>
  <description>We&apos;re introducing the next generation of our AI Assistant and some features that will help get your ideas into code even faster.</description>
  <pubDate>Mon, 11 Dec 2023 00:00:00 -0700</pubDate>
</item>
<item>
  <guid>https://supabase.com/blog/how-design-works-at-supabase</guid>
  <title>How design works at Supabase</title>
  <link>https://supabase.com/blog/how-design-works-at-supabase</link>
  <description>The transformative journey of Supabase&apos;s Design team and its unique culture to enhance the output and quality of the entire company.</description>
  <pubDate>Fri, 08 Dec 2023 00:00:00 -0700</pubDate>
</item>
<item>
  <guid>https://supabase.com/blog/postgres-language-server-implementing-parser</guid>
  <title>Postgres Language Server: implementing the Parser</title>
  <link>https://supabase.com/blog/postgres-language-server-implementing-parser</link>
  <description>A detailed analysis of our iterations to implement a Parser for Postgres</description>
  <pubDate>Fri, 08 Dec 2023 00:00:00 -0700</pubDate>
</item>
<item>
  <guid>https://supabase.com/blog/beta-update-november-2023</guid>
  <title>Supabase Beta November 2023</title>
  <link>https://supabase.com/blog/beta-update-november-2023</link>
  <description>Launch Week X is coming! But we still have cool updates that we couldn&apos;t fit next week.</description>
  <pubDate>Tue, 05 Dec 2023 00:00:00 -0700</pubDate>
</item>
<item>
  <guid>https://supabase.com/blog/community-meetups-lwx</guid>
  <title>Launch Week X Community Meetups</title>
  <link>https://supabase.com/blog/community-meetups-lwx</link>
  <description>The Supabase Community Meetups are back, and this time we&apos;ve got more events happening all over the world!</description>
  <pubDate>Tue, 05 Dec 2023 00:00:00 -0700</pubDate>
</item>
<item>
  <guid>https://supabase.com/blog/supabase-hackathon-lwx</guid>
  <title>Supabase Launch Week X Hackathon</title>
  <link>https://supabase.com/blog/supabase-hackathon-lwx</link>
  <description>Build an Open Source Project over 10 days. 5 prize categories.</description>
  <pubDate>Tue, 05 Dec 2023 00:00:00 -0700</pubDate>
</item>
<item>
  <guid>https://supabase.com/blog/automatic-cli-login</guid>
  <title>Automatic CLI login</title>
  <link>https://supabase.com/blog/automatic-cli-login</link>
  <description>Explore the technical implementation and security measures behind CLI&apos;s new automatic login feature.</description>
  <pubDate>Fri, 01 Dec 2023 00:00:00 -0700</pubDate>
</item>
<item>
  <guid>https://supabase.com/blog/oauth2-login-python-flask-apps</guid>
  <title>GitHub OAuth in your Python Flask app</title>
  <link>https://supabase.com/blog/oauth2-login-python-flask-apps</link>
  <description>A step-by-step guide on building Login with GitHub into your Python apps.</description>
  <pubDate>Tue, 21 Nov 2023 00:00:00 -0700</pubDate>
</item>
<item>
  <guid>https://supabase.com/blog/react-native-authentication</guid>
  <title>Getting started with React Native authentication</title>
  <link>https://supabase.com/blog/react-native-authentication</link>
  <description>Learn how to implement authentication in your React Native applications.</description>
  <pubDate>Thu, 16 Nov 2023 00:00:00 -0700</pubDate>
</item>
<item>
  <guid>https://supabase.com/blog/beta-update-october-2023</guid>
  <title>Supabase Beta October 2023</title>
  <link>https://supabase.com/blog/beta-update-october-2023</link>
  <description>Brand-new features, community content, and (more importantly) the date for our next Launch Week.</description>
  <pubDate>Mon, 06 Nov 2023 00:00:00 -0700</pubDate>
</item>
<item>
  <guid>https://supabase.com/blog/supabase-is-now-compatible-with-nextjs-14</guid>
  <title>Supabase is now compatible with Next.js 14</title>
  <link>https://supabase.com/blog/supabase-is-now-compatible-with-nextjs-14</link>
  <description>The fastest way to build apps with Next.js 14 and Supabase</description>
  <pubDate>Wed, 01 Nov 2023 00:00:00 -0700</pubDate>
</item>
<item>
  <guid>https://supabase.com/blog/pgvector-vs-pinecone</guid>
  <title>pgvector vs Pinecone: cost and performance</title>
  <link>https://supabase.com/blog/pgvector-vs-pinecone</link>
  <description>Direct performance comparison between pgvector and Pinecone.</description>
  <pubDate>Tue, 10 Oct 2023 00:00:00 -0700</pubDate>
</item>
<item>
  <guid>https://supabase.com/blog/react-native-offline-first-watermelon-db</guid>
  <title>Offline-first React Native Apps with Expo, WatermelonDB, and Supabase</title>
  <link>https://supabase.com/blog/react-native-offline-first-watermelon-db</link>
  <description>Store your data locally and sync it with Postgres using WatermelonDB!</description>
  <pubDate>Sun, 08 Oct 2023 00:00:00 -0700</pubDate>
</item>
<item>
  <guid>https://supabase.com/blog/beta-update-september-2023</guid>
  <title>Supabase Beta September 2023</title>
  <link>https://supabase.com/blog/beta-update-september-2023</link>
  <description>September was packed with so many new features and releases that it might have seemed like another Launch Week, but it wasn&apos;t!</description>
  <pubDate>Wed, 04 Oct 2023 00:00:00 -0700</pubDate>
</item>
<item>
  <guid>https://supabase.com/blog/postgres-dynamic-table-partitioning</guid>
  <title>Dynamic Table Partitioning in Postgres</title>
  <link>https://supabase.com/blog/postgres-dynamic-table-partitioning</link>
  <description>Learn how to scale large postgres tables in place and increase query performance.</description>
  <pubDate>Tue, 03 Oct 2023 00:00:00 -0700</pubDate>
</item>
<item>
  <guid>https://supabase.com/blog/beta-update-august-2023</guid>
  <title>Supabase Beta August 2023</title>
  <link>https://supabase.com/blog/beta-update-august-2023</link>
  <description>Launch Week 8 review and more things we shipped 🚀</description>
  <pubDate>Fri, 08 Sep 2023 00:00:00 -0700</pubDate>
</item>
<item>
  <guid>https://supabase.com/blog/increase-performance-pgvector-hnsw</guid>
  <title>pgvector v0.5.0: Faster semantic search with HNSW indexes</title>
  <link>https://supabase.com/blog/increase-performance-pgvector-hnsw</link>
  <description>Increase performance in pgvector using HNSW indexes</description>
  <pubDate>Wed, 06 Sep 2023 00:00:00 -0700</pubDate>
</item>
<item>
  <guid>https://supabase.com/blog/organization-based-billing</guid>
  <title>Organization-based Billing, Project Transfers, Team Plan</title>
  <link>https://supabase.com/blog/organization-based-billing</link>
  <description>Introducing the new Organization-based Billing</description>
  <pubDate>Thu, 31 Aug 2023 00:00:00 -0700</pubDate>
</item>
<item>
  <guid>https://supabase.com/blog/launch-week-8-hackathon-winners</guid>
  <title>Launch Week 8 Hackathon Winners</title>
  <link>https://supabase.com/blog/launch-week-8-hackathon-winners</link>
  <description>Announcing the winners of the Launch Week 8 Hackathon!</description>
  <pubDate>Thu, 24 Aug 2023 00:00:00 -0700</pubDate>
</item>
<item>
  <guid>https://supabase.com/blog/launch-week-8-community-highlights</guid>
  <title>Launch Week 8 Community Highlights</title>
  <link>https://supabase.com/blog/launch-week-8-community-highlights</link>
  <description>Highlights from the community for the past 4 months.</description>
  <pubDate>Fri, 11 Aug 2023 00:00:00 -0700</pubDate>
</item>
<item>
  <guid>https://supabase.com/blog/supabase-soc2-hipaa</guid>
  <title>Supabase is now HIPAA and SOC2 Type 2 compliant</title>
  <link>https://supabase.com/blog/supabase-soc2-hipaa</link>
  <description>This documents our journey from SOC2 Type 1 to SOC2 Type2 and HIPAA compliance. You can start building healthcare apps on Supabase today.</description>
  <pubDate>Fri, 11 Aug 2023 00:00:00 -0700</pubDate>
</item>
<item>
  <guid>https://supabase.com/blog/supavisor-1-million</guid>
  <title>Supavisor: Scaling Postgres to 1 Million Connections</title>
  <link>https://supabase.com/blog/supavisor-1-million</link>
  <description>Supavisor is a scalable, cloud-native Postgres connection pooler. We connected a million clients to it to see how it performs.</description>
  <pubDate>Fri, 11 Aug 2023 00:00:00 -0700</pubDate>
</item>
<item>
  <guid>https://supabase.com/blog/supabase-integrations-marketplace</guid>
  <title>Supabase Integrations Marketplace</title>
  <link>https://supabase.com/blog/supabase-integrations-marketplace</link>
  <description>Become a Supabase Integrations Partner: Publish OAuth Apps and Build with Supabase.</description>
  <pubDate>Thu, 10 Aug 2023 00:00:00 -0700</pubDate>
</item>
<item>
  <guid>https://supabase.com/blog/using-supabase-with-vercel</guid>
  <title>Vercel Integration and Next.js App Router Support</title>
  <link>https://supabase.com/blog/using-supabase-with-vercel</link>
  <description>Using Supabase with Vercel and Next.js is now a lot easier.</description>
  <pubDate>Thu, 10 Aug 2023 00:00:00 -0700</pubDate>
</item>
<item>
  <guid>https://supabase.com/blog/supabase-studio-3-0</guid>
  <title>Supabase Studio 3.0: AI SQL Editor, Schema Diagrams, and new Wrappers</title>
  <link>https://supabase.com/blog/supabase-studio-3-0</link>
  <description>Supabase Studio now comes with an AI assisted SQL Editor, schema diagrams, and much more.</description>
  <pubDate>Wed, 09 Aug 2023 00:00:00 -0700</pubDate>
</item>
<item>
  <guid>https://supabase.com/blog/supabase-local-dev</guid>
  <title>Supabase Local Dev: migrations, branching, and observability</title>
  <link>https://supabase.com/blog/supabase-local-dev</link>
  <description>New features to streamline the interaction between CLI, code editors, and remote databases.</description>
  <pubDate>Tue, 08 Aug 2023 00:00:00 -0700</pubDate>
</item>
<item>
  <guid>https://supabase.com/blog/hugging-face-supabase</guid>
  <title>Hugging Face is now supported in Supabase</title>
  <link>https://supabase.com/blog/hugging-face-supabase</link>
  <description>We&apos;ve added support Hugging Face support in our Python Vector Client and Edge Functions.</description>
  <pubDate>Mon, 07 Aug 2023 00:00:00 -0700</pubDate>
</item>
<item>
  <guid>https://supabase.com/blog/why-supabase-remote</guid>
  <title>Why we&apos;ll stay remote</title>
  <link>https://supabase.com/blog/why-supabase-remote</link>
  <description>Offices are making a comeback, just not at Supabase.</description>
  <pubDate>Sat, 05 Aug 2023 00:00:00 -0700</pubDate>
</item>
<item>
  <guid>https://supabase.com/blog/interactive-constellation-threejs-react-three-fiber</guid>
  <title>Coding the stars - an interactive constellation with Three.js and React Three Fiber</title>
  <link>https://supabase.com/blog/interactive-constellation-threejs-react-three-fiber</link>
  <description>How we built a constellation of stars with Three.js and React Three Fiber.</description>
  <pubDate>Fri, 04 Aug 2023 00:00:00 -0700</pubDate>
</item>
<item>
  <guid>https://supabase.com/blog/fewer-dimensions-are-better-pgvector</guid>
  <title>pgvector: Fewer dimensions are better</title>
  <link>https://supabase.com/blog/fewer-dimensions-are-better-pgvector</link>
  <description>Increase performance in pgvector by using embedding vectors with fewer dimensions</description>
  <pubDate>Thu, 03 Aug 2023 00:00:00 -0700</pubDate>
</item>
<item>
  <guid>https://supabase.com/blog/beta-update-july-2023</guid>
  <title>Supabase Beta July 2023</title>
  <link>https://supabase.com/blog/beta-update-july-2023</link>
  <description>Launch Week 8 is coming - but we still shipped some goodies during July</description>
  <pubDate>Wed, 02 Aug 2023 00:00:00 -0700</pubDate>
</item>
<item>
  <guid>https://supabase.com/blog/react-native-storage</guid>
  <title>React Native file upload with Supabase Storage</title>
  <link>https://supabase.com/blog/react-native-storage</link>
  <description>Learn how to implement authentication and file upload in a React Native app.</description>
  <pubDate>Tue, 01 Aug 2023 00:00:00 -0700</pubDate>
</item>
<item>
  <guid>https://supabase.com/blog/supabase-lw8-hackathon</guid>
  <title>Supabase Launch Week 8 Hackathon</title>
  <link>https://supabase.com/blog/supabase-lw8-hackathon</link>
  <description>Build an Open Source Project over 10 days. 5 prize categories.</description>
  <pubDate>Tue, 25 Jul 2023 00:00:00 -0700</pubDate>
</item>
<item>
  <guid>https://supabase.com/blog/flutter-authentication</guid>
  <title>Getting started with Flutter authentication</title>
  <link>https://supabase.com/blog/flutter-authentication</link>
  <description>Learn how authentication on Flutter works through Google sign in with Supabase auth.</description>
  <pubDate>Tue, 18 Jul 2023 00:00:00 -0700</pubDate>
</item>
<item>
  <guid>https://supabase.com/blog/pgvector-performance</guid>
  <title>pgvector 0.4.0 performance</title>
  <link>https://supabase.com/blog/pgvector-performance</link>
  <description>There&apos;s been a lot of talk about pgvector performance lately, so we took some datasets and pushed pgvector to the limits to find out its strengths and limitations.</description>
  <pubDate>Thu, 13 Jul 2023 00:00:00 -0700</pubDate>
</item>
<item>
  <guid>https://supabase.com/blog/postgrest-11-1-release</guid>
  <title>What is new in PostgREST v11.1?</title>
  <link>https://supabase.com/blog/postgrest-11-1-release</link>
  <description>Impersonated Role Settings, Configurable Isolation Level, improved Bulk Insert, and more</description>
  <pubDate>Wed, 12 Jul 2023 00:00:00 -0700</pubDate>
</item>
<item>
  <guid>https://supabase.com/blog/supabase-beta-update-june-2023</guid>
  <title>Supabase Beta June 2023</title>
  <link>https://supabase.com/blog/supabase-beta-update-june-2023</link>
  <description>A plethora of announcements... read till the end to find out when is the new Launch Week</description>
  <pubDate>Thu, 06 Jul 2023 00:00:00 -0700</pubDate>
</item>
<item>
  <guid>https://supabase.com/blog/native-mobile-auth</guid>
  <title>Native Mobile Auth Support for Google and Apple Sign in</title>
  <link>https://supabase.com/blog/native-mobile-auth</link>
  <description>Supabase auth adds full support for native mobile sign in with Apple and Google.</description>
  <pubDate>Tue, 27 Jun 2023 00:00:00 -0700</pubDate>
</item>
<item>
  <guid>https://supabase.com/blog/supabase-beta-update-may-2023</guid>
  <title>Supabase Beta May 2023</title>
  <link>https://supabase.com/blog/supabase-beta-update-may-2023</link>
  <description>Learn about the great things we shipped last month. Spoiler alert... lots of AI.</description>
  <pubDate>Fri, 09 Jun 2023 00:00:00 -0700</pubDate>
</item>
<item>
  <guid>https://supabase.com/blog/flutter-hackathon-winners</guid>
  <title>Flutter Hackathon Winners</title>
  <link>https://supabase.com/blog/flutter-hackathon-winners</link>
  <description>Announcing the winners of the Flutter Hackathon!</description>
  <pubDate>Mon, 29 May 2023 00:00:00 -0700</pubDate>
</item>
<item>
  <guid>https://supabase.com/blog/vecs</guid>
  <title>Supabase Vecs: a vector client for Postgres</title>
  <link>https://supabase.com/blog/vecs</link>
  <description>Introducing Supabase Vecs, a PostgreSQL vector client</description>
  <pubDate>Mon, 29 May 2023 00:00:00 -0700</pubDate>
</item>
<item>
  <guid>https://supabase.com/blog/chatgpt-plugins-support-postgres</guid>
  <title>ChatGPT plugins now support Postgres &amp; Supabase</title>
  <link>https://supabase.com/blog/chatgpt-plugins-support-postgres</link>
  <description>Supabase recently contributed to the OpenAI Retrieval Plugin repo with a Postgres and a Supabase implementation to help developers build ChatGPT plugins using pgvector.</description>
  <pubDate>Thu, 25 May 2023 00:00:00 -0700</pubDate>
</item>
<item>
  <guid>https://supabase.com/blog/building-chatgpt-plugins-template</guid>
  <title>Building ChatGPT Plugins with Supabase Edge Runtime</title>
  <link>https://supabase.com/blog/building-chatgpt-plugins-template</link>
  <description>We&apos;re releasing a ChatGPT plugin template written in TypeScript and running on Deno!</description>
  <pubDate>Mon, 15 May 2023 00:00:00 -0700</pubDate>
</item>
<item>
  <guid>https://supabase.com/blog/flutter-hackathon</guid>
  <title>Flutter Hackathon</title>
  <link>https://supabase.com/blog/flutter-hackathon</link>
  <description>Build Flutter apps and win limited edition swag.</description>
  <pubDate>Fri, 12 May 2023 00:00:00 -0700</pubDate>
</item>
<item>
  <guid>https://supabase.com/blog/supabase-beta-update-april-2023</guid>
  <title>Supabase Beta April 2023</title>
  <link>https://supabase.com/blog/supabase-beta-update-april-2023</link>
  <description>A review of Launch Week 7 and more exciting updates from last month.</description>
  <pubDate>Tue, 09 May 2023 00:00:00 -0700</pubDate>
</item>
<item>
  <guid>https://supabase.com/blog/flutter-multi-factor-authentication</guid>
  <title>Securing your Flutter apps with Multi-Factor Authentication</title>
  <link>https://supabase.com/blog/flutter-multi-factor-authentication</link>
  <description>Build a Flutter app where the user is required to authenticate using Multi-Factor Authentication.</description>
  <pubDate>Thu, 04 May 2023 00:00:00 -0700</pubDate>
</item>
<item>
  <guid>https://supabase.com/blog/postgres-pluggable-strorage</guid>
  <title>Next steps for Postgres pluggable storage</title>
  <link>https://supabase.com/blog/postgres-pluggable-strorage</link>
  <description>Exploring history of Postgres pluggable storage and the possibility of landing it in the Postgres core.</description>
  <pubDate>Mon, 01 May 2023 00:00:00 -0700</pubDate>
</item>
<item>
  <guid>https://supabase.com/blog/launch-week-7-hackathon-winners</guid>
  <title>Launch Week 7 Hackathon Winners</title>
  <link>https://supabase.com/blog/launch-week-7-hackathon-winners</link>
  <description>Announcing the winners of the Launch Week 7 Hackathon!</description>
  <pubDate>Mon, 24 Apr 2023 00:00:00 -0700</pubDate>
</item>
<item>
  <guid>https://supabase.com/blog/whats-new-in-pg-graphql-v1-2</guid>
  <title>What&apos;s New in pg_graphql v1.2</title>
  <link>https://supabase.com/blog/whats-new-in-pg-graphql-v1-2</link>
  <description>New Features in the v1.2 release of pg_graphql</description>
  <pubDate>Fri, 21 Apr 2023 00:00:00 -0700</pubDate>
</item>
<item>
  <guid>https://supabase.com/blog/dbdev</guid>
  <title>dbdev: PostgreSQL Package Manager</title>
  <link>https://supabase.com/blog/dbdev</link>
  <description>We&apos;re publicly previewing dbdev, a PostgreSQL package manager.</description>
  <pubDate>Fri, 14 Apr 2023 00:00:00 -0700</pubDate>
</item>
<item>
  <guid>https://supabase.com/blog/launch-week-7-community-highlights</guid>
  <title>Launch Week 7 Community Highlights</title>
  <link>https://supabase.com/blog/launch-week-7-community-highlights</link>
  <description>We&apos;re honored to work with, sponsor, and support incredible people and tools. Here is a highlight of the last 3 months.</description>
  <pubDate>Fri, 14 Apr 2023 00:00:00 -0700</pubDate>
</item>
<item>
  <guid>https://supabase.com/blog/pg-tle</guid>
  <title>Trusted Language Extensions for Postgres</title>
  <link>https://supabase.com/blog/pg-tle</link>
  <description>We&apos;re collaborating with AWS to bring Trusted Language Extensions to Postgres.</description>
  <pubDate>Fri, 14 Apr 2023 00:00:00 -0700</pubDate>
</item>
<item>
  <guid>https://supabase.com/blog/supabase-studio-2.0</guid>
  <title>Supabase Studio 2.0: help when you need it most</title>
  <link>https://supabase.com/blog/supabase-studio-2.0</link>
  <description>Supabase Studio now comes with ChatGPT, and GraphiQL built in, Cascade Deletes, and Foreign Key Selectors, and much more.</description>
  <pubDate>Fri, 14 Apr 2023 00:00:00 -0700</pubDate>
</item>
<item>
  <guid>https://supabase.com/blog/supabase-auth-sso-pkce</guid>
  <title>Supabase Auth: SSO,  Mobile, and Server-side support</title>
  <link>https://supabase.com/blog/supabase-auth-sso-pkce</link>
  <description>Supacharging Supabase Auth with Sign in with Apple on iOS, Single-Sign-On support with SAML 2.0, and PKCE for server-side rendering and mobile auth.</description>
  <pubDate>Thu, 13 Apr 2023 00:00:00 -0700</pubDate>
</item>
<item>
  <guid>https://supabase.com/blog/storage-v3-resumable-uploads</guid>
  <title>Supabase Storage v3: Resumable Uploads with support for 50GB files</title>
  <link>https://supabase.com/blog/storage-v3-resumable-uploads</link>
  <description>Storage V3 with lots of new features including resumable uploads, more image transformationsm a Next.js image loader and more.</description>
  <pubDate>Wed, 12 Apr 2023 00:00:00 -0700</pubDate>
</item>
<item>
  <guid>https://supabase.com/blog/edge-runtime-self-hosted-deno-functions</guid>
  <title>Supabase Edge Runtime: Self-hosted Deno Functions</title>
  <link>https://supabase.com/blog/edge-runtime-self-hosted-deno-functions</link>
  <description>We are open-sourcing Supabase Edge Runtime allowing you to host your Edge Functions anywhere.</description>
  <pubDate>Tue, 11 Apr 2023 00:00:00 -0700</pubDate>
</item>
<item>
  <guid>https://supabase.com/blog/supabase-logs-self-hosted</guid>
  <title>Supabase Logs: open source logging server</title>
  <link>https://supabase.com/blog/supabase-logs-self-hosted</link>
  <description>We&apos;re releasing Supabase Logs for both self-hosted users and CLI development.</description>
  <pubDate>Mon, 10 Apr 2023 00:00:00 -0700</pubDate>
</item>
<item>
  <guid>https://supabase.com/blog/supabase-beta-update-march-2023</guid>
  <title>Supabase Beta March 2023</title>
  <link>https://supabase.com/blog/supabase-beta-update-march-2023</link>
  <description>We are in full shipping mode 🛥️… Launch Week 7 can’t come quickly enough!</description>
  <pubDate>Sat, 08 Apr 2023 00:00:00 -0700</pubDate>
</item>
<item>
  <guid>https://supabase.com/blog/designing-with-ai-midjourney</guid>
  <title>Designing with AI: Generating unique artwork for every user</title>
  <link>https://supabase.com/blog/designing-with-ai-midjourney</link>
  <description>Using MidJourney to generative artwork and serving ticket images with Edge Functions</description>
  <pubDate>Fri, 07 Apr 2023 00:00:00 -0700</pubDate>
</item>
<item>
  <guid>https://supabase.com/blog/launch-week-7-hackathon</guid>
  <title>The Supabase AI Hackathon</title>
  <link>https://supabase.com/blog/launch-week-7-hackathon</link>
  <description>Build an Open Source Project over 10 days. 5 prize categories.</description>
  <pubDate>Fri, 07 Apr 2023 00:00:00 -0700</pubDate>
</item>
<item>
  <guid>https://supabase.com/blog/infinite-scroll-with-nextjs-framer-motion</guid>
  <title>Infinite scroll with Next.js, Framer Motion, and Supabase</title>
  <link>https://supabase.com/blog/infinite-scroll-with-nextjs-framer-motion</link>
  <description>Lazy load and paginate data on scroll with Next.js and a sprinkle of Framer Motion magic ✨</description>
  <pubDate>Tue, 04 Apr 2023 00:00:00 -0700</pubDate>
</item>
<item>
  <guid>https://supabase.com/blog/supaclub</guid>
  <title>SupaClub</title>
  <link>https://supabase.com/blog/supaclub</link>
  <description>The Worlds First Software Engineering Nightclub.</description>
  <pubDate>Sat, 01 Apr 2023 00:00:00 -0700</pubDate>
</item>
<item>
  <guid>https://supabase.com/blog/supabase-beta-update-february-2023</guid>
  <title>Supabase Beta February 2023</title>
  <link>https://supabase.com/blog/supabase-beta-update-february-2023</link>
  <description>There is something for everybody this month - AI, Auth, Database, Edge Functions, GraphQL … you name it!</description>
  <pubDate>Thu, 09 Mar 2023 00:00:00 -0700</pubDate>
</item>
<item>
  <guid>https://supabase.com/blog/geo-queries-with-postgis-in-ionic-angular</guid>
  <title>Geo Queries with PostGIS in Ionic Angular</title>
  <link>https://supabase.com/blog/geo-queries-with-postgis-in-ionic-angular</link>
  <description>Using the PostGIS extension to build a cross-platform application with Ionic Angular.</description>
  <pubDate>Wed, 01 Mar 2023 00:00:00 -0700</pubDate>
</item>
<item>
  <guid>https://supabase.com/blog/type-constraints-in-65-lines-of-sql</guid>
  <title>Type Constraints in 65 lines of SQL</title>
  <link>https://supabase.com/blog/type-constraints-in-65-lines-of-sql</link>
  <description>Creating validated data types in Postgres</description>
  <pubDate>Fri, 17 Feb 2023 00:00:00 -0700</pubDate>
</item>
<item>
  <guid>https://supabase.com/blog/case-study-happyteams</guid>
  <title>HappyTeams unlocks better performance and reduces cost with Supabase</title>
  <link>https://supabase.com/blog/case-study-happyteams</link>
  <description>How a bootstrapped startup migrated from Heroku to Supabase in 30 minutes and never looked back</description>
  <pubDate>Thu, 16 Feb 2023 00:00:00 -0700</pubDate>
</item>
<item>
  <guid>https://supabase.com/blog/flutter-real-time-multiplayer-game</guid>
  <title>How to build a real-time multiplayer game with Flutter Flame</title>
  <link>https://supabase.com/blog/flutter-real-time-multiplayer-game</link>
  <description>Build a real-time multiplayer game using Flutter, Flame, and Supabase realtime.</description>
  <pubDate>Tue, 14 Feb 2023 00:00:00 -0700</pubDate>
</item>
<item>
  <guid>https://supabase.com/blog/supabase-beta-january-2023</guid>
  <title>Supabase Beta January 2023</title>
  <link>https://supabase.com/blog/supabase-beta-january-2023</link>
  <description>New Postgres extensions, pg_graphql updates, changes to Edge Functions, and more!</description>
  <pubDate>Wed, 08 Feb 2023 00:00:00 -0700</pubDate>
</item>
<item>
  <guid>https://supabase.com/blog/chatgpt-supabase-docs</guid>
  <title>Supabase Clippy: ChatGPT for Supabase Docs</title>
  <link>https://supabase.com/blog/chatgpt-supabase-docs</link>
  <description>Creating a ChatGPT interface for the Supabase documentation.</description>
  <pubDate>Tue, 07 Feb 2023 00:00:00 -0700</pubDate>
</item>
<item>
  <guid>https://supabase.com/blog/openai-embeddings-postgres-vector</guid>
  <title>Storing OpenAI embeddings in Postgres with pgvector</title>
  <link>https://supabase.com/blog/openai-embeddings-postgres-vector</link>
  <description>An example of how to build an AI-powered search engine using OpenAI&apos;s embeddings and PostgreSQL.</description>
  <pubDate>Mon, 06 Feb 2023 00:00:00 -0700</pubDate>
</item>
<item>
  <guid>https://supabase.com/blog/supabase-beta-december-2022</guid>
  <title>Supabase Beta December 2022</title>
  <link>https://supabase.com/blog/supabase-beta-december-2022</link>
  <description>This month the Beta Update is a Launch Week 6 Special, where we review the cascade of announcements.</description>
  <pubDate>Thu, 05 Jan 2023 00:00:00 -0700</pubDate>
</item>
<item>
  <guid>https://supabase.com/blog/launch-week-6-hackathon-winners</guid>
  <title>Launch Week 6 Hackathon Winners</title>
  <link>https://supabase.com/blog/launch-week-6-hackathon-winners</link>
  <description>Announcing the winners of the Launch Week 6 Hackathon!</description>
  <pubDate>Tue, 03 Jan 2023 00:00:00 -0700</pubDate>
</item>
<item>
  <guid>https://supabase.com/blog/custom-domain-names</guid>
  <title>Custom Domain Names</title>
  <link>https://supabase.com/blog/custom-domain-names</link>
  <description>Change your Supabase project&apos;s domain name to your own domain.</description>
  <pubDate>Fri, 16 Dec 2022 00:00:00 -0700</pubDate>
</item>
<item>
  <guid>https://supabase.com/blog/launch-week-6-community-day</guid>
  <title>Community Day</title>
  <link>https://supabase.com/blog/launch-week-6-community-day</link>
  <description>Wrapping up Launch Week 6 with contributors, partners, and friends.</description>
  <pubDate>Fri, 16 Dec 2022 00:00:00 -0700</pubDate>
</item>
<item>
  <guid>https://supabase.com/blog/launch-week-6-wrap-up</guid>
  <title>Launch Week 6: Wrap Up</title>
  <link>https://supabase.com/blog/launch-week-6-wrap-up</link>
  <description>That&apos;s a wrap on Supabase Launch Week Day 6. Here&apos;s everything we shipped in one long blog post.</description>
  <pubDate>Fri, 16 Dec 2022 00:00:00 -0700</pubDate>
</item>
<item>
  <guid>https://supabase.com/blog/new-in-postgres-15</guid>
  <title>What&apos;s new in Postgres 15?</title>
  <link>https://supabase.com/blog/new-in-postgres-15</link>
  <description>Describes the release of Postgres 15, new features and reasons to use it</description>
  <pubDate>Fri, 16 Dec 2022 00:00:00 -0700</pubDate>
</item>
<item>
  <guid>https://supabase.com/blog/pg-graphql-v1</guid>
  <title>pg_graphql v1.0</title>
  <link>https://supabase.com/blog/pg-graphql-v1</link>
  <description>Announcing the v1.0 release of pg_graphql</description>
  <pubDate>Fri, 16 Dec 2022 00:00:00 -0700</pubDate>
</item>
<item>
  <guid>https://supabase.com/blog/postgres-point-in-time-recovery</guid>
  <title>Point in Time Recovery is now available for Pro projects</title>
  <link>https://supabase.com/blog/postgres-point-in-time-recovery</link>
  <description>We&apos;re making PITR available for more projects, with a new Dashboard UI that makes it simple to use.</description>
  <pubDate>Fri, 16 Dec 2022 00:00:00 -0700</pubDate>
</item>
<item>
  <guid>https://supabase.com/blog/postgrest-11-prerelease</guid>
  <title>PostgREST 11 pre-release</title>
  <link>https://supabase.com/blog/postgrest-11-prerelease</link>
  <description>Describes new features of PostgREST 11 pre-release</description>
  <pubDate>Fri, 16 Dec 2022 00:00:00 -0700</pubDate>
</item>
<item>
  <guid>https://supabase.com/blog/vault-now-in-beta</guid>
  <title>Supabase Vault is now in Beta</title>
  <link>https://supabase.com/blog/vault-now-in-beta</link>
  <description>A Postgres extension to store encrypted secrets and encrypt data.</description>
  <pubDate>Fri, 16 Dec 2022 00:00:00 -0700</pubDate>
</item>
<item>
  <guid>https://supabase.com/blog/postgres-foreign-data-wrappers-rust</guid>
  <title>Supabase Wrappers, a Postgres FDW framework written in Rust</title>
  <link>https://supabase.com/blog/postgres-foreign-data-wrappers-rust</link>
  <description>A framework for building Postgres Foreign Data Wrappers which connects to Stripe, Firebase, Clickhouse, and more.</description>
  <pubDate>Thu, 15 Dec 2022 00:00:00 -0700</pubDate>
</item>
<item>
  <guid>https://supabase.com/blog/mfa-auth-via-rls</guid>
  <title>Multi-factor Authentication via Row Level Security Enforcement</title>
  <link>https://supabase.com/blog/mfa-auth-via-rls</link>
  <description>MFA Auth with enforcement via RLS</description>
  <pubDate>Wed, 14 Dec 2022 00:00:00 -0700</pubDate>
</item>
<item>
  <guid>https://supabase.com/blog/storage-image-resizing-smart-cdn</guid>
  <title>Supabase Storage v2: Image resizing and Smart CDN</title>
  <link>https://supabase.com/blog/storage-image-resizing-smart-cdn</link>
  <description>We&apos;re introducing new features for Supabase Storage: Image resizing and a Smart CDN.</description>
  <pubDate>Tue, 13 Dec 2022 00:00:00 -0700</pubDate>
</item>
<item>
  <guid>https://supabase.com/blog/new-supabase-docs-built-with-nextjs</guid>
  <title>New Supabase Docs, built with Next.js</title>
  <link>https://supabase.com/blog/new-supabase-docs-built-with-nextjs</link>
  <description>We&apos;ve redesigned our Docs and migrated to Next.js</description>
  <pubDate>Mon, 12 Dec 2022 00:00:00 -0700</pubDate>
</item>
<item>
  <guid>https://supabase.com/blog/postgres-crdt</guid>
  <title>pg_crdt - an experimental CRDT extension for Postgres</title>
  <link>https://supabase.com/blog/postgres-crdt</link>
  <description>Embedding Yjs and Automerge into Postgres for collaborative applications.</description>
  <pubDate>Sat, 10 Dec 2022 00:00:00 -0700</pubDate>
</item>
<item>
  <guid>https://supabase.com/blog/launch-week-6-hackathon</guid>
  <title>Launch Week 6 Hackathon</title>
  <link>https://supabase.com/blog/launch-week-6-hackathon</link>
  <description>Build an Open Source Project, Win $1500 and the Supabase Darkmode Keyboard</description>
  <pubDate>Fri, 09 Dec 2022 00:00:00 -0700</pubDate>
</item>
<item>
  <guid>https://supabase.com/blog/who-we-hire</guid>
  <title>Who We Hire at Supabase</title>
  <link>https://supabase.com/blog/who-we-hire</link>
  <description>Traits we look for to maintain a culture of shipping fast and often</description>
  <pubDate>Fri, 09 Dec 2022 00:00:00 -0700</pubDate>
</item>
<item>
  <guid>https://supabase.com/blog/supabase-beta-november-2022</guid>
  <title>Supabase Beta November 2022</title>
  <link>https://supabase.com/blog/supabase-beta-november-2022</link>
  <description>We are preparing everything for Launch Week 6, but we still had time to ship some goodies this month!</description>
  <pubDate>Wed, 07 Dec 2022 00:00:00 -0700</pubDate>
</item>
<item>
  <guid>https://supabase.com/blog/the-supabase-content-storm</guid>
  <title>The Supabase Content Storm</title>
  <link>https://supabase.com/blog/the-supabase-content-storm</link>
  <description>We worked with +30 content creators to drop a mountain of content simultaneously.</description>
  <pubDate>Tue, 06 Dec 2022 00:00:00 -0700</pubDate>
</item>
<item>
  <guid>https://supabase.com/blog/sql-or-nosql-both-with-postgresql</guid>
  <title>SQL or NoSQL? Why not use both (with PostgreSQL)?</title>
  <link>https://supabase.com/blog/sql-or-nosql-both-with-postgresql</link>
  <description>How to turn Postgres into an easy-to-use NoSQL database that retains all the power of SQL</description>
  <pubDate>Thu, 24 Nov 2022 00:00:00 -0700</pubDate>
</item>
<item>
  <guid>https://supabase.com/blog/flutter-authorization-with-rls</guid>
  <title>Flutter Authorization with RLS</title>
  <link>https://supabase.com/blog/flutter-authorization-with-rls</link>
  <description>Learn how you can secure your Flutter app using Supabase Row Level Security.</description>
  <pubDate>Tue, 22 Nov 2022 00:00:00 -0700</pubDate>
</item>
<item>
  <guid>https://supabase.com/blog/fetching-and-caching-supabase-data-in-next-js-server-components</guid>
  <title>Fetching and caching Supabase data in Next.js 13 Server Components</title>
  <link>https://supabase.com/blog/fetching-and-caching-supabase-data-in-next-js-server-components</link>
  <description>Next.js 13 introduces new data fetching and caching methods to enable React Server Components and Suspense.</description>
  <pubDate>Thu, 17 Nov 2022 00:00:00 -0700</pubDate>
</item>
<item>
  <guid>https://supabase.com/blog/authentication-in-ionic-angular</guid>
  <title>Authentication in Ionic Angular with Supabase</title>
  <link>https://supabase.com/blog/authentication-in-ionic-angular</link>
  <description>Learn how to build an Ionic Angular app with authentication, Row Level Security, and Magic Link auth.</description>
  <pubDate>Tue, 08 Nov 2022 00:00:00 -0700</pubDate>
</item>
<item>
  <guid>https://supabase.com/blog/supabase-beta-update-october-2022</guid>
  <title>Supabase Beta October 2022</title>
  <link>https://supabase.com/blog/supabase-beta-update-october-2022</link>
  <description>New SDKs, quickstarts, Functions tricks, and more. But, more importantly, Launch Week 6️ has a date!</description>
  <pubDate>Wed, 02 Nov 2022 00:00:00 -0700</pubDate>
</item>
<item>
  <guid>https://supabase.com/blog/postgresql-commitfest</guid>
  <title>What is PostgreSQL commitfest and how to contribute</title>
  <link>https://supabase.com/blog/postgresql-commitfest</link>
  <description>A time-tested method for contributing to the core Postgres code</description>
  <pubDate>Thu, 27 Oct 2022 00:00:00 -0700</pubDate>
</item>
<item>
  <guid>https://supabase.com/blog/supabase-flutter-sdk-v1-released</guid>
  <title>supabase-flutter v1 Released</title>
  <link>https://supabase.com/blog/supabase-flutter-sdk-v1-released</link>
  <description>We&apos;ve released supabase-flutter v1. More intuitive way of accessing Supabase from your Flutter application.</description>
  <pubDate>Fri, 21 Oct 2022 00:00:00 -0700</pubDate>
</item>
<item>
  <guid>https://supabase.com/blog/supabase-js-v2-released</guid>
  <title>supabase-js v2 Released</title>
  <link>https://supabase.com/blog/supabase-js-v2-released</link>
  <description>We&apos;ve released supabase-js v2. Updated examples, quickstarts, and an improved experience.</description>
  <pubDate>Thu, 20 Oct 2022 00:00:00 -0700</pubDate>
</item>
<item>
  <guid>https://supabase.com/blog/postgres-full-text-search-vs-the-rest</guid>
  <title>Postgres Full Text Search vs the rest</title>
  <link>https://supabase.com/blog/postgres-full-text-search-vs-the-rest</link>
  <description>Comparing one of the most popular Postgres features against alternatives</description>
  <pubDate>Fri, 14 Oct 2022 00:00:00 -0700</pubDate>
</item>
<item>
  <guid>https://supabase.com/blog/supabase-beta-update-september-2022</guid>
  <title>Supabase Beta September 2022</title>
  <link>https://supabase.com/blog/supabase-beta-update-september-2022</link>
  <description>We were too focused on clearing out the backlog so we didn&apos;t ship anything new last month... or did we?!</description>
  <pubDate>Wed, 05 Oct 2022 00:00:00 -0700</pubDate>
</item>
<item>
  <guid>https://supabase.com/blog/postgres-wasm</guid>
  <title>Postgres WASM by Snaplet and Supabase</title>
  <link>https://supabase.com/blog/postgres-wasm</link>
  <description>We&apos;re open sourcing postgres-wasm, a PostgresQL server that runs inside a browser, with our friends at Snaplet.</description>
  <pubDate>Mon, 03 Oct 2022 00:00:00 -0700</pubDate>
</item>
<item>
  <guid>https://supabase.com/blog/choosing-a-postgres-primary-key</guid>
  <title>Choosing a Postgres Primary Key</title>
  <link>https://supabase.com/blog/choosing-a-postgres-primary-key</link>
  <description>Turns out the question of which identifier to use as a Primary Key is complicated -- we&apos;re going to dive into some of the complexity and inherent trade-offs, and figure things out</description>
  <pubDate>Thu, 08 Sep 2022 00:00:00 -0700</pubDate>
</item>
<item>
  <guid>https://supabase.com/blog/supabase-beta-update-august-2022</guid>
  <title>Supabase Beta August 2022</title>
  <link>https://supabase.com/blog/supabase-beta-update-august-2022</link>
  <description>Launch Week Special. See everything we shipped, plus winners of the Hackathon and the extended Community Highlights</description>
  <pubDate>Wed, 07 Sep 2022 00:00:00 -0700</pubDate>
</item>
<item>
  <guid>https://supabase.com/blog/launch-week-5-hackathon-winners</guid>
  <title>Launch Week 5 Hackathon Winners</title>
  <link>https://supabase.com/blog/launch-week-5-hackathon-winners</link>
  <description>Announcing the winners of the Launch Week 5 Hackathon!</description>
  <pubDate>Thu, 25 Aug 2022 00:00:00 -0700</pubDate>
</item>
<item>
  <guid>https://supabase.com/blog/building-a-realtime-trello-board-with-supabase-and-angular</guid>
  <title>Building a Realtime Trello Board with Supabase and Angular</title>
  <link>https://supabase.com/blog/building-a-realtime-trello-board-with-supabase-and-angular</link>
  <description>Go beyond the hello world example with this real world project.</description>
  <pubDate>Wed, 24 Aug 2022 00:00:00 -0700</pubDate>
</item>
<item>
  <guid>https://supabase.com/blog/launch-week-5-community-day</guid>
  <title>Community Day</title>
  <link>https://supabase.com/blog/launch-week-5-community-day</link>
  <description>Wrapping up Launch Week 5 with contributors, partners, and friends.</description>
  <pubDate>Fri, 19 Aug 2022 00:00:00 -0700</pubDate>
</item>
<item>
  <guid>https://supabase.com/blog/launch-week-5-one-more-thing</guid>
  <title>One more thing</title>
  <link>https://supabase.com/blog/launch-week-5-one-more-thing</link>
  <description>Let&apos;s be honest, it&apos;s never just one more thing.</description>
  <pubDate>Fri, 19 Aug 2022 00:00:00 -0700</pubDate>
</item>
<item>
  <guid>https://supabase.com/blog/pg-jsonschema-a-postgres-extension-for-json-validation</guid>
  <title>pg_jsonschema: JSON Schema support for Postgres</title>
  <link>https://supabase.com/blog/pg-jsonschema-a-postgres-extension-for-json-validation</link>
  <description>Today we&apos;re releasing pg_jsonschema, a Postgres extension for JSON validation.</description>
  <pubDate>Fri, 19 Aug 2022 00:00:00 -0700</pubDate>
</item>
<item>
  <guid>https://supabase.com/blog/postgrest-v10</guid>
  <title>PostgREST v10: EXPLAIN and Improved Relationship Detection</title>
  <link>https://supabase.com/blog/postgrest-v10</link>
  <description>Today, PostgREST 10 was released. Let&apos;s take a look at some of the new features that go hand in hand with supabase-js v2.</description>
  <pubDate>Fri, 19 Aug 2022 00:00:00 -0700</pubDate>
</item>
<item>
  <guid>https://supabase.com/blog/supabase-vault</guid>
  <title>Supabase Vault</title>
  <link>https://supabase.com/blog/supabase-vault</link>
  <description>Today we&apos;re announcing Vault, a Postgres extension for managing secrets and encryption inside your database.</description>
  <pubDate>Fri, 19 Aug 2022 00:00:00 -0700</pubDate>
</item>
<item>
  <guid>https://supabase.com/blog/supabase-realtime-multiplayer-general-availability</guid>
  <title>Realtime: Multiplayer Edition</title>
  <link>https://supabase.com/blog/supabase-realtime-multiplayer-general-availability</link>
  <description>Announcing the general availability of Realtime&apos;s Broadcast and Presence.</description>
  <pubDate>Thu, 18 Aug 2022 00:00:00 -0700</pubDate>
</item>
<item>
  <guid>https://supabase.com/blog/supabase-soc2</guid>
  <title>Supabase is SOC2 compliant</title>
  <link>https://supabase.com/blog/supabase-soc2</link>
  <description>Supabase is now SOC2 compliant. Learn how we got here and what it means for our customers.</description>
  <pubDate>Wed, 17 Aug 2022 00:00:00 -0700</pubDate>
</item>
<item>
  <guid>https://supabase.com/blog/supabase-js-v2</guid>
  <title>supabase-js v2</title>
  <link>https://supabase.com/blog/supabase-js-v2</link>
  <description>A look at supabase-js v2, which brings type support and focuses on quality-of-life improvements for developers.</description>
  <pubDate>Tue, 16 Aug 2022 00:00:00 -0700</pubDate>
</item>
<item>
  <guid>https://supabase.com/blog/supabase-cli-v1-and-admin-api-beta</guid>
  <title>Supabase CLI v1 and Management API Beta</title>
  <link>https://supabase.com/blog/supabase-cli-v1-and-admin-api-beta</link>
  <description>We are moving Supabase CLI v1 out of beta, and releasing Management API beta.</description>
  <pubDate>Mon, 15 Aug 2022 00:00:00 -0700</pubDate>
</item>
<item>
  <guid>https://supabase.com/blog/supabase-series-b</guid>
  <title>Supabase Series B</title>
  <link>https://supabase.com/blog/supabase-series-b</link>
  <description>Supabase raised $80M in May, bringing our total funding to $116M.</description>
  <pubDate>Fri, 12 Aug 2022 00:00:00 -0700</pubDate>
</item>
<item>
  <guid>https://supabase.com/blog/launch-week-5-hackathon</guid>
  <title>Launch Week 5 Hackathon</title>
  <link>https://supabase.com/blog/launch-week-5-hackathon</link>
  <description>Build to win $1500 - Friday 12th to Monday 21st August 2022</description>
  <pubDate>Wed, 10 Aug 2022 00:00:00 -0700</pubDate>
</item>
<item>
  <guid>https://supabase.com/blog/slack-consolidate-slackbot-to-consolidate-messages</guid>
  <title>Slack Consolidate: a slackbot built with Python and Supabase</title>
  <link>https://supabase.com/blog/slack-consolidate-slackbot-to-consolidate-messages</link>
  <description>A slackbot to consolidate messages from different channels using Supabase, Slack SDK and Python</description>
  <pubDate>Tue, 09 Aug 2022 00:00:00 -0700</pubDate>
</item>
<item>
  <guid>https://supabase.com/blog/supabase-beta-update-july-2022</guid>
  <title>Supabase Beta July 2022</title>
  <link>https://supabase.com/blog/supabase-beta-update-july-2022</link>
  <description>Launch Week Golden Tickets, Flutter SDK 1.0 Developer Preview and more...</description>
  <pubDate>Wed, 03 Aug 2022 00:00:00 -0700</pubDate>
</item>
<item>
  <guid>https://supabase.com/blog/supabase-flutter-sdk-1-developer-preview</guid>
  <title>Supabase Flutter SDK 1.0 Developer Preview</title>
  <link>https://supabase.com/blog/supabase-flutter-sdk-1-developer-preview</link>
  <description>Supabase Flutter SDK is getting a major update and we need your help making it better.</description>
  <pubDate>Tue, 02 Aug 2022 00:00:00 -0700</pubDate>
</item>
<item>
  <guid>https://supabase.com/blog/seen-by-in-postgresql</guid>
  <title>Implementing &quot;seen by&quot; functionality with Postgres</title>
  <link>https://supabase.com/blog/seen-by-in-postgresql</link>
  <description>Different approaches for tracking visitor counts with PostgreSQL.</description>
  <pubDate>Mon, 18 Jul 2022 00:00:00 -0700</pubDate>
</item>
<item>
  <guid>https://supabase.com/blog/supabase-auth-helpers-with-sveltekit-support</guid>
  <title>Revamped Auth Helpers for Supabase (with SvelteKit support)</title>
  <link>https://supabase.com/blog/supabase-auth-helpers-with-sveltekit-support</link>
  <description>Supabase Auth Helpers now have improved developer experience, Sveltekit support, and more.</description>
  <pubDate>Wed, 13 Jul 2022 00:00:00 -0700</pubDate>
</item>
<item>
  <guid>https://supabase.com/blog/beta-update-june-2022</guid>
  <title>Supabase Beta June 2022</title>
  <link>https://supabase.com/blog/beta-update-june-2022</link>
  <description>Auth Helpers, Unlimited Free Projects, CLI and more...</description>
  <pubDate>Wed, 06 Jul 2022 00:00:00 -0700</pubDate>
</item>
<item>
  <guid>https://supabase.com/blog/flutter-tutorial-building-a-chat-app</guid>
  <title>Flutter Tutorial: building a Flutter chat app</title>
  <link>https://supabase.com/blog/flutter-tutorial-building-a-chat-app</link>
  <description>Learn how to build a Flutter chat app with open source and scalable backend (inc. auth, realtime, database, and more).</description>
  <pubDate>Thu, 30 Jun 2022 00:00:00 -0700</pubDate>
</item>
<item>
  <guid>https://supabase.com/blog/visualizing-supabase-data-using-metabase</guid>
  <title>Visualizing Supabase Data using Metabase</title>
  <link>https://supabase.com/blog/visualizing-supabase-data-using-metabase</link>
  <description>How to create different kinds of charts out of data stored in Supabase using Metabase.</description>
  <pubDate>Wed, 29 Jun 2022 00:00:00 -0700</pubDate>
</item>
<item>
  <guid>https://supabase.com/blog/partial-postgresql-data-dumps-with-rls</guid>
  <title>Partial data dumps using Postgres Row Level Security</title>
  <link>https://supabase.com/blog/partial-postgresql-data-dumps-with-rls</link>
  <description>Using RLS to create seed files for local PostgreSQL testing.</description>
  <pubDate>Tue, 28 Jun 2022 00:00:00 -0700</pubDate>
</item>
<item>
  <guid>https://supabase.com/blog/loading-data-supabase-python</guid>
  <title>Python data loading with Supabase</title>
  <link>https://supabase.com/blog/loading-data-supabase-python</link>
  <description>An example of how to load data into Supabase using supabase-py</description>
  <pubDate>Fri, 17 Jun 2022 00:00:00 -0700</pubDate>
</item>
<item>
  <guid>https://supabase.com/blog/beta-update-may-2022</guid>
  <title>Supabase Beta May 2022</title>
  <link>https://supabase.com/blog/beta-update-may-2022</link>
  <description>Product and community updates including wildcard auth redirects, edge functions with webhooks, and Prometheus endpoints for everybody.</description>
  <pubDate>Wed, 01 Jun 2022 00:00:00 -0700</pubDate>
</item>
<item>
  <guid>https://supabase.com/blog/how-supabase-accelerates-development-of-all-pull-together</guid>
  <title>How Mike Lyndon is using Supabase to accelerate development of AllPullTogether</title>
  <link>https://supabase.com/blog/how-supabase-accelerates-development-of-all-pull-together</link>
  <description>Mike Lyndon is learning web development as he builds AllPullTogether, and Supabase is helping him accelerate what he can accomplish.</description>
  <pubDate>Thu, 26 May 2022 00:00:00 -0700</pubDate>
</item>
<item>
  <guid>https://supabase.com/blog/partner-gallery-works-with-supabase</guid>
  <title>Works With Supabase - announcing our Partner Gallery</title>
  <link>https://supabase.com/blog/partner-gallery-works-with-supabase</link>
  <description>Introducing our Partner Gallery - open source and made with Supabase.</description>
  <pubDate>Wed, 20 Apr 2022 00:00:00 -0700</pubDate>
</item>
<item>
  <guid>https://supabase.com/blog/bring-the-func-hackathon-winners</guid>
  <title>Bring the Func Hackathon Winners 2022</title>
  <link>https://supabase.com/blog/bring-the-func-hackathon-winners</link>
  <description>Celebrating many amazing OSS Hackathon projects using GraphQL and Edge Functions.</description>
  <pubDate>Mon, 18 Apr 2022 00:00:00 -0700</pubDate>
</item>
<item>
  <guid>https://supabase.com/blog/beta-update-march-2022</guid>
  <title>Supabase Beta March 2022</title>
  <link>https://supabase.com/blog/beta-update-march-2022</link>
  <description>Functions, GraphQL, and much more.</description>
  <pubDate>Fri, 15 Apr 2022 00:00:00 -0700</pubDate>
</item>
<item>
  <guid>https://supabase.com/blog/supabase-edge-functions</guid>
  <title>Edge Functions are now available in Supabase</title>
  <link>https://supabase.com/blog/supabase-edge-functions</link>
  <description>Today we&apos;re launching Edge Functions. Edge Functions let you execute Typescript code close to your users, no matter where they&apos;re located.</description>
  <pubDate>Thu, 31 Mar 2022 00:00:00 -0700</pubDate>
</item>
<item>
  <guid>https://supabase.com/blog/hackathon-bring-the-func</guid>
  <title>Hackathon: Bring the Func(🕺)</title>
  <link>https://supabase.com/blog/hackathon-bring-the-func</link>
  <description>Build open-source projects with our latest features, win limited edition swag and plant a tree!</description>
  <pubDate>Fri, 01 Apr 2022 00:00:00 -0700</pubDate>
</item>
<item>
  <guid>https://supabase.com/blog/supabase-realtime-with-multiplayer-features</guid>
  <title>Supabase Realtime, with Multiplayer Features</title>
  <link>https://supabase.com/blog/supabase-realtime-with-multiplayer-features</link>
  <description>Today we&apos;re announced Realtime, with multiplayer features. Realtime enables broadcast, presence, and listening to database changes delivered over WebSockets.</description>
  <pubDate>Fri, 01 Apr 2022 00:00:00 -0700</pubDate>
</item>
<item>
  <guid>https://supabase.com/blog/supabrew</guid>
  <title>Supabrew - Never Code Thirsty</title>
  <link>https://supabase.com/blog/supabrew</link>
  <description>A light and refreshing non-alcoholic beer for devs.</description>
  <pubDate>Fri, 01 Apr 2022 00:00:00 -0700</pubDate>
</item>
<item>
  <guid>https://supabase.com/blog/supabase-enterprise</guid>
  <title>Introducing Supabase Enterprise</title>
  <link>https://supabase.com/blog/supabase-enterprise</link>
  <description>Today we are releasing Supabase Enterprise, a suite of features to scale your project.</description>
  <pubDate>Wed, 30 Mar 2022 00:00:00 -0700</pubDate>
</item>
<item>
  <guid>https://supabase.com/blog/graphql-now-available</guid>
  <title>GraphQL is now available in Supabase</title>
  <link>https://supabase.com/blog/graphql-now-available</link>
  <description>GraphQL support is now in general availability on the Supabase platform via our open source PostgreSQL extension, pg_graphql.</description>
  <pubDate>Tue, 29 Mar 2022 00:00:00 -0700</pubDate>
</item>
<item>
  <guid>https://supabase.com/blog/community-day-lw4</guid>
  <title>Community Day</title>
  <link>https://supabase.com/blog/community-day-lw4</link>
  <description>Kicking off Launch Week 4 with contributors, partners, and friends.</description>
  <pubDate>Mon, 28 Mar 2022 00:00:00 -0700</pubDate>
</item>
<item>
  <guid>https://supabase.com/blog/should-i-open-source-my-company</guid>
  <title>Should I Open Source my Company?</title>
  <link>https://supabase.com/blog/should-i-open-source-my-company</link>
  <description>The unexpected upsides of building in public</description>
  <pubDate>Fri, 25 Mar 2022 00:00:00 -0700</pubDate>
</item>
<item>
  <guid>https://supabase.com/blog/supabase-launch-week-four</guid>
  <title>Supabase Launch Week 4</title>
  <link>https://supabase.com/blog/supabase-launch-week-four</link>
  <description>Launch Week 4: One new feature every day for an entire week. Starting Monday 28th March.</description>
  <pubDate>Fri, 25 Mar 2022 00:00:00 -0700</pubDate>
</item>
<item>
  <guid>https://supabase.com/blog/postgres-audit</guid>
  <title>Postgres Auditing in 150 lines of SQL</title>
  <link>https://supabase.com/blog/postgres-audit</link>
  <description>PostgreSQL has a robust set of features which we can leverage to create a generic auditing solution in 150 lines of SQL.</description>
  <pubDate>Tue, 08 Mar 2022 00:00:00 -0700</pubDate>
</item>
<item>
  <guid>https://supabase.com/blog/supabase-beta-january-2022</guid>
  <title>Supabase Beta January 2022</title>
  <link>https://supabase.com/blog/supabase-beta-january-2022</link>
  <description>New auth providers, SMS providers, and new videos.</description>
  <pubDate>Tue, 22 Feb 2022 00:00:00 -0700</pubDate>
</item>
<item>
  <guid>https://supabase.com/blog/product-hunt-golden-kitty-awards-2021</guid>
  <title>Golden Kitty Awards Ceremony Watch Party with Supabase</title>
  <link>https://supabase.com/blog/product-hunt-golden-kitty-awards-2021</link>
  <description>Hang out with us while watching the Product Hunt Golden Kitty Awards Ceremony</description>
  <pubDate>Thu, 20 Jan 2022 00:00:00 -0700</pubDate>
</item>
<item>
  <guid>https://supabase.com/blog/supabase-beta-december-2021</guid>
  <title>Supabase Beta December 2021</title>
  <link>https://supabase.com/blog/supabase-beta-december-2021</link>
  <description>New crypto extension, Postgres videos, and a bunch of cool integrations.</description>
  <pubDate>Thu, 20 Jan 2022 00:00:00 -0700</pubDate>
</item>
<item>
  <guid>https://supabase.com/blog/holiday-hackdays-winners-2021</guid>
  <title>Holiday Hackdays Winners 2021</title>
  <link>https://supabase.com/blog/holiday-hackdays-winners-2021</link>
  <description>Celebrating many amazing projects submitted to our Holiday Hackdays Hackathon.</description>
  <pubDate>Fri, 17 Dec 2021 00:00:00 -0700</pubDate>
</item>
<item>
  <guid>https://supabase.com/blog/beta-november-2021-launch-week-recap</guid>
  <title>Supabase Beta November 2021: Launch Week Recap</title>
  <link>https://supabase.com/blog/beta-november-2021-launch-week-recap</link>
  <description>We wrapped up November with Supabase&apos;s third Launch Week. Here&apos;s all the awesome stuff that got shipped ...</description>
  <pubDate>Wed, 15 Dec 2021 00:00:00 -0700</pubDate>
</item>
<item>
  <guid>https://supabase.com/blog/launch-week-three-friday-five-more-things</guid>
  <title>Five more things</title>
  <link>https://supabase.com/blog/launch-week-three-friday-five-more-things</link>
  <description>It&apos;s never just one more thing!</description>
  <pubDate>Fri, 03 Dec 2021 00:00:00 -0700</pubDate>
</item>
<item>
  <guid>https://supabase.com/blog/pg-graphql</guid>
  <title>pg_graphql: A GraphQL extension for PostgreSQL</title>
  <link>https://supabase.com/blog/pg-graphql</link>
  <description>GraphQL support is in development for PostgreSQL + Supabase.</description>
  <pubDate>Fri, 03 Dec 2021 00:00:00 -0700</pubDate>
</item>
<item>
  <guid>https://supabase.com/blog/supabase-holiday-hackdays-hackathon</guid>
  <title>Kicking off the Holiday Hackdays</title>
  <link>https://supabase.com/blog/supabase-holiday-hackdays-hackathon</link>
  <description>Build cool stuff and celebrate open-source software with us during the Holiday Hackdays!</description>
  <pubDate>Fri, 03 Dec 2021 00:00:00 -0700</pubDate>
</item>
<item>
  <guid>https://supabase.com/blog/supabase-acquires-logflare</guid>
  <title>Supabase acquires Logflare</title>
  <link>https://supabase.com/blog/supabase-acquires-logflare</link>
  <description>Today, we&apos;re ecstatic to announce that Logflare is joining Supabase.</description>
  <pubDate>Thu, 02 Dec 2021 00:00:00 -0700</pubDate>
</item>
<item>
  <guid>https://supabase.com/blog/realtime-row-level-security-in-postgresql</guid>
  <title>Realtime Postgres RLS now available on Supabase</title>
  <link>https://supabase.com/blog/realtime-row-level-security-in-postgresql</link>
  <description>Realtime database changes are now broadcast to authenticated users, respecting the same PostgreSQL policies that you use for Row Level Security.</description>
  <pubDate>Wed, 01 Dec 2021 00:00:00 -0700</pubDate>
</item>
<item>
  <guid>https://supabase.com/blog/supabase-studio</guid>
  <title>Supabase Studio</title>
  <link>https://supabase.com/blog/supabase-studio</link>
  <description>The same Dashboard that you&apos;re using on our Platform is now available for local development and Self-Hosting.</description>
  <pubDate>Tue, 30 Nov 2021 00:00:00 -0700</pubDate>
</item>
<item>
  <guid>https://supabase.com/blog/community-day-lw3</guid>
  <title>Community Day</title>
  <link>https://supabase.com/blog/community-day-lw3</link>
  <description>Kicking off launch week by highlighting the communities around Supabase.</description>
  <pubDate>Mon, 29 Nov 2021 00:00:00 -0700</pubDate>
</item>
<item>
  <guid>https://supabase.com/blog/whats-new-in-postgres-14</guid>
  <title>New in PostgreSQL 14: What every developer should know</title>
  <link>https://supabase.com/blog/whats-new-in-postgres-14</link>
  <description>A quick look at some new features and functionality in PostgreSQL 14.</description>
  <pubDate>Sun, 28 Nov 2021 00:00:00 -0700</pubDate>
</item>
<item>
  <guid>https://supabase.com/blog/postgrest-9</guid>
  <title>PostgREST 9</title>
  <link>https://supabase.com/blog/postgrest-9</link>
  <description>New features and updates in PostgREST version 9.</description>
  <pubDate>Sat, 27 Nov 2021 00:00:00 -0700</pubDate>
</item>
<item>
  <guid>https://supabase.com/blog/supabase-how-we-launch</guid>
  <title>How we launch at Supabase</title>
  <link>https://supabase.com/blog/supabase-how-we-launch</link>
  <description>The history and methodology of Supabase Launch Week.</description>
  <pubDate>Fri, 26 Nov 2021 00:00:00 -0700</pubDate>
</item>
<item>
  <guid>https://supabase.com/blog/supabase-launch-week-the-trilogy</guid>
  <title>Supabase Launch Week III: Holiday Special</title>
  <link>https://supabase.com/blog/supabase-launch-week-the-trilogy</link>
  <description>Tis the season to be shipping.</description>
  <pubDate>Fri, 26 Nov 2021 00:00:00 -0700</pubDate>
</item>
<item>
  <guid>https://supabase.com/blog/supabase-beta-october-2021</guid>
  <title>Supabase Beta October 2021</title>
  <link>https://supabase.com/blog/supabase-beta-october-2021</link>
  <description>Three new Auth providers, multi-schema support, and we&apos;re gearing up for another Launch Week.</description>
  <pubDate>Sun, 07 Nov 2021 00:00:00 -0700</pubDate>
</item>
<item>
  <guid>https://supabase.com/blog/supabase-series-a</guid>
  <title>Supabase $30m Series A</title>
  <link>https://supabase.com/blog/supabase-series-a</link>
  <description>Supabase just raised $30M, bringing our total funding to $36M.</description>
  <pubDate>Thu, 28 Oct 2021 00:00:00 -0700</pubDate>
</item>
<item>
  <guid>https://supabase.com/blog/replenysh-time-to-value-in-less-than-24-hours</guid>
  <title>Replenysh uses Supabase to implement OTP in less than 24-hours</title>
  <link>https://supabase.com/blog/replenysh-time-to-value-in-less-than-24-hours</link>
  <description>Learn how Replenysh uses Supabase to power the circular economy, redefining how brands interact with their customers and products.</description>
  <pubDate>Tue, 19 Oct 2021 00:00:00 -0700</pubDate>
</item>
<item>
  <guid>https://supabase.com/blog/hacktoberfest-hackathon-winners-2021</guid>
  <title>Hacktoberfest Hackathon Winners 2021</title>
  <link>https://supabase.com/blog/hacktoberfest-hackathon-winners-2021</link>
  <description>Celebrating many amazing projects submitted to our Hacktoberfest Hackathon.</description>
  <pubDate>Thu, 14 Oct 2021 00:00:00 -0700</pubDate>
</item>
<item>
  <guid>https://supabase.com/blog/supabase-beta-sept-2021</guid>
  <title>Supabase Beta Sept 2021</title>
  <link>https://supabase.com/blog/supabase-beta-sept-2021</link>
  <description>Hackathon, Aborting request, UI updates, and now Hiring.</description>
  <pubDate>Mon, 04 Oct 2021 00:00:00 -0700</pubDate>
</item>
<item>
  <guid>https://supabase.com/blog/supabase-hacktoberfest-hackathon-2021</guid>
  <title>Supabase Hacktoberfest Hackathon 2021</title>
  <link>https://supabase.com/blog/supabase-hacktoberfest-hackathon-2021</link>
  <description>We&apos;re running another Supabase Hackathon during Hacktoberfest!</description>
  <pubDate>Tue, 28 Sep 2021 00:00:00 -0700</pubDate>
</item>
<item>
  <guid>https://supabase.com/blog/supabase-beta-august-2021</guid>
  <title>Supabase Beta August 2021</title>
  <link>https://supabase.com/blog/supabase-beta-august-2021</link>
  <description>Fundraising, Realtime Security, custom SMS templates, and deployments in South Korea.</description>
  <pubDate>Fri, 10 Sep 2021 00:00:00 -0700</pubDate>
</item>
<item>
  <guid>https://supabase.com/blog/supabase-beta-july-2021</guid>
  <title>Supabase Beta July 2021</title>
  <link>https://supabase.com/blog/supabase-beta-july-2021</link>
  <description>Discord Logins, Vercel Integration, Full text search, and OAuth guides.</description>
  <pubDate>Thu, 12 Aug 2021 00:00:00 -0700</pubDate>
</item>
<item>
  <guid>https://supabase.com/blog/hackathon-winners</guid>
  <title>Open Source Hackathon Winners</title>
  <link>https://supabase.com/blog/hackathon-winners</link>
  <description>Let the medal ceremony begin for the best projects submitted during the Supabase Hackathon.</description>
  <pubDate>Mon, 09 Aug 2021 00:00:00 -0700</pubDate>
</item>
<item>
  <guid>https://supabase.com/blog/1-the-supabase-hackathon</guid>
  <title>The Supabase Hackathon</title>
  <link>https://supabase.com/blog/1-the-supabase-hackathon</link>
  <description>A whole week of Hacking for Fun and Prizes.</description>
  <pubDate>Fri, 30 Jul 2021 00:00:00 -0700</pubDate>
</item>
<item>
  <guid>https://supabase.com/blog/supabase-functions-updates</guid>
  <title>Updates for Supabase Functions</title>
  <link>https://supabase.com/blog/supabase-functions-updates</link>
  <description>The question on everyone&apos;s mind - are we launching Supabase Functions? Well, it&apos;s complicated.</description>
  <pubDate>Fri, 30 Jul 2021 00:00:00 -0700</pubDate>
</item>
<item>
  <guid>https://supabase.com/blog/supabase-swag-store</guid>
  <title>Supabase Swag Store</title>
  <link>https://supabase.com/blog/supabase-swag-store</link>
  <description>Today we are officially launching the Supabase Swag Store.</description>
  <pubDate>Fri, 30 Jul 2021 00:00:00 -0700</pubDate>
</item>
<item>
  <guid>https://supabase.com/blog/supabase-reports-and-metrics</guid>
  <title>Supabase Reports and Metrics</title>
  <link>https://supabase.com/blog/supabase-reports-and-metrics</link>
  <description>We&apos;re exposing a full set of metrics in your projects, so that you can build better (and faster) products for your users.</description>
  <pubDate>Thu, 29 Jul 2021 00:00:00 -0700</pubDate>
</item>
<item>
  <guid>https://supabase.com/blog/mobbin-supabase-200000-users</guid>
  <title>Mobbin uses Supabase to authenticate 200,000 users</title>
  <link>https://supabase.com/blog/mobbin-supabase-200000-users</link>
  <description>Learn how Mobbin migrated 200,000 users from Firebase for a better authentication experience.</description>
  <pubDate>Wed, 28 Jul 2021 00:00:00 -0700</pubDate>
</item>
<item>
  <guid>https://supabase.com/blog/supabase-auth-passwordless-sms-login</guid>
  <title>Supabase Auth v2: Phone Auth now available</title>
  <link>https://supabase.com/blog/supabase-auth-passwordless-sms-login</link>
  <description>Phone Auth is available today on all new and existing Supabase projects.</description>
  <pubDate>Wed, 28 Jul 2021 00:00:00 -0700</pubDate>
</item>
<item>
  <guid>https://supabase.com/blog/spot-flutter-with-postgres</guid>
  <title>Spot: a video sharing app built with Flutter</title>
  <link>https://supabase.com/blog/spot-flutter-with-postgres</link>
  <description>Spot is a geolocation-based video-sharing app with some social networking features.</description>
  <pubDate>Tue, 27 Jul 2021 00:00:00 -0700</pubDate>
</item>
<item>
  <guid>https://supabase.com/blog/storage-beta</guid>
  <title>Supabase Storage now in Beta</title>
  <link>https://supabase.com/blog/storage-beta</link>
  <description>Supabase Storage moves into Beta.</description>
  <pubDate>Tue, 27 Jul 2021 00:00:00 -0700</pubDate>
</item>
<item>
  <guid>https://supabase.com/blog/epsilon3-self-hosting</guid>
  <title>Epsilon3 Self-Host Supabase To Revolutionize Space Operations </title>
  <link>https://supabase.com/blog/epsilon3-self-hosting</link>
  <description>Learn how the team at Epsilon3 use Supabase to help teams execute secure and reliable operations in an industry that project spend runs into the billions.</description>
  <pubDate>Mon, 26 Jul 2021 00:00:00 -0700</pubDate>
</item>
<item>
  <guid>https://supabase.com/blog/supabase-community-day</guid>
  <title>Supabase Community Day</title>
  <link>https://supabase.com/blog/supabase-community-day</link>
  <description>Community Day</description>
  <pubDate>Mon, 26 Jul 2021 00:00:00 -0700</pubDate>
</item>
<item>
  <guid>https://supabase.com/blog/supabase-postgres-13</guid>
  <title>Supabase is now on Postgres 13.3</title>
  <link>https://supabase.com/blog/supabase-postgres-13</link>
  <description>From today, new Supabase projects will be on a version of Supabase Postgres that runs on Postgres 13.3.</description>
  <pubDate>Mon, 26 Jul 2021 00:00:00 -0700</pubDate>
</item>
<item>
  <guid>https://supabase.com/blog/supabase-launch-week-sql</guid>
  <title>Supabase Launch Week II: The SQL</title>
  <link>https://supabase.com/blog/supabase-launch-week-sql</link>
  <description>Five days of Supabase. Again.</description>
  <pubDate>Thu, 22 Jul 2021 00:00:00 -0700</pubDate>
</item>
<item>
  <guid>https://supabase.com/blog/roles-postgres-hooks</guid>
  <title>Protecting reserved roles with PostgreSQL Hooks</title>
  <link>https://supabase.com/blog/roles-postgres-hooks</link>
  <description>Using Postgres Hooks to protect functionality in your Postgres database.</description>
  <pubDate>Fri, 02 Jul 2021 00:00:00 -0700</pubDate>
</item>
<item>
  <guid>https://supabase.com/blog/supabase-beta-may-2021</guid>
  <title>Supabase Beta May 2021</title>
  <link>https://supabase.com/blog/supabase-beta-may-2021</link>
  <description>Apple &amp;amp; Twitter Logins, Supabase Grid, Go &amp;amp; Swift Libraries.</description>
  <pubDate>Wed, 02 Jun 2021 00:00:00 -0700</pubDate>
</item>
<item>
  <guid>https://supabase.com/blog/supabase-beta-june-2021</guid>
  <title>Supabase Beta June 2021</title>
  <link>https://supabase.com/blog/supabase-beta-june-2021</link>
  <description>Discord Logins, Vercel Integration, Full text search, and OAuth guides.</description>
  <pubDate>Wed, 02 Jun 2021 00:00:00 -0700</pubDate>
</item>
<item>
  <guid>https://supabase.com/blog/supabase-beta-april-2021</guid>
  <title>Supabase Beta April 2021</title>
  <link>https://supabase.com/blog/supabase-beta-april-2021</link>
  <description>Supabase &quot;gardening&quot; - stability, security, and community support.</description>
  <pubDate>Wed, 05 May 2021 00:00:00 -0700</pubDate>
</item>
<item>
  <guid>https://supabase.com/blog/supabase-beta-march-2021</guid>
  <title>Supabase Beta March 2021</title>
  <link>https://supabase.com/blog/supabase-beta-march-2021</link>
  <description>Launch week, Storage, Supabase CLI, Connection Pooling, Supabase UI, and Pricing.</description>
  <pubDate>Tue, 06 Apr 2021 00:00:00 -0700</pubDate>
</item>
<item>
  <guid>https://supabase.com/blog/supabase-dot-com</guid>
  <title>Supabase Dot Com</title>
  <link>https://supabase.com/blog/supabase-dot-com</link>
  <description>The Supabase Domain name is changing.</description>
  <pubDate>Fri, 02 Apr 2021 00:00:00 -0700</pubDate>
</item>
<item>
  <guid>https://supabase.com/blog/supabase-pgbouncer</guid>
  <title>PgBouncer is now available in Supabase</title>
  <link>https://supabase.com/blog/supabase-pgbouncer</link>
  <description>Better support for Serverless and Postgres.</description>
  <pubDate>Fri, 02 Apr 2021 00:00:00 -0700</pubDate>
</item>
<item>
  <guid>https://supabase.com/blog/supabase-workflows</guid>
  <title>Workflows are coming to Supabase</title>
  <link>https://supabase.com/blog/supabase-workflows</link>
  <description>Functions are great, but you know what&apos;s better?</description>
  <pubDate>Fri, 02 Apr 2021 00:00:00 -0700</pubDate>
</item>
<item>
  <guid>https://supabase.com/blog/angels-of-supabase</guid>
  <title>Angels of Supabase</title>
  <link>https://supabase.com/blog/angels-of-supabase</link>
  <description>Meet the investors of Supabase.</description>
  <pubDate>Thu, 25 Mar 2021 00:00:00 -0700</pubDate>
</item>
<item>
  <guid>https://supabase.com/blog/launch-week</guid>
  <title>Launch week</title>
  <link>https://supabase.com/blog/launch-week</link>
  <description>Five days of Supabase.</description>
  <pubDate>Thu, 25 Mar 2021 00:00:00 -0700</pubDate>
</item>
<item>
  <guid>https://supabase.com/blog/supabase-dashboard-performance</guid>
  <title>Making the Supabase Dashboard Supa-fast</title>
  <link>https://supabase.com/blog/supabase-dashboard-performance</link>
  <description>Improving the performance of the Supabase dashboard</description>
  <pubDate>Sun, 13 Dec 2020 00:00:00 -0700</pubDate>
</item>
<item>
  <guid>https://supabase.com/blog/improved-dx</guid>
  <title>Supabase.js 1.0</title>
  <link>https://supabase.com/blog/improved-dx</link>
  <description>We&apos;re releasing a new version of our Supabase client with some awesome new improvements.</description>
  <pubDate>Fri, 30 Oct 2020 00:00:00 -0700</pubDate>
</item>
<item>
  <guid>https://supabase.com/blog/postgresql-views</guid>
  <title>Postgres Views</title>
  <link>https://supabase.com/blog/postgresql-views</link>
  <description>Creating and using a view in PostgreSQL.</description>
  <pubDate>Wed, 18 Nov 2020 00:00:00 -0700</pubDate>
</item>
<item>
  <guid>https://supabase.com/blog/case-study-monitoro</guid>
  <title>Monitoro Built a Web Crawler Handling Millions of API Requests</title>
  <link>https://supabase.com/blog/case-study-monitoro</link>
  <description>See how Monitoro built an automated scraping platform using Supabase.</description>
  <pubDate>Wed, 02 Dec 2020 00:00:00 -0700</pubDate>
</item>
<item>
  <guid>https://supabase.com/blog/case-study-tayfa</guid>
  <title>TAYFA Built a No-Code Website Builder in Seven Days</title>
  <link>https://supabase.com/blog/case-study-tayfa</link>
  <description>See how Tayfa went from idea to paying customer in less than 30 days.</description>
  <pubDate>Wed, 02 Dec 2020 00:00:00 -0700</pubDate>
</item>
<item>
  <guid>https://supabase.com/blog/case-study-xendit</guid>
  <title>Xendit Built a Counter-Fraud Watchlist for the Fintech Industry</title>
  <link>https://supabase.com/blog/case-study-xendit</link>
  <description>See how Xendit use Supabase to build a full-text search engine.</description>
  <pubDate>Wed, 02 Dec 2020 00:00:00 -0700</pubDate>
</item>
<item>
  <guid>https://supabase.com/blog/supabase-striveschool</guid>
  <title>Supabase Partners With Strive School To Help Teach Open Source</title>
  <link>https://supabase.com/blog/supabase-striveschool</link>
  <description>Supabase Partners With Strive School To Help Teach Open Source To The Next Generation Of Developers</description>
  <pubDate>Wed, 02 Dec 2020 00:00:00 -0700</pubDate>
</item>
<item>
  <guid>https://supabase.com/blog/supabase-alpha-november-2020</guid>
  <title>Supabase Alpha November 2020</title>
  <link>https://supabase.com/blog/supabase-alpha-november-2020</link>
  <description>Nine months of building.</description>
  <pubDate>Tue, 01 Dec 2020 00:00:00 -0700</pubDate>
</item>
<item>
  <guid>https://supabase.com/blog/supabase-alpha-october-2020</guid>
  <title>Supabase Alpha October 2020</title>
  <link>https://supabase.com/blog/supabase-alpha-october-2020</link>
  <description>Eight months of building.</description>
  <pubDate>Mon, 02 Nov 2020 00:00:00 -0700</pubDate>
</item>
<item>
  <guid>https://supabase.com/blog/supabase-alpha-september-2020</guid>
  <title>Supabase Alpha September 2020</title>
  <link>https://supabase.com/blog/supabase-alpha-september-2020</link>
  <description>Seven months of building.</description>
  <pubDate>Sat, 03 Oct 2020 00:00:00 -0700</pubDate>
</item>
<item>
  <guid>https://supabase.com/blog/supabase-hacktoberfest-2020</guid>
  <title>Supabase Hacktoberfest 2020</title>
  <link>https://supabase.com/blog/supabase-hacktoberfest-2020</link>
  <description>Join us for a celebration of open source software and learn how to contribute to Supabase.</description>
  <pubDate>Fri, 11 Sep 2020 00:00:00 -0700</pubDate>
</item>
<item>
  <guid>https://supabase.com/blog/supabase-alpha-august-2020</guid>
  <title>Supabase Alpha August 2020</title>
  <link>https://supabase.com/blog/supabase-alpha-august-2020</link>
  <description>Six months of building</description>
  <pubDate>Thu, 03 Sep 2020 00:00:00 -0700</pubDate>
</item>
<item>
  <guid>https://supabase.com/blog/supabase-auth</guid>
  <title>Supabase Auth</title>
  <link>https://supabase.com/blog/supabase-auth</link>
  <description>Authenticate and authorize your users with Supabase Auth</description>
  <pubDate>Wed, 05 Aug 2020 00:00:00 -0700</pubDate>
</item>
<item>
  <guid>https://supabase.com/blog/continuous-postgresql-backup-walg</guid>
  <title>Continuous PostgreSQL Backups using WAL-G</title>
  <link>https://supabase.com/blog/continuous-postgresql-backup-walg</link>
  <description>Have you ever wanted to restore your database&apos;s state to a particular moment in time? This post explains how, using WAL-G.</description>
  <pubDate>Sun, 02 Aug 2020 00:00:00 -0700</pubDate>
</item>
<item>
  <guid>https://supabase.com/blog/supabase-alpha-july-2020</guid>
  <title>Supabase Alpha July 2020</title>
  <link>https://supabase.com/blog/supabase-alpha-july-2020</link>
  <description>Five months of building</description>
  <pubDate>Sun, 02 Aug 2020 00:00:00 -0700</pubDate>
</item>
<item>
  <guid>https://supabase.com/blog/alpha-launch-postmortem</guid>
  <title>Alpha Launch Postmortem</title>
  <link>https://supabase.com/blog/alpha-launch-postmortem</link>
  <description>Everything that went wrong with Supabase&apos;s launch</description>
  <pubDate>Fri, 10 Jul 2020 00:00:00 -0700</pubDate>
</item>
<item>
  <guid>https://supabase.com/blog/postgresql-templates</guid>
  <title>What are PostgreSQL Templates?</title>
  <link>https://supabase.com/blog/postgresql-templates</link>
  <description>What are PostgreSQL templates and what are they used for?</description>
  <pubDate>Thu, 09 Jul 2020 00:00:00 -0700</pubDate>
</item>
<item>
  <guid>https://supabase.com/blog/postgresql-physical-logical-backups</guid>
  <title>Physical vs Logical Backups in PostgreSQL</title>
  <link>https://supabase.com/blog/postgresql-physical-logical-backups</link>
  <description>What are physical and logical backups in Postgres?</description>
  <pubDate>Tue, 07 Jul 2020 00:00:00 -0700</pubDate>
</item>
<item>
  <guid>https://supabase.com/blog/supabase-steve-chavez</guid>
  <title>Steve Chavez has joined Supabase</title>
  <link>https://supabase.com/blog/supabase-steve-chavez</link>
  <description>Steve joins Supabase to help build Auth.</description>
  <pubDate>Mon, 15 Jun 2020 00:00:00 -0700</pubDate>
</item>
<item>
  <guid>https://supabase.com/blog/supabase-alpha-june-2020</guid>
  <title>Supabase Alpha June 2020</title>
  <link>https://supabase.com/blog/supabase-alpha-june-2020</link>
  <description>Four months of building</description>
  <pubDate>Wed, 01 Jul 2020 00:00:00 -0700</pubDate>
</item>
<item>
  <guid>https://supabase.com/blog/supabase-alpha-april-2020</guid>
  <title>Supabase Alpha April 2020</title>
  <link>https://supabase.com/blog/supabase-alpha-april-2020</link>
  <description>Two months of building</description>
  <pubDate>Mon, 01 Jun 2020 00:00:00 -0700</pubDate>
</item>
<item>
  <guid>https://supabase.com/blog/supabase-alpha-may-2020</guid>
  <title>Supabase Alpha May 2020</title>
  <link>https://supabase.com/blog/supabase-alpha-may-2020</link>
  <description>Three months of building</description>
  <pubDate>Mon, 01 Jun 2020 00:00:00 -0700</pubDate>
</item>
<item>
  <guid>https://supabase.com/blog/supabase-cli</guid>
  <title>Supabase CLI</title>
  <link>https://supabase.com/blog/supabase-cli</link>
  <description>Local development, database migrations, and self-hosting.</description>
  <pubDate>Wed, 31 Mar 2021 00:00:00 -0700</pubDate>
</item>
<item>
  <guid>https://supabase.com/blog/supabase-storage</guid>
  <title>Storage is now available in Supabase</title>
  <link>https://supabase.com/blog/supabase-storage</link>
  <description>Launching Supabase Storage and how you can use it in your apps</description>
  <pubDate>Tue, 30 Mar 2021 00:00:00 -0700</pubDate>
</item>
<item>
  <guid>https://supabase.com/blog/pricing</guid>
  <title>Supabase Beta Pricing</title>
  <link>https://supabase.com/blog/pricing</link>
  <description>Supabase launches Beta pricing structure</description>
  <pubDate>Mon, 29 Mar 2021 00:00:00 -0700</pubDate>
</item>
<item>
  <guid>https://supabase.com/blog/In-The-Loop</guid>
  <title>Developers stay up to date with intheloop.dev</title>
  <link>https://supabase.com/blog/In-The-Loop</link>
  <description>Learn why Kevin is building intheloop.dev with Supabase</description>
  <pubDate>Mon, 22 Mar 2021 00:00:00 -0700</pubDate>
</item>
<item>
  <guid>https://supabase.com/blog/cracking-postgres-interview</guid>
  <title>Cracking PostgreSQL Interview Questions</title>
  <link>https://supabase.com/blog/cracking-postgres-interview</link>
  <description>Understand the top PostgreSQL Interview Questions</description>
  <pubDate>Sat, 27 Feb 2021 00:00:00 -0700</pubDate>
</item>
<item>
  <guid>https://supabase.com/blog/supabase-nft-marketplace</guid>
  <title>Supabase Launches NFT Marketplace</title>
  <link>https://supabase.com/blog/supabase-nft-marketplace</link>
  <description>A fully encrypted NFT platform to protect and transact your digital assets</description>
  <pubDate>Thu, 01 Apr 2021 00:00:00 -0700</pubDate>
</item>
<item>
  <guid>https://supabase.com/blog/using-supabase-replit</guid>
  <title>Using Supabase in Replit</title>
  <link>https://supabase.com/blog/using-supabase-replit</link>
  <description>Free hosted relational database from within your node.js repl</description>
  <pubDate>Thu, 11 Mar 2021 00:00:00 -0700</pubDate>
</item>
<item>
  <guid>https://supabase.com/blog/toad-a-link-shortener-with-simple-apis-for-low-coders</guid>
  <title>Toad, a link shortener with simple APIs for low-coders</title>
  <link>https://supabase.com/blog/toad-a-link-shortener-with-simple-apis-for-low-coders</link>
  <description>An easy-to-use link shortening tool with simple APIs</description>
  <pubDate>Mon, 08 Mar 2021 00:00:00 -0700</pubDate>
</item>
<item>
  <guid>https://supabase.com/blog/postgres-as-a-cron-server</guid>
  <title>Postgres as a CRON Server</title>
  <link>https://supabase.com/blog/postgres-as-a-cron-server</link>
  <description>Running repetitive tasks with your Postgres database.</description>
  <pubDate>Fri, 05 Mar 2021 00:00:00 -0700</pubDate>
</item>
<item>
  <guid>https://supabase.com/blog/supabase-beta-february-2021</guid>
  <title>Supabase Beta February 2021</title>
  <link>https://supabase.com/blog/supabase-beta-february-2021</link>
  <description>One year of building.</description>
  <pubDate>Tue, 02 Mar 2021 00:00:00 -0700</pubDate>
</item>
<item>
  <guid>https://supabase.com/blog/case-study-roboflow</guid>
  <title>Roboflow.com choose Supabase to power Paint.wtf leaderboard</title>
  <link>https://supabase.com/blog/case-study-roboflow</link>
  <description>Learn how Roboflow.com used Supabase to build their Paint.wtf leaderboard</description>
  <pubDate>Tue, 09 Feb 2021 00:00:00 -0700</pubDate>
</item>
<item>
  <guid>https://supabase.com/blog/supabase-beta-january-2021</guid>
  <title>Supabase Beta January 2021</title>
  <link>https://supabase.com/blog/supabase-beta-january-2021</link>
  <description>Eleven months of building.</description>
  <pubDate>Tue, 02 Feb 2021 00:00:00 -0700</pubDate>
</item>
<item>
  <guid>https://supabase.com/blog/supabase-beta-december-2020</guid>
  <title>Supabase Beta December 2020</title>
  <link>https://supabase.com/blog/supabase-beta-december-2020</link>
  <description>Ten months of building.</description>
  <pubDate>Sat, 02 Jan 2021 00:00:00 -0700</pubDate>
</item>

    </channel>
  </rss><|MERGE_RESOLUTION|>--- conflicted
+++ resolved
@@ -7,17 +7,10 @@
       <lastBuildDate>Wed, 03 Dec 2025 00:00:00 -0700</lastBuildDate>
       <atom:link href="https://supabase.com/rss.xml" rel="self" type="application/rss+xml"/>
       <item>
-<<<<<<< HEAD
-  <guid>https://supabase.com/blog/introducing-seven-new-email-templates-for-auth</guid>
-  <title>Introducing Seven New Email Templates for Supabase Auth</title>
-  <link>https://supabase.com/blog/introducing-seven-new-email-templates-for-auth</link>
-  <description>Notify users when security-sensitive actions are taken on their account.</description>
-=======
   <guid>https://supabase.com/blog/supabase-power-for-kiro</guid>
   <title>The new Supabase power for Kiro</title>
   <link>https://supabase.com/blog/supabase-power-for-kiro</link>
   <description>Build full-stack applications faster with the Kiro IDE using deep knowledge of your Supabase project, best practices for database migrations, edge functions, and security policies.</description>
->>>>>>> c7a7ef0f
   <pubDate>Wed, 03 Dec 2025 00:00:00 -0700</pubDate>
 </item>
 <item>
