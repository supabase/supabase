--- conflicted
+++ resolved
@@ -5,77 +5,49 @@
       <link>https://supabase.com</link>
       <description>Latest news from Supabase</description>
       <language>en</language>
-<<<<<<< HEAD
       <lastBuildDate>Wed, 08 May 2024 22:00:00 GMT</lastBuildDate>
-=======
-      <lastBuildDate>Wed, 08 May 2024 16:00:00 GMT</lastBuildDate>
->>>>>>> 0acd2afa
       <atom:link href="https://supabase.com/rss.xml" rel="self" type="application/rss+xml"/>
       <item>
   <guid>https://supabase.com/blog/meetup-kahoot-alternative</guid>
   <title>Kahoot alternative at GA week community meetup</title>
   <link>https://supabase.com/blog/meetup-kahoot-alternative</link>
   <description>How we built a Kahoot alternative for our Supabase meetup to boost up the community meetup.</description>
-<<<<<<< HEAD
   <pubDate>Wed, 08 May 2024 22:00:00 GMT</pubDate>
-=======
-  <pubDate>Wed, 08 May 2024 16:00:00 GMT</pubDate>
->>>>>>> 0acd2afa
 </item>
 <item>
   <guid>https://supabase.com/blog/pgvector-0-7-0</guid>
   <title>What&apos;s new in pgvector v0.7.0</title>
   <link>https://supabase.com/blog/pgvector-0-7-0</link>
   <description>Exploring new features in pgvector v0.7.0</description>
-<<<<<<< HEAD
   <pubDate>Wed, 01 May 2024 22:00:00 GMT</pubDate>
-=======
-  <pubDate>Wed, 01 May 2024 16:00:00 GMT</pubDate>
->>>>>>> 0acd2afa
 </item>
 <item>
   <guid>https://supabase.com/blog/supabase-oss-hackathon-winners</guid>
   <title>Open Source Hackathon 2024 winners</title>
   <link>https://supabase.com/blog/supabase-oss-hackathon-winners</link>
   <description>Announcing the winners of the Open Source Hackathon 2024!</description>
-<<<<<<< HEAD
   <pubDate>Mon, 29 Apr 2024 22:00:00 GMT</pubDate>
-=======
-  <pubDate>Mon, 29 Apr 2024 16:00:00 GMT</pubDate>
->>>>>>> 0acd2afa
 </item>
 <item>
   <guid>https://supabase.com/blog/postgres-bloat</guid>
   <title>Postgres Bloat Minimization</title>
   <link>https://supabase.com/blog/postgres-bloat</link>
   <description>Understanding and minimizing Postgres table bloat</description>
-<<<<<<< HEAD
   <pubDate>Thu, 25 Apr 2024 22:00:00 GMT</pubDate>
-=======
-  <pubDate>Thu, 25 Apr 2024 16:00:00 GMT</pubDate>
->>>>>>> 0acd2afa
 </item>
 <item>
   <guid>https://supabase.com/blog/nix-postgres</guid>
   <title>Packaging Supabase with Nix</title>
   <link>https://supabase.com/blog/nix-postgres</link>
   <description></description>
-<<<<<<< HEAD
   <pubDate>Wed, 24 Apr 2024 22:00:00 GMT</pubDate>
-=======
-  <pubDate>Wed, 24 Apr 2024 16:00:00 GMT</pubDate>
->>>>>>> 0acd2afa
 </item>
 <item>
   <guid>https://supabase.com/blog/exploring-support-tooling</guid>
   <title>Exploring Support Tooling at Supabase: A Dive into SLA Buddy</title>
   <link>https://supabase.com/blog/exploring-support-tooling</link>
   <description>In this post, we explore the support tooling at Supabase, and how we use SLA Buddy to monitor our SLAs.</description>
-<<<<<<< HEAD
   <pubDate>Wed, 24 Apr 2024 22:00:00 GMT</pubDate>
-=======
-  <pubDate>Wed, 24 Apr 2024 16:00:00 GMT</pubDate>
->>>>>>> 0acd2afa
 </item>
 <item>
   <guid>https://supabase.com/blog/security-performance-advisor</guid>
@@ -985,11 +957,7 @@
   <title>The Supabase Content Storm</title>
   <link>https://supabase.com/blog/the-supabase-content-storm</link>
   <description>We worked with +30 content creators to drop a mountain of content simultaneously.</description>
-<<<<<<< HEAD
   <pubDate>Mon, 05 Dec 2022 23:00:00 GMT</pubDate>
-=======
-  <pubDate>Mon, 05 Dec 2022 16:00:00 GMT</pubDate>
->>>>>>> 0acd2afa
 </item>
 <item>
   <guid>https://supabase.com/blog/sql-or-nosql-both-with-postgresql</guid>
