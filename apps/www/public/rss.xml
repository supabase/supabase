--- conflicted
+++ resolved
@@ -5,11 +5,6 @@
       <link>https://supabase.com</link>
       <description>Latest news from Supabase</description>
       <language>en</language>
-<<<<<<< HEAD
-      <lastBuildDate>Mon, 05 Dec 2022 03:03:00 +0000</lastBuildDate>
-      <atom:link href="https://supabase.com/rss.xml" rel="self" type="application/rss+xml"/>
-      <item>
-=======
       <lastBuildDate>Thu, 08 Dec 2022 16:04:00 +0000</lastBuildDate>
       <atom:link href="https://supabase.com/rss.xml" rel="self" type="application/rss+xml"/>
       <item>
@@ -27,16 +22,11 @@
   <pubDate>Tue, 06 Dec 2022 16:04:00 +0000</pubDate>
 </item>
 <item>
->>>>>>> 7dfb55c2
   <guid>https://supabase.com/blog/the-supabase-content-storm</guid>
   <title>The Supabase Content Storm</title>
   <link>https://supabase.com/blog/the-supabase-content-storm</link>
   <description>We worked with +30 content creators to drop a mountain of content simultaneously.</description>
-<<<<<<< HEAD
-  <pubDate>Mon, 05 Dec 2022 03:03:00 +0000</pubDate>
-=======
   <pubDate>Mon, 05 Dec 2022 16:04:00 +0000</pubDate>
->>>>>>> 7dfb55c2
 </item>
 <item>
   <guid>https://supabase.com/blog/transparent-column-encryption-with-postgres</guid>
