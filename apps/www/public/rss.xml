
  <rss version="2.0" xmlns:atom="http://www.w3.org/2005/Atom">
    <channel>
      <title>Blog - Supabase</title>
      <link>https://supabase.com</link>
      <description>Latest news from Supabase</description>
      <language>en</language>
      <lastBuildDate>Tue, 01 Apr 2025 00:00:00 -0700</lastBuildDate>
      <atom:link href="https://supabase.com/rss.xml" rel="self" type="application/rss+xml"/>
      <item>
<<<<<<< HEAD
  <guid>https://supabase.com/blog/supabase-edge-functions-deploy-dashboard-deno-2-1</guid>
  <title>Supabase Edge Functions: Deploy from the Dashboard + Deno 2.1</title>
  <link>https://supabase.com/blog/supabase-edge-functions-deploy-dashboard-deno-2-1</link>
  <description>You can create, test, and deploy Edge Functions directly from the Supabase Dashboard.</description>
=======
  <guid>https://supabase.com/blog/automatic-embeddings</guid>
  <title>Automatic Embeddings in Postgres</title>
  <link>https://supabase.com/blog/automatic-embeddings</link>
  <description>Automatic embeddings move the vector generation step into Postgres</description>
>>>>>>> eba1a84a
  <pubDate>Tue, 01 Apr 2025 00:00:00 -0700</pubDate>
</item>
<item>
  <guid>https://supabase.com/blog/supabase-ui-library</guid>
  <title>Introducing the Supabase UI Library</title>
  <link>https://supabase.com/blog/supabase-ui-library</link>
  <description>Drop complex components into your projects in seconds.</description>
  <pubDate>Mon, 31 Mar 2025 00:00:00 -0700</pubDate>
</item>
<item>
  <guid>https://supabase.com/blog/clerk-tpa-pricing</guid>
  <title>Supabase Auth: Bring Your Own Clerk</title>
  <link>https://supabase.com/blog/clerk-tpa-pricing</link>
  <description>Use Clerk with Supabase via official third-party auth support</description>
  <pubDate>Mon, 31 Mar 2025 00:00:00 -0700</pubDate>
</item>
<item>
  <guid>https://supabase.com/blog/postgres-language-server</guid>
  <title>Postgres Language Server: Initial Release</title>
  <link>https://supabase.com/blog/postgres-language-server</link>
  <description>Language Server Protocol and collection of language tools for Postgres</description>
  <pubDate>Sat, 29 Mar 2025 00:00:00 -0700</pubDate>
</item>
<item>
  <guid>https://supabase.com/blog/migrating-from-fauna-to-supabase</guid>
  <title>Migrating from Fauna to Supabase</title>
  <link>https://supabase.com/blog/migrating-from-fauna-to-supabase</link>
  <description>A guide to migrating from Fauna to Supabase.</description>
  <pubDate>Fri, 21 Mar 2025 00:00:00 -0700</pubDate>
</item>
<item>
  <guid>https://supabase.com/blog/migrating-mongodb-data-api-with-supabase</guid>
  <title>Migrating from the MongoDB Data API to Supabase</title>
  <link>https://supabase.com/blog/migrating-mongodb-data-api-with-supabase</link>
  <description>A guide to migrating from the MongoDB Data API to Supabase.</description>
  <pubDate>Thu, 20 Mar 2025 00:00:00 -0700</pubDate>
</item>
<item>
  <guid>https://supabase.com/blog/dedicated-poolers</guid>
  <title>Dedicated Poolers</title>
  <link>https://supabase.com/blog/dedicated-poolers</link>
  <description>A dedicated pgbouncer instance that&apos;s co-located with your database for maximum performance and reliability.</description>
  <pubDate>Fri, 07 Mar 2025 00:00:00 -0700</pubDate>
</item>
<item>
  <guid>https://supabase.com/blog/pgrouting-postgres-graph-database</guid>
  <title>Postgres as a Graph Database: (Ab)using pgRouting</title>
  <link>https://supabase.com/blog/pgrouting-postgres-graph-database</link>
  <description>Learn how to use pgRouting as a lightweight graph database solution in Postgres.</description>
  <pubDate>Tue, 25 Feb 2025 00:00:00 -0700</pubDate>
</item>
<item>
  <guid>https://supabase.com/blog/ai-hackathon-at-y-combinator</guid>
  <title>AI Hackathon at Y Combinator</title>
  <link>https://supabase.com/blog/ai-hackathon-at-y-combinator</link>
  <description>Announcing the winners of the Supabase AI Hackathon.</description>
  <pubDate>Fri, 20 Dec 2024 00:00:00 -0700</pubDate>
</item>
<item>
  <guid>https://supabase.com/blog/calendars-in-postgres-using-foreign-data-wrappers</guid>
  <title>Calendars in Postgres using Foreign Data Wrappers</title>
  <link>https://supabase.com/blog/calendars-in-postgres-using-foreign-data-wrappers</link>
  <description>Calendar data integration with Cal.com using Wasm foreign data wrapper on Supabase</description>
  <pubDate>Fri, 20 Dec 2024 00:00:00 -0700</pubDate>
</item>
<item>
  <guid>https://supabase.com/blog/lw13-hackathon-winners</guid>
  <title>Supabase Launch Week 13 Hackathon Winners</title>
  <link>https://supabase.com/blog/lw13-hackathon-winners</link>
  <description>Announcing the winners of the Supabase Launch Week 13 Hackathon.</description>
  <pubDate>Fri, 20 Dec 2024 00:00:00 -0700</pubDate>
</item>
<item>
  <guid>https://supabase.com/blog/how-to-hack-the-base</guid>
  <title>How to Hack the Base!</title>
  <link>https://supabase.com/blog/how-to-hack-the-base</link>
  <description>Played cool games, won cool prizes.</description>
  <pubDate>Thu, 19 Dec 2024 00:00:00 -0700</pubDate>
</item>
<item>
  <guid>https://supabase.com/blog/durable-workflows-in-postgres-dbos</guid>
  <title>Running Durable Workflows in Postgres using DBOS</title>
  <link>https://supabase.com/blog/durable-workflows-in-postgres-dbos</link>
  <description>Technical deep dive into the new DBOS integration for Supabase</description>
  <pubDate>Tue, 10 Dec 2024 00:00:00 -0700</pubDate>
</item>
<item>
  <guid>https://supabase.com/blog/hack-the-base</guid>
  <title>Hack the Base! with Supabase</title>
  <link>https://supabase.com/blog/hack-the-base</link>
  <description>Play cool games, win cool prizes.</description>
  <pubDate>Fri, 06 Dec 2024 00:00:00 -0700</pubDate>
</item>
<item>
  <guid>https://supabase.com/blog/launch-week-13-top-10</guid>
  <title>Top 10 Launches of Launch Week 13</title>
  <link>https://supabase.com/blog/launch-week-13-top-10</link>
  <description>Highlights from Launch Week 13</description>
  <pubDate>Fri, 06 Dec 2024 00:00:00 -0700</pubDate>
</item>
<item>
  <guid>https://supabase.com/blog/database-build-v2</guid>
  <title>database.build v2: Bring-your-own-LLM</title>
  <link>https://supabase.com/blog/database-build-v2</link>
  <description>Use any OpenAI API compatible LLMs in database.build</description>
  <pubDate>Fri, 06 Dec 2024 00:00:00 -0700</pubDate>
</item>
<item>
  <guid>https://supabase.com/blog/restore-to-a-new-project</guid>
  <title>Restore to a New Project</title>
  <link>https://supabase.com/blog/restore-to-a-new-project</link>
  <description>Effortlessly Clone Data into a New Supabase Project</description>
  <pubDate>Fri, 06 Dec 2024 00:00:00 -0700</pubDate>
</item>
<item>
  <guid>https://supabase.com/blog/supabase-queues</guid>
  <title>Supabase Queues</title>
  <link>https://supabase.com/blog/supabase-queues</link>
  <description>Durable Message Queues with Guaranteed Delivery in Postgres</description>
  <pubDate>Thu, 05 Dec 2024 00:00:00 -0700</pubDate>
</item>
<item>
  <guid>https://supabase.com/blog/high-performance-disks</guid>
  <title>High Performance Disk</title>
  <link>https://supabase.com/blog/high-performance-disks</link>
  <description>Store up to 60 TB of data with 100x improved durability and 5x more IOPS</description>
  <pubDate>Thu, 05 Dec 2024 00:00:00 -0700</pubDate>
</item>
<item>
  <guid>https://supabase.com/blog/supabase-cron</guid>
  <title>Supabase Cron</title>
  <link>https://supabase.com/blog/supabase-cron</link>
  <description>Schedule Recurring Jobs in Postgres</description>
  <pubDate>Wed, 04 Dec 2024 00:00:00 -0700</pubDate>
</item>
<item>
  <guid>https://supabase.com/blog/cli-v2-config-as-code</guid>
  <title>Supabase CLI v2: Config as Code</title>
  <link>https://supabase.com/blog/cli-v2-config-as-code</link>
  <description>Commit the configuration for all of your Projects and Branches into version control.</description>
  <pubDate>Wed, 04 Dec 2024 00:00:00 -0700</pubDate>
</item>
<item>
  <guid>https://supabase.com/blog/edge-functions-background-tasks-websockets</guid>
  <title>Supabase Edge Functions: Introducing Background Tasks, Ephemeral Storage, and WebSockets</title>
  <link>https://supabase.com/blog/edge-functions-background-tasks-websockets</link>
  <description>Edge functions can be used for workloads outside the request-response lifecycle</description>
  <pubDate>Tue, 03 Dec 2024 00:00:00 -0700</pubDate>
</item>
<item>
  <guid>https://supabase.com/blog/supabase-ai-assistant-v2</guid>
  <title>Supabase AI Assistant v2</title>
  <link>https://supabase.com/blog/supabase-ai-assistant-v2</link>
  <description>An evolution of how we approach AI within the Supabase dashboard</description>
  <pubDate>Mon, 02 Dec 2024 00:00:00 -0700</pubDate>
</item>
<item>
  <guid>https://supabase.com/blog/orioledb-launch</guid>
  <title>OrioleDB Public Alpha</title>
  <link>https://supabase.com/blog/orioledb-launch</link>
  <description>Launching OrioleDB Public Alpha</description>
  <pubDate>Sun, 01 Dec 2024 00:00:00 -0700</pubDate>
</item>
<item>
  <guid>https://supabase.com/blog/supabase-dynamic-functions</guid>
  <title>Executing Dynamic JavaScript Code on Supabase with Edge Functions</title>
  <link>https://supabase.com/blog/supabase-dynamic-functions</link>
  <description>Learn how to execute dynamic JavaScript code on Supabase using Edge Functions.</description>
  <pubDate>Wed, 13 Nov 2024 00:00:00 -0700</pubDate>
</item>
<item>
  <guid>https://supabase.com/blog/supabase-clickhouse-partnership</guid>
  <title>ClickHouse Partnership, improved Postgres Replication, and Disk Management</title>
  <link>https://supabase.com/blog/supabase-clickhouse-partnership</link>
  <description>Improving the developer experience between Postgres and ClickHouse.</description>
  <pubDate>Wed, 30 Oct 2024 00:00:00 -0700</pubDate>
</item>
<item>
  <guid>https://supabase.com/blog/database-build-live-share</guid>
  <title>Live Share: Connect to in-browser PGlite with any Postgres client</title>
  <link>https://supabase.com/blog/database-build-live-share</link>
  <description>Connect any Postgres client to your postgres.new databases.</description>
  <pubDate>Thu, 10 Oct 2024 00:00:00 -0700</pubDate>
</item>
<item>
  <guid>https://supabase.com/blog/mongodb-realm-and-device-sync-alternatives</guid>
  <title>MongoDB Realm &amp; Device Sync Alternatives - Supabase</title>
  <link>https://supabase.com/blog/mongodb-realm-and-device-sync-alternatives</link>
  <description>Learn how Supabase can help you transition from MongoDB Realm and Device Sync.</description>
  <pubDate>Wed, 09 Oct 2024 00:00:00 -0700</pubDate>
</item>
<item>
  <guid>https://supabase.com/blog/offline-first-flutter-apps</guid>
  <title>Building offline-first mobile apps with Supabase, Flutter and Brick</title>
  <link>https://supabase.com/blog/offline-first-flutter-apps</link>
  <description>Brick is an all-in-one data manager for Flutter that handles querying and uploading between Supabase and local caches like SQLite. Using Brick, developers can focus on implementing the application without worrying about translating or storing their data.</description>
  <pubDate>Tue, 08 Oct 2024 00:00:00 -0700</pubDate>
</item>
<item>
  <guid>https://supabase.com/blog/lw12-hackathon-winners</guid>
  <title>Supabase Launch Week 12 Hackathon Winners</title>
  <link>https://supabase.com/blog/lw12-hackathon-winners</link>
  <description>Announcing the winners of the Supabase Launch Week 12 Hackathon.</description>
  <pubDate>Mon, 30 Sep 2024 00:00:00 -0700</pubDate>
</item>
<item>
  <guid>https://supabase.com/blog/local-first-expo-legend-state</guid>
  <title>Local-first Realtime Apps with Expo and Legend-State</title>
  <link>https://supabase.com/blog/local-first-expo-legend-state</link>
  <description>Build local-first realtime web and mobile apps with Expo, Legend-State, and Supabase.</description>
  <pubDate>Mon, 23 Sep 2024 00:00:00 -0700</pubDate>
</item>
<item>
  <guid>https://supabase.com/blog/edge-functions-faster-smaller</guid>
  <title>Edge Functions are now 2x smaller and boot 3x faster</title>
  <link>https://supabase.com/blog/edge-functions-faster-smaller</link>
  <description>Redeploy your Edge Functions with the CLI v1.192.5 for a peformance boost</description>
  <pubDate>Thu, 12 Sep 2024 00:00:00 -0700</pubDate>
</item>
<item>
  <guid>https://supabase.com/blog/flutter-uber-clone</guid>
  <title>Building an Uber Clone with Flutter and Supabase</title>
  <link>https://supabase.com/blog/flutter-uber-clone</link>
  <description>Learn how to handle real-time geospatial data using Supabase Realtime and Flutter.</description>
  <pubDate>Thu, 05 Sep 2024 00:00:00 -0700</pubDate>
</item>
<item>
  <guid>https://supabase.com/blog/in-browser-semantic-search-pglite</guid>
  <title>In-Browser Semantic AI Search with PGlite and Transformers.js</title>
  <link>https://supabase.com/blog/in-browser-semantic-search-pglite</link>
  <description>Use pgvector in PGlite and combine it with Huggingface Transformers.js for a fully local, in-browser semantic search functionality!</description>
  <pubDate>Thu, 29 Aug 2024 00:00:00 -0700</pubDate>
</item>
<item>
  <guid>https://supabase.com/blog/supabase-vercel-partnership</guid>
  <title>Supabase + Vercel Partnership</title>
  <link>https://supabase.com/blog/supabase-vercel-partnership</link>
  <description>Vercel just added official First-Party Integrations. We&apos;re one of them.</description>
  <pubDate>Wed, 28 Aug 2024 00:00:00 -0700</pubDate>
</item>
<item>
  <guid>https://supabase.com/blog/supabase-lw12-hackathon</guid>
  <title>Supabase Launch Week 12 Hackathon</title>
  <link>https://supabase.com/blog/supabase-lw12-hackathon</link>
  <description>Build an Open Source Project over 10 days. 5 prize categories.</description>
  <pubDate>Mon, 26 Aug 2024 00:00:00 -0700</pubDate>
</item>
<item>
  <guid>https://supabase.com/blog/mozilla-llamafile-in-supabase-edge-functions</guid>
  <title>Mozilla Llamafile in Supabase Edge Functions</title>
  <link>https://supabase.com/blog/mozilla-llamafile-in-supabase-edge-functions</link>
  <description>Use Mozilla Llamafile OpenAI API compatible server in Supabase Edge Functions.</description>
  <pubDate>Wed, 21 Aug 2024 00:00:00 -0700</pubDate>
</item>
<item>
  <guid>https://supabase.com/blog/launch-week-12-top-10</guid>
  <title>Top 10 Launches of Launch Week 12</title>
  <link>https://supabase.com/blog/launch-week-12-top-10</link>
  <description>Highlights from Launch Week 12</description>
  <pubDate>Fri, 16 Aug 2024 00:00:00 -0700</pubDate>
</item>
<item>
  <guid>https://supabase.com/blog/platform-access-control</guid>
  <title>Introducing New Platform Access Control</title>
  <link>https://supabase.com/blog/platform-access-control</link>
  <description>Granular permissions for adding users to specific projects in an Supabase organization.</description>
  <pubDate>Fri, 16 Aug 2024 00:00:00 -0700</pubDate>
</item>
<item>
  <guid>https://supabase.com/blog/postgres-foreign-data-wrappers-with-wasm</guid>
  <title>Postgres Foreign Data Wrappers with Wasm</title>
  <link>https://supabase.com/blog/postgres-foreign-data-wrappers-with-wasm</link>
  <description>Build Wasm foreign data wrapper with Wrappers and use it on Supabase</description>
  <pubDate>Fri, 16 Aug 2024 00:00:00 -0700</pubDate>
</item>
<item>
  <guid>https://supabase.com/blog/postgrest-12-2</guid>
  <title>PostgREST 12.2: Prometheus metrics</title>
  <link>https://supabase.com/blog/postgrest-12-2</link>
  <description>New features in the latest 12.2 release of PostgREST</description>
  <pubDate>Fri, 16 Aug 2024 00:00:00 -0700</pubDate>
</item>
<item>
  <guid>https://supabase.com/blog/python-support</guid>
  <title>Supabase Python</title>
  <link>https://supabase.com/blog/python-support</link>
  <description>Supabase Python is now officially supported in Supabase.</description>
  <pubDate>Fri, 16 Aug 2024 00:00:00 -0700</pubDate>
</item>
<item>
  <guid>https://supabase.com/blog/supabase-book-by-david-lorenz</guid>
  <title>The Supabase Book by David Lorenz</title>
  <link>https://supabase.com/blog/supabase-book-by-david-lorenz</link>
  <description>Learn Supabase by building a Multi-Tenant platform.</description>
  <pubDate>Fri, 16 Aug 2024 00:00:00 -0700</pubDate>
</item>
<item>
  <guid>https://supabase.com/blog/vec2pg</guid>
  <title>vec2pg: Migrate to pgvector from Pinecone and Qdrant</title>
  <link>https://supabase.com/blog/vec2pg</link>
  <description>Migrate vector data from vector DBs to Supabase</description>
  <pubDate>Fri, 16 Aug 2024 00:00:00 -0700</pubDate>
</item>
<item>
  <guid>https://supabase.com/blog/log-drains</guid>
  <title>Introducing Log Drains</title>
  <link>https://supabase.com/blog/log-drains</link>
  <description>Log Drains for exporting product logs is now available under Public Alpha</description>
  <pubDate>Thu, 15 Aug 2024 00:00:00 -0700</pubDate>
</item>
<item>
  <guid>https://supabase.com/blog/pg-graphql-1-5-7</guid>
  <title>pg_graphql 1.5.7: pagination and multi-tenancy support</title>
  <link>https://supabase.com/blog/pg-graphql-1-5-7</link>
  <description>Latest features of pg_graphql</description>
  <pubDate>Thu, 15 Aug 2024 00:00:00 -0700</pubDate>
</item>
<item>
  <guid>https://supabase.com/blog/snaplet-is-now-open-source</guid>
  <title>Snaplet is now open source</title>
  <link>https://supabase.com/blog/snaplet-is-now-open-source</link>
  <description>Snaplet is closing their business and opening their source code</description>
  <pubDate>Wed, 14 Aug 2024 00:00:00 -0700</pubDate>
</item>
<item>
  <guid>https://supabase.com/blog/third-party-auth-mfa-phone-send-hooks</guid>
  <title>Supabase Auth: Bring-your-own Auth0, Cognito, or Firebase</title>
  <link>https://supabase.com/blog/third-party-auth-mfa-phone-send-hooks</link>
  <description>Use Firebase Auth, Auth0 or AWS Cognito (Amplify) with your Supabase project, secure your users with SMS based MFA, and use send hooks.</description>
  <pubDate>Wed, 14 Aug 2024 00:00:00 -0700</pubDate>
</item>
<item>
  <guid>https://supabase.com/blog/supabase-realtime-broadcast-and-presence-authorization</guid>
  <title>Supabase Realtime: Broadcast and Presence Authorization</title>
  <link>https://supabase.com/blog/supabase-realtime-broadcast-and-presence-authorization</link>
  <description>Secure Realtime Broadcast and Presence with Authorization</description>
  <pubDate>Tue, 13 Aug 2024 00:00:00 -0700</pubDate>
</item>
<item>
  <guid>https://supabase.com/blog/github-copilot-extension-for-vs-code</guid>
  <title>Official Supabase extension for VS Code and GitHub Copilot</title>
  <link>https://supabase.com/blog/github-copilot-extension-for-vs-code</link>
  <description>Today we&apos;re launching a new GitHub Copilot extension for VS Code to make your development with Supabase even more delightful.</description>
  <pubDate>Mon, 12 Aug 2024 00:00:00 -0700</pubDate>
</item>
<item>
  <guid>https://supabase.com/blog/postgres-new</guid>
  <title>postgres.new: In-browser Postgres with an AI interface</title>
  <link>https://supabase.com/blog/postgres-new</link>
  <description>Introducing postgres.new, the in-browser Postgres sandbox with AI assistance.</description>
  <pubDate>Mon, 12 Aug 2024 00:00:00 -0700</pubDate>
</item>
<item>
  <guid>https://supabase.com/blog/supabase-js-on-jsr</guid>
  <title>Announcing Supabase on JSR</title>
  <link>https://supabase.com/blog/supabase-js-on-jsr</link>
  <description>Supabase is now available on the open source JavaScript Registry (JSR).</description>
  <pubDate>Tue, 16 Jul 2024 00:00:00 -0700</pubDate>
</item>
<item>
  <guid>https://supabase.com/blog/hardening-supabase</guid>
  <title>Supabase Security Suite</title>
  <link>https://supabase.com/blog/hardening-supabase</link>
  <description>Learn how to use range columns in Postgres to simplify time-based queries and add constraints to prevent overlaps.</description>
  <pubDate>Thu, 11 Jul 2024 00:00:00 -0700</pubDate>
</item>
<item>
  <guid>https://supabase.com/blog/range-columns</guid>
  <title>Simplifying Time-Based Queries with Range Columns</title>
  <link>https://supabase.com/blog/range-columns</link>
  <description>Learn how to use range columns in Postgres to simplify time-based queries and add constraints to prevent overlaps.</description>
  <pubDate>Thu, 11 Jul 2024 00:00:00 -0700</pubDate>
</item>
<item>
  <guid>https://supabase.com/blog/postgres-realtime-location-sharing-with-maplibre</guid>
  <title>Postgres Realtime location sharing with MapLibre</title>
  <link>https://supabase.com/blog/postgres-realtime-location-sharing-with-maplibre</link>
  <description>Use Supabase Realtime to draw live location data onto the map with MapLibre GL JS.</description>
  <pubDate>Thu, 04 Jul 2024 00:00:00 -0700</pubDate>
</item>
<item>
  <guid>https://supabase.com/blog/postgis-generate-vector-tiles</guid>
  <title>Generate Vector Tiles with PostGIS</title>
  <link>https://supabase.com/blog/postgis-generate-vector-tiles</link>
  <description>Use PostGIS to programmatically generate Mapbox Vector Tiles and render them with MapLibre GL.</description>
  <pubDate>Wed, 26 Jun 2024 00:00:00 -0700</pubDate>
</item>
<item>
  <guid>https://supabase.com/blog/self-host-maps-storage-protomaps</guid>
  <title>Self-host Maps with Protomaps and Supabase Storage</title>
  <link>https://supabase.com/blog/self-host-maps-storage-protomaps</link>
  <description>Host Protomaps PMTiles on Supabase Storage and render them with MapLibre GL.</description>
  <pubDate>Wed, 19 Jun 2024 00:00:00 -0700</pubDate>
</item>
<item>
  <guid>https://supabase.com/blog/calcom-platform-starter-kit-nextjs-supabase</guid>
  <title>Cal.com launches Expert Marketplace built with Next.js and Supabase.</title>
  <link>https://supabase.com/blog/calcom-platform-starter-kit-nextjs-supabase</link>
  <description>Cal.com and Supabase team up to build an open-source platform starter kit for developers.</description>
  <pubDate>Tue, 18 Jun 2024 00:00:00 -0700</pubDate>
</item>
<item>
  <guid>https://supabase.com/blog/meetup-kahoot-alternative</guid>
  <title>The open source Kahoot alternative</title>
  <link>https://supabase.com/blog/meetup-kahoot-alternative</link>
  <description>How we built a Kahoot alternative for the Supabase community meetups.</description>
  <pubDate>Thu, 09 May 2024 00:00:00 -0700</pubDate>
</item>
<item>
  <guid>https://supabase.com/blog/pgvector-0-7-0</guid>
  <title>What&apos;s new in pgvector v0.7.0</title>
  <link>https://supabase.com/blog/pgvector-0-7-0</link>
  <description>Exploring new features in pgvector v0.7.0</description>
  <pubDate>Thu, 02 May 2024 00:00:00 -0700</pubDate>
</item>
<item>
  <guid>https://supabase.com/blog/supabase-oss-hackathon-winners</guid>
  <title>Open Source Hackathon 2024 winners</title>
  <link>https://supabase.com/blog/supabase-oss-hackathon-winners</link>
  <description>Announcing the winners of the Open Source Hackathon 2024!</description>
  <pubDate>Tue, 30 Apr 2024 00:00:00 -0700</pubDate>
</item>
<item>
  <guid>https://supabase.com/blog/postgres-bloat</guid>
  <title>Postgres Bloat Minimization</title>
  <link>https://supabase.com/blog/postgres-bloat</link>
  <description>Understanding and minimizing Postgres table bloat</description>
  <pubDate>Fri, 26 Apr 2024 00:00:00 -0700</pubDate>
</item>
<item>
  <guid>https://supabase.com/blog/exploring-support-tooling</guid>
  <title>Exploring Support Tooling at Supabase: A Dive into SLA Buddy</title>
  <link>https://supabase.com/blog/exploring-support-tooling</link>
  <description>In this post, we explore the support tooling at Supabase, and how we use SLA Buddy to monitor our SLAs.</description>
  <pubDate>Thu, 25 Apr 2024 00:00:00 -0700</pubDate>
</item>
<item>
  <guid>https://supabase.com/blog/nix-postgres</guid>
  <title>Packaging Supabase with Nix</title>
  <link>https://supabase.com/blog/nix-postgres</link>
  <description></description>
  <pubDate>Thu, 25 Apr 2024 00:00:00 -0700</pubDate>
</item>
<item>
  <guid>https://supabase.com/blog/s3-compatible-storage</guid>
  <title>Supabase Storage: now supports the S3 protocol</title>
  <link>https://supabase.com/blog/s3-compatible-storage</link>
  <description>Supabase Storage is now officially an S3-Compatible Storage Provider.</description>
  <pubDate>Thu, 18 Apr 2024 00:00:00 -0700</pubDate>
</item>
<item>
  <guid>https://supabase.com/blog/ga-week-summary</guid>
  <title>Top 10 Launches from Supabase GA Week</title>
  <link>https://supabase.com/blog/ga-week-summary</link>
  <description>A recap of the most important launches and updates from the week.</description>
  <pubDate>Thu, 18 Apr 2024 00:00:00 -0700</pubDate>
</item>
<item>
  <guid>https://supabase.com/blog/security-performance-advisor</guid>
  <title>Supabase Security Advisor &amp; Performance Advisor</title>
  <link>https://supabase.com/blog/security-performance-advisor</link>
  <description>We&apos;re making it easier to build a secure and high-performing application.</description>
  <pubDate>Thu, 18 Apr 2024 00:00:00 -0700</pubDate>
</item>
<item>
  <guid>https://supabase.com/blog/anonymous-sign-ins</guid>
  <title>Supabase Auth now supports Anonymous Sign-ins</title>
  <link>https://supabase.com/blog/anonymous-sign-ins</link>
  <description>Sign in as an anonymous user to authenticate with Supabase</description>
  <pubDate>Wed, 17 Apr 2024 00:00:00 -0700</pubDate>
</item>
<item>
  <guid>https://supabase.com/blog/ai-inference-now-available-in-supabase-edge-functions</guid>
  <title>AI Inference now available in Supabase Edge Functions</title>
  <link>https://supabase.com/blog/ai-inference-now-available-in-supabase-edge-functions</link>
  <description>Use embeddings and large language models on the edge with Supabase Edge Functions.</description>
  <pubDate>Tue, 16 Apr 2024 00:00:00 -0700</pubDate>
</item>
<item>
  <guid>https://supabase.com/blog/branching-publicly-available</guid>
  <title>Branching now Publicly Available</title>
  <link>https://supabase.com/blog/branching-publicly-available</link>
  <description>Supabase Branching is now available on Pro Plan and above.</description>
  <pubDate>Mon, 15 Apr 2024 00:00:00 -0700</pubDate>
</item>
<item>
  <guid>https://supabase.com/blog/supabase-acquires-oriole</guid>
  <title>Oriole joins Supabase</title>
  <link>https://supabase.com/blog/supabase-acquires-oriole</link>
  <description>The Oriole team are joining Supabase to build a faster storage engine for Postgres.</description>
  <pubDate>Mon, 15 Apr 2024 00:00:00 -0700</pubDate>
</item>
<item>
  <guid>https://supabase.com/blog/supabase-aws-marketplace</guid>
  <title>Supabase on the AWS Marketplace</title>
  <link>https://supabase.com/blog/supabase-aws-marketplace</link>
  <description>Supabase is now available on the AWS Marketplace, Simplifying Procurement for Enterprise Customers.</description>
  <pubDate>Mon, 15 Apr 2024 00:00:00 -0700</pubDate>
</item>
<item>
  <guid>https://supabase.com/blog/supabase-bootstrap</guid>
  <title>Supabase Bootstrap: the fastest way to launch a new project</title>
  <link>https://supabase.com/blog/supabase-bootstrap</link>
  <description>Launch a new hosted Supabase project directly from the CLI using pre-built applications.</description>
  <pubDate>Mon, 15 Apr 2024 00:00:00 -0700</pubDate>
</item>
<item>
  <guid>https://supabase.com/blog/supabase-swift</guid>
  <title>Supabase Swift</title>
  <link>https://supabase.com/blog/supabase-swift</link>
  <description>Supabase Swift is now officially supported.</description>
  <pubDate>Mon, 15 Apr 2024 00:00:00 -0700</pubDate>
</item>
<item>
  <guid>https://supabase.com/blog/supabase-oss-hackathon</guid>
  <title>Supabase Open Source Hackathon 2024</title>
  <link>https://supabase.com/blog/supabase-oss-hackathon</link>
  <description>Build an Open Source Project over 10 days. 5 prize categories.</description>
  <pubDate>Fri, 12 Apr 2024 00:00:00 -0700</pubDate>
</item>
<item>
  <guid>https://supabase.com/blog/postgres-roles-and-privileges</guid>
  <title>Postgres Roles and Privileges</title>
  <link>https://supabase.com/blog/postgres-roles-and-privileges</link>
  <description>A guide to Postgres roles and privileges</description>
  <pubDate>Thu, 11 Apr 2024 00:00:00 -0700</pubDate>
</item>
<item>
  <guid>https://supabase.com/blog/pg-paper-dump</guid>
  <title>Announcing Data Preservation Service</title>
  <link>https://supabase.com/blog/pg-paper-dump</link>
  <description>Secure, reliable and timeless backups</description>
  <pubDate>Mon, 01 Apr 2024 00:00:00 -0700</pubDate>
</item>
<item>
  <guid>https://supabase.com/blog/semantic-image-search-amazon-bedrock</guid>
  <title>Implementing semantic image search with Amazon Titan and Supabase Vector</title>
  <link>https://supabase.com/blog/semantic-image-search-amazon-bedrock</link>
  <description>Implementing semantic image search with Amazon Titan and Supabase Vector in Python.</description>
  <pubDate>Tue, 26 Mar 2024 00:00:00 -0700</pubDate>
</item>
<item>
  <guid>https://supabase.com/blog/postgrest-aggregate-functions</guid>
  <title>PostgREST Aggregate Functions</title>
  <link>https://supabase.com/blog/postgrest-aggregate-functions</link>
  <description>Summarize your data by performing calculations across groups of rows in PostgREST</description>
  <pubDate>Thu, 29 Feb 2024 00:00:00 -0700</pubDate>
</item>
<item>
  <guid>https://supabase.com/blog/content-recommendation-with-flutter</guid>
  <title>Build a content recommendation app with Flutter and OpenAI</title>
  <link>https://supabase.com/blog/content-recommendation-with-flutter</link>
  <description>Build a movie-viewing app that recommends another movie based on what the user is viewing using OpenAI, Flutter and Supabase.</description>
  <pubDate>Mon, 26 Feb 2024 00:00:00 -0700</pubDate>
</item>
<item>
  <guid>https://supabase.com/blog/automating-performance-tests</guid>
  <title>Automating performance tests</title>
  <link>https://supabase.com/blog/automating-performance-tests</link>
  <description>Learn about our story to get to the automated performance testing.</description>
  <pubDate>Wed, 21 Feb 2024 00:00:00 -0700</pubDate>
</item>
<item>
  <guid>https://supabase.com/blog/matryoshka-embeddings</guid>
  <title>Matryoshka embeddings: faster OpenAI vector search using Adaptive Retrieval</title>
  <link>https://supabase.com/blog/matryoshka-embeddings</link>
  <description>Use Adaptive Retrieval to improve query performance with OpenAI&apos;s new embedding models</description>
  <pubDate>Tue, 13 Feb 2024 00:00:00 -0700</pubDate>
</item>
<item>
  <guid>https://supabase.com/blog/nosql-mongodb-compatibility-with-ferretdb-and-flydotio</guid>
  <title>NoSQL Postgres: Add MongoDB compatibility to your Supabase projects with FerretDB</title>
  <link>https://supabase.com/blog/nosql-mongodb-compatibility-with-ferretdb-and-flydotio</link>
  <description>NoSQL Postgres: Add MongoDB compatibility to your Supabase projects with FerretDB</description>
  <pubDate>Wed, 31 Jan 2024 00:00:00 -0700</pubDate>
</item>
<item>
  <guid>https://supabase.com/blog/pgvector-fast-builds</guid>
  <title>pgvector 0.6.0: 30x faster with parallel index builds</title>
  <link>https://supabase.com/blog/pgvector-fast-builds</link>
  <description>pgvector 0.6.0 brings a significant improvement: parallel index builds for HNSW. Building an HNSW index is now up to 30x faster for unlogged tables.</description>
  <pubDate>Tue, 30 Jan 2024 00:00:00 -0700</pubDate>
</item>
<item>
  <guid>https://supabase.com/blog/ruby-on-rails-postgres</guid>
  <title>Getting started with Ruby on Rails and Postgres on Supabase</title>
  <link>https://supabase.com/blog/ruby-on-rails-postgres</link>
  <description>Learn how to create a new Rails app and connect it to a Supabase Postgres database.</description>
  <pubDate>Mon, 29 Jan 2024 00:00:00 -0700</pubDate>
</item>
<item>
  <guid>https://supabase.com/blog/flutter-figma-clone</guid>
  <title>Create a Figma Clone app with Flutter and Supabase Realtime</title>
  <link>https://supabase.com/blog/flutter-figma-clone</link>
  <description>A tutorial on how to build a collaborative design app like Figma using Flutter and Supabase Realtime.</description>
  <pubDate>Fri, 26 Jan 2024 00:00:00 -0700</pubDate>
</item>
<item>
  <guid>https://supabase.com/blog/how-pg-graphql-works</guid>
  <title>How pg_graphql works</title>
  <link>https://supabase.com/blog/how-pg-graphql-works</link>
  <description>An insight into the internals of GraphQL in Postgres using pg_graphql, and how you can contribute.</description>
  <pubDate>Wed, 24 Jan 2024 00:00:00 -0700</pubDate>
</item>
<item>
  <guid>https://supabase.com/blog/laravel-postgres</guid>
  <title>Getting started with Laravel and Postgres</title>
  <link>https://supabase.com/blog/laravel-postgres</link>
  <description>Learn how to create a new Laravel PHP app and connect it to a Supabase PostgreSQL database.</description>
  <pubDate>Mon, 22 Jan 2024 00:00:00 -0700</pubDate>
</item>
<item>
  <guid>https://supabase.com/blog/what-is-saml-authentication</guid>
  <title>What is SAML? A practical guide to the authentication protocol</title>
  <link>https://supabase.com/blog/what-is-saml-authentication</link>
  <description>Learn what is SAML authentication, how it differentiates from SSO, SAML with Postgres, and more.</description>
  <pubDate>Wed, 17 Jan 2024 00:00:00 -0700</pubDate>
</item>
<item>
  <guid>https://supabase.com/blog/react-query-nextjs-app-router-cache-helpers</guid>
  <title>Using React Query with Next.js App Router and Supabase Cache Helpers</title>
  <link>https://supabase.com/blog/react-query-nextjs-app-router-cache-helpers</link>
  <description>Learn how to use React Query in Next.js Client &amp; Server Components for data fetching with Supabase.</description>
  <pubDate>Fri, 12 Jan 2024 00:00:00 -0700</pubDate>
</item>
<item>
  <guid>https://supabase.com/blog/ipv6</guid>
  <title>Brace yourself, IPv6 is coming</title>
  <link>https://supabase.com/blog/ipv6</link>
  <description>On February 1st 2024, AWS will start charging for IPv4 addresses. This is a big deal for the internet, and we&apos;re here to help you prepare.</description>
  <pubDate>Fri, 12 Jan 2024 00:00:00 -0700</pubDate>
</item>
<item>
  <guid>https://supabase.com/blog/elixir-clustering-using-postgres</guid>
  <title>Elixir clustering using Postgres</title>
  <link>https://supabase.com/blog/elixir-clustering-using-postgres</link>
  <description>Learn about our approach to connecting multiple nodes in Elixir using Postgres</description>
  <pubDate>Tue, 09 Jan 2024 00:00:00 -0700</pubDate>
</item>
<item>
  <guid>https://supabase.com/blog/beta-update-december-2023</guid>
  <title>Supabase Beta December 2023</title>
  <link>https://supabase.com/blog/beta-update-december-2023</link>
  <description>A Launch Week X rundown with all the fantastic goodies we shipped</description>
  <pubDate>Fri, 05 Jan 2024 00:00:00 -0700</pubDate>
</item>
<item>
  <guid>https://supabase.com/blog/launch-week-x-hackathon-winners</guid>
  <title>Launch Week X Hackathon Winners</title>
  <link>https://supabase.com/blog/launch-week-x-hackathon-winners</link>
  <description>Announcing the winners of the Launch Week X Hackathon!</description>
  <pubDate>Thu, 04 Jan 2024 00:00:00 -0700</pubDate>
</item>
<item>
  <guid>https://supabase.com/blog/launch-week-x-best-launches</guid>
  <title>Top 10 Launches of LWX</title>
  <link>https://supabase.com/blog/launch-week-x-best-launches</link>
  <description>Our CEO takes a look at his favorite ships from LWX</description>
  <pubDate>Tue, 19 Dec 2023 00:00:00 -0700</pubDate>
</item>
<item>
  <guid>https://supabase.com/blog/client-libraries-v2</guid>
  <title>Supabase Libraries V2: Python, Swift, Kotlin, Flutter, and Typescript</title>
  <link>https://supabase.com/blog/client-libraries-v2</link>
  <description>Swift, Kotlin, C#, and Python are now stable and moving to the v2 API.</description>
  <pubDate>Fri, 15 Dec 2023 00:00:00 -0700</pubDate>
</item>
<item>
  <guid>https://supabase.com/blog/introducing-read-replicas</guid>
  <title>Introducing Read Replicas</title>
  <link>https://supabase.com/blog/introducing-read-replicas</link>
  <description>We are launching support for Postgres Read Replicas</description>
  <pubDate>Fri, 15 Dec 2023 00:00:00 -0700</pubDate>
</item>
<item>
  <guid>https://supabase.com/blog/postgres-on-fly-by-supabase</guid>
  <title>Fly Postgres, managed by Supabase</title>
  <link>https://supabase.com/blog/postgres-on-fly-by-supabase</link>
  <description>A managed Postgres offering developed by Supabase and Fly.io</description>
  <pubDate>Fri, 15 Dec 2023 00:00:00 -0700</pubDate>
</item>
<item>
  <guid>https://supabase.com/blog/supabase-auth-identity-linking-hooks</guid>
  <title>Supabase Auth: Identity Linking, Hooks, and HaveIBeenPwned integration</title>
  <link>https://supabase.com/blog/supabase-auth-identity-linking-hooks</link>
  <description>Four major Auth features: Identity Linking, Session Control, Leaked Password Protection, and Hooks</description>
  <pubDate>Thu, 14 Dec 2023 00:00:00 -0700</pubDate>
</item>
<item>
  <guid>https://supabase.com/blog/supabase-wrappers-v02</guid>
  <title>Supabase Wrappers v0.2: Query Pushdown &amp; Remote Subqueries</title>
  <link>https://supabase.com/blog/supabase-wrappers-v02</link>
  <description>Supabase Wrappers v0.2 brings more Wrappers, query pushdown, remote subquery, and more</description>
  <pubDate>Thu, 14 Dec 2023 00:00:00 -0700</pubDate>
</item>
<item>
  <guid>https://supabase.com/blog/postgrest-12</guid>
  <title>PostgREST 12</title>
  <link>https://supabase.com/blog/postgrest-12</link>
  <description>PostgREST 12 is out and we take a look at some of the major new features like JWT Caching and Aggregate Functions</description>
  <pubDate>Wed, 13 Dec 2023 00:00:00 -0700</pubDate>
</item>
<item>
  <guid>https://supabase.com/blog/supabase-branching</guid>
  <title>Supabase Branching</title>
  <link>https://supabase.com/blog/supabase-branching</link>
  <description>A Postgres database for every Pull Request.</description>
  <pubDate>Wed, 13 Dec 2023 00:00:00 -0700</pubDate>
</item>
<item>
  <guid>https://supabase.com/blog/supavisor-postgres-connection-pooler</guid>
  <title>Supavisor 1.0: a scalable connection pooler for Postgres</title>
  <link>https://supabase.com/blog/supavisor-postgres-connection-pooler</link>
  <description>Supavisor is now used across all projects, providing a scalable and cloud-native Postgres connection pooler that can handle millions of connections</description>
  <pubDate>Wed, 13 Dec 2023 00:00:00 -0700</pubDate>
</item>
<item>
  <guid>https://supabase.com/blog/edge-functions-node-npm</guid>
  <title>Edge Functions: Node and native npm compatibility</title>
  <link>https://supabase.com/blog/edge-functions-node-npm</link>
  <description>We&apos;re adding Node and native npm compatibility for Edge Functions.</description>
  <pubDate>Tue, 12 Dec 2023 00:00:00 -0700</pubDate>
</item>
<item>
  <guid>https://supabase.com/blog/pg-graphql-postgres-functions</guid>
  <title>pg_graphql: Postgres functions now supported</title>
  <link>https://supabase.com/blog/pg-graphql-postgres-functions</link>
  <description>pg_graphql now supports the most requested feature: Postgres functions a.k.a. User Defined Functions (UDFs)</description>
  <pubDate>Tue, 12 Dec 2023 00:00:00 -0700</pubDate>
</item>
<item>
  <guid>https://supabase.com/blog/studio-introducing-assistant</guid>
  <title>Supabase Studio: AI Assistant and User Impersonation</title>
  <link>https://supabase.com/blog/studio-introducing-assistant</link>
  <description>We&apos;re introducing the next generation of our AI Assistant and some features that will help get your ideas into code even faster.</description>
  <pubDate>Mon, 11 Dec 2023 00:00:00 -0700</pubDate>
</item>
<item>
  <guid>https://supabase.com/blog/how-design-works-at-supabase</guid>
  <title>How design works at Supabase</title>
  <link>https://supabase.com/blog/how-design-works-at-supabase</link>
  <description>The transformative journey of Supabase&apos;s Design team and its unique culture to enhance the output and quality of the entire company.</description>
  <pubDate>Fri, 08 Dec 2023 00:00:00 -0700</pubDate>
</item>
<item>
  <guid>https://supabase.com/blog/postgres-language-server-implementing-parser</guid>
  <title>Postgres Language Server: implementing the Parser</title>
  <link>https://supabase.com/blog/postgres-language-server-implementing-parser</link>
  <description>A detailed analysis of our iterations to implement a Parser for Postgres</description>
  <pubDate>Fri, 08 Dec 2023 00:00:00 -0700</pubDate>
</item>
<item>
  <guid>https://supabase.com/blog/beta-update-november-2023</guid>
  <title>Supabase Beta November 2023</title>
  <link>https://supabase.com/blog/beta-update-november-2023</link>
  <description>Launch Week X is coming! But we still have cool updates that we couldn&apos;t fit next week.</description>
  <pubDate>Tue, 05 Dec 2023 00:00:00 -0700</pubDate>
</item>
<item>
  <guid>https://supabase.com/blog/community-meetups-lwx</guid>
  <title>Launch Week X Community Meetups</title>
  <link>https://supabase.com/blog/community-meetups-lwx</link>
  <description>The Supabase Community Meetups are back, and this time we&apos;ve got more events happening all over the world!</description>
  <pubDate>Tue, 05 Dec 2023 00:00:00 -0700</pubDate>
</item>
<item>
  <guid>https://supabase.com/blog/supabase-hackathon-lwx</guid>
  <title>Supabase Launch Week X Hackathon</title>
  <link>https://supabase.com/blog/supabase-hackathon-lwx</link>
  <description>Build an Open Source Project over 10 days. 5 prize categories.</description>
  <pubDate>Tue, 05 Dec 2023 00:00:00 -0700</pubDate>
</item>
<item>
  <guid>https://supabase.com/blog/automatic-cli-login</guid>
  <title>Automatic CLI login</title>
  <link>https://supabase.com/blog/automatic-cli-login</link>
  <description>Explore the technical implementation and security measures behind CLI&apos;s new automatic login feature.</description>
  <pubDate>Fri, 01 Dec 2023 00:00:00 -0700</pubDate>
</item>
<item>
  <guid>https://supabase.com/blog/oauth2-login-python-flask-apps</guid>
  <title>GitHub OAuth in your Python Flask app</title>
  <link>https://supabase.com/blog/oauth2-login-python-flask-apps</link>
  <description>A step-by-step guide on building Login with Github into your Python apps.</description>
  <pubDate>Tue, 21 Nov 2023 00:00:00 -0700</pubDate>
</item>
<item>
  <guid>https://supabase.com/blog/react-native-authentication</guid>
  <title>Getting started with React Native authentication</title>
  <link>https://supabase.com/blog/react-native-authentication</link>
  <description>Learn how to implement authentication in your React Native applications.</description>
  <pubDate>Thu, 16 Nov 2023 00:00:00 -0700</pubDate>
</item>
<item>
  <guid>https://supabase.com/blog/beta-update-october-2023</guid>
  <title>Supabase Beta October 2023</title>
  <link>https://supabase.com/blog/beta-update-october-2023</link>
  <description>Brand-new features, community content, and (more importantly) the date for our next Launch Week.</description>
  <pubDate>Mon, 06 Nov 2023 00:00:00 -0700</pubDate>
</item>
<item>
  <guid>https://supabase.com/blog/supabase-is-now-compatible-with-nextjs-14</guid>
  <title>Supabase is now compatible with Next.js 14</title>
  <link>https://supabase.com/blog/supabase-is-now-compatible-with-nextjs-14</link>
  <description>The fastest way to build apps with Next.js 14 and Supabase</description>
  <pubDate>Wed, 01 Nov 2023 00:00:00 -0700</pubDate>
</item>
<item>
  <guid>https://supabase.com/blog/pgvector-vs-pinecone</guid>
  <title>pgvector vs Pinecone: cost and performance</title>
  <link>https://supabase.com/blog/pgvector-vs-pinecone</link>
  <description>Direct performance comparison between pgvector and Pinecone.</description>
  <pubDate>Tue, 10 Oct 2023 00:00:00 -0700</pubDate>
</item>
<item>
  <guid>https://supabase.com/blog/react-native-offline-first-watermelon-db</guid>
  <title>Offline-first React Native Apps with Expo, WatermelonDB, and Supabase</title>
  <link>https://supabase.com/blog/react-native-offline-first-watermelon-db</link>
  <description>Store your data locally and sync it with Postgres using WatermelonDB!</description>
  <pubDate>Sun, 08 Oct 2023 00:00:00 -0700</pubDate>
</item>
<item>
  <guid>https://supabase.com/blog/beta-update-september-2023</guid>
  <title>Supabase Beta September 2023</title>
  <link>https://supabase.com/blog/beta-update-september-2023</link>
  <description>September was packed with so many new features and releases that it might have seemed like another Launch Week, but it wasn&apos;t!</description>
  <pubDate>Wed, 04 Oct 2023 00:00:00 -0700</pubDate>
</item>
<item>
  <guid>https://supabase.com/blog/postgres-dynamic-table-partitioning</guid>
  <title>Dynamic Table Partitioning in Postgres</title>
  <link>https://supabase.com/blog/postgres-dynamic-table-partitioning</link>
  <description>Learn how to scale large postgres tables in place and increase query performance.</description>
  <pubDate>Tue, 03 Oct 2023 00:00:00 -0700</pubDate>
</item>
<item>
  <guid>https://supabase.com/blog/beta-update-august-2023</guid>
  <title>Supabase Beta August 2023</title>
  <link>https://supabase.com/blog/beta-update-august-2023</link>
  <description>Launch Week 8 review and more things we shipped 🚀</description>
  <pubDate>Fri, 08 Sep 2023 00:00:00 -0700</pubDate>
</item>
<item>
  <guid>https://supabase.com/blog/increase-performance-pgvector-hnsw</guid>
  <title>pgvector v0.5.0: Faster semantic search with HNSW indexes</title>
  <link>https://supabase.com/blog/increase-performance-pgvector-hnsw</link>
  <description>Increase performance in pgvector using HNSW indexes</description>
  <pubDate>Wed, 06 Sep 2023 00:00:00 -0700</pubDate>
</item>
<item>
  <guid>https://supabase.com/blog/organization-based-billing</guid>
  <title>Organization-based Billing, Project Transfers, Team Plan</title>
  <link>https://supabase.com/blog/organization-based-billing</link>
  <description>Introducing the new Organization-based Billing</description>
  <pubDate>Thu, 31 Aug 2023 00:00:00 -0700</pubDate>
</item>
<item>
  <guid>https://supabase.com/blog/launch-week-8-hackathon-winners</guid>
  <title>Launch Week 8 Hackathon Winners</title>
  <link>https://supabase.com/blog/launch-week-8-hackathon-winners</link>
  <description>Announcing the winners of the Launch Week 8 Hackathon!</description>
  <pubDate>Thu, 24 Aug 2023 00:00:00 -0700</pubDate>
</item>
<item>
  <guid>https://supabase.com/blog/launch-week-8-community-highlights</guid>
  <title>Launch Week 8 Community Highlights</title>
  <link>https://supabase.com/blog/launch-week-8-community-highlights</link>
  <description>Highlights from the community for the past 4 months.</description>
  <pubDate>Fri, 11 Aug 2023 00:00:00 -0700</pubDate>
</item>
<item>
  <guid>https://supabase.com/blog/supabase-soc2-hipaa</guid>
  <title>Supabase is now HIPAA and SOC2 Type 2 compliant</title>
  <link>https://supabase.com/blog/supabase-soc2-hipaa</link>
  <description>This documents our journey from SOC2 Type 1 to SOC2 Type2 and HIPAA compliance. You can start building healthcare apps on Supabase today.</description>
  <pubDate>Fri, 11 Aug 2023 00:00:00 -0700</pubDate>
</item>
<item>
  <guid>https://supabase.com/blog/supavisor-1-million</guid>
  <title>Supavisor: Scaling Postgres to 1 Million Connections</title>
  <link>https://supabase.com/blog/supavisor-1-million</link>
  <description>Supavisor is a scalable, cloud-native Postgres connection pooler. We connected a million clients to it to see how it performs.</description>
  <pubDate>Fri, 11 Aug 2023 00:00:00 -0700</pubDate>
</item>
<item>
  <guid>https://supabase.com/blog/supabase-integrations-marketplace</guid>
  <title>Supabase Integrations Marketplace</title>
  <link>https://supabase.com/blog/supabase-integrations-marketplace</link>
  <description>Become a Supabase Integrations Partner: Publish OAuth Apps and Build with Supabase.</description>
  <pubDate>Thu, 10 Aug 2023 00:00:00 -0700</pubDate>
</item>
<item>
  <guid>https://supabase.com/blog/using-supabase-with-vercel</guid>
  <title>Vercel Integration and Next.js App Router Support</title>
  <link>https://supabase.com/blog/using-supabase-with-vercel</link>
  <description>Using Supabase with Vercel and Next.js is now a lot easier.</description>
  <pubDate>Thu, 10 Aug 2023 00:00:00 -0700</pubDate>
</item>
<item>
  <guid>https://supabase.com/blog/supabase-studio-3-0</guid>
  <title>Supabase Studio 3.0: AI SQL Editor, Schema Diagrams, and new Wrappers</title>
  <link>https://supabase.com/blog/supabase-studio-3-0</link>
  <description>Supabase Studio now comes with an AI assisted SQL Editor, schema diagrams, and much more.</description>
  <pubDate>Wed, 09 Aug 2023 00:00:00 -0700</pubDate>
</item>
<item>
  <guid>https://supabase.com/blog/supabase-local-dev</guid>
  <title>Supabase Local Dev: migrations, branching, and observability</title>
  <link>https://supabase.com/blog/supabase-local-dev</link>
  <description>New features to streamline the interaction between CLI, code editors, and remote databases.</description>
  <pubDate>Tue, 08 Aug 2023 00:00:00 -0700</pubDate>
</item>
<item>
  <guid>https://supabase.com/blog/hugging-face-supabase</guid>
  <title>Hugging Face is now supported in Supabase</title>
  <link>https://supabase.com/blog/hugging-face-supabase</link>
  <description>We&apos;ve added support Hugging Face support in our Python Vector Client and Edge Functions.</description>
  <pubDate>Mon, 07 Aug 2023 00:00:00 -0700</pubDate>
</item>
<item>
  <guid>https://supabase.com/blog/why-supabase-remote</guid>
  <title>Why we&apos;ll stay remote</title>
  <link>https://supabase.com/blog/why-supabase-remote</link>
  <description>Offices are making a comeback, just not at Supabase.</description>
  <pubDate>Sat, 05 Aug 2023 00:00:00 -0700</pubDate>
</item>
<item>
  <guid>https://supabase.com/blog/interactive-constellation-threejs-react-three-fiber</guid>
  <title>Coding the stars - an interactive constellation with Three.js and React Three Fiber</title>
  <link>https://supabase.com/blog/interactive-constellation-threejs-react-three-fiber</link>
  <description>How we built a constellation of stars with Three.js and React Three Fiber.</description>
  <pubDate>Fri, 04 Aug 2023 00:00:00 -0700</pubDate>
</item>
<item>
  <guid>https://supabase.com/blog/fewer-dimensions-are-better-pgvector</guid>
  <title>pgvector: Fewer dimensions are better</title>
  <link>https://supabase.com/blog/fewer-dimensions-are-better-pgvector</link>
  <description>Increase performance in pgvector by using embedding vectors with fewer dimensions</description>
  <pubDate>Thu, 03 Aug 2023 00:00:00 -0700</pubDate>
</item>
<item>
  <guid>https://supabase.com/blog/beta-update-july-2023</guid>
  <title>Supabase Beta July 2023</title>
  <link>https://supabase.com/blog/beta-update-july-2023</link>
  <description>Launch Week 8 is coming - but we still shipped some goodies during July</description>
  <pubDate>Wed, 02 Aug 2023 00:00:00 -0700</pubDate>
</item>
<item>
  <guid>https://supabase.com/blog/react-native-storage</guid>
  <title>React Native file upload with Supabase Storage</title>
  <link>https://supabase.com/blog/react-native-storage</link>
  <description>Learn how to implement authentication and file upload in a React Native app.</description>
  <pubDate>Tue, 01 Aug 2023 00:00:00 -0700</pubDate>
</item>
<item>
  <guid>https://supabase.com/blog/supabase-lw8-hackathon</guid>
  <title>Supabase Launch Week 8 Hackathon</title>
  <link>https://supabase.com/blog/supabase-lw8-hackathon</link>
  <description>Build an Open Source Project over 10 days. 5 prize categories.</description>
  <pubDate>Tue, 25 Jul 2023 00:00:00 -0700</pubDate>
</item>
<item>
  <guid>https://supabase.com/blog/flutter-authentication</guid>
  <title>Getting started with Flutter authentication</title>
  <link>https://supabase.com/blog/flutter-authentication</link>
  <description>Learn how authentication on Flutter works through Google sign in with Supabase auth.</description>
  <pubDate>Tue, 18 Jul 2023 00:00:00 -0700</pubDate>
</item>
<item>
  <guid>https://supabase.com/blog/pgvector-performance</guid>
  <title>pgvector 0.4.0 performance</title>
  <link>https://supabase.com/blog/pgvector-performance</link>
  <description>There&apos;s been a lot of talk about pgvector performance lately, so we took some datasets and pushed pgvector to the limits to find out its strengths and limitations.</description>
  <pubDate>Thu, 13 Jul 2023 00:00:00 -0700</pubDate>
</item>
<item>
  <guid>https://supabase.com/blog/postgrest-11-1-release</guid>
  <title>What is new in PostgREST v11.1?</title>
  <link>https://supabase.com/blog/postgrest-11-1-release</link>
  <description>Impersonated Role Settings, Configurable Isolation Level, improved Bulk Insert, and more</description>
  <pubDate>Wed, 12 Jul 2023 00:00:00 -0700</pubDate>
</item>
<item>
  <guid>https://supabase.com/blog/supabase-beta-update-june-2023</guid>
  <title>Supabase Beta June 2023</title>
  <link>https://supabase.com/blog/supabase-beta-update-june-2023</link>
  <description>A plethora of announcements... read till the end to find out when is the new Launch Week</description>
  <pubDate>Thu, 06 Jul 2023 00:00:00 -0700</pubDate>
</item>
<item>
  <guid>https://supabase.com/blog/native-mobile-auth</guid>
  <title>Native Mobile Auth Support for Google and Apple Sign in</title>
  <link>https://supabase.com/blog/native-mobile-auth</link>
  <description>Supabase auth adds full support for native mobile sign in with Apple and Google.</description>
  <pubDate>Tue, 27 Jun 2023 00:00:00 -0700</pubDate>
</item>
<item>
  <guid>https://supabase.com/blog/supabase-beta-update-may-2023</guid>
  <title>Supabase Beta May 2023</title>
  <link>https://supabase.com/blog/supabase-beta-update-may-2023</link>
  <description>Learn about the great things we shipped last month. Spoiler alert... lots of AI.</description>
  <pubDate>Fri, 09 Jun 2023 00:00:00 -0700</pubDate>
</item>
<item>
  <guid>https://supabase.com/blog/flutter-hackathon-winners</guid>
  <title>Flutter Hackathon Winners</title>
  <link>https://supabase.com/blog/flutter-hackathon-winners</link>
  <description>Announcing the winners of the Flutter Hackathon!</description>
  <pubDate>Mon, 29 May 2023 00:00:00 -0700</pubDate>
</item>
<item>
  <guid>https://supabase.com/blog/vecs</guid>
  <title>Supabase Vecs: a vector client for Postgres</title>
  <link>https://supabase.com/blog/vecs</link>
  <description>Introducing Supabase Vecs, a PostgreSQL vector client</description>
  <pubDate>Mon, 29 May 2023 00:00:00 -0700</pubDate>
</item>
<item>
  <guid>https://supabase.com/blog/chatgpt-plugins-support-postgres</guid>
  <title>ChatGPT plugins now support Postgres &amp; Supabase</title>
  <link>https://supabase.com/blog/chatgpt-plugins-support-postgres</link>
  <description>Supabase recently contributed to the OpenAI Retrieval Plugin repo with a Postgres and a Supabase implementation to help developers build ChatGPT plugins using pgvector.</description>
  <pubDate>Thu, 25 May 2023 00:00:00 -0700</pubDate>
</item>
<item>
  <guid>https://supabase.com/blog/building-chatgpt-plugins-template</guid>
  <title>Building ChatGPT Plugins with Supabase Edge Runtime</title>
  <link>https://supabase.com/blog/building-chatgpt-plugins-template</link>
  <description>We&apos;re releasing a ChatGPT plugin template written in TypeScript and running on Deno!</description>
  <pubDate>Mon, 15 May 2023 00:00:00 -0700</pubDate>
</item>
<item>
  <guid>https://supabase.com/blog/flutter-hackathon</guid>
  <title>Flutter Hackathon</title>
  <link>https://supabase.com/blog/flutter-hackathon</link>
  <description>Build Flutter apps and win limited edition swag.</description>
  <pubDate>Fri, 12 May 2023 00:00:00 -0700</pubDate>
</item>
<item>
  <guid>https://supabase.com/blog/supabase-beta-update-april-2023</guid>
  <title>Supabase Beta April 2023</title>
  <link>https://supabase.com/blog/supabase-beta-update-april-2023</link>
  <description>A review of Launch Week 7 and more exciting updates from last month.</description>
  <pubDate>Tue, 09 May 2023 00:00:00 -0700</pubDate>
</item>
<item>
  <guid>https://supabase.com/blog/flutter-multi-factor-authentication</guid>
  <title>Securing your Flutter apps with Multi-Factor Authentication</title>
  <link>https://supabase.com/blog/flutter-multi-factor-authentication</link>
  <description>Build a Flutter app where the user is required to authenticate using Multi-Factor Authentication.</description>
  <pubDate>Thu, 04 May 2023 00:00:00 -0700</pubDate>
</item>
<item>
  <guid>https://supabase.com/blog/postgres-pluggable-strorage</guid>
  <title>Next steps for Postgres pluggable storage</title>
  <link>https://supabase.com/blog/postgres-pluggable-strorage</link>
  <description>Exploring history of Postgres pluggable storage and the possibility of landing it in the Postgres core.</description>
  <pubDate>Mon, 01 May 2023 00:00:00 -0700</pubDate>
</item>
<item>
  <guid>https://supabase.com/blog/launch-week-7-hackathon-winners</guid>
  <title>Launch Week 7 Hackathon Winners</title>
  <link>https://supabase.com/blog/launch-week-7-hackathon-winners</link>
  <description>Announcing the winners of the Launch Week 7 Hackathon!</description>
  <pubDate>Mon, 24 Apr 2023 00:00:00 -0700</pubDate>
</item>
<item>
  <guid>https://supabase.com/blog/whats-new-in-pg-graphql-v1-2</guid>
  <title>What&apos;s New in pg_graphql v1.2</title>
  <link>https://supabase.com/blog/whats-new-in-pg-graphql-v1-2</link>
  <description>New Features in the v1.2 release of pg_graphql</description>
  <pubDate>Fri, 21 Apr 2023 00:00:00 -0700</pubDate>
</item>
<item>
  <guid>https://supabase.com/blog/dbdev</guid>
  <title>dbdev: PostgreSQL Package Manager</title>
  <link>https://supabase.com/blog/dbdev</link>
  <description>We&apos;re publicly previewing dbdev, a PostgreSQL package manager.</description>
  <pubDate>Fri, 14 Apr 2023 00:00:00 -0700</pubDate>
</item>
<item>
  <guid>https://supabase.com/blog/launch-week-7-community-highlights</guid>
  <title>Launch Week 7 Community Highlights</title>
  <link>https://supabase.com/blog/launch-week-7-community-highlights</link>
  <description>We&apos;re honored to work with, sponsor, and support incredible people and tools. Here is a highlight of the last 3 months.</description>
  <pubDate>Fri, 14 Apr 2023 00:00:00 -0700</pubDate>
</item>
<item>
  <guid>https://supabase.com/blog/pg-tle</guid>
  <title>Trusted Language Extensions for Postgres</title>
  <link>https://supabase.com/blog/pg-tle</link>
  <description>We&apos;re collaborating with AWS to bring Trusted Language Extensions to Postgres.</description>
  <pubDate>Fri, 14 Apr 2023 00:00:00 -0700</pubDate>
</item>
<item>
  <guid>https://supabase.com/blog/supabase-studio-2.0</guid>
  <title>Supabase Studio 2.0: help when you need it most</title>
  <link>https://supabase.com/blog/supabase-studio-2.0</link>
  <description>Supabase Studio now comes with ChatGPT, and GraphiQL built in, Cascade Deletes, and Foreign Key Selectors, and much more.</description>
  <pubDate>Fri, 14 Apr 2023 00:00:00 -0700</pubDate>
</item>
<item>
  <guid>https://supabase.com/blog/supabase-auth-sso-pkce</guid>
  <title>Supabase Auth: SSO,  Mobile, and Server-side support</title>
  <link>https://supabase.com/blog/supabase-auth-sso-pkce</link>
  <description>Supacharging Supabase Auth with Sign in with Apple on iOS, Single-Sign-On support with SAML 2.0, and PKCE for server-side rendering and mobile auth.</description>
  <pubDate>Thu, 13 Apr 2023 00:00:00 -0700</pubDate>
</item>
<item>
  <guid>https://supabase.com/blog/storage-v3-resumable-uploads</guid>
  <title>Supabase Storage v3: Resumable Uploads with support for 50GB files</title>
  <link>https://supabase.com/blog/storage-v3-resumable-uploads</link>
  <description>Storage V3 with lots of new features including resumable uploads, more image transformationsm a Next.js image loader and more.</description>
  <pubDate>Wed, 12 Apr 2023 00:00:00 -0700</pubDate>
</item>
<item>
  <guid>https://supabase.com/blog/edge-runtime-self-hosted-deno-functions</guid>
  <title>Supabase Edge Runtime: Self-hosted Deno Functions</title>
  <link>https://supabase.com/blog/edge-runtime-self-hosted-deno-functions</link>
  <description>We are open-sourcing Supabase Edge Runtime allowing you to host your Edge Functions anywhere.</description>
  <pubDate>Tue, 11 Apr 2023 00:00:00 -0700</pubDate>
</item>
<item>
  <guid>https://supabase.com/blog/supabase-logs-self-hosted</guid>
  <title>Supabase Logs: open source logging server</title>
  <link>https://supabase.com/blog/supabase-logs-self-hosted</link>
  <description>We&apos;re releasing Supabase Logs for both self-hosted users and CLI development.</description>
  <pubDate>Mon, 10 Apr 2023 00:00:00 -0700</pubDate>
</item>
<item>
  <guid>https://supabase.com/blog/supabase-beta-update-march-2023</guid>
  <title>Supabase Beta March 2023</title>
  <link>https://supabase.com/blog/supabase-beta-update-march-2023</link>
  <description>We are in full shipping mode 🛥️… Launch Week 7 can’t come quickly enough!</description>
  <pubDate>Sat, 08 Apr 2023 00:00:00 -0700</pubDate>
</item>
<item>
  <guid>https://supabase.com/blog/designing-with-ai-midjourney</guid>
  <title>Designing with AI: Generating unique artwork for every user</title>
  <link>https://supabase.com/blog/designing-with-ai-midjourney</link>
  <description>Using MidJourney to generative artwork and serving ticket images with Edge Functions</description>
  <pubDate>Fri, 07 Apr 2023 00:00:00 -0700</pubDate>
</item>
<item>
  <guid>https://supabase.com/blog/launch-week-7-hackathon</guid>
  <title>The Supabase AI Hackathon</title>
  <link>https://supabase.com/blog/launch-week-7-hackathon</link>
  <description>Build an Open Source Project over 10 days. 5 prize categories.</description>
  <pubDate>Fri, 07 Apr 2023 00:00:00 -0700</pubDate>
</item>
<item>
  <guid>https://supabase.com/blog/infinite-scroll-with-nextjs-framer-motion</guid>
  <title>Infinite scroll with Next.js, Framer Motion, and Supabase</title>
  <link>https://supabase.com/blog/infinite-scroll-with-nextjs-framer-motion</link>
  <description>Lazy load and paginate data on scroll with Next.js and a sprinkle of Framer Motion magic ✨</description>
  <pubDate>Tue, 04 Apr 2023 00:00:00 -0700</pubDate>
</item>
<item>
  <guid>https://supabase.com/blog/supaclub</guid>
  <title>SupaClub</title>
  <link>https://supabase.com/blog/supaclub</link>
  <description>The Worlds First Software Engineering Nightclub.</description>
  <pubDate>Sat, 01 Apr 2023 00:00:00 -0700</pubDate>
</item>
<item>
  <guid>https://supabase.com/blog/supabase-beta-update-february-2023</guid>
  <title>Supabase Beta February 2023</title>
  <link>https://supabase.com/blog/supabase-beta-update-february-2023</link>
  <description>There is something for everybody this month - AI, Auth, Database, Edge Functions, GraphQL … you name it!</description>
  <pubDate>Thu, 09 Mar 2023 00:00:00 -0700</pubDate>
</item>
<item>
  <guid>https://supabase.com/blog/geo-queries-with-postgis-in-ionic-angular</guid>
  <title>Geo Queries with PostGIS in Ionic Angular</title>
  <link>https://supabase.com/blog/geo-queries-with-postgis-in-ionic-angular</link>
  <description>Using the PostGIS extension to build a cross-platform application with Ionic Angular.</description>
  <pubDate>Wed, 01 Mar 2023 00:00:00 -0700</pubDate>
</item>
<item>
  <guid>https://supabase.com/blog/type-constraints-in-65-lines-of-sql</guid>
  <title>Type Constraints in 65 lines of SQL</title>
  <link>https://supabase.com/blog/type-constraints-in-65-lines-of-sql</link>
  <description>Creating validated data types in Postgres</description>
  <pubDate>Fri, 17 Feb 2023 00:00:00 -0700</pubDate>
</item>
<item>
  <guid>https://supabase.com/blog/case-study-happyteams</guid>
  <title>HappyTeams unlocks better performance and reduces cost with Supabase</title>
  <link>https://supabase.com/blog/case-study-happyteams</link>
  <description>How a bootstrapped startup migrated from Heroku to Supabase in 30 minutes and never looked back</description>
  <pubDate>Thu, 16 Feb 2023 00:00:00 -0700</pubDate>
</item>
<item>
  <guid>https://supabase.com/blog/flutter-real-time-multiplayer-game</guid>
  <title>How to build a real-time multiplayer game with Flutter Flame</title>
  <link>https://supabase.com/blog/flutter-real-time-multiplayer-game</link>
  <description>Build a real-time multiplayer game using Flutter, Flame, and Supabase realtime.</description>
  <pubDate>Tue, 14 Feb 2023 00:00:00 -0700</pubDate>
</item>
<item>
  <guid>https://supabase.com/blog/supabase-beta-january-2023</guid>
  <title>Supabase Beta January 2023</title>
  <link>https://supabase.com/blog/supabase-beta-january-2023</link>
  <description>New Postgres extensions, pg_graphql updates, changes to Edge Functions, and more!</description>
  <pubDate>Wed, 08 Feb 2023 00:00:00 -0700</pubDate>
</item>
<item>
  <guid>https://supabase.com/blog/chatgpt-supabase-docs</guid>
  <title>Supabase Clippy: ChatGPT for Supabase Docs</title>
  <link>https://supabase.com/blog/chatgpt-supabase-docs</link>
  <description>Creating a ChatGPT interface for the Supabase documentation.</description>
  <pubDate>Tue, 07 Feb 2023 00:00:00 -0700</pubDate>
</item>
<item>
  <guid>https://supabase.com/blog/openai-embeddings-postgres-vector</guid>
  <title>Storing OpenAI embeddings in Postgres with pgvector</title>
  <link>https://supabase.com/blog/openai-embeddings-postgres-vector</link>
  <description>An example of how to build an AI-powered search engine using OpenAI&apos;s embeddings and PostgreSQL.</description>
  <pubDate>Mon, 06 Feb 2023 00:00:00 -0700</pubDate>
</item>
<item>
  <guid>https://supabase.com/blog/supabase-beta-december-2022</guid>
  <title>Supabase Beta December 2022</title>
  <link>https://supabase.com/blog/supabase-beta-december-2022</link>
  <description>This month the Beta Update is a Launch Week 6 Special, where we review the cascade of announcements.</description>
  <pubDate>Thu, 05 Jan 2023 00:00:00 -0700</pubDate>
</item>
<item>
  <guid>https://supabase.com/blog/launch-week-6-hackathon-winners</guid>
  <title>Launch Week 6 Hackathon Winners</title>
  <link>https://supabase.com/blog/launch-week-6-hackathon-winners</link>
  <description>Announcing the winners of the Launch Week 6 Hackathon!</description>
  <pubDate>Tue, 03 Jan 2023 00:00:00 -0700</pubDate>
</item>
<item>
  <guid>https://supabase.com/blog/custom-domain-names</guid>
  <title>Custom Domain Names</title>
  <link>https://supabase.com/blog/custom-domain-names</link>
  <description>Change your Supabase project&apos;s domain name to your own domain.</description>
  <pubDate>Fri, 16 Dec 2022 00:00:00 -0700</pubDate>
</item>
<item>
  <guid>https://supabase.com/blog/launch-week-6-community-day</guid>
  <title>Community Day</title>
  <link>https://supabase.com/blog/launch-week-6-community-day</link>
  <description>Wrapping up Launch Week 6 with contributors, partners, and friends.</description>
  <pubDate>Fri, 16 Dec 2022 00:00:00 -0700</pubDate>
</item>
<item>
  <guid>https://supabase.com/blog/launch-week-6-wrap-up</guid>
  <title>Launch Week 6: Wrap Up</title>
  <link>https://supabase.com/blog/launch-week-6-wrap-up</link>
  <description>That&apos;s a wrap on Supabase Launch Week Day 6. Here&apos;s everything we shipped in one long blog post.</description>
  <pubDate>Fri, 16 Dec 2022 00:00:00 -0700</pubDate>
</item>
<item>
  <guid>https://supabase.com/blog/new-in-postgres-15</guid>
  <title>What&apos;s new in Postgres 15?</title>
  <link>https://supabase.com/blog/new-in-postgres-15</link>
  <description>Describes the release of Postgres 15, new features and reasons to use it</description>
  <pubDate>Fri, 16 Dec 2022 00:00:00 -0700</pubDate>
</item>
<item>
  <guid>https://supabase.com/blog/pg-graphql-v1</guid>
  <title>pg_graphql v1.0</title>
  <link>https://supabase.com/blog/pg-graphql-v1</link>
  <description>Announcing the v1.0 release of pg_graphql</description>
  <pubDate>Fri, 16 Dec 2022 00:00:00 -0700</pubDate>
</item>
<item>
  <guid>https://supabase.com/blog/postgres-point-in-time-recovery</guid>
  <title>Point in Time Recovery is now available for Pro projects</title>
  <link>https://supabase.com/blog/postgres-point-in-time-recovery</link>
  <description>We&apos;re making PITR available for more projects, with a new Dashboard UI that makes it simple to use.</description>
  <pubDate>Fri, 16 Dec 2022 00:00:00 -0700</pubDate>
</item>
<item>
  <guid>https://supabase.com/blog/postgrest-11-prerelease</guid>
  <title>PostgREST 11 pre-release</title>
  <link>https://supabase.com/blog/postgrest-11-prerelease</link>
  <description>Describes new features of PostgREST 11 pre-release</description>
  <pubDate>Fri, 16 Dec 2022 00:00:00 -0700</pubDate>
</item>
<item>
  <guid>https://supabase.com/blog/vault-now-in-beta</guid>
  <title>Supabase Vault is now in Beta</title>
  <link>https://supabase.com/blog/vault-now-in-beta</link>
  <description>A Postgres extension to store encrypted secrets and encrypt data.</description>
  <pubDate>Fri, 16 Dec 2022 00:00:00 -0700</pubDate>
</item>
<item>
  <guid>https://supabase.com/blog/postgres-foreign-data-wrappers-rust</guid>
  <title>Supabase Wrappers, a Postgres FDW framework written in Rust</title>
  <link>https://supabase.com/blog/postgres-foreign-data-wrappers-rust</link>
  <description>A framework for building Postgres Foreign Data Wrappers which connects to Stripe, Firebase, Clickhouse, and more.</description>
  <pubDate>Thu, 15 Dec 2022 00:00:00 -0700</pubDate>
</item>
<item>
  <guid>https://supabase.com/blog/mfa-auth-via-rls</guid>
  <title>Multi-factor Authentication via Row Level Security Enforcement</title>
  <link>https://supabase.com/blog/mfa-auth-via-rls</link>
  <description>MFA Auth with enforcement via RLS</description>
  <pubDate>Wed, 14 Dec 2022 00:00:00 -0700</pubDate>
</item>
<item>
  <guid>https://supabase.com/blog/storage-image-resizing-smart-cdn</guid>
  <title>Supabase Storage v2: Image resizing and Smart CDN</title>
  <link>https://supabase.com/blog/storage-image-resizing-smart-cdn</link>
  <description>We&apos;re introducing new features for Supabase Storage: Image resizing and a Smart CDN.</description>
  <pubDate>Tue, 13 Dec 2022 00:00:00 -0700</pubDate>
</item>
<item>
  <guid>https://supabase.com/blog/new-supabase-docs-built-with-nextjs</guid>
  <title>New Supabase Docs, built with Next.js</title>
  <link>https://supabase.com/blog/new-supabase-docs-built-with-nextjs</link>
  <description>We&apos;ve redesigned our Docs and migrated to Next.js</description>
  <pubDate>Mon, 12 Dec 2022 00:00:00 -0700</pubDate>
</item>
<item>
  <guid>https://supabase.com/blog/postgres-crdt</guid>
  <title>pg_crdt - an experimental CRDT extension for Postgres</title>
  <link>https://supabase.com/blog/postgres-crdt</link>
  <description>Embedding Yjs and Automerge into Postgres for collaborative applications.</description>
  <pubDate>Sat, 10 Dec 2022 00:00:00 -0700</pubDate>
</item>
<item>
  <guid>https://supabase.com/blog/launch-week-6-hackathon</guid>
  <title>Launch Week 6 Hackathon</title>
  <link>https://supabase.com/blog/launch-week-6-hackathon</link>
  <description>Build an Open Source Project, Win $1500 and the Supabase Darkmode Keyboard</description>
  <pubDate>Fri, 09 Dec 2022 00:00:00 -0700</pubDate>
</item>
<item>
  <guid>https://supabase.com/blog/who-we-hire</guid>
  <title>Who We Hire at Supabase</title>
  <link>https://supabase.com/blog/who-we-hire</link>
  <description>Traits we look for to maintain a culture of shipping fast and often</description>
  <pubDate>Fri, 09 Dec 2022 00:00:00 -0700</pubDate>
</item>
<item>
  <guid>https://supabase.com/blog/supabase-beta-november-2022</guid>
  <title>Supabase Beta November 2022</title>
  <link>https://supabase.com/blog/supabase-beta-november-2022</link>
  <description>We are preparing everything for Launch Week 6, but we still had time to ship some goodies this month!</description>
  <pubDate>Wed, 07 Dec 2022 00:00:00 -0700</pubDate>
</item>
<item>
  <guid>https://supabase.com/blog/the-supabase-content-storm</guid>
  <title>The Supabase Content Storm</title>
  <link>https://supabase.com/blog/the-supabase-content-storm</link>
  <description>We worked with +30 content creators to drop a mountain of content simultaneously.</description>
  <pubDate>Tue, 06 Dec 2022 00:00:00 -0700</pubDate>
</item>
<item>
  <guid>https://supabase.com/blog/sql-or-nosql-both-with-postgresql</guid>
  <title>SQL or NoSQL? Why not use both (with PostgreSQL)?</title>
  <link>https://supabase.com/blog/sql-or-nosql-both-with-postgresql</link>
  <description>How to turn Postgres into an easy-to-use NoSQL database that retains all the power of SQL</description>
  <pubDate>Thu, 24 Nov 2022 00:00:00 -0700</pubDate>
</item>
<item>
  <guid>https://supabase.com/blog/flutter-authorization-with-rls</guid>
  <title>Flutter Authorization with RLS</title>
  <link>https://supabase.com/blog/flutter-authorization-with-rls</link>
  <description>Learn how you can secure your Flutter app using Supabase Row Level Security.</description>
  <pubDate>Tue, 22 Nov 2022 00:00:00 -0700</pubDate>
</item>
<item>
  <guid>https://supabase.com/blog/fetching-and-caching-supabase-data-in-next-js-server-components</guid>
  <title>Fetching and caching Supabase data in Next.js 13 Server Components</title>
  <link>https://supabase.com/blog/fetching-and-caching-supabase-data-in-next-js-server-components</link>
  <description>Next.js 13 introduces new data fetching and caching methods to enable React Server Components and Suspense.</description>
  <pubDate>Thu, 17 Nov 2022 00:00:00 -0700</pubDate>
</item>
<item>
  <guid>https://supabase.com/blog/authentication-in-ionic-angular</guid>
  <title>Authentication in Ionic Angular with Supabase</title>
  <link>https://supabase.com/blog/authentication-in-ionic-angular</link>
  <description>Learn how to build an Ionic Angular app with authentication, Row Level Security, and Magic Link auth.</description>
  <pubDate>Tue, 08 Nov 2022 00:00:00 -0700</pubDate>
</item>
<item>
  <guid>https://supabase.com/blog/supabase-beta-update-october-2022</guid>
  <title>Supabase Beta October 2022</title>
  <link>https://supabase.com/blog/supabase-beta-update-october-2022</link>
  <description>New SDKs, quickstarts, Functions tricks, and more. But, more importantly, Launch Week 6️ has a date!</description>
  <pubDate>Wed, 02 Nov 2022 00:00:00 -0700</pubDate>
</item>
<item>
  <guid>https://supabase.com/blog/postgresql-commitfest</guid>
  <title>What is PostgreSQL commitfest and how to contribute</title>
  <link>https://supabase.com/blog/postgresql-commitfest</link>
  <description>A time-tested method for contributing to the core Postgres code</description>
  <pubDate>Thu, 27 Oct 2022 00:00:00 -0700</pubDate>
</item>
<item>
  <guid>https://supabase.com/blog/supabase-flutter-sdk-v1-released</guid>
  <title>supabase-flutter v1 Released</title>
  <link>https://supabase.com/blog/supabase-flutter-sdk-v1-released</link>
  <description>We&apos;ve released supabase-flutter v1. More intuitive way of accessing Supabase from your Flutter application.</description>
  <pubDate>Fri, 21 Oct 2022 00:00:00 -0700</pubDate>
</item>
<item>
  <guid>https://supabase.com/blog/supabase-js-v2-released</guid>
  <title>supabase-js v2 Released</title>
  <link>https://supabase.com/blog/supabase-js-v2-released</link>
  <description>We&apos;ve released supabase-js v2. Updated examples, quickstarts, and an improved experience.</description>
  <pubDate>Thu, 20 Oct 2022 00:00:00 -0700</pubDate>
</item>
<item>
  <guid>https://supabase.com/blog/postgres-full-text-search-vs-the-rest</guid>
  <title>Postgres Full Text Search vs the rest</title>
  <link>https://supabase.com/blog/postgres-full-text-search-vs-the-rest</link>
  <description>Comparing one of the most popular Postgres features against alternatives</description>
  <pubDate>Fri, 14 Oct 2022 00:00:00 -0700</pubDate>
</item>
<item>
  <guid>https://supabase.com/blog/supabase-beta-update-september-2022</guid>
  <title>Supabase Beta September 2022</title>
  <link>https://supabase.com/blog/supabase-beta-update-september-2022</link>
  <description>We were too focused on clearing out the backlog so we didn&apos;t ship anything new last month... or did we?!</description>
  <pubDate>Wed, 05 Oct 2022 00:00:00 -0700</pubDate>
</item>
<item>
  <guid>https://supabase.com/blog/postgres-wasm</guid>
  <title>Postgres WASM by Snaplet and Supabase</title>
  <link>https://supabase.com/blog/postgres-wasm</link>
  <description>We&apos;re open sourcing postgres-wasm, a PostgresQL server that runs inside a browser, with our friends at Snaplet.</description>
  <pubDate>Mon, 03 Oct 2022 00:00:00 -0700</pubDate>
</item>
<item>
  <guid>https://supabase.com/blog/choosing-a-postgres-primary-key</guid>
  <title>Choosing a Postgres Primary Key</title>
  <link>https://supabase.com/blog/choosing-a-postgres-primary-key</link>
  <description>Turns out the question of which identifier to use as a Primary Key is complicated -- we&apos;re going to dive into some of the complexity and inherent trade-offs, and figure things out</description>
  <pubDate>Thu, 08 Sep 2022 00:00:00 -0700</pubDate>
</item>
<item>
  <guid>https://supabase.com/blog/supabase-beta-update-august-2022</guid>
  <title>Supabase Beta August 2022</title>
  <link>https://supabase.com/blog/supabase-beta-update-august-2022</link>
  <description>Launch Week Special. See everything we shipped, plus winners of the Hackathon and the extended Community Highlights</description>
  <pubDate>Wed, 07 Sep 2022 00:00:00 -0700</pubDate>
</item>
<item>
  <guid>https://supabase.com/blog/launch-week-5-hackathon-winners</guid>
  <title>Launch Week 5 Hackathon Winners</title>
  <link>https://supabase.com/blog/launch-week-5-hackathon-winners</link>
  <description>Announcing the winners of the Launch Week 5 Hackathon!</description>
  <pubDate>Thu, 25 Aug 2022 00:00:00 -0700</pubDate>
</item>
<item>
  <guid>https://supabase.com/blog/building-a-realtime-trello-board-with-supabase-and-angular</guid>
  <title>Building a Realtime Trello Board with Supabase and Angular</title>
  <link>https://supabase.com/blog/building-a-realtime-trello-board-with-supabase-and-angular</link>
  <description>Go beyond the hello world example with this real world project.</description>
  <pubDate>Wed, 24 Aug 2022 00:00:00 -0700</pubDate>
</item>
<item>
  <guid>https://supabase.com/blog/launch-week-5-community-day</guid>
  <title>Community Day</title>
  <link>https://supabase.com/blog/launch-week-5-community-day</link>
  <description>Wrapping up Launch Week 5 with contributors, partners, and friends.</description>
  <pubDate>Fri, 19 Aug 2022 00:00:00 -0700</pubDate>
</item>
<item>
  <guid>https://supabase.com/blog/launch-week-5-one-more-thing</guid>
  <title>One more thing</title>
  <link>https://supabase.com/blog/launch-week-5-one-more-thing</link>
  <description>Let&apos;s be honest, it&apos;s never just one more thing.</description>
  <pubDate>Fri, 19 Aug 2022 00:00:00 -0700</pubDate>
</item>
<item>
  <guid>https://supabase.com/blog/pg-jsonschema-a-postgres-extension-for-json-validation</guid>
  <title>pg_jsonschema: JSON Schema support for Postgres</title>
  <link>https://supabase.com/blog/pg-jsonschema-a-postgres-extension-for-json-validation</link>
  <description>Today we&apos;re releasing pg_jsonschema, a Postgres extension for JSON validation.</description>
  <pubDate>Fri, 19 Aug 2022 00:00:00 -0700</pubDate>
</item>
<item>
  <guid>https://supabase.com/blog/postgrest-v10</guid>
  <title>PostgREST v10: EXPLAIN and Improved Relationship Detection</title>
  <link>https://supabase.com/blog/postgrest-v10</link>
  <description>Today, PostgREST 10 was released. Let&apos;s take a look at some of the new features that go hand in hand with supabase-js v2.</description>
  <pubDate>Fri, 19 Aug 2022 00:00:00 -0700</pubDate>
</item>
<item>
  <guid>https://supabase.com/blog/supabase-vault</guid>
  <title>Supabase Vault</title>
  <link>https://supabase.com/blog/supabase-vault</link>
  <description>Today we&apos;re announcing Vault, a Postgres extension for managing secrets and encryption inside your database.</description>
  <pubDate>Fri, 19 Aug 2022 00:00:00 -0700</pubDate>
</item>
<item>
  <guid>https://supabase.com/blog/supabase-realtime-multiplayer-general-availability</guid>
  <title>Realtime: Multiplayer Edition</title>
  <link>https://supabase.com/blog/supabase-realtime-multiplayer-general-availability</link>
  <description>Announcing the general availability of Realtime&apos;s Broadcast and Presence.</description>
  <pubDate>Thu, 18 Aug 2022 00:00:00 -0700</pubDate>
</item>
<item>
  <guid>https://supabase.com/blog/supabase-soc2</guid>
  <title>Supabase is SOC2 compliant</title>
  <link>https://supabase.com/blog/supabase-soc2</link>
  <description>Supabase is now SOC2 compliant. Learn how we got here and what it means for our customers.</description>
  <pubDate>Wed, 17 Aug 2022 00:00:00 -0700</pubDate>
</item>
<item>
  <guid>https://supabase.com/blog/supabase-js-v2</guid>
  <title>supabase-js v2</title>
  <link>https://supabase.com/blog/supabase-js-v2</link>
  <description>A look at supabase-js v2, which brings type support and focuses on quality-of-life improvements for developers.</description>
  <pubDate>Tue, 16 Aug 2022 00:00:00 -0700</pubDate>
</item>
<item>
  <guid>https://supabase.com/blog/supabase-cli-v1-and-admin-api-beta</guid>
  <title>Supabase CLI v1 and Management API Beta</title>
  <link>https://supabase.com/blog/supabase-cli-v1-and-admin-api-beta</link>
  <description>We are moving Supabase CLI v1 out of beta, and releasing Management API beta.</description>
  <pubDate>Mon, 15 Aug 2022 00:00:00 -0700</pubDate>
</item>
<item>
  <guid>https://supabase.com/blog/supabase-series-b</guid>
  <title>Supabase Series B</title>
  <link>https://supabase.com/blog/supabase-series-b</link>
  <description>Supabase raised $80M in May, bringing our total funding to $116M.</description>
  <pubDate>Fri, 12 Aug 2022 00:00:00 -0700</pubDate>
</item>
<item>
  <guid>https://supabase.com/blog/launch-week-5-hackathon</guid>
  <title>Launch Week 5 Hackathon</title>
  <link>https://supabase.com/blog/launch-week-5-hackathon</link>
  <description>Build to win $1500 - Friday 12th to Monday 21st August 2022</description>
  <pubDate>Wed, 10 Aug 2022 00:00:00 -0700</pubDate>
</item>
<item>
  <guid>https://supabase.com/blog/slack-consolidate-slackbot-to-consolidate-messages</guid>
  <title>Slack Consolidate: a slackbot built with Python and Supabase</title>
  <link>https://supabase.com/blog/slack-consolidate-slackbot-to-consolidate-messages</link>
  <description>A slackbot to consolidate messages from different channels using Supabase, Slack SDK and Python</description>
  <pubDate>Tue, 09 Aug 2022 00:00:00 -0700</pubDate>
</item>
<item>
  <guid>https://supabase.com/blog/supabase-beta-update-july-2022</guid>
  <title>Supabase Beta July 2022</title>
  <link>https://supabase.com/blog/supabase-beta-update-july-2022</link>
  <description>Launch Week Golden Tickets, Flutter SDK 1.0 Developer Preview and more...</description>
  <pubDate>Wed, 03 Aug 2022 00:00:00 -0700</pubDate>
</item>
<item>
  <guid>https://supabase.com/blog/supabase-flutter-sdk-1-developer-preview</guid>
  <title>Supabase Flutter SDK 1.0 Developer Preview</title>
  <link>https://supabase.com/blog/supabase-flutter-sdk-1-developer-preview</link>
  <description>Supabase Flutter SDK is getting a major update and we need your help making it better.</description>
  <pubDate>Tue, 02 Aug 2022 00:00:00 -0700</pubDate>
</item>
<item>
  <guid>https://supabase.com/blog/seen-by-in-postgresql</guid>
  <title>Implementing &quot;seen by&quot; functionality with Postgres</title>
  <link>https://supabase.com/blog/seen-by-in-postgresql</link>
  <description>Different approaches for tracking visitor counts with PostgreSQL.</description>
  <pubDate>Mon, 18 Jul 2022 00:00:00 -0700</pubDate>
</item>
<item>
  <guid>https://supabase.com/blog/supabase-auth-helpers-with-sveltekit-support</guid>
  <title>Revamped Auth Helpers for Supabase (with SvelteKit support)</title>
  <link>https://supabase.com/blog/supabase-auth-helpers-with-sveltekit-support</link>
  <description>Supabase Auth Helpers now have improved developer experience, Sveltekit support, and more.</description>
  <pubDate>Wed, 13 Jul 2022 00:00:00 -0700</pubDate>
</item>
<item>
  <guid>https://supabase.com/blog/beta-update-june-2022</guid>
  <title>Supabase Beta June 2022</title>
  <link>https://supabase.com/blog/beta-update-june-2022</link>
  <description>Auth Helpers, Unlimited Free Projects, CLI and more...</description>
  <pubDate>Wed, 06 Jul 2022 00:00:00 -0700</pubDate>
</item>
<item>
  <guid>https://supabase.com/blog/flutter-tutorial-building-a-chat-app</guid>
  <title>Flutter Tutorial: building a Flutter chat app</title>
  <link>https://supabase.com/blog/flutter-tutorial-building-a-chat-app</link>
  <description>Learn how to build a Flutter chat app with open source and scalable backend (inc. auth, realtime, database, and more).</description>
  <pubDate>Thu, 30 Jun 2022 00:00:00 -0700</pubDate>
</item>
<item>
  <guid>https://supabase.com/blog/visualizing-supabase-data-using-metabase</guid>
  <title>Visualizing Supabase Data using Metabase</title>
  <link>https://supabase.com/blog/visualizing-supabase-data-using-metabase</link>
  <description>How to create different kinds of charts out of data stored in Supabase using Metabase.</description>
  <pubDate>Wed, 29 Jun 2022 00:00:00 -0700</pubDate>
</item>
<item>
  <guid>https://supabase.com/blog/partial-postgresql-data-dumps-with-rls</guid>
  <title>Partial data dumps using Postgres Row Level Security</title>
  <link>https://supabase.com/blog/partial-postgresql-data-dumps-with-rls</link>
  <description>Using RLS to create seed files for local PostgreSQL testing.</description>
  <pubDate>Tue, 28 Jun 2022 00:00:00 -0700</pubDate>
</item>
<item>
  <guid>https://supabase.com/blog/loading-data-supabase-python</guid>
  <title>Python data loading with Supabase</title>
  <link>https://supabase.com/blog/loading-data-supabase-python</link>
  <description>An example of how to load data into Supabase using supabase-py</description>
  <pubDate>Fri, 17 Jun 2022 00:00:00 -0700</pubDate>
</item>
<item>
  <guid>https://supabase.com/blog/beta-update-may-2022</guid>
  <title>Supabase Beta May 2022</title>
  <link>https://supabase.com/blog/beta-update-may-2022</link>
  <description>Product and community updates including wildcard auth redirects, edge functions with webhooks, and Prometheus endpoints for everybody.</description>
  <pubDate>Wed, 01 Jun 2022 00:00:00 -0700</pubDate>
</item>
<item>
  <guid>https://supabase.com/blog/how-supabase-accelerates-development-of-all-pull-together</guid>
  <title>How Mike Lyndon is using Supabase to accelerate development of AllPullTogether</title>
  <link>https://supabase.com/blog/how-supabase-accelerates-development-of-all-pull-together</link>
  <description>Mike Lyndon is learning web development as he builds AllPullTogether, and Supabase is helping him accelerate what he can accomplish.</description>
  <pubDate>Thu, 26 May 2022 00:00:00 -0700</pubDate>
</item>
<item>
  <guid>https://supabase.com/blog/partner-gallery-works-with-supabase</guid>
  <title>Works With Supabase - announcing our Partner Gallery</title>
  <link>https://supabase.com/blog/partner-gallery-works-with-supabase</link>
  <description>Introducing our Partner Gallery - open source and made with Supabase.</description>
  <pubDate>Wed, 20 Apr 2022 00:00:00 -0700</pubDate>
</item>
<item>
  <guid>https://supabase.com/blog/bring-the-func-hackathon-winners</guid>
  <title>Bring the Func Hackathon Winners 2022</title>
  <link>https://supabase.com/blog/bring-the-func-hackathon-winners</link>
  <description>Celebrating many amazing OSS Hackathon projects using GraphQL and Edge Functions.</description>
  <pubDate>Mon, 18 Apr 2022 00:00:00 -0700</pubDate>
</item>
<item>
  <guid>https://supabase.com/blog/beta-update-march-2022</guid>
  <title>Supabase Beta March 2022</title>
  <link>https://supabase.com/blog/beta-update-march-2022</link>
  <description>Functions, GraphQL, and much more.</description>
  <pubDate>Fri, 15 Apr 2022 00:00:00 -0700</pubDate>
</item>
<item>
  <guid>https://supabase.com/blog/supabase-realtime-with-multiplayer-features</guid>
  <title>Supabase Realtime, with Multiplayer Features</title>
  <link>https://supabase.com/blog/supabase-realtime-with-multiplayer-features</link>
  <description>Today we&apos;re announced Realtime, with multiplayer features. Realtime enables broadcast, presence, and listening to database changes delivered over WebSockets.</description>
  <pubDate>Fri, 01 Apr 2022 00:00:00 -0700</pubDate>
</item>
<item>
  <guid>https://supabase.com/blog/hackathon-bring-the-func</guid>
  <title>Hackathon: Bring the Func(🕺)</title>
  <link>https://supabase.com/blog/hackathon-bring-the-func</link>
  <description>Build open-source projects with our latest features, win limited edition swag and plant a tree!</description>
  <pubDate>Fri, 01 Apr 2022 00:00:00 -0700</pubDate>
</item>
<item>
  <guid>https://supabase.com/blog/supabrew</guid>
  <title>Supabrew - Never Code Thirsty</title>
  <link>https://supabase.com/blog/supabrew</link>
  <description>A light and refreshing non-alcoholic beer for devs.</description>
  <pubDate>Fri, 01 Apr 2022 00:00:00 -0700</pubDate>
</item>
<item>
  <guid>https://supabase.com/blog/supabase-edge-functions</guid>
  <title>Edge Functions are now available in Supabase</title>
  <link>https://supabase.com/blog/supabase-edge-functions</link>
  <description>Today we&apos;re launching Edge Functions. Edge Functions let you execute Typescript code close to your users, no matter where they&apos;re located.</description>
  <pubDate>Thu, 31 Mar 2022 00:00:00 -0700</pubDate>
</item>
<item>
  <guid>https://supabase.com/blog/supabase-enterprise</guid>
  <title>Introducing Supabase Enterprise</title>
  <link>https://supabase.com/blog/supabase-enterprise</link>
  <description>Today we are releasing Supabase Enterprise, a suite of features to scale your project.</description>
  <pubDate>Wed, 30 Mar 2022 00:00:00 -0700</pubDate>
</item>
<item>
  <guid>https://supabase.com/blog/graphql-now-available</guid>
  <title>GraphQL is now available in Supabase</title>
  <link>https://supabase.com/blog/graphql-now-available</link>
  <description>GraphQL support is now in general availability on the Supabase platform via our open source PostgreSQL extension, pg_graphql.</description>
  <pubDate>Tue, 29 Mar 2022 00:00:00 -0700</pubDate>
</item>
<item>
  <guid>https://supabase.com/blog/community-day-lw4</guid>
  <title>Community Day</title>
  <link>https://supabase.com/blog/community-day-lw4</link>
  <description>Kicking off Launch Week 4 with contributors, partners, and friends.</description>
  <pubDate>Mon, 28 Mar 2022 00:00:00 -0700</pubDate>
</item>
<item>
  <guid>https://supabase.com/blog/should-i-open-source-my-company</guid>
  <title>Should I Open Source my Company?</title>
  <link>https://supabase.com/blog/should-i-open-source-my-company</link>
  <description>The unexpected upsides of building in public</description>
  <pubDate>Fri, 25 Mar 2022 00:00:00 -0700</pubDate>
</item>
<item>
  <guid>https://supabase.com/blog/supabase-launch-week-four</guid>
  <title>Supabase Launch Week 4</title>
  <link>https://supabase.com/blog/supabase-launch-week-four</link>
  <description>Launch Week 4: One new feature every day for an entire week. Starting Monday 28th March.</description>
  <pubDate>Fri, 25 Mar 2022 00:00:00 -0700</pubDate>
</item>
<item>
  <guid>https://supabase.com/blog/postgres-audit</guid>
  <title>Postgres Auditing in 150 lines of SQL</title>
  <link>https://supabase.com/blog/postgres-audit</link>
  <description>PostgreSQL has a robust set of features which we can leverage to create a generic auditing solution in 150 lines of SQL.</description>
  <pubDate>Tue, 08 Mar 2022 00:00:00 -0700</pubDate>
</item>
<item>
  <guid>https://supabase.com/blog/supabase-beta-january-2022</guid>
  <title>Supabase Beta January 2022</title>
  <link>https://supabase.com/blog/supabase-beta-january-2022</link>
  <description>New auth providers, SMS providers, and new videos.</description>
  <pubDate>Tue, 22 Feb 2022 00:00:00 -0700</pubDate>
</item>
<item>
  <guid>https://supabase.com/blog/product-hunt-golden-kitty-awards-2021</guid>
  <title>Golden Kitty Awards Ceremony Watch Party with Supabase</title>
  <link>https://supabase.com/blog/product-hunt-golden-kitty-awards-2021</link>
  <description>Hang out with us while watching the Product Hunt Golden Kitty Awards Ceremony</description>
  <pubDate>Thu, 20 Jan 2022 00:00:00 -0700</pubDate>
</item>
<item>
  <guid>https://supabase.com/blog/supabase-beta-december-2021</guid>
  <title>Supabase Beta December 2021</title>
  <link>https://supabase.com/blog/supabase-beta-december-2021</link>
  <description>New crypto extension, Postgres videos, and a bunch of cool integrations.</description>
  <pubDate>Thu, 20 Jan 2022 00:00:00 -0700</pubDate>
</item>
<item>
  <guid>https://supabase.com/blog/holiday-hackdays-winners-2021</guid>
  <title>Holiday Hackdays Winners 2021</title>
  <link>https://supabase.com/blog/holiday-hackdays-winners-2021</link>
  <description>Celebrating many amazing projects submitted to our Holiday Hackdays Hackathon.</description>
  <pubDate>Fri, 17 Dec 2021 00:00:00 -0700</pubDate>
</item>
<item>
  <guid>https://supabase.com/blog/beta-november-2021-launch-week-recap</guid>
  <title>Supabase Beta November 2021: Launch Week Recap</title>
  <link>https://supabase.com/blog/beta-november-2021-launch-week-recap</link>
  <description>We wrapped up November with Supabase&apos;s third Launch Week. Here&apos;s all the awesome stuff that got shipped ...</description>
  <pubDate>Wed, 15 Dec 2021 00:00:00 -0700</pubDate>
</item>
<item>
  <guid>https://supabase.com/blog/launch-week-three-friday-five-more-things</guid>
  <title>Five more things</title>
  <link>https://supabase.com/blog/launch-week-three-friday-five-more-things</link>
  <description>It&apos;s never just one more thing!</description>
  <pubDate>Fri, 03 Dec 2021 00:00:00 -0700</pubDate>
</item>
<item>
  <guid>https://supabase.com/blog/pg-graphql</guid>
  <title>pg_graphql: A GraphQL extension for PostgreSQL</title>
  <link>https://supabase.com/blog/pg-graphql</link>
  <description>GraphQL support is in development for PostgreSQL + Supabase.</description>
  <pubDate>Fri, 03 Dec 2021 00:00:00 -0700</pubDate>
</item>
<item>
  <guid>https://supabase.com/blog/supabase-holiday-hackdays-hackathon</guid>
  <title>Kicking off the Holiday Hackdays</title>
  <link>https://supabase.com/blog/supabase-holiday-hackdays-hackathon</link>
  <description>Build cool stuff and celebrate open-source software with us during the Holiday Hackdays!</description>
  <pubDate>Fri, 03 Dec 2021 00:00:00 -0700</pubDate>
</item>
<item>
  <guid>https://supabase.com/blog/supabase-acquires-logflare</guid>
  <title>Supabase acquires Logflare</title>
  <link>https://supabase.com/blog/supabase-acquires-logflare</link>
  <description>Today, we&apos;re ecstatic to announce that Logflare is joining Supabase.</description>
  <pubDate>Thu, 02 Dec 2021 00:00:00 -0700</pubDate>
</item>
<item>
  <guid>https://supabase.com/blog/realtime-row-level-security-in-postgresql</guid>
  <title>Realtime Postgres RLS now available on Supabase</title>
  <link>https://supabase.com/blog/realtime-row-level-security-in-postgresql</link>
  <description>Realtime database changes are now broadcast to authenticated users, respecting the same PostgreSQL policies that you use for Row Level Security.</description>
  <pubDate>Wed, 01 Dec 2021 00:00:00 -0700</pubDate>
</item>
<item>
  <guid>https://supabase.com/blog/supabase-studio</guid>
  <title>Supabase Studio</title>
  <link>https://supabase.com/blog/supabase-studio</link>
  <description>The same Dashboard that you&apos;re using on our Platform is now available for local development and Self-Hosting.</description>
  <pubDate>Tue, 30 Nov 2021 00:00:00 -0700</pubDate>
</item>
<item>
  <guid>https://supabase.com/blog/community-day-lw3</guid>
  <title>Community Day</title>
  <link>https://supabase.com/blog/community-day-lw3</link>
  <description>Kicking off launch week by highlighting the communities around Supabase.</description>
  <pubDate>Mon, 29 Nov 2021 00:00:00 -0700</pubDate>
</item>
<item>
  <guid>https://supabase.com/blog/whats-new-in-postgres-14</guid>
  <title>New in PostgreSQL 14: What every developer should know</title>
  <link>https://supabase.com/blog/whats-new-in-postgres-14</link>
  <description>A quick look at some new features and functionality in PostgreSQL 14.</description>
  <pubDate>Sun, 28 Nov 2021 00:00:00 -0700</pubDate>
</item>
<item>
  <guid>https://supabase.com/blog/postgrest-9</guid>
  <title>PostgREST 9</title>
  <link>https://supabase.com/blog/postgrest-9</link>
  <description>New features and updates in PostgREST version 9.</description>
  <pubDate>Sat, 27 Nov 2021 00:00:00 -0700</pubDate>
</item>
<item>
  <guid>https://supabase.com/blog/supabase-how-we-launch</guid>
  <title>How we launch at Supabase</title>
  <link>https://supabase.com/blog/supabase-how-we-launch</link>
  <description>The history and methodology of Supabase Launch Week.</description>
  <pubDate>Fri, 26 Nov 2021 00:00:00 -0700</pubDate>
</item>
<item>
  <guid>https://supabase.com/blog/supabase-launch-week-the-trilogy</guid>
  <title>Supabase Launch Week III: Holiday Special</title>
  <link>https://supabase.com/blog/supabase-launch-week-the-trilogy</link>
  <description>Tis the season to be shipping.</description>
  <pubDate>Fri, 26 Nov 2021 00:00:00 -0700</pubDate>
</item>
<item>
  <guid>https://supabase.com/blog/supabase-beta-october-2021</guid>
  <title>Supabase Beta October 2021</title>
  <link>https://supabase.com/blog/supabase-beta-october-2021</link>
  <description>Three new Auth providers, multi-schema support, and we&apos;re gearing up for another Launch Week.</description>
  <pubDate>Sun, 07 Nov 2021 00:00:00 -0700</pubDate>
</item>
<item>
  <guid>https://supabase.com/blog/supabase-series-a</guid>
  <title>Supabase $30m Series A</title>
  <link>https://supabase.com/blog/supabase-series-a</link>
  <description>Supabase just raised $30M, bringing our total funding to $36M.</description>
  <pubDate>Thu, 28 Oct 2021 00:00:00 -0700</pubDate>
</item>
<item>
  <guid>https://supabase.com/blog/replenysh-time-to-value-in-less-than-24-hours</guid>
  <title>Replenysh uses Supabase to implement OTP in less than 24-hours</title>
  <link>https://supabase.com/blog/replenysh-time-to-value-in-less-than-24-hours</link>
  <description>Learn how Replenysh uses Supabase to power the circular economy, redefining how brands interact with their customers and products.</description>
  <pubDate>Tue, 19 Oct 2021 00:00:00 -0700</pubDate>
</item>
<item>
  <guid>https://supabase.com/blog/hacktoberfest-hackathon-winners-2021</guid>
  <title>Hacktoberfest Hackathon Winners 2021</title>
  <link>https://supabase.com/blog/hacktoberfest-hackathon-winners-2021</link>
  <description>Celebrating many amazing projects submitted to our Hacktoberfest Hackathon.</description>
  <pubDate>Thu, 14 Oct 2021 00:00:00 -0700</pubDate>
</item>
<item>
  <guid>https://supabase.com/blog/supabase-beta-sept-2021</guid>
  <title>Supabase Beta Sept 2021</title>
  <link>https://supabase.com/blog/supabase-beta-sept-2021</link>
  <description>Hackathon, Aborting request, UI updates, and now Hiring.</description>
  <pubDate>Mon, 04 Oct 2021 00:00:00 -0700</pubDate>
</item>
<item>
  <guid>https://supabase.com/blog/supabase-hacktoberfest-hackathon-2021</guid>
  <title>Supabase Hacktoberfest Hackathon 2021</title>
  <link>https://supabase.com/blog/supabase-hacktoberfest-hackathon-2021</link>
  <description>We&apos;re running another Supabase Hackathon during Hacktoberfest!</description>
  <pubDate>Tue, 28 Sep 2021 00:00:00 -0700</pubDate>
</item>
<item>
  <guid>https://supabase.com/blog/supabase-beta-august-2021</guid>
  <title>Supabase Beta August 2021</title>
  <link>https://supabase.com/blog/supabase-beta-august-2021</link>
  <description>Fundraising, Realtime Security, custom SMS templates, and deployments in South Korea.</description>
  <pubDate>Fri, 10 Sep 2021 00:00:00 -0700</pubDate>
</item>
<item>
  <guid>https://supabase.com/blog/supabase-beta-july-2021</guid>
  <title>Supabase Beta July 2021</title>
  <link>https://supabase.com/blog/supabase-beta-july-2021</link>
  <description>Discord Logins, Vercel Integration, Full text search, and OAuth guides.</description>
  <pubDate>Thu, 12 Aug 2021 00:00:00 -0700</pubDate>
</item>
<item>
  <guid>https://supabase.com/blog/hackathon-winners</guid>
  <title>Open Source Hackathon Winners</title>
  <link>https://supabase.com/blog/hackathon-winners</link>
  <description>Let the medal ceremony begin for the best projects submitted during the Supabase Hackathon.</description>
  <pubDate>Mon, 09 Aug 2021 00:00:00 -0700</pubDate>
</item>
<item>
  <guid>https://supabase.com/blog/1-the-supabase-hackathon</guid>
  <title>The Supabase Hackathon</title>
  <link>https://supabase.com/blog/1-the-supabase-hackathon</link>
  <description>A whole week of Hacking for Fun and Prizes.</description>
  <pubDate>Fri, 30 Jul 2021 00:00:00 -0700</pubDate>
</item>
<item>
  <guid>https://supabase.com/blog/supabase-functions-updates</guid>
  <title>Updates for Supabase Functions</title>
  <link>https://supabase.com/blog/supabase-functions-updates</link>
  <description>The question on everyone&apos;s mind - are we launching Supabase Functions? Well, it&apos;s complicated.</description>
  <pubDate>Fri, 30 Jul 2021 00:00:00 -0700</pubDate>
</item>
<item>
  <guid>https://supabase.com/blog/supabase-swag-store</guid>
  <title>Supabase Swag Store</title>
  <link>https://supabase.com/blog/supabase-swag-store</link>
  <description>Today we are officially launching the Supabase Swag Store.</description>
  <pubDate>Fri, 30 Jul 2021 00:00:00 -0700</pubDate>
</item>
<item>
  <guid>https://supabase.com/blog/supabase-reports-and-metrics</guid>
  <title>Supabase Reports and Metrics</title>
  <link>https://supabase.com/blog/supabase-reports-and-metrics</link>
  <description>We&apos;re exposing a full set of metrics in your projects, so that you can build better (and faster) products for your users.</description>
  <pubDate>Thu, 29 Jul 2021 00:00:00 -0700</pubDate>
</item>
<item>
  <guid>https://supabase.com/blog/mobbin-supabase-200000-users</guid>
  <title>Mobbin uses Supabase to authenticate 200,000 users</title>
  <link>https://supabase.com/blog/mobbin-supabase-200000-users</link>
  <description>Learn how Mobbin migrated 200,000 users from Firebase for a better authentication experience.</description>
  <pubDate>Wed, 28 Jul 2021 00:00:00 -0700</pubDate>
</item>
<item>
  <guid>https://supabase.com/blog/supabase-auth-passwordless-sms-login</guid>
  <title>Supabase Auth v2: Phone Auth now available</title>
  <link>https://supabase.com/blog/supabase-auth-passwordless-sms-login</link>
  <description>Phone Auth is available today on all new and existing Supabase projects.</description>
  <pubDate>Wed, 28 Jul 2021 00:00:00 -0700</pubDate>
</item>
<item>
  <guid>https://supabase.com/blog/spot-flutter-with-postgres</guid>
  <title>Spot: a video sharing app built with Flutter</title>
  <link>https://supabase.com/blog/spot-flutter-with-postgres</link>
  <description>Spot is a geolocation-based video-sharing app with some social networking features.</description>
  <pubDate>Tue, 27 Jul 2021 00:00:00 -0700</pubDate>
</item>
<item>
  <guid>https://supabase.com/blog/storage-beta</guid>
  <title>Supabase Storage now in Beta</title>
  <link>https://supabase.com/blog/storage-beta</link>
  <description>Supabase Storage moves into Beta.</description>
  <pubDate>Tue, 27 Jul 2021 00:00:00 -0700</pubDate>
</item>
<item>
  <guid>https://supabase.com/blog/epsilon3-self-hosting</guid>
  <title>Epsilon3 Self-Host Supabase To Revolutionize Space Operations </title>
  <link>https://supabase.com/blog/epsilon3-self-hosting</link>
  <description>Learn how the team at Epsilon3 use Supabase to help teams execute secure and reliable operations in an industry that project spend runs into the billions.</description>
  <pubDate>Mon, 26 Jul 2021 00:00:00 -0700</pubDate>
</item>
<item>
  <guid>https://supabase.com/blog/supabase-community-day</guid>
  <title>Supabase Community Day</title>
  <link>https://supabase.com/blog/supabase-community-day</link>
  <description>Community Day</description>
  <pubDate>Mon, 26 Jul 2021 00:00:00 -0700</pubDate>
</item>
<item>
  <guid>https://supabase.com/blog/supabase-postgres-13</guid>
  <title>Supabase is now on Postgres 13.3</title>
  <link>https://supabase.com/blog/supabase-postgres-13</link>
  <description>From today, new Supabase projects will be on a version of Supabase Postgres that runs on Postgres 13.3.</description>
  <pubDate>Mon, 26 Jul 2021 00:00:00 -0700</pubDate>
</item>
<item>
  <guid>https://supabase.com/blog/supabase-launch-week-sql</guid>
  <title>Supabase Launch Week II: The SQL</title>
  <link>https://supabase.com/blog/supabase-launch-week-sql</link>
  <description>Five days of Supabase. Again.</description>
  <pubDate>Thu, 22 Jul 2021 00:00:00 -0700</pubDate>
</item>
<item>
  <guid>https://supabase.com/blog/roles-postgres-hooks</guid>
  <title>Protecting reserved roles with PostgreSQL Hooks</title>
  <link>https://supabase.com/blog/roles-postgres-hooks</link>
  <description>Using Postgres Hooks to protect functionality in your Postgres database.</description>
  <pubDate>Fri, 02 Jul 2021 00:00:00 -0700</pubDate>
</item>
<item>
  <guid>https://supabase.com/blog/supabase-beta-may-2021</guid>
  <title>Supabase Beta May 2021</title>
  <link>https://supabase.com/blog/supabase-beta-may-2021</link>
  <description>Apple &amp;amp; Twitter Logins, Supabase Grid, Go &amp;amp; Swift Libraries.</description>
  <pubDate>Wed, 02 Jun 2021 00:00:00 -0700</pubDate>
</item>
<item>
  <guid>https://supabase.com/blog/supabase-beta-june-2021</guid>
  <title>Supabase Beta June 2021</title>
  <link>https://supabase.com/blog/supabase-beta-june-2021</link>
  <description>Discord Logins, Vercel Integration, Full text search, and OAuth guides.</description>
  <pubDate>Wed, 02 Jun 2021 00:00:00 -0700</pubDate>
</item>
<item>
  <guid>https://supabase.com/blog/supabase-beta-april-2021</guid>
  <title>Supabase Beta April 2021</title>
  <link>https://supabase.com/blog/supabase-beta-april-2021</link>
  <description>Supabase &quot;gardening&quot; - stability, security, and community support.</description>
  <pubDate>Wed, 05 May 2021 00:00:00 -0700</pubDate>
</item>
<item>
  <guid>https://supabase.com/blog/supabase-beta-march-2021</guid>
  <title>Supabase Beta March 2021</title>
  <link>https://supabase.com/blog/supabase-beta-march-2021</link>
  <description>Launch week, Storage, Supabase CLI, Connection Pooling, Supabase UI, and Pricing.</description>
  <pubDate>Tue, 06 Apr 2021 00:00:00 -0700</pubDate>
</item>
<item>
  <guid>https://supabase.com/blog/supabase-dot-com</guid>
  <title>Supabase Dot Com</title>
  <link>https://supabase.com/blog/supabase-dot-com</link>
  <description>The Supabase Domain name is changing.</description>
  <pubDate>Fri, 02 Apr 2021 00:00:00 -0700</pubDate>
</item>
<item>
  <guid>https://supabase.com/blog/supabase-pgbouncer</guid>
  <title>PgBouncer is now available in Supabase</title>
  <link>https://supabase.com/blog/supabase-pgbouncer</link>
  <description>Better support for Serverless and Postgres.</description>
  <pubDate>Fri, 02 Apr 2021 00:00:00 -0700</pubDate>
</item>
<item>
  <guid>https://supabase.com/blog/supabase-workflows</guid>
  <title>Workflows are coming to Supabase</title>
  <link>https://supabase.com/blog/supabase-workflows</link>
  <description>Functions are great, but you know what&apos;s better?</description>
  <pubDate>Fri, 02 Apr 2021 00:00:00 -0700</pubDate>
</item>
<item>
  <guid>https://supabase.com/blog/supabase-nft-marketplace</guid>
  <title>Supabase Launches NFT Marketplace</title>
  <link>https://supabase.com/blog/supabase-nft-marketplace</link>
  <description>A fully encrypted NFT platform to protect and transact your digital assets</description>
  <pubDate>Thu, 01 Apr 2021 00:00:00 -0700</pubDate>
</item>
<item>
  <guid>https://supabase.com/blog/supabase-cli</guid>
  <title>Supabase CLI</title>
  <link>https://supabase.com/blog/supabase-cli</link>
  <description>Local development, database migrations, and self-hosting.</description>
  <pubDate>Wed, 31 Mar 2021 00:00:00 -0700</pubDate>
</item>
<item>
  <guid>https://supabase.com/blog/supabase-storage</guid>
  <title>Storage is now available in Supabase</title>
  <link>https://supabase.com/blog/supabase-storage</link>
  <description>Launching Supabase Storage and how you can use it in your apps</description>
  <pubDate>Tue, 30 Mar 2021 00:00:00 -0700</pubDate>
</item>
<item>
  <guid>https://supabase.com/blog/pricing</guid>
  <title>Supabase Beta Pricing</title>
  <link>https://supabase.com/blog/pricing</link>
  <description>Supabase launches Beta pricing structure</description>
  <pubDate>Mon, 29 Mar 2021 00:00:00 -0700</pubDate>
</item>
<item>
  <guid>https://supabase.com/blog/angels-of-supabase</guid>
  <title>Angels of Supabase</title>
  <link>https://supabase.com/blog/angels-of-supabase</link>
  <description>Meet the investors of Supabase.</description>
  <pubDate>Thu, 25 Mar 2021 00:00:00 -0700</pubDate>
</item>
<item>
  <guid>https://supabase.com/blog/launch-week</guid>
  <title>Launch week</title>
  <link>https://supabase.com/blog/launch-week</link>
  <description>Five days of Supabase.</description>
  <pubDate>Thu, 25 Mar 2021 00:00:00 -0700</pubDate>
</item>
<item>
  <guid>https://supabase.com/blog/In-The-Loop</guid>
  <title>Developers stay up to date with intheloop.dev</title>
  <link>https://supabase.com/blog/In-The-Loop</link>
  <description>Learn why Kevin is building intheloop.dev with Supabase</description>
  <pubDate>Mon, 22 Mar 2021 00:00:00 -0700</pubDate>
</item>
<item>
  <guid>https://supabase.com/blog/using-supabase-replit</guid>
  <title>Using Supabase in Replit</title>
  <link>https://supabase.com/blog/using-supabase-replit</link>
  <description>Free hosted relational database from within your node.js repl</description>
  <pubDate>Thu, 11 Mar 2021 00:00:00 -0700</pubDate>
</item>
<item>
  <guid>https://supabase.com/blog/toad-a-link-shortener-with-simple-apis-for-low-coders</guid>
  <title>Toad, a link shortener with simple APIs for low-coders</title>
  <link>https://supabase.com/blog/toad-a-link-shortener-with-simple-apis-for-low-coders</link>
  <description>An easy-to-use link shortening tool with simple APIs</description>
  <pubDate>Mon, 08 Mar 2021 00:00:00 -0700</pubDate>
</item>
<item>
  <guid>https://supabase.com/blog/postgres-as-a-cron-server</guid>
  <title>Postgres as a CRON Server</title>
  <link>https://supabase.com/blog/postgres-as-a-cron-server</link>
  <description>Running repetitive tasks with your Postgres database.</description>
  <pubDate>Fri, 05 Mar 2021 00:00:00 -0700</pubDate>
</item>
<item>
  <guid>https://supabase.com/blog/supabase-beta-february-2021</guid>
  <title>Supabase Beta February 2021</title>
  <link>https://supabase.com/blog/supabase-beta-february-2021</link>
  <description>One year of building.</description>
  <pubDate>Tue, 02 Mar 2021 00:00:00 -0700</pubDate>
</item>
<item>
  <guid>https://supabase.com/blog/cracking-postgres-interview</guid>
  <title>Cracking PostgreSQL Interview Questions</title>
  <link>https://supabase.com/blog/cracking-postgres-interview</link>
  <description>Understand the top PostgreSQL Interview Questions</description>
  <pubDate>Sat, 27 Feb 2021 00:00:00 -0700</pubDate>
</item>
<item>
  <guid>https://supabase.com/blog/case-study-roboflow</guid>
  <title>Roboflow.com choose Supabase to power Paint.wtf leaderboard</title>
  <link>https://supabase.com/blog/case-study-roboflow</link>
  <description>Learn how Roboflow.com used Supabase to build their Paint.wtf leaderboard</description>
  <pubDate>Tue, 09 Feb 2021 00:00:00 -0700</pubDate>
</item>
<item>
  <guid>https://supabase.com/blog/supabase-beta-january-2021</guid>
  <title>Supabase Beta January 2021</title>
  <link>https://supabase.com/blog/supabase-beta-january-2021</link>
  <description>Eleven months of building.</description>
  <pubDate>Tue, 02 Feb 2021 00:00:00 -0700</pubDate>
</item>
<item>
  <guid>https://supabase.com/blog/supabase-beta-december-2020</guid>
  <title>Supabase Beta December 2020</title>
  <link>https://supabase.com/blog/supabase-beta-december-2020</link>
  <description>Ten months of building.</description>
  <pubDate>Sat, 02 Jan 2021 00:00:00 -0700</pubDate>
</item>
<item>
  <guid>https://supabase.com/blog/supabase-dashboard-performance</guid>
  <title>Making the Supabase Dashboard Supa-fast</title>
  <link>https://supabase.com/blog/supabase-dashboard-performance</link>
  <description>Improving the performance of the Supabase dashboard</description>
  <pubDate>Sun, 13 Dec 2020 00:00:00 -0700</pubDate>
</item>
<item>
  <guid>https://supabase.com/blog/case-study-monitoro</guid>
  <title>Monitoro Built a Web Crawler Handling Millions of API Requests</title>
  <link>https://supabase.com/blog/case-study-monitoro</link>
  <description>See how Monitoro built an automated scraping platform using Supabase.</description>
  <pubDate>Wed, 02 Dec 2020 00:00:00 -0700</pubDate>
</item>
<item>
  <guid>https://supabase.com/blog/case-study-tayfa</guid>
  <title>TAYFA Built a No-Code Website Builder in Seven Days</title>
  <link>https://supabase.com/blog/case-study-tayfa</link>
  <description>See how Tayfa went from idea to paying customer in less than 30 days.</description>
  <pubDate>Wed, 02 Dec 2020 00:00:00 -0700</pubDate>
</item>
<item>
  <guid>https://supabase.com/blog/case-study-xendit</guid>
  <title>Xendit Built a Counter-Fraud Watchlist for the Fintech Industry</title>
  <link>https://supabase.com/blog/case-study-xendit</link>
  <description>See how Xendit use Supabase to build a full-text search engine.</description>
  <pubDate>Wed, 02 Dec 2020 00:00:00 -0700</pubDate>
</item>
<item>
  <guid>https://supabase.com/blog/supabase-striveschool</guid>
  <title>Supabase Partners With Strive School To Help Teach Open Source</title>
  <link>https://supabase.com/blog/supabase-striveschool</link>
  <description>Supabase Partners With Strive School To Help Teach Open Source To The Next Generation Of Developers</description>
  <pubDate>Wed, 02 Dec 2020 00:00:00 -0700</pubDate>
</item>
<item>
  <guid>https://supabase.com/blog/supabase-alpha-november-2020</guid>
  <title>Supabase Alpha November 2020</title>
  <link>https://supabase.com/blog/supabase-alpha-november-2020</link>
  <description>Nine months of building.</description>
  <pubDate>Tue, 01 Dec 2020 00:00:00 -0700</pubDate>
</item>
<item>
  <guid>https://supabase.com/blog/postgresql-views</guid>
  <title>Postgres Views</title>
  <link>https://supabase.com/blog/postgresql-views</link>
  <description>Creating and using a view in PostgreSQL.</description>
  <pubDate>Wed, 18 Nov 2020 00:00:00 -0700</pubDate>
</item>
<item>
  <guid>https://supabase.com/blog/supabase-alpha-october-2020</guid>
  <title>Supabase Alpha October 2020</title>
  <link>https://supabase.com/blog/supabase-alpha-october-2020</link>
  <description>Eight months of building.</description>
  <pubDate>Mon, 02 Nov 2020 00:00:00 -0700</pubDate>
</item>
<item>
  <guid>https://supabase.com/blog/improved-dx</guid>
  <title>Supabase.js 1.0</title>
  <link>https://supabase.com/blog/improved-dx</link>
  <description>We&apos;re releasing a new version of our Supabase client with some awesome new improvements.</description>
  <pubDate>Fri, 30 Oct 2020 00:00:00 -0700</pubDate>
</item>
<item>
  <guid>https://supabase.com/blog/supabase-alpha-september-2020</guid>
  <title>Supabase Alpha September 2020</title>
  <link>https://supabase.com/blog/supabase-alpha-september-2020</link>
  <description>Seven months of building.</description>
  <pubDate>Sat, 03 Oct 2020 00:00:00 -0700</pubDate>
</item>
<item>
  <guid>https://supabase.com/blog/supabase-hacktoberfest-2020</guid>
  <title>Supabase Hacktoberfest 2020</title>
  <link>https://supabase.com/blog/supabase-hacktoberfest-2020</link>
  <description>Join us for a celebration of open source software and learn how to contribute to Supabase.</description>
  <pubDate>Fri, 11 Sep 2020 00:00:00 -0700</pubDate>
</item>
<item>
  <guid>https://supabase.com/blog/supabase-alpha-august-2020</guid>
  <title>Supabase Alpha August 2020</title>
  <link>https://supabase.com/blog/supabase-alpha-august-2020</link>
  <description>Six months of building</description>
  <pubDate>Thu, 03 Sep 2020 00:00:00 -0700</pubDate>
</item>
<item>
  <guid>https://supabase.com/blog/supabase-auth</guid>
  <title>Supabase Auth</title>
  <link>https://supabase.com/blog/supabase-auth</link>
  <description>Authenticate and authorize your users with Supabase Auth</description>
  <pubDate>Wed, 05 Aug 2020 00:00:00 -0700</pubDate>
</item>
<item>
  <guid>https://supabase.com/blog/continuous-postgresql-backup-walg</guid>
  <title>Continuous PostgreSQL Backups using WAL-G</title>
  <link>https://supabase.com/blog/continuous-postgresql-backup-walg</link>
  <description>Have you ever wanted to restore your database&apos;s state to a particular moment in time? This post explains how, using WAL-G.</description>
  <pubDate>Sun, 02 Aug 2020 00:00:00 -0700</pubDate>
</item>
<item>
  <guid>https://supabase.com/blog/supabase-alpha-july-2020</guid>
  <title>Supabase Alpha July 2020</title>
  <link>https://supabase.com/blog/supabase-alpha-july-2020</link>
  <description>Five months of building</description>
  <pubDate>Sun, 02 Aug 2020 00:00:00 -0700</pubDate>
</item>
<item>
  <guid>https://supabase.com/blog/alpha-launch-postmortem</guid>
  <title>Alpha Launch Postmortem</title>
  <link>https://supabase.com/blog/alpha-launch-postmortem</link>
  <description>Everything that went wrong with Supabase&apos;s launch</description>
  <pubDate>Fri, 10 Jul 2020 00:00:00 -0700</pubDate>
</item>
<item>
  <guid>https://supabase.com/blog/postgresql-templates</guid>
  <title>What are PostgreSQL Templates?</title>
  <link>https://supabase.com/blog/postgresql-templates</link>
  <description>What are PostgreSQL templates and what are they used for?</description>
  <pubDate>Thu, 09 Jul 2020 00:00:00 -0700</pubDate>
</item>
<item>
  <guid>https://supabase.com/blog/postgresql-physical-logical-backups</guid>
  <title>Physical vs Logical Backups in PostgreSQL</title>
  <link>https://supabase.com/blog/postgresql-physical-logical-backups</link>
  <description>What are physical and logical backups in Postgres?</description>
  <pubDate>Tue, 07 Jul 2020 00:00:00 -0700</pubDate>
</item>
<item>
  <guid>https://supabase.com/blog/supabase-alpha-june-2020</guid>
  <title>Supabase Alpha June 2020</title>
  <link>https://supabase.com/blog/supabase-alpha-june-2020</link>
  <description>Four months of building</description>
  <pubDate>Wed, 01 Jul 2020 00:00:00 -0700</pubDate>
</item>
<item>
  <guid>https://supabase.com/blog/supabase-steve-chavez</guid>
  <title>Steve Chavez has joined Supabase</title>
  <link>https://supabase.com/blog/supabase-steve-chavez</link>
  <description>Steve joins Supabase to help build Auth.</description>
  <pubDate>Mon, 15 Jun 2020 00:00:00 -0700</pubDate>
</item>
<item>
  <guid>https://supabase.com/blog/supabase-alpha-april-2020</guid>
  <title>Supabase Alpha April 2020</title>
  <link>https://supabase.com/blog/supabase-alpha-april-2020</link>
  <description>Two months of building</description>
  <pubDate>Mon, 01 Jun 2020 00:00:00 -0700</pubDate>
</item>
<item>
  <guid>https://supabase.com/blog/supabase-alpha-may-2020</guid>
  <title>Supabase Alpha May 2020</title>
  <link>https://supabase.com/blog/supabase-alpha-may-2020</link>
  <description>Three months of building</description>
  <pubDate>Mon, 01 Jun 2020 00:00:00 -0700</pubDate>
</item>

    </channel>
  </rss><|MERGE_RESOLUTION|>--- conflicted
+++ resolved
@@ -8,18 +8,17 @@
       <lastBuildDate>Tue, 01 Apr 2025 00:00:00 -0700</lastBuildDate>
       <atom:link href="https://supabase.com/rss.xml" rel="self" type="application/rss+xml"/>
       <item>
-<<<<<<< HEAD
   <guid>https://supabase.com/blog/supabase-edge-functions-deploy-dashboard-deno-2-1</guid>
   <title>Supabase Edge Functions: Deploy from the Dashboard + Deno 2.1</title>
   <link>https://supabase.com/blog/supabase-edge-functions-deploy-dashboard-deno-2-1</link>
   <description>You can create, test, and deploy Edge Functions directly from the Supabase Dashboard.</description>
-=======
+  <pubDate>Tue, 01 Apr 2025 00:00:00 -0700</pubDate>
+</item>
+<item>
   <guid>https://supabase.com/blog/automatic-embeddings</guid>
   <title>Automatic Embeddings in Postgres</title>
   <link>https://supabase.com/blog/automatic-embeddings</link>
   <description>Automatic embeddings move the vector generation step into Postgres</description>
->>>>>>> eba1a84a
-  <pubDate>Tue, 01 Apr 2025 00:00:00 -0700</pubDate>
 </item>
 <item>
   <guid>https://supabase.com/blog/supabase-ui-library</guid>
