<rss version="2.0" xmlns:atom="http://www.w3.org/2005/Atom">
    <channel>
      <title>Supabase Blog</title>
      <link>https://supabase.com</link>
      <description>Latest news from Supabase</description>
      <language>en</language>
<<<<<<< HEAD
      <lastBuildDate>Thu, 04 Dec 2025 00:00:00 -0700</lastBuildDate>
      <atom:link href="https://supabase.com/rss.xml" rel="self" type="application/rss+xml"/>
      <item>
  <guid>https://supabase.com/blog/adding-async-streaming-to-pg-fdw</guid>
  <title>Adding Async Streaming to Postgres Foreign Data Wrappers</title>
  <link>https://supabase.com/blog/adding-async-streaming-to-pg-fdw</link>
  <description>Supabase Wrappers introduces asynchronous streaming to Postgres Foreign Data Wrappers, enabling efficient, memory-safe queries for massive analytical workloads.</description>
  <pubDate>Thu, 04 Dec 2025 00:00:00 -0700</pubDate>
=======
      <lastBuildDate>Wed, 03 Dec 2025 00:00:00 -0700</lastBuildDate>
      <atom:link href="https://supabase.com/rss.xml" rel="self" type="application/rss+xml"/>
      <item>
  <guid>https://supabase.com/blog/supabase-power-for-kiro</guid>
  <title>The new Supabase power for Kiro</title>
  <link>https://supabase.com/blog/supabase-power-for-kiro</link>
  <description>Build full-stack applications faster with the Kiro IDE using deep knowledge of your Supabase project, best practices for database migrations, edge functions, and security policies.</description>
  <pubDate>Wed, 03 Dec 2025 00:00:00 -0700</pubDate>
>>>>>>> 91eec582
</item>
<item>
  <guid>https://supabase.com/blog/introducing-analytics-buckets</guid>
  <title>Introducing Analytics Buckets</title>
  <link>https://supabase.com/blog/introducing-analytics-buckets</link>
  <description>Use Analytics Buckets to store huge datasets in Supabase Storage with Apache Iceberg and columnar Parquet format, optimized for analytical workloads.</description>
  <pubDate>Tue, 02 Dec 2025 00:00:00 -0700</pubDate>
</item>
<item>
  <guid>https://supabase.com/blog/introducing-supabase-etl</guid>
  <title>Introducing Supabase ETL</title>
  <link>https://supabase.com/blog/introducing-supabase-etl</link>
  <description>A change-data-capture pipeline that replicates your Postgres tables to analytical destinations like Analytics Buckets and BigQuery in near real time.</description>
  <pubDate>Tue, 02 Dec 2025 00:00:00 -0700</pubDate>
</item>
<item>
  <guid>https://supabase.com/blog/vector-buckets</guid>
  <title>Introducing Vector Buckets</title>
  <link>https://supabase.com/blog/vector-buckets</link>
  <description>Introducing vector storage in Supabase: a durable storage layer with similarity search built-in.</description>
  <pubDate>Mon, 01 Dec 2025 00:00:00 -0700</pubDate>
</item>
<item>
  <guid>https://supabase.com/blog/snap-launches-snap-cloud</guid>
  <title>Snap, Inc. Launches Snap Cloud, Powered by Supabase</title>
  <link>https://supabase.com/blog/snap-launches-snap-cloud</link>
  <description>Snap Cloud is a new managed backend platform for developers building on Spectacles, powered by Supabase.</description>
  <pubDate>Thu, 16 Oct 2025 00:00:00 -0700</pubDate>
</item>
<item>
  <guid>https://supabase.com/blog/triplit-joins-supabase</guid>
  <title>Triplit joins Supabase</title>
  <link>https://supabase.com/blog/triplit-joins-supabase</link>
  <description>Matt Linkous is joining Supabase to expand third-party integrations and offline-first capabilities.</description>
  <pubDate>Wed, 08 Oct 2025 00:00:00 -0700</pubDate>
</item>
<item>
  <guid>https://supabase.com/blog/1000-yc-companies</guid>
  <title>1000 Y Combinator Founders Choose Supabase</title>
  <link>https://supabase.com/blog/1000-yc-companies</link>
  <description>Leading startups accelerate product development with Supabase backend platform.</description>
  <pubDate>Fri, 03 Oct 2025 00:00:00 -0700</pubDate>
</item>
<item>
  <guid>https://supabase.com/blog/login-with-solana-ethereum</guid>
  <title>gm 👋 web3, welcome aboard to Sign in with Web3 (Solana, Ethereum)</title>
  <link>https://supabase.com/blog/login-with-solana-ethereum</link>
  <description>Ethereum and Solana wallet authentication now supported in Supabase Auth.</description>
  <pubDate>Fri, 03 Oct 2025 00:00:00 -0700</pubDate>
</item>
<item>
  <guid>https://supabase.com/blog/remote-mcp-server</guid>
  <title>Announcing the Supabase Remote MCP Server</title>
  <link>https://supabase.com/blog/remote-mcp-server</link>
  <description>Remote MCP server enables AI agents to connect with Supabase projects.</description>
  <pubDate>Fri, 03 Oct 2025 00:00:00 -0700</pubDate>
</item>
<item>
  <guid>https://supabase.com/blog/supabase-series-e</guid>
  <title>Supabase Series E</title>
  <link>https://supabase.com/blog/supabase-series-e</link>
  <description>Raised funding from Accel, Peak XV, Figma, and existing investors.</description>
  <pubDate>Fri, 03 Oct 2025 00:00:00 -0700</pubDate>
</item>
<item>
  <guid>https://supabase.com/blog/bolt-cloud-launch</guid>
  <title>Enterprise speed, enterprise standards with Bolt Cloud + Supabase</title>
  <link>https://supabase.com/blog/bolt-cloud-launch</link>
  <description>With today&apos;s launch of Bolt Cloud, every project that needs a backend is powered by Supabase, giving developers enterprise standards with the speed of vibe coding.</description>
  <pubDate>Tue, 30 Sep 2025 00:00:00 -0700</pubDate>
</item>
<item>
  <guid>https://supabase.com/blog/postgrest-13-release</guid>
  <title>PostgREST 13</title>
  <link>https://supabase.com/blog/postgrest-13-release</link>
  <description>New features and changes in PostgREST version 13.</description>
  <pubDate>Tue, 30 Sep 2025 00:00:00 -0700</pubDate>
</item>
<item>
  <guid>https://supabase.com/blog/lovable-cloud-launch</guid>
  <title>Lovable Cloud + Supabase: The Default Platform for AI Builders</title>
  <link>https://supabase.com/blog/lovable-cloud-launch</link>
  <description>Lovable Cloud makes building with AI agents easier than ever, with every project powered by Supabase behind the scenes.</description>
  <pubDate>Mon, 29 Sep 2025 00:00:00 -0700</pubDate>
</item>
<item>
  <guid>https://supabase.com/blog/processing-large-jobs-with-edge-functions</guid>
  <title>Processing large jobs with Edge Functions, Cron, and Queues</title>
  <link>https://supabase.com/blog/processing-large-jobs-with-edge-functions</link>
  <description>Learn how to build scalable data processing pipelines using Supabase Edge Functions, cron jobs, and database queues and handle large workloads without timeouts or crashes.</description>
  <pubDate>Tue, 16 Sep 2025 00:00:00 -0700</pubDate>
</item>
<item>
  <guid>https://supabase.com/blog/defense-in-depth-mcp</guid>
  <title>Defense in Depth for MCP Servers</title>
  <link>https://supabase.com/blog/defense-in-depth-mcp</link>
  <description>Learn about the security risks of connecting AI agents to databases and how to implement defense in depth strategies to protect your data from prompt injection attacks.</description>
  <pubDate>Tue, 16 Sep 2025 00:00:00 -0700</pubDate>
</item>
<item>
  <guid>https://supabase.com/blog/orioledb-patent-free</guid>
  <title>OrioleDB Patent: now freely available to the Postgres community</title>
  <link>https://supabase.com/blog/orioledb-patent-free</link>
  <description>Supabase is explicitly making available a non-exclusive license of the OrioleDB patent to all OrioleDB users in accordance with the OrioleDB license.</description>
  <pubDate>Tue, 09 Sep 2025 00:00:00 -0700</pubDate>
</item>
<item>
  <guid>https://supabase.com/blog/lw15-hackathon-winners</guid>
  <title>Supabase Launch Week 15 Hackathon Winner Announcement</title>
  <link>https://supabase.com/blog/lw15-hackathon-winners</link>
  <description>Announcing the winners of the Supabase Launch Week 15 Hackathon.</description>
  <pubDate>Wed, 20 Aug 2025 00:00:00 -0700</pubDate>
</item>
<item>
  <guid>https://supabase.com/blog/the-vibe-coders-guide-to-supabase-environments</guid>
  <title>The Vibe Coder&apos;s Guide to Supabase Environments</title>
  <link>https://supabase.com/blog/the-vibe-coders-guide-to-supabase-environments</link>
  <description>Build a professional deployment workflow for your Supabase project. Learn essential patterns that prevent 3am panic attacks while keeping your workflow fun, simple, and safe.</description>
  <pubDate>Sun, 17 Aug 2025 00:00:00 -0700</pubDate>
</item>
<item>
  <guid>https://supabase.com/blog/testing-for-vibe-coders-from-zero-to-production-confidence</guid>
  <title>Testing for Vibe Coders: From Zero to Production Confidence</title>
  <link>https://supabase.com/blog/testing-for-vibe-coders-from-zero-to-production-confidence</link>
  <description>Build a testing strategy that prevents production disasters without turning development into a slog. Learn which tests matter, which tools to use, and how to catch bugs before your users do.</description>
  <pubDate>Sat, 16 Aug 2025 00:00:00 -0700</pubDate>
</item>
<item>
  <guid>https://supabase.com/blog/the-vibe-coding-master-checklist</guid>
  <title>The Vibe Coding Master Checklist</title>
  <link>https://supabase.com/blog/the-vibe-coding-master-checklist</link>
  <description>Get your AI-generated app ready for production with this comprehensive guide covering security, performance, and deployment best practices.</description>
  <pubDate>Sat, 16 Aug 2025 00:00:00 -0700</pubDate>
</item>
<item>
  <guid>https://supabase.com/blog/vibe-coding-best-practices-for-prompting</guid>
  <title>Vibe Coding: Best Practices for Prompting</title>
  <link>https://supabase.com/blog/vibe-coding-best-practices-for-prompting</link>
  <description>Master the art of communicating with AI coding assistants through effective prompting strategies, iterative refinement, and systematic approaches that turn ideas into deployable applications.</description>
  <pubDate>Sat, 16 Aug 2025 00:00:00 -0700</pubDate>
</item>
<item>
  <guid>https://supabase.com/blog/supabase-auth-build-vs-buy</guid>
  <title>Supabase Auth: Build vs. Buy</title>
  <link>https://supabase.com/blog/supabase-auth-build-vs-buy</link>
  <description>The reasons why (and why not) to use Supabase Auth instead of building your own.</description>
  <pubDate>Tue, 12 Aug 2025 00:00:00 -0700</pubDate>
</item>
<item>
  <guid>https://supabase.com/blog/launch-week-15-top-10</guid>
  <title>Top 10 Launches of Launch Week 15</title>
  <link>https://supabase.com/blog/launch-week-15-top-10</link>
  <description>Highlights from Launch Week 15</description>
  <pubDate>Fri, 18 Jul 2025 00:00:00 -0700</pubDate>
</item>
<item>
  <guid>https://supabase.com/blog/lw15-hackathon</guid>
  <title>Supabase Launch Week 15 Hackathon</title>
  <link>https://supabase.com/blog/lw15-hackathon</link>
  <description>Build an Open Source Project over 10 days. 5 prize categories.</description>
  <pubDate>Fri, 18 Jul 2025 00:00:00 -0700</pubDate>
</item>
<item>
  <guid>https://supabase.com/blog/persistent-storage-for-faster-edge-functions</guid>
  <title>Persistent Storage and 97% Faster Cold Starts for Edge Functions</title>
  <link>https://supabase.com/blog/persistent-storage-for-faster-edge-functions</link>
  <description>Mount S3-compatible buckets as persistent file storage in Edge Functions with up to 97% faster cold start times.</description>
  <pubDate>Fri, 18 Jul 2025 00:00:00 -0700</pubDate>
</item>
<item>
  <guid>https://supabase.com/blog/storage-500gb-uploads-cheaper-egress-pricing</guid>
  <title>Storage: 10x Larger Uploads, 3x Cheaper Cached Egress, and 2x Egress Quota</title>
  <link>https://supabase.com/blog/storage-500gb-uploads-cheaper-egress-pricing</link>
  <description>Upload files up to 500 GB with significant egress cost reductions.</description>
  <pubDate>Fri, 18 Jul 2025 00:00:00 -0700</pubDate>
</item>
<item>
  <guid>https://supabase.com/blog/algolia-connector-for-supabase</guid>
  <title>Algolia Connector for Supabase</title>
  <link>https://supabase.com/blog/algolia-connector-for-supabase</link>
  <description>Bring lightning-fast search to your Supabase apps, with no code required.</description>
  <pubDate>Thu, 17 Jul 2025 00:00:00 -0700</pubDate>
</item>
<item>
  <guid>https://supabase.com/blog/new-observability-features-in-supabase</guid>
  <title>New Observability Features in Supabase</title>
  <link>https://supabase.com/blog/new-observability-features-in-supabase</link>
  <description>New unified logging, advanced reports, and AI debugging capabilities.</description>
  <pubDate>Thu, 17 Jul 2025 00:00:00 -0700</pubDate>
</item>
<item>
  <guid>https://supabase.com/blog/branching-2-0</guid>
  <title>Introducing Branching 2.0</title>
  <link>https://supabase.com/blog/branching-2-0</link>
  <description>Create, review and merge Supabase branches all within the dashboard.</description>
  <pubDate>Wed, 16 Jul 2025 00:00:00 -0700</pubDate>
</item>
<item>
  <guid>https://supabase.com/blog/improved-security-controls</guid>
  <title>Improved Security Controls and A New Home for Security</title>
  <link>https://supabase.com/blog/improved-security-controls</link>
  <description>Access to a new central security page and launch of additional controls.</description>
  <pubDate>Wed, 16 Jul 2025 00:00:00 -0700</pubDate>
</item>
<item>
  <guid>https://supabase.com/blog/analytics-buckets</guid>
  <title>Supabase Analytics Buckets with Iceberg Support</title>
  <link>https://supabase.com/blog/analytics-buckets</link>
  <description>Analytics buckets optimized for large-scale data analysis with Apache Iceberg support.</description>
  <pubDate>Tue, 15 Jul 2025 00:00:00 -0700</pubDate>
</item>
<item>
  <guid>https://supabase.com/blog/figma-make-support-for-supabase</guid>
  <title>Create a Supabase backend using Figma Make</title>
  <link>https://supabase.com/blog/figma-make-support-for-supabase</link>
  <description>Build functional web apps with Supabase backend directly in Figma Make, with no backend expertise required.</description>
  <pubDate>Tue, 15 Jul 2025 00:00:00 -0700</pubDate>
</item>
<item>
  <guid>https://supabase.com/blog/stripe-engine-as-sync-library</guid>
  <title>Stripe-To-Postgres Sync Engine as standalone Library</title>
  <link>https://supabase.com/blog/stripe-engine-as-sync-library</link>
  <description>Sync Stripe webhook data directly to Postgres using standalone TypeScript library.</description>
  <pubDate>Tue, 15 Jul 2025 00:00:00 -0700</pubDate>
</item>
<item>
  <guid>https://supabase.com/blog/jwt-signing-keys</guid>
  <title>Introducing JWT Signing Keys</title>
  <link>https://supabase.com/blog/jwt-signing-keys</link>
  <description>A new JWT signing keys system based on public key cryptography to improve your project&apos;s security and performance.</description>
  <pubDate>Mon, 14 Jul 2025 00:00:00 -0700</pubDate>
</item>
<item>
  <guid>https://supabase.com/blog/supabase-ui-platform-kit</guid>
  <title>Supabase UI: Platform Kit</title>
  <link>https://supabase.com/blog/supabase-ui-platform-kit</link>
  <description>We are launching new components in the Supabase UI Library that makes it incredibly easy to build platforms on top of Supabase.</description>
  <pubDate>Mon, 14 Jul 2025 00:00:00 -0700</pubDate>
</item>
<item>
  <guid>https://supabase.com/blog/natural-db</guid>
  <title>Build a Personalized AI Assistant with Postgres</title>
  <link>https://supabase.com/blog/natural-db</link>
  <description>Learn how to build a Supabase powered AI assistant that combines PostgreSQL with scheduling and external tools for long-term memory, structured data management and autonomous actions.</description>
  <pubDate>Wed, 25 Jun 2025 00:00:00 -0700</pubDate>
</item>
<item>
  <guid>https://supabase.com/blog/multigres-vitess-for-postgres</guid>
  <title>Announcing Multigres: Vitess for Postgres</title>
  <link>https://supabase.com/blog/multigres-vitess-for-postgres</link>
  <description>Today we are welcoming Sugu, the co-creator of Vitess, to the Supabase team. He is joining Supabase to build Multigres: Vitess for Postgres.</description>
  <pubDate>Tue, 10 Jun 2025 00:00:00 -0700</pubDate>
</item>
<item>
  <guid>https://supabase.com/blog/building-on-open-table-formats</guid>
  <title>Building on open table formats</title>
  <link>https://supabase.com/blog/building-on-open-table-formats</link>
  <description>Open table formats like Apache Iceberg, Delta Lake, and Apache Hudi are transforming how developers manage large-scale data on object storage systems.</description>
  <pubDate>Thu, 29 May 2025 00:00:00 -0700</pubDate>
</item>
<item>
  <guid>https://supabase.com/blog/open-data-standards-postgres-otel-iceberg</guid>
  <title>Open Data Standards: Postgres, OTel, and Iceberg</title>
  <link>https://supabase.com/blog/open-data-standards-postgres-otel-iceberg</link>
  <description>Replace custom CRUD endpoints, reduce infrastructure complexity, and accelerate product delivery.</description>
  <pubDate>Mon, 26 May 2025 00:00:00 -0700</pubDate>
</item>
<item>
  <guid>https://supabase.com/blog/simplify-backend-with-data-api</guid>
  <title>Simplifying back-end complexity with Supabase Data APIs</title>
  <link>https://supabase.com/blog/simplify-backend-with-data-api</link>
  <description>Replace custom CRUD endpoints, reduce infrastructure complexity, and accelerate product delivery.</description>
  <pubDate>Sat, 17 May 2025 00:00:00 -0700</pubDate>
</item>
<item>
  <guid>https://supabase.com/blog/event-triggers-wo-superuser</guid>
  <title>PostgreSQL Event Triggers without superuser access</title>
  <link>https://supabase.com/blog/event-triggers-wo-superuser</link>
  <description>Using Postgres Hooks to allow regular users to create event triggers</description>
  <pubDate>Thu, 08 May 2025 00:00:00 -0700</pubDate>
</item>
<item>
  <guid>https://supabase.com/blog/data-api-nearest-read-replica</guid>
  <title>Data API Routes to Nearest Read Replica</title>
  <link>https://supabase.com/blog/data-api-nearest-read-replica</link>
  <description>Route your Data API (PostgREST) requests to the nearest Read Replica</description>
  <pubDate>Fri, 04 Apr 2025 00:00:00 -0700</pubDate>
</item>
<item>
  <guid>https://supabase.com/blog/launch-week-14-top-10</guid>
  <title>Top 10 Launches of Launch Week 14</title>
  <link>https://supabase.com/blog/launch-week-14-top-10</link>
  <description>Highlights from Launch Week 14</description>
  <pubDate>Fri, 04 Apr 2025 00:00:00 -0700</pubDate>
</item>
<item>
  <guid>https://supabase.com/blog/mcp-server</guid>
  <title>Supabase MCP Server</title>
  <link>https://supabase.com/blog/mcp-server</link>
  <description>Connect your AI tools to Supabase using MCP</description>
  <pubDate>Fri, 04 Apr 2025 00:00:00 -0700</pubDate>
</item>
<item>
  <guid>https://supabase.com/blog/declarative-schemas</guid>
  <title>Declarative Schemas for Simpler Database Management</title>
  <link>https://supabase.com/blog/declarative-schemas</link>
  <description>Simplify managing and maintaining complex database schemas</description>
  <pubDate>Thu, 03 Apr 2025 00:00:00 -0700</pubDate>
</item>
<item>
  <guid>https://supabase.com/blog/realtime-broadcast-from-database</guid>
  <title>Realtime: Broadcast from Database</title>
  <link>https://supabase.com/blog/realtime-broadcast-from-database</link>
  <description>Use Realtime Broadcast to scale sending database changes to clients</description>
  <pubDate>Wed, 02 Apr 2025 00:00:00 -0700</pubDate>
</item>
<item>
  <guid>https://supabase.com/blog/tabs-dashboard-updates</guid>
  <title>Keeping Tabs on What&apos;s New in Supabase Studio</title>
  <link>https://supabase.com/blog/tabs-dashboard-updates</link>
  <description>Tabs in the Editors! And upgrades to AI Assistant, SQL, and Logs</description>
  <pubDate>Wed, 02 Apr 2025 00:00:00 -0700</pubDate>
</item>
<item>
  <guid>https://supabase.com/blog/clerk-tpa-pricing</guid>
  <title>Supabase Auth: Bring Your Own Clerk</title>
  <link>https://supabase.com/blog/clerk-tpa-pricing</link>
  <description>Use Clerk with Supabase via official third-party auth support</description>
  <pubDate>Mon, 31 Mar 2025 00:00:00 -0700</pubDate>
</item>
<item>
  <guid>https://supabase.com/blog/supabase-ui-library</guid>
  <title>Introducing the Supabase UI Library</title>
  <link>https://supabase.com/blog/supabase-ui-library</link>
  <description>Drop complex components into your projects in seconds.</description>
  <pubDate>Mon, 31 Mar 2025 00:00:00 -0700</pubDate>
</item>
<item>
  <guid>https://supabase.com/blog/automatic-embeddings</guid>
  <title>Automatic Embeddings in Postgres</title>
  <link>https://supabase.com/blog/automatic-embeddings</link>
  <description>Automatic embeddings move the vector generation step into Postgres</description>
  <pubDate>Tue, 01 Apr 2025 00:00:00 -0700</pubDate>
</item>
<item>
  <guid>https://supabase.com/blog/supabase-edge-functions-deploy-dashboard-deno-2-1</guid>
  <title>Edge Functions: Deploy from the Dashboard + Deno 2.1</title>
  <link>https://supabase.com/blog/supabase-edge-functions-deploy-dashboard-deno-2-1</link>
  <description>You can create, test, and deploy Edge Functions directly from the Supabase Dashboard.</description>
  <pubDate>Tue, 01 Apr 2025 00:00:00 -0700</pubDate>
</item>
<item>
  <guid>https://supabase.com/blog/postgres-language-server</guid>
  <title>Postgres Language Server: Initial Release</title>
  <link>https://supabase.com/blog/postgres-language-server</link>
  <description>Language Server Protocol and collection of language tools for Postgres</description>
  <pubDate>Sat, 29 Mar 2025 00:00:00 -0700</pubDate>
</item>
<item>
  <guid>https://supabase.com/blog/migrating-from-fauna-to-supabase</guid>
  <title>Migrating from Fauna to Supabase</title>
  <link>https://supabase.com/blog/migrating-from-fauna-to-supabase</link>
  <description>A guide to migrating from Fauna to Supabase.</description>
  <pubDate>Fri, 21 Mar 2025 00:00:00 -0700</pubDate>
</item>
<item>
  <guid>https://supabase.com/blog/migrating-mongodb-data-api-with-supabase</guid>
  <title>Migrating from the MongoDB Data API to Supabase</title>
  <link>https://supabase.com/blog/migrating-mongodb-data-api-with-supabase</link>
  <description>A guide to migrating from the MongoDB Data API to Supabase.</description>
  <pubDate>Thu, 20 Mar 2025 00:00:00 -0700</pubDate>
</item>
<item>
  <guid>https://supabase.com/blog/dedicated-poolers</guid>
  <title>Dedicated Poolers</title>
  <link>https://supabase.com/blog/dedicated-poolers</link>
  <description>A dedicated pgbouncer instance that&apos;s co-located with your database for maximum performance and reliability.</description>
  <pubDate>Fri, 07 Mar 2025 00:00:00 -0700</pubDate>
</item>
<item>
  <guid>https://supabase.com/blog/pgrouting-postgres-graph-database</guid>
  <title>Postgres as a Graph Database: (Ab)using pgRouting</title>
  <link>https://supabase.com/blog/pgrouting-postgres-graph-database</link>
  <description>Learn how to use pgRouting as a lightweight graph database solution in Postgres.</description>
  <pubDate>Tue, 25 Feb 2025 00:00:00 -0700</pubDate>
</item>
<item>
  <guid>https://supabase.com/blog/ai-hackathon-at-y-combinator</guid>
  <title>AI Hackathon at Y Combinator</title>
  <link>https://supabase.com/blog/ai-hackathon-at-y-combinator</link>
  <description>Announcing the winners of the Supabase AI Hackathon.</description>
  <pubDate>Fri, 20 Dec 2024 00:00:00 -0700</pubDate>
</item>
<item>
  <guid>https://supabase.com/blog/calendars-in-postgres-using-foreign-data-wrappers</guid>
  <title>Calendars in Postgres using Foreign Data Wrappers</title>
  <link>https://supabase.com/blog/calendars-in-postgres-using-foreign-data-wrappers</link>
  <description>Calendar data integration with Cal.com using Wasm foreign data wrapper on Supabase</description>
  <pubDate>Fri, 20 Dec 2024 00:00:00 -0700</pubDate>
</item>
<item>
  <guid>https://supabase.com/blog/lw13-hackathon-winners</guid>
  <title>Supabase Launch Week 13 Hackathon Winners</title>
  <link>https://supabase.com/blog/lw13-hackathon-winners</link>
  <description>Announcing the winners of the Supabase Launch Week 13 Hackathon.</description>
  <pubDate>Fri, 20 Dec 2024 00:00:00 -0700</pubDate>
</item>
<item>
  <guid>https://supabase.com/blog/how-to-hack-the-base</guid>
  <title>How to Hack the Base!</title>
  <link>https://supabase.com/blog/how-to-hack-the-base</link>
  <description>Played cool games, won cool prizes.</description>
  <pubDate>Thu, 19 Dec 2024 00:00:00 -0700</pubDate>
</item>
<item>
  <guid>https://supabase.com/blog/durable-workflows-in-postgres-dbos</guid>
  <title>Running Durable Workflows in Postgres using DBOS</title>
  <link>https://supabase.com/blog/durable-workflows-in-postgres-dbos</link>
  <description>Technical deep dive into the new DBOS integration for Supabase</description>
  <pubDate>Tue, 10 Dec 2024 00:00:00 -0700</pubDate>
</item>
<item>
  <guid>https://supabase.com/blog/hack-the-base</guid>
  <title>Hack the Base! with Supabase</title>
  <link>https://supabase.com/blog/hack-the-base</link>
  <description>Play cool games, win cool prizes.</description>
  <pubDate>Fri, 06 Dec 2024 00:00:00 -0700</pubDate>
</item>
<item>
  <guid>https://supabase.com/blog/database-build-v2</guid>
  <title>database.build v2: Bring-your-own-LLM</title>
  <link>https://supabase.com/blog/database-build-v2</link>
  <description>Use any OpenAI API compatible LLMs in database.build</description>
  <pubDate>Fri, 06 Dec 2024 00:00:00 -0700</pubDate>
</item>
<item>
  <guid>https://supabase.com/blog/launch-week-13-top-10</guid>
  <title>Top 10 Launches of Launch Week 13</title>
  <link>https://supabase.com/blog/launch-week-13-top-10</link>
  <description>Highlights from Launch Week 13</description>
  <pubDate>Fri, 06 Dec 2024 00:00:00 -0700</pubDate>
</item>
<item>
  <guid>https://supabase.com/blog/restore-to-a-new-project</guid>
  <title>Restore to a New Project</title>
  <link>https://supabase.com/blog/restore-to-a-new-project</link>
  <description>Effortlessly Clone Data into a New Supabase Project</description>
  <pubDate>Fri, 06 Dec 2024 00:00:00 -0700</pubDate>
</item>
<item>
  <guid>https://supabase.com/blog/high-performance-disks</guid>
  <title>High Performance Disk</title>
  <link>https://supabase.com/blog/high-performance-disks</link>
  <description>Store up to 60 TB of data with 100x improved durability and 5x more IOPS</description>
  <pubDate>Thu, 05 Dec 2024 00:00:00 -0700</pubDate>
</item>
<item>
  <guid>https://supabase.com/blog/supabase-queues</guid>
  <title>Supabase Queues</title>
  <link>https://supabase.com/blog/supabase-queues</link>
  <description>Durable Message Queues with Guaranteed Delivery in Postgres</description>
  <pubDate>Thu, 05 Dec 2024 00:00:00 -0700</pubDate>
</item>
<item>
  <guid>https://supabase.com/blog/cli-v2-config-as-code</guid>
  <title>Supabase CLI v2: Config as Code</title>
  <link>https://supabase.com/blog/cli-v2-config-as-code</link>
  <description>Commit the configuration for all of your Projects and Branches into version control.</description>
  <pubDate>Wed, 04 Dec 2024 00:00:00 -0700</pubDate>
</item>
<item>
  <guid>https://supabase.com/blog/supabase-cron</guid>
  <title>Supabase Cron</title>
  <link>https://supabase.com/blog/supabase-cron</link>
  <description>Schedule Recurring Jobs in Postgres</description>
  <pubDate>Wed, 04 Dec 2024 00:00:00 -0700</pubDate>
</item>
<item>
  <guid>https://supabase.com/blog/edge-functions-background-tasks-websockets</guid>
  <title>Supabase Edge Functions: Introducing Background Tasks, Ephemeral Storage, and WebSockets</title>
  <link>https://supabase.com/blog/edge-functions-background-tasks-websockets</link>
  <description>Edge functions can be used for workloads outside the request-response lifecycle</description>
  <pubDate>Tue, 03 Dec 2024 00:00:00 -0700</pubDate>
</item>
<item>
  <guid>https://supabase.com/blog/supabase-ai-assistant-v2</guid>
  <title>Supabase AI Assistant v2</title>
  <link>https://supabase.com/blog/supabase-ai-assistant-v2</link>
  <description>An evolution of how we approach AI within the Supabase dashboard</description>
  <pubDate>Mon, 02 Dec 2024 00:00:00 -0700</pubDate>
</item>
<item>
  <guid>https://supabase.com/blog/orioledb-launch</guid>
  <title>OrioleDB Public Alpha</title>
  <link>https://supabase.com/blog/orioledb-launch</link>
  <description>Launching OrioleDB Public Alpha</description>
  <pubDate>Sun, 01 Dec 2024 00:00:00 -0700</pubDate>
</item>
<item>
  <guid>https://supabase.com/blog/supabase-dynamic-functions</guid>
  <title>Executing Dynamic JavaScript Code on Supabase with Edge Functions</title>
  <link>https://supabase.com/blog/supabase-dynamic-functions</link>
  <description>Learn how to execute dynamic JavaScript code on Supabase using Edge Functions.</description>
  <pubDate>Wed, 13 Nov 2024 00:00:00 -0700</pubDate>
</item>
<item>
  <guid>https://supabase.com/blog/supabase-clickhouse-partnership</guid>
  <title>ClickHouse Partnership, improved Postgres Replication, and Disk Management</title>
  <link>https://supabase.com/blog/supabase-clickhouse-partnership</link>
  <description>Improving the developer experience between Postgres and ClickHouse.</description>
  <pubDate>Wed, 30 Oct 2024 00:00:00 -0700</pubDate>
</item>
<item>
  <guid>https://supabase.com/blog/database-build-live-share</guid>
  <title>Live Share: Connect to in-browser PGlite with any Postgres client</title>
  <link>https://supabase.com/blog/database-build-live-share</link>
  <description>Connect any Postgres client to your postgres.new databases.</description>
  <pubDate>Thu, 10 Oct 2024 00:00:00 -0700</pubDate>
</item>
<item>
  <guid>https://supabase.com/blog/mongodb-realm-and-device-sync-alternatives</guid>
  <title>MongoDB Realm &amp; Device Sync Alternatives - Supabase</title>
  <link>https://supabase.com/blog/mongodb-realm-and-device-sync-alternatives</link>
  <description>Learn how Supabase can help you transition from MongoDB Realm and Device Sync.</description>
  <pubDate>Wed, 09 Oct 2024 00:00:00 -0700</pubDate>
</item>
<item>
  <guid>https://supabase.com/blog/offline-first-flutter-apps</guid>
  <title>Building offline-first mobile apps with Supabase, Flutter and Brick</title>
  <link>https://supabase.com/blog/offline-first-flutter-apps</link>
  <description>Brick is an all-in-one data manager for Flutter that handles querying and uploading between Supabase and local caches like SQLite. Using Brick, developers can focus on implementing the application without worrying about translating or storing their data.</description>
  <pubDate>Tue, 08 Oct 2024 00:00:00 -0700</pubDate>
</item>
<item>
  <guid>https://supabase.com/blog/lw12-hackathon-winners</guid>
  <title>Supabase Launch Week 12 Hackathon Winners</title>
  <link>https://supabase.com/blog/lw12-hackathon-winners</link>
  <description>Announcing the winners of the Supabase Launch Week 12 Hackathon.</description>
  <pubDate>Mon, 30 Sep 2024 00:00:00 -0700</pubDate>
</item>
<item>
  <guid>https://supabase.com/blog/local-first-expo-legend-state</guid>
  <title>Local-first Realtime Apps with Expo and Legend-State</title>
  <link>https://supabase.com/blog/local-first-expo-legend-state</link>
  <description>Build local-first realtime web and mobile apps with Expo, Legend-State, and Supabase.</description>
  <pubDate>Mon, 23 Sep 2024 00:00:00 -0700</pubDate>
</item>
<item>
  <guid>https://supabase.com/blog/edge-functions-faster-smaller</guid>
  <title>Edge Functions are now 2x smaller and boot 3x faster</title>
  <link>https://supabase.com/blog/edge-functions-faster-smaller</link>
  <description>Redeploy your Edge Functions with the CLI v1.192.5 for a peformance boost</description>
  <pubDate>Thu, 12 Sep 2024 00:00:00 -0700</pubDate>
</item>
<item>
  <guid>https://supabase.com/blog/flutter-uber-clone</guid>
  <title>Building an Uber Clone with Flutter and Supabase</title>
  <link>https://supabase.com/blog/flutter-uber-clone</link>
  <description>Learn how to handle real-time geospatial data using Supabase Realtime and Flutter.</description>
  <pubDate>Thu, 05 Sep 2024 00:00:00 -0700</pubDate>
</item>
<item>
  <guid>https://supabase.com/blog/in-browser-semantic-search-pglite</guid>
  <title>In-Browser Semantic AI Search with PGlite and Transformers.js</title>
  <link>https://supabase.com/blog/in-browser-semantic-search-pglite</link>
  <description>Use pgvector in PGlite and combine it with Huggingface Transformers.js for a fully local, in-browser semantic search functionality!</description>
  <pubDate>Thu, 29 Aug 2024 00:00:00 -0700</pubDate>
</item>
<item>
  <guid>https://supabase.com/blog/supabase-vercel-partnership</guid>
  <title>Supabase + Vercel Partnership</title>
  <link>https://supabase.com/blog/supabase-vercel-partnership</link>
  <description>Vercel just added official First-Party Integrations. We&apos;re one of them.</description>
  <pubDate>Wed, 28 Aug 2024 00:00:00 -0700</pubDate>
</item>
<item>
  <guid>https://supabase.com/blog/supabase-lw12-hackathon</guid>
  <title>Supabase Launch Week 12 Hackathon</title>
  <link>https://supabase.com/blog/supabase-lw12-hackathon</link>
  <description>Build an Open Source Project over 10 days. 5 prize categories.</description>
  <pubDate>Mon, 26 Aug 2024 00:00:00 -0700</pubDate>
</item>
<item>
  <guid>https://supabase.com/blog/mozilla-llamafile-in-supabase-edge-functions</guid>
  <title>Mozilla Llamafile in Supabase Edge Functions</title>
  <link>https://supabase.com/blog/mozilla-llamafile-in-supabase-edge-functions</link>
  <description>Use Mozilla Llamafile OpenAI API compatible server in Supabase Edge Functions.</description>
  <pubDate>Wed, 21 Aug 2024 00:00:00 -0700</pubDate>
</item>
<item>
  <guid>https://supabase.com/blog/launch-week-12-top-10</guid>
  <title>Top 10 Launches of Launch Week 12</title>
  <link>https://supabase.com/blog/launch-week-12-top-10</link>
  <description>Highlights from Launch Week 12</description>
  <pubDate>Fri, 16 Aug 2024 00:00:00 -0700</pubDate>
</item>
<item>
  <guid>https://supabase.com/blog/platform-access-control</guid>
  <title>Introducing New Platform Access Control</title>
  <link>https://supabase.com/blog/platform-access-control</link>
  <description>Granular permissions for adding users to specific projects in an Supabase organization.</description>
  <pubDate>Fri, 16 Aug 2024 00:00:00 -0700</pubDate>
</item>
<item>
  <guid>https://supabase.com/blog/postgres-foreign-data-wrappers-with-wasm</guid>
  <title>Postgres Foreign Data Wrappers with Wasm</title>
  <link>https://supabase.com/blog/postgres-foreign-data-wrappers-with-wasm</link>
  <description>Build Wasm foreign data wrapper with Wrappers and use it on Supabase</description>
  <pubDate>Fri, 16 Aug 2024 00:00:00 -0700</pubDate>
</item>
<item>
  <guid>https://supabase.com/blog/postgrest-12-2</guid>
  <title>PostgREST 12.2: Prometheus metrics</title>
  <link>https://supabase.com/blog/postgrest-12-2</link>
  <description>New features in the latest 12.2 release of PostgREST</description>
  <pubDate>Fri, 16 Aug 2024 00:00:00 -0700</pubDate>
</item>
<item>
  <guid>https://supabase.com/blog/python-support</guid>
  <title>Supabase Python</title>
  <link>https://supabase.com/blog/python-support</link>
  <description>Supabase Python is now officially supported in Supabase.</description>
  <pubDate>Fri, 16 Aug 2024 00:00:00 -0700</pubDate>
</item>
<item>
  <guid>https://supabase.com/blog/supabase-book-by-david-lorenz</guid>
  <title>The Supabase Book by David Lorenz</title>
  <link>https://supabase.com/blog/supabase-book-by-david-lorenz</link>
  <description>Learn Supabase by building a Multi-Tenant platform.</description>
  <pubDate>Fri, 16 Aug 2024 00:00:00 -0700</pubDate>
</item>
<item>
  <guid>https://supabase.com/blog/vec2pg</guid>
  <title>vec2pg: Migrate to pgvector from Pinecone and Qdrant</title>
  <link>https://supabase.com/blog/vec2pg</link>
  <description>Migrate vector data from vector DBs to Supabase</description>
  <pubDate>Fri, 16 Aug 2024 00:00:00 -0700</pubDate>
</item>
<item>
  <guid>https://supabase.com/blog/log-drains</guid>
  <title>Introducing Log Drains</title>
  <link>https://supabase.com/blog/log-drains</link>
  <description>Log Drains for exporting product logs is now available under Public Alpha</description>
  <pubDate>Thu, 15 Aug 2024 00:00:00 -0700</pubDate>
</item>
<item>
  <guid>https://supabase.com/blog/pg-graphql-1-5-7</guid>
  <title>pg_graphql 1.5.7: pagination and multi-tenancy support</title>
  <link>https://supabase.com/blog/pg-graphql-1-5-7</link>
  <description>Latest features of pg_graphql</description>
  <pubDate>Thu, 15 Aug 2024 00:00:00 -0700</pubDate>
</item>
<item>
  <guid>https://supabase.com/blog/snaplet-is-now-open-source</guid>
  <title>Snaplet is now open source</title>
  <link>https://supabase.com/blog/snaplet-is-now-open-source</link>
  <description>Snaplet is closing their business and opening their source code</description>
  <pubDate>Wed, 14 Aug 2024 00:00:00 -0700</pubDate>
</item>
<item>
  <guid>https://supabase.com/blog/third-party-auth-mfa-phone-send-hooks</guid>
  <title>Supabase Auth: Bring-your-own Auth0, Cognito, or Firebase</title>
  <link>https://supabase.com/blog/third-party-auth-mfa-phone-send-hooks</link>
  <description>Use Firebase Auth, Auth0 or AWS Cognito (Amplify) with your Supabase project, secure your users with SMS based MFA, and use send hooks.</description>
  <pubDate>Wed, 14 Aug 2024 00:00:00 -0700</pubDate>
</item>
<item>
  <guid>https://supabase.com/blog/supabase-realtime-broadcast-and-presence-authorization</guid>
  <title>Supabase Realtime: Broadcast and Presence Authorization</title>
  <link>https://supabase.com/blog/supabase-realtime-broadcast-and-presence-authorization</link>
  <description>Secure Realtime Broadcast and Presence with Authorization</description>
  <pubDate>Tue, 13 Aug 2024 00:00:00 -0700</pubDate>
</item>
<item>
  <guid>https://supabase.com/blog/github-copilot-extension-for-vs-code</guid>
  <title>Official Supabase extension for VS Code and GitHub Copilot</title>
  <link>https://supabase.com/blog/github-copilot-extension-for-vs-code</link>
  <description>Today we&apos;re launching a new GitHub Copilot extension for VS Code to make your development with Supabase even more delightful.</description>
  <pubDate>Mon, 12 Aug 2024 00:00:00 -0700</pubDate>
</item>
<item>
  <guid>https://supabase.com/blog/postgres-new</guid>
  <title>postgres.new: In-browser Postgres with an AI interface</title>
  <link>https://supabase.com/blog/postgres-new</link>
  <description>Introducing postgres.new, the in-browser Postgres sandbox with AI assistance.</description>
  <pubDate>Mon, 12 Aug 2024 00:00:00 -0700</pubDate>
</item>
<item>
  <guid>https://supabase.com/blog/supabase-js-on-jsr</guid>
  <title>Announcing Supabase on JSR</title>
  <link>https://supabase.com/blog/supabase-js-on-jsr</link>
  <description>Supabase is now available on the open source JavaScript Registry (JSR).</description>
  <pubDate>Tue, 16 Jul 2024 00:00:00 -0700</pubDate>
</item>
<item>
  <guid>https://supabase.com/blog/hardening-supabase</guid>
  <title>Supabase Security Suite</title>
  <link>https://supabase.com/blog/hardening-supabase</link>
  <description>Learn how to use range columns in Postgres to simplify time-based queries and add constraints to prevent overlaps.</description>
  <pubDate>Thu, 11 Jul 2024 00:00:00 -0700</pubDate>
</item>
<item>
  <guid>https://supabase.com/blog/range-columns</guid>
  <title>Simplifying Time-Based Queries with Range Columns</title>
  <link>https://supabase.com/blog/range-columns</link>
  <description>Learn how to use range columns in Postgres to simplify time-based queries and add constraints to prevent overlaps.</description>
  <pubDate>Thu, 11 Jul 2024 00:00:00 -0700</pubDate>
</item>
<item>
  <guid>https://supabase.com/blog/postgres-realtime-location-sharing-with-maplibre</guid>
  <title>Postgres Realtime location sharing with MapLibre</title>
  <link>https://supabase.com/blog/postgres-realtime-location-sharing-with-maplibre</link>
  <description>Use Supabase Realtime to draw live location data onto the map with MapLibre GL JS.</description>
  <pubDate>Thu, 04 Jul 2024 00:00:00 -0700</pubDate>
</item>
<item>
  <guid>https://supabase.com/blog/postgis-generate-vector-tiles</guid>
  <title>Generate Vector Tiles with PostGIS</title>
  <link>https://supabase.com/blog/postgis-generate-vector-tiles</link>
  <description>Use PostGIS to programmatically generate Mapbox Vector Tiles and render them with MapLibre GL.</description>
  <pubDate>Wed, 26 Jun 2024 00:00:00 -0700</pubDate>
</item>
<item>
  <guid>https://supabase.com/blog/self-host-maps-storage-protomaps</guid>
  <title>Self-host Maps with Protomaps and Supabase Storage</title>
  <link>https://supabase.com/blog/self-host-maps-storage-protomaps</link>
  <description>Host Protomaps PMTiles on Supabase Storage and render them with MapLibre GL.</description>
  <pubDate>Wed, 19 Jun 2024 00:00:00 -0700</pubDate>
</item>
<item>
  <guid>https://supabase.com/blog/calcom-platform-starter-kit-nextjs-supabase</guid>
  <title>Cal.com launches Expert Marketplace built with Next.js and Supabase.</title>
  <link>https://supabase.com/blog/calcom-platform-starter-kit-nextjs-supabase</link>
  <description>Cal.com and Supabase team up to build an open-source platform starter kit for developers.</description>
  <pubDate>Tue, 18 Jun 2024 00:00:00 -0700</pubDate>
</item>
<item>
  <guid>https://supabase.com/blog/meetup-kahoot-alternative</guid>
  <title>The open source Kahoot alternative</title>
  <link>https://supabase.com/blog/meetup-kahoot-alternative</link>
  <description>How we built a Kahoot alternative for the Supabase community meetups.</description>
  <pubDate>Thu, 09 May 2024 00:00:00 -0700</pubDate>
</item>
<item>
  <guid>https://supabase.com/blog/pgvector-0-7-0</guid>
  <title>What&apos;s new in pgvector v0.7.0</title>
  <link>https://supabase.com/blog/pgvector-0-7-0</link>
  <description>Exploring new features in pgvector v0.7.0</description>
  <pubDate>Thu, 02 May 2024 00:00:00 -0700</pubDate>
</item>
<item>
  <guid>https://supabase.com/blog/supabase-oss-hackathon-winners</guid>
  <title>Open Source Hackathon 2024 winners</title>
  <link>https://supabase.com/blog/supabase-oss-hackathon-winners</link>
  <description>Announcing the winners of the Open Source Hackathon 2024!</description>
  <pubDate>Tue, 30 Apr 2024 00:00:00 -0700</pubDate>
</item>
<item>
  <guid>https://supabase.com/blog/postgres-bloat</guid>
  <title>Postgres Bloat Minimization</title>
  <link>https://supabase.com/blog/postgres-bloat</link>
  <description>Understanding and minimizing Postgres table bloat</description>
  <pubDate>Fri, 26 Apr 2024 00:00:00 -0700</pubDate>
</item>
<item>
  <guid>https://supabase.com/blog/exploring-support-tooling</guid>
  <title>Exploring Support Tooling at Supabase: A Dive into SLA Buddy</title>
  <link>https://supabase.com/blog/exploring-support-tooling</link>
  <description>In this post, we explore the support tooling at Supabase, and how we use SLA Buddy to monitor our SLAs.</description>
  <pubDate>Thu, 25 Apr 2024 00:00:00 -0700</pubDate>
</item>
<item>
  <guid>https://supabase.com/blog/s3-compatible-storage</guid>
  <title>Supabase Storage: now supports the S3 protocol</title>
  <link>https://supabase.com/blog/s3-compatible-storage</link>
  <description>Supabase Storage is now officially an S3-Compatible Storage Provider.</description>
  <pubDate>Thu, 18 Apr 2024 00:00:00 -0700</pubDate>
</item>
<item>
  <guid>https://supabase.com/blog/ga-week-summary</guid>
  <title>Top 10 Launches from Supabase GA Week</title>
  <link>https://supabase.com/blog/ga-week-summary</link>
  <description>A recap of the most important launches and updates from the week.</description>
  <pubDate>Thu, 18 Apr 2024 00:00:00 -0700</pubDate>
</item>
<item>
  <guid>https://supabase.com/blog/security-performance-advisor</guid>
  <title>Supabase Security Advisor &amp; Performance Advisor</title>
  <link>https://supabase.com/blog/security-performance-advisor</link>
  <description>We&apos;re making it easier to build a secure and high-performing application.</description>
  <pubDate>Thu, 18 Apr 2024 00:00:00 -0700</pubDate>
</item>
<item>
  <guid>https://supabase.com/blog/anonymous-sign-ins</guid>
  <title>Supabase Auth now supports Anonymous Sign-ins</title>
  <link>https://supabase.com/blog/anonymous-sign-ins</link>
  <description>Sign in as an anonymous user to authenticate with Supabase</description>
  <pubDate>Wed, 17 Apr 2024 00:00:00 -0700</pubDate>
</item>
<item>
  <guid>https://supabase.com/blog/ai-inference-now-available-in-supabase-edge-functions</guid>
  <title>AI Inference now available in Supabase Edge Functions</title>
  <link>https://supabase.com/blog/ai-inference-now-available-in-supabase-edge-functions</link>
  <description>Use embeddings and large language models on the edge with Supabase Edge Functions.</description>
  <pubDate>Tue, 16 Apr 2024 00:00:00 -0700</pubDate>
</item>
<item>
  <guid>https://supabase.com/blog/branching-publicly-available</guid>
  <title>Branching now Publicly Available</title>
  <link>https://supabase.com/blog/branching-publicly-available</link>
  <description>Supabase Branching is now available on Pro Plan and above.</description>
  <pubDate>Mon, 15 Apr 2024 00:00:00 -0700</pubDate>
</item>
<item>
  <guid>https://supabase.com/blog/supabase-acquires-oriole</guid>
  <title>Oriole joins Supabase</title>
  <link>https://supabase.com/blog/supabase-acquires-oriole</link>
  <description>The Oriole team are joining Supabase to build a faster storage engine for Postgres.</description>
  <pubDate>Mon, 15 Apr 2024 00:00:00 -0700</pubDate>
</item>
<item>
  <guid>https://supabase.com/blog/supabase-aws-marketplace</guid>
  <title>Supabase on the AWS Marketplace</title>
  <link>https://supabase.com/blog/supabase-aws-marketplace</link>
  <description>Supabase is now available on the AWS Marketplace, Simplifying Procurement for Enterprise Customers.</description>
  <pubDate>Mon, 15 Apr 2024 00:00:00 -0700</pubDate>
</item>
<item>
  <guid>https://supabase.com/blog/supabase-bootstrap</guid>
  <title>Supabase Bootstrap: the fastest way to launch a new project</title>
  <link>https://supabase.com/blog/supabase-bootstrap</link>
  <description>Launch a new hosted Supabase project directly from the CLI using pre-built applications.</description>
  <pubDate>Mon, 15 Apr 2024 00:00:00 -0700</pubDate>
</item>
<item>
  <guid>https://supabase.com/blog/supabase-swift</guid>
  <title>Supabase Swift</title>
  <link>https://supabase.com/blog/supabase-swift</link>
  <description>Supabase Swift is now officially supported.</description>
  <pubDate>Mon, 15 Apr 2024 00:00:00 -0700</pubDate>
</item>
<item>
  <guid>https://supabase.com/blog/supabase-oss-hackathon</guid>
  <title>Supabase Open Source Hackathon 2024</title>
  <link>https://supabase.com/blog/supabase-oss-hackathon</link>
  <description>Build an Open Source Project over 10 days. 5 prize categories.</description>
  <pubDate>Fri, 12 Apr 2024 00:00:00 -0700</pubDate>
</item>
<item>
  <guid>https://supabase.com/blog/postgres-roles-and-privileges</guid>
  <title>Postgres Roles and Privileges</title>
  <link>https://supabase.com/blog/postgres-roles-and-privileges</link>
  <description>A guide to Postgres roles and privileges</description>
  <pubDate>Thu, 11 Apr 2024 00:00:00 -0700</pubDate>
</item>
<item>
  <guid>https://supabase.com/blog/pg-paper-dump</guid>
  <title>Announcing Data Preservation Service</title>
  <link>https://supabase.com/blog/pg-paper-dump</link>
  <description>Secure, reliable and timeless backups</description>
  <pubDate>Mon, 01 Apr 2024 00:00:00 -0700</pubDate>
</item>
<item>
  <guid>https://supabase.com/blog/semantic-image-search-amazon-bedrock</guid>
  <title>Implementing semantic image search with Amazon Titan and Supabase Vector</title>
  <link>https://supabase.com/blog/semantic-image-search-amazon-bedrock</link>
  <description>Implementing semantic image search with Amazon Titan and Supabase Vector in Python.</description>
  <pubDate>Tue, 26 Mar 2024 00:00:00 -0700</pubDate>
</item>
<item>
  <guid>https://supabase.com/blog/postgrest-aggregate-functions</guid>
  <title>PostgREST Aggregate Functions</title>
  <link>https://supabase.com/blog/postgrest-aggregate-functions</link>
  <description>Summarize your data by performing calculations across groups of rows in PostgREST</description>
  <pubDate>Thu, 29 Feb 2024 00:00:00 -0700</pubDate>
</item>
<item>
  <guid>https://supabase.com/blog/content-recommendation-with-flutter</guid>
  <title>Build a content recommendation app with Flutter and OpenAI</title>
  <link>https://supabase.com/blog/content-recommendation-with-flutter</link>
  <description>Build a movie-viewing app that recommends another movie based on what the user is viewing using OpenAI, Flutter and Supabase.</description>
  <pubDate>Mon, 26 Feb 2024 00:00:00 -0700</pubDate>
</item>
<item>
  <guid>https://supabase.com/blog/automating-performance-tests</guid>
  <title>Automating performance tests</title>
  <link>https://supabase.com/blog/automating-performance-tests</link>
  <description>Learn about our story to get to the automated performance testing.</description>
  <pubDate>Wed, 21 Feb 2024 00:00:00 -0700</pubDate>
</item>
<item>
  <guid>https://supabase.com/blog/matryoshka-embeddings</guid>
  <title>Matryoshka embeddings: faster OpenAI vector search using Adaptive Retrieval</title>
  <link>https://supabase.com/blog/matryoshka-embeddings</link>
  <description>Use Adaptive Retrieval to improve query performance with OpenAI&apos;s new embedding models</description>
  <pubDate>Tue, 13 Feb 2024 00:00:00 -0700</pubDate>
</item>
<item>
  <guid>https://supabase.com/blog/nosql-mongodb-compatibility-with-ferretdb-and-flydotio</guid>
  <title>NoSQL Postgres: Add MongoDB compatibility to your Supabase projects with FerretDB</title>
  <link>https://supabase.com/blog/nosql-mongodb-compatibility-with-ferretdb-and-flydotio</link>
  <description>NoSQL Postgres: Add MongoDB compatibility to your Supabase projects with FerretDB</description>
  <pubDate>Wed, 31 Jan 2024 00:00:00 -0700</pubDate>
</item>
<item>
  <guid>https://supabase.com/blog/pgvector-fast-builds</guid>
  <title>pgvector 0.6.0: 30x faster with parallel index builds</title>
  <link>https://supabase.com/blog/pgvector-fast-builds</link>
  <description>pgvector 0.6.0 brings a significant improvement: parallel index builds for HNSW. Building an HNSW index is now up to 30x faster for unlogged tables.</description>
  <pubDate>Tue, 30 Jan 2024 00:00:00 -0700</pubDate>
</item>
<item>
  <guid>https://supabase.com/blog/ruby-on-rails-postgres</guid>
  <title>Getting started with Ruby on Rails and Postgres on Supabase</title>
  <link>https://supabase.com/blog/ruby-on-rails-postgres</link>
  <description>Learn how to create a new Rails app and connect it to a Supabase Postgres database.</description>
  <pubDate>Mon, 29 Jan 2024 00:00:00 -0700</pubDate>
</item>
<item>
  <guid>https://supabase.com/blog/flutter-figma-clone</guid>
  <title>Create a Figma Clone app with Flutter and Supabase Realtime</title>
  <link>https://supabase.com/blog/flutter-figma-clone</link>
  <description>A tutorial on how to build a collaborative design app like Figma using Flutter and Supabase Realtime.</description>
  <pubDate>Fri, 26 Jan 2024 00:00:00 -0700</pubDate>
</item>
<item>
  <guid>https://supabase.com/blog/how-pg-graphql-works</guid>
  <title>How pg_graphql works</title>
  <link>https://supabase.com/blog/how-pg-graphql-works</link>
  <description>An insight into the internals of GraphQL in Postgres using pg_graphql, and how you can contribute.</description>
  <pubDate>Wed, 24 Jan 2024 00:00:00 -0700</pubDate>
</item>
<item>
  <guid>https://supabase.com/blog/laravel-postgres</guid>
  <title>Getting started with Laravel and Postgres</title>
  <link>https://supabase.com/blog/laravel-postgres</link>
  <description>Learn how to create a new Laravel PHP app and connect it to a Supabase PostgreSQL database.</description>
  <pubDate>Mon, 22 Jan 2024 00:00:00 -0700</pubDate>
</item>
<item>
  <guid>https://supabase.com/blog/what-is-saml-authentication</guid>
  <title>What is SAML? A practical guide to the authentication protocol</title>
  <link>https://supabase.com/blog/what-is-saml-authentication</link>
  <description>Learn what is SAML authentication, how it differentiates from SSO, SAML with Postgres, and more.</description>
  <pubDate>Wed, 17 Jan 2024 00:00:00 -0700</pubDate>
</item>
<item>
  <guid>https://supabase.com/blog/react-query-nextjs-app-router-cache-helpers</guid>
  <title>Using React Query with Next.js App Router and Supabase Cache Helpers</title>
  <link>https://supabase.com/blog/react-query-nextjs-app-router-cache-helpers</link>
  <description>Learn how to use React Query in Next.js Client &amp; Server Components for data fetching with Supabase.</description>
  <pubDate>Fri, 12 Jan 2024 00:00:00 -0700</pubDate>
</item>
<item>
  <guid>https://supabase.com/blog/ipv6</guid>
  <title>Brace yourself, IPv6 is coming</title>
  <link>https://supabase.com/blog/ipv6</link>
  <description>On February 1st 2024, AWS will start charging for IPv4 addresses. This is a big deal for the internet, and we&apos;re here to help you prepare.</description>
  <pubDate>Fri, 12 Jan 2024 00:00:00 -0700</pubDate>
</item>
<item>
  <guid>https://supabase.com/blog/elixir-clustering-using-postgres</guid>
  <title>Elixir clustering using Postgres</title>
  <link>https://supabase.com/blog/elixir-clustering-using-postgres</link>
  <description>Learn about our approach to connecting multiple nodes in Elixir using Postgres</description>
  <pubDate>Tue, 09 Jan 2024 00:00:00 -0700</pubDate>
</item>
<item>
  <guid>https://supabase.com/blog/beta-update-december-2023</guid>
  <title>Supabase Beta December 2023</title>
  <link>https://supabase.com/blog/beta-update-december-2023</link>
  <description>A Launch Week X rundown with all the fantastic goodies we shipped</description>
  <pubDate>Fri, 05 Jan 2024 00:00:00 -0700</pubDate>
</item>
<item>
  <guid>https://supabase.com/blog/launch-week-x-hackathon-winners</guid>
  <title>Launch Week X Hackathon Winners</title>
  <link>https://supabase.com/blog/launch-week-x-hackathon-winners</link>
  <description>Announcing the winners of the Launch Week X Hackathon!</description>
  <pubDate>Thu, 04 Jan 2024 00:00:00 -0700</pubDate>
</item>
<item>
  <guid>https://supabase.com/blog/launch-week-x-best-launches</guid>
  <title>Top 10 Launches of LWX</title>
  <link>https://supabase.com/blog/launch-week-x-best-launches</link>
  <description>Our CEO takes a look at his favorite ships from LWX</description>
  <pubDate>Tue, 19 Dec 2023 00:00:00 -0700</pubDate>
</item>
<item>
  <guid>https://supabase.com/blog/client-libraries-v2</guid>
  <title>Supabase Libraries V2: Python, Swift, Kotlin, Flutter, and Typescript</title>
  <link>https://supabase.com/blog/client-libraries-v2</link>
  <description>Swift, Kotlin, C#, and Python are now stable and moving to the v2 API.</description>
  <pubDate>Fri, 15 Dec 2023 00:00:00 -0700</pubDate>
</item>
<item>
  <guid>https://supabase.com/blog/introducing-read-replicas</guid>
  <title>Introducing Read Replicas</title>
  <link>https://supabase.com/blog/introducing-read-replicas</link>
  <description>We are launching support for Postgres Read Replicas</description>
  <pubDate>Fri, 15 Dec 2023 00:00:00 -0700</pubDate>
</item>
<item>
  <guid>https://supabase.com/blog/postgres-on-fly-by-supabase</guid>
  <title>Fly Postgres, managed by Supabase</title>
  <link>https://supabase.com/blog/postgres-on-fly-by-supabase</link>
  <description>A managed Postgres offering developed by Supabase and Fly.io</description>
  <pubDate>Fri, 15 Dec 2023 00:00:00 -0700</pubDate>
</item>
<item>
  <guid>https://supabase.com/blog/supabase-auth-identity-linking-hooks</guid>
  <title>Supabase Auth: Identity Linking, Hooks, and HaveIBeenPwned integration</title>
  <link>https://supabase.com/blog/supabase-auth-identity-linking-hooks</link>
  <description>Four major Auth features: Identity Linking, Session Control, Leaked Password Protection, and Hooks</description>
  <pubDate>Thu, 14 Dec 2023 00:00:00 -0700</pubDate>
</item>
<item>
  <guid>https://supabase.com/blog/supabase-wrappers-v02</guid>
  <title>Supabase Wrappers v0.2: Query Pushdown &amp; Remote Subqueries</title>
  <link>https://supabase.com/blog/supabase-wrappers-v02</link>
  <description>Supabase Wrappers v0.2 brings more Wrappers, query pushdown, remote subquery, and more</description>
  <pubDate>Thu, 14 Dec 2023 00:00:00 -0700</pubDate>
</item>
<item>
  <guid>https://supabase.com/blog/postgrest-12</guid>
  <title>PostgREST 12</title>
  <link>https://supabase.com/blog/postgrest-12</link>
  <description>PostgREST 12 is out and we take a look at some of the major new features like JWT Caching and Aggregate Functions</description>
  <pubDate>Wed, 13 Dec 2023 00:00:00 -0700</pubDate>
</item>
<item>
  <guid>https://supabase.com/blog/supabase-branching</guid>
  <title>Supabase Branching</title>
  <link>https://supabase.com/blog/supabase-branching</link>
  <description>A Postgres database for every Pull Request.</description>
  <pubDate>Wed, 13 Dec 2023 00:00:00 -0700</pubDate>
</item>
<item>
  <guid>https://supabase.com/blog/supavisor-postgres-connection-pooler</guid>
  <title>Supavisor 1.0: a scalable connection pooler for Postgres</title>
  <link>https://supabase.com/blog/supavisor-postgres-connection-pooler</link>
  <description>Supavisor is now used across all projects, providing a scalable and cloud-native Postgres connection pooler that can handle millions of connections</description>
  <pubDate>Wed, 13 Dec 2023 00:00:00 -0700</pubDate>
</item>
<item>
  <guid>https://supabase.com/blog/edge-functions-node-npm</guid>
  <title>Edge Functions: Node and native npm compatibility</title>
  <link>https://supabase.com/blog/edge-functions-node-npm</link>
  <description>We&apos;re adding Node and native npm compatibility for Edge Functions.</description>
  <pubDate>Tue, 12 Dec 2023 00:00:00 -0700</pubDate>
</item>
<item>
  <guid>https://supabase.com/blog/pg-graphql-postgres-functions</guid>
  <title>pg_graphql: Postgres functions now supported</title>
  <link>https://supabase.com/blog/pg-graphql-postgres-functions</link>
  <description>pg_graphql now supports the most requested feature: Postgres functions a.k.a. User Defined Functions (UDFs)</description>
  <pubDate>Tue, 12 Dec 2023 00:00:00 -0700</pubDate>
</item>
<item>
  <guid>https://supabase.com/blog/studio-introducing-assistant</guid>
  <title>Supabase Studio: AI Assistant and User Impersonation</title>
  <link>https://supabase.com/blog/studio-introducing-assistant</link>
  <description>We&apos;re introducing the next generation of our AI Assistant and some features that will help get your ideas into code even faster.</description>
  <pubDate>Mon, 11 Dec 2023 00:00:00 -0700</pubDate>
</item>
<item>
  <guid>https://supabase.com/blog/how-design-works-at-supabase</guid>
  <title>How design works at Supabase</title>
  <link>https://supabase.com/blog/how-design-works-at-supabase</link>
  <description>The transformative journey of Supabase&apos;s Design team and its unique culture to enhance the output and quality of the entire company.</description>
  <pubDate>Fri, 08 Dec 2023 00:00:00 -0700</pubDate>
</item>
<item>
  <guid>https://supabase.com/blog/postgres-language-server-implementing-parser</guid>
  <title>Postgres Language Server: implementing the Parser</title>
  <link>https://supabase.com/blog/postgres-language-server-implementing-parser</link>
  <description>A detailed analysis of our iterations to implement a Parser for Postgres</description>
  <pubDate>Fri, 08 Dec 2023 00:00:00 -0700</pubDate>
</item>
<item>
  <guid>https://supabase.com/blog/beta-update-november-2023</guid>
  <title>Supabase Beta November 2023</title>
  <link>https://supabase.com/blog/beta-update-november-2023</link>
  <description>Launch Week X is coming! But we still have cool updates that we couldn&apos;t fit next week.</description>
  <pubDate>Tue, 05 Dec 2023 00:00:00 -0700</pubDate>
</item>
<item>
  <guid>https://supabase.com/blog/community-meetups-lwx</guid>
  <title>Launch Week X Community Meetups</title>
  <link>https://supabase.com/blog/community-meetups-lwx</link>
  <description>The Supabase Community Meetups are back, and this time we&apos;ve got more events happening all over the world!</description>
  <pubDate>Tue, 05 Dec 2023 00:00:00 -0700</pubDate>
</item>
<item>
  <guid>https://supabase.com/blog/supabase-hackathon-lwx</guid>
  <title>Supabase Launch Week X Hackathon</title>
  <link>https://supabase.com/blog/supabase-hackathon-lwx</link>
  <description>Build an Open Source Project over 10 days. 5 prize categories.</description>
  <pubDate>Tue, 05 Dec 2023 00:00:00 -0700</pubDate>
</item>
<item>
  <guid>https://supabase.com/blog/automatic-cli-login</guid>
  <title>Automatic CLI login</title>
  <link>https://supabase.com/blog/automatic-cli-login</link>
  <description>Explore the technical implementation and security measures behind CLI&apos;s new automatic login feature.</description>
  <pubDate>Fri, 01 Dec 2023 00:00:00 -0700</pubDate>
</item>
<item>
  <guid>https://supabase.com/blog/oauth2-login-python-flask-apps</guid>
  <title>GitHub OAuth in your Python Flask app</title>
  <link>https://supabase.com/blog/oauth2-login-python-flask-apps</link>
  <description>A step-by-step guide on building Login with GitHub into your Python apps.</description>
  <pubDate>Tue, 21 Nov 2023 00:00:00 -0700</pubDate>
</item>
<item>
  <guid>https://supabase.com/blog/react-native-authentication</guid>
  <title>Getting started with React Native authentication</title>
  <link>https://supabase.com/blog/react-native-authentication</link>
  <description>Learn how to implement authentication in your React Native applications.</description>
  <pubDate>Thu, 16 Nov 2023 00:00:00 -0700</pubDate>
</item>
<item>
  <guid>https://supabase.com/blog/beta-update-october-2023</guid>
  <title>Supabase Beta October 2023</title>
  <link>https://supabase.com/blog/beta-update-october-2023</link>
  <description>Brand-new features, community content, and (more importantly) the date for our next Launch Week.</description>
  <pubDate>Mon, 06 Nov 2023 00:00:00 -0700</pubDate>
</item>
<item>
  <guid>https://supabase.com/blog/supabase-is-now-compatible-with-nextjs-14</guid>
  <title>Supabase is now compatible with Next.js 14</title>
  <link>https://supabase.com/blog/supabase-is-now-compatible-with-nextjs-14</link>
  <description>The fastest way to build apps with Next.js 14 and Supabase</description>
  <pubDate>Wed, 01 Nov 2023 00:00:00 -0700</pubDate>
</item>
<item>
  <guid>https://supabase.com/blog/pgvector-vs-pinecone</guid>
  <title>pgvector vs Pinecone: cost and performance</title>
  <link>https://supabase.com/blog/pgvector-vs-pinecone</link>
  <description>Direct performance comparison between pgvector and Pinecone.</description>
  <pubDate>Tue, 10 Oct 2023 00:00:00 -0700</pubDate>
</item>
<item>
  <guid>https://supabase.com/blog/react-native-offline-first-watermelon-db</guid>
  <title>Offline-first React Native Apps with Expo, WatermelonDB, and Supabase</title>
  <link>https://supabase.com/blog/react-native-offline-first-watermelon-db</link>
  <description>Store your data locally and sync it with Postgres using WatermelonDB!</description>
  <pubDate>Sun, 08 Oct 2023 00:00:00 -0700</pubDate>
</item>
<item>
  <guid>https://supabase.com/blog/beta-update-september-2023</guid>
  <title>Supabase Beta September 2023</title>
  <link>https://supabase.com/blog/beta-update-september-2023</link>
  <description>September was packed with so many new features and releases that it might have seemed like another Launch Week, but it wasn&apos;t!</description>
  <pubDate>Wed, 04 Oct 2023 00:00:00 -0700</pubDate>
</item>
<item>
  <guid>https://supabase.com/blog/postgres-dynamic-table-partitioning</guid>
  <title>Dynamic Table Partitioning in Postgres</title>
  <link>https://supabase.com/blog/postgres-dynamic-table-partitioning</link>
  <description>Learn how to scale large postgres tables in place and increase query performance.</description>
  <pubDate>Tue, 03 Oct 2023 00:00:00 -0700</pubDate>
</item>
<item>
  <guid>https://supabase.com/blog/beta-update-august-2023</guid>
  <title>Supabase Beta August 2023</title>
  <link>https://supabase.com/blog/beta-update-august-2023</link>
  <description>Launch Week 8 review and more things we shipped 🚀</description>
  <pubDate>Fri, 08 Sep 2023 00:00:00 -0700</pubDate>
</item>
<item>
  <guid>https://supabase.com/blog/increase-performance-pgvector-hnsw</guid>
  <title>pgvector v0.5.0: Faster semantic search with HNSW indexes</title>
  <link>https://supabase.com/blog/increase-performance-pgvector-hnsw</link>
  <description>Increase performance in pgvector using HNSW indexes</description>
  <pubDate>Wed, 06 Sep 2023 00:00:00 -0700</pubDate>
</item>
<item>
  <guid>https://supabase.com/blog/organization-based-billing</guid>
  <title>Organization-based Billing, Project Transfers, Team Plan</title>
  <link>https://supabase.com/blog/organization-based-billing</link>
  <description>Introducing the new Organization-based Billing</description>
  <pubDate>Thu, 31 Aug 2023 00:00:00 -0700</pubDate>
</item>
<item>
  <guid>https://supabase.com/blog/launch-week-8-hackathon-winners</guid>
  <title>Launch Week 8 Hackathon Winners</title>
  <link>https://supabase.com/blog/launch-week-8-hackathon-winners</link>
  <description>Announcing the winners of the Launch Week 8 Hackathon!</description>
  <pubDate>Thu, 24 Aug 2023 00:00:00 -0700</pubDate>
</item>
<item>
  <guid>https://supabase.com/blog/launch-week-8-community-highlights</guid>
  <title>Launch Week 8 Community Highlights</title>
  <link>https://supabase.com/blog/launch-week-8-community-highlights</link>
  <description>Highlights from the community for the past 4 months.</description>
  <pubDate>Fri, 11 Aug 2023 00:00:00 -0700</pubDate>
</item>
<item>
  <guid>https://supabase.com/blog/supabase-soc2-hipaa</guid>
  <title>Supabase is now HIPAA and SOC2 Type 2 compliant</title>
  <link>https://supabase.com/blog/supabase-soc2-hipaa</link>
  <description>This documents our journey from SOC2 Type 1 to SOC2 Type2 and HIPAA compliance. You can start building healthcare apps on Supabase today.</description>
  <pubDate>Fri, 11 Aug 2023 00:00:00 -0700</pubDate>
</item>
<item>
  <guid>https://supabase.com/blog/supavisor-1-million</guid>
  <title>Supavisor: Scaling Postgres to 1 Million Connections</title>
  <link>https://supabase.com/blog/supavisor-1-million</link>
  <description>Supavisor is a scalable, cloud-native Postgres connection pooler. We connected a million clients to it to see how it performs.</description>
  <pubDate>Fri, 11 Aug 2023 00:00:00 -0700</pubDate>
</item>
<item>
  <guid>https://supabase.com/blog/supabase-integrations-marketplace</guid>
  <title>Supabase Integrations Marketplace</title>
  <link>https://supabase.com/blog/supabase-integrations-marketplace</link>
  <description>Become a Supabase Integrations Partner: Publish OAuth Apps and Build with Supabase.</description>
  <pubDate>Thu, 10 Aug 2023 00:00:00 -0700</pubDate>
</item>
<item>
  <guid>https://supabase.com/blog/using-supabase-with-vercel</guid>
  <title>Vercel Integration and Next.js App Router Support</title>
  <link>https://supabase.com/blog/using-supabase-with-vercel</link>
  <description>Using Supabase with Vercel and Next.js is now a lot easier.</description>
  <pubDate>Thu, 10 Aug 2023 00:00:00 -0700</pubDate>
</item>
<item>
  <guid>https://supabase.com/blog/supabase-studio-3-0</guid>
  <title>Supabase Studio 3.0: AI SQL Editor, Schema Diagrams, and new Wrappers</title>
  <link>https://supabase.com/blog/supabase-studio-3-0</link>
  <description>Supabase Studio now comes with an AI assisted SQL Editor, schema diagrams, and much more.</description>
  <pubDate>Wed, 09 Aug 2023 00:00:00 -0700</pubDate>
</item>
<item>
  <guid>https://supabase.com/blog/supabase-local-dev</guid>
  <title>Supabase Local Dev: migrations, branching, and observability</title>
  <link>https://supabase.com/blog/supabase-local-dev</link>
  <description>New features to streamline the interaction between CLI, code editors, and remote databases.</description>
  <pubDate>Tue, 08 Aug 2023 00:00:00 -0700</pubDate>
</item>
<item>
  <guid>https://supabase.com/blog/hugging-face-supabase</guid>
  <title>Hugging Face is now supported in Supabase</title>
  <link>https://supabase.com/blog/hugging-face-supabase</link>
  <description>We&apos;ve added support Hugging Face support in our Python Vector Client and Edge Functions.</description>
  <pubDate>Mon, 07 Aug 2023 00:00:00 -0700</pubDate>
</item>
<item>
  <guid>https://supabase.com/blog/why-supabase-remote</guid>
  <title>Why we&apos;ll stay remote</title>
  <link>https://supabase.com/blog/why-supabase-remote</link>
  <description>Offices are making a comeback, just not at Supabase.</description>
  <pubDate>Sat, 05 Aug 2023 00:00:00 -0700</pubDate>
</item>
<item>
  <guid>https://supabase.com/blog/interactive-constellation-threejs-react-three-fiber</guid>
  <title>Coding the stars - an interactive constellation with Three.js and React Three Fiber</title>
  <link>https://supabase.com/blog/interactive-constellation-threejs-react-three-fiber</link>
  <description>How we built a constellation of stars with Three.js and React Three Fiber.</description>
  <pubDate>Fri, 04 Aug 2023 00:00:00 -0700</pubDate>
</item>
<item>
  <guid>https://supabase.com/blog/fewer-dimensions-are-better-pgvector</guid>
  <title>pgvector: Fewer dimensions are better</title>
  <link>https://supabase.com/blog/fewer-dimensions-are-better-pgvector</link>
  <description>Increase performance in pgvector by using embedding vectors with fewer dimensions</description>
  <pubDate>Thu, 03 Aug 2023 00:00:00 -0700</pubDate>
</item>
<item>
  <guid>https://supabase.com/blog/beta-update-july-2023</guid>
  <title>Supabase Beta July 2023</title>
  <link>https://supabase.com/blog/beta-update-july-2023</link>
  <description>Launch Week 8 is coming - but we still shipped some goodies during July</description>
  <pubDate>Wed, 02 Aug 2023 00:00:00 -0700</pubDate>
</item>
<item>
  <guid>https://supabase.com/blog/react-native-storage</guid>
  <title>React Native file upload with Supabase Storage</title>
  <link>https://supabase.com/blog/react-native-storage</link>
  <description>Learn how to implement authentication and file upload in a React Native app.</description>
  <pubDate>Tue, 01 Aug 2023 00:00:00 -0700</pubDate>
</item>
<item>
  <guid>https://supabase.com/blog/supabase-lw8-hackathon</guid>
  <title>Supabase Launch Week 8 Hackathon</title>
  <link>https://supabase.com/blog/supabase-lw8-hackathon</link>
  <description>Build an Open Source Project over 10 days. 5 prize categories.</description>
  <pubDate>Tue, 25 Jul 2023 00:00:00 -0700</pubDate>
</item>
<item>
  <guid>https://supabase.com/blog/flutter-authentication</guid>
  <title>Getting started with Flutter authentication</title>
  <link>https://supabase.com/blog/flutter-authentication</link>
  <description>Learn how authentication on Flutter works through Google sign in with Supabase auth.</description>
  <pubDate>Tue, 18 Jul 2023 00:00:00 -0700</pubDate>
</item>
<item>
  <guid>https://supabase.com/blog/pgvector-performance</guid>
  <title>pgvector 0.4.0 performance</title>
  <link>https://supabase.com/blog/pgvector-performance</link>
  <description>There&apos;s been a lot of talk about pgvector performance lately, so we took some datasets and pushed pgvector to the limits to find out its strengths and limitations.</description>
  <pubDate>Thu, 13 Jul 2023 00:00:00 -0700</pubDate>
</item>
<item>
  <guid>https://supabase.com/blog/postgrest-11-1-release</guid>
  <title>What is new in PostgREST v11.1?</title>
  <link>https://supabase.com/blog/postgrest-11-1-release</link>
  <description>Impersonated Role Settings, Configurable Isolation Level, improved Bulk Insert, and more</description>
  <pubDate>Wed, 12 Jul 2023 00:00:00 -0700</pubDate>
</item>
<item>
  <guid>https://supabase.com/blog/supabase-beta-update-june-2023</guid>
  <title>Supabase Beta June 2023</title>
  <link>https://supabase.com/blog/supabase-beta-update-june-2023</link>
  <description>A plethora of announcements... read till the end to find out when is the new Launch Week</description>
  <pubDate>Thu, 06 Jul 2023 00:00:00 -0700</pubDate>
</item>
<item>
  <guid>https://supabase.com/blog/native-mobile-auth</guid>
  <title>Native Mobile Auth Support for Google and Apple Sign in</title>
  <link>https://supabase.com/blog/native-mobile-auth</link>
  <description>Supabase auth adds full support for native mobile sign in with Apple and Google.</description>
  <pubDate>Tue, 27 Jun 2023 00:00:00 -0700</pubDate>
</item>
<item>
  <guid>https://supabase.com/blog/supabase-beta-update-may-2023</guid>
  <title>Supabase Beta May 2023</title>
  <link>https://supabase.com/blog/supabase-beta-update-may-2023</link>
  <description>Learn about the great things we shipped last month. Spoiler alert... lots of AI.</description>
  <pubDate>Fri, 09 Jun 2023 00:00:00 -0700</pubDate>
</item>
<item>
  <guid>https://supabase.com/blog/flutter-hackathon-winners</guid>
  <title>Flutter Hackathon Winners</title>
  <link>https://supabase.com/blog/flutter-hackathon-winners</link>
  <description>Announcing the winners of the Flutter Hackathon!</description>
  <pubDate>Mon, 29 May 2023 00:00:00 -0700</pubDate>
</item>
<item>
  <guid>https://supabase.com/blog/vecs</guid>
  <title>Supabase Vecs: a vector client for Postgres</title>
  <link>https://supabase.com/blog/vecs</link>
  <description>Introducing Supabase Vecs, a PostgreSQL vector client</description>
  <pubDate>Mon, 29 May 2023 00:00:00 -0700</pubDate>
</item>
<item>
  <guid>https://supabase.com/blog/chatgpt-plugins-support-postgres</guid>
  <title>ChatGPT plugins now support Postgres &amp; Supabase</title>
  <link>https://supabase.com/blog/chatgpt-plugins-support-postgres</link>
  <description>Supabase recently contributed to the OpenAI Retrieval Plugin repo with a Postgres and a Supabase implementation to help developers build ChatGPT plugins using pgvector.</description>
  <pubDate>Thu, 25 May 2023 00:00:00 -0700</pubDate>
</item>
<item>
  <guid>https://supabase.com/blog/building-chatgpt-plugins-template</guid>
  <title>Building ChatGPT Plugins with Supabase Edge Runtime</title>
  <link>https://supabase.com/blog/building-chatgpt-plugins-template</link>
  <description>We&apos;re releasing a ChatGPT plugin template written in TypeScript and running on Deno!</description>
  <pubDate>Mon, 15 May 2023 00:00:00 -0700</pubDate>
</item>
<item>
  <guid>https://supabase.com/blog/flutter-hackathon</guid>
  <title>Flutter Hackathon</title>
  <link>https://supabase.com/blog/flutter-hackathon</link>
  <description>Build Flutter apps and win limited edition swag.</description>
  <pubDate>Fri, 12 May 2023 00:00:00 -0700</pubDate>
</item>
<item>
  <guid>https://supabase.com/blog/supabase-beta-update-april-2023</guid>
  <title>Supabase Beta April 2023</title>
  <link>https://supabase.com/blog/supabase-beta-update-april-2023</link>
  <description>A review of Launch Week 7 and more exciting updates from last month.</description>
  <pubDate>Tue, 09 May 2023 00:00:00 -0700</pubDate>
</item>
<item>
  <guid>https://supabase.com/blog/flutter-multi-factor-authentication</guid>
  <title>Securing your Flutter apps with Multi-Factor Authentication</title>
  <link>https://supabase.com/blog/flutter-multi-factor-authentication</link>
  <description>Build a Flutter app where the user is required to authenticate using Multi-Factor Authentication.</description>
  <pubDate>Thu, 04 May 2023 00:00:00 -0700</pubDate>
</item>
<item>
  <guid>https://supabase.com/blog/postgres-pluggable-strorage</guid>
  <title>Next steps for Postgres pluggable storage</title>
  <link>https://supabase.com/blog/postgres-pluggable-strorage</link>
  <description>Exploring history of Postgres pluggable storage and the possibility of landing it in the Postgres core.</description>
  <pubDate>Mon, 01 May 2023 00:00:00 -0700</pubDate>
</item>
<item>
  <guid>https://supabase.com/blog/launch-week-7-hackathon-winners</guid>
  <title>Launch Week 7 Hackathon Winners</title>
  <link>https://supabase.com/blog/launch-week-7-hackathon-winners</link>
  <description>Announcing the winners of the Launch Week 7 Hackathon!</description>
  <pubDate>Mon, 24 Apr 2023 00:00:00 -0700</pubDate>
</item>
<item>
  <guid>https://supabase.com/blog/whats-new-in-pg-graphql-v1-2</guid>
  <title>What&apos;s New in pg_graphql v1.2</title>
  <link>https://supabase.com/blog/whats-new-in-pg-graphql-v1-2</link>
  <description>New Features in the v1.2 release of pg_graphql</description>
  <pubDate>Fri, 21 Apr 2023 00:00:00 -0700</pubDate>
</item>
<item>
  <guid>https://supabase.com/blog/dbdev</guid>
  <title>dbdev: PostgreSQL Package Manager</title>
  <link>https://supabase.com/blog/dbdev</link>
  <description>We&apos;re publicly previewing dbdev, a PostgreSQL package manager.</description>
  <pubDate>Fri, 14 Apr 2023 00:00:00 -0700</pubDate>
</item>
<item>
  <guid>https://supabase.com/blog/launch-week-7-community-highlights</guid>
  <title>Launch Week 7 Community Highlights</title>
  <link>https://supabase.com/blog/launch-week-7-community-highlights</link>
  <description>We&apos;re honored to work with, sponsor, and support incredible people and tools. Here is a highlight of the last 3 months.</description>
  <pubDate>Fri, 14 Apr 2023 00:00:00 -0700</pubDate>
</item>
<item>
  <guid>https://supabase.com/blog/pg-tle</guid>
  <title>Trusted Language Extensions for Postgres</title>
  <link>https://supabase.com/blog/pg-tle</link>
  <description>We&apos;re collaborating with AWS to bring Trusted Language Extensions to Postgres.</description>
  <pubDate>Fri, 14 Apr 2023 00:00:00 -0700</pubDate>
</item>
<item>
  <guid>https://supabase.com/blog/supabase-studio-2.0</guid>
  <title>Supabase Studio 2.0: help when you need it most</title>
  <link>https://supabase.com/blog/supabase-studio-2.0</link>
  <description>Supabase Studio now comes with ChatGPT, and GraphiQL built in, Cascade Deletes, and Foreign Key Selectors, and much more.</description>
  <pubDate>Fri, 14 Apr 2023 00:00:00 -0700</pubDate>
</item>
<item>
  <guid>https://supabase.com/blog/supabase-auth-sso-pkce</guid>
  <title>Supabase Auth: SSO,  Mobile, and Server-side support</title>
  <link>https://supabase.com/blog/supabase-auth-sso-pkce</link>
  <description>Supacharging Supabase Auth with Sign in with Apple on iOS, Single-Sign-On support with SAML 2.0, and PKCE for server-side rendering and mobile auth.</description>
  <pubDate>Thu, 13 Apr 2023 00:00:00 -0700</pubDate>
</item>
<item>
  <guid>https://supabase.com/blog/storage-v3-resumable-uploads</guid>
  <title>Supabase Storage v3: Resumable Uploads with support for 50GB files</title>
  <link>https://supabase.com/blog/storage-v3-resumable-uploads</link>
  <description>Storage V3 with lots of new features including resumable uploads, more image transformationsm a Next.js image loader and more.</description>
  <pubDate>Wed, 12 Apr 2023 00:00:00 -0700</pubDate>
</item>
<item>
  <guid>https://supabase.com/blog/edge-runtime-self-hosted-deno-functions</guid>
  <title>Supabase Edge Runtime: Self-hosted Deno Functions</title>
  <link>https://supabase.com/blog/edge-runtime-self-hosted-deno-functions</link>
  <description>We are open-sourcing Supabase Edge Runtime allowing you to host your Edge Functions anywhere.</description>
  <pubDate>Tue, 11 Apr 2023 00:00:00 -0700</pubDate>
</item>
<item>
  <guid>https://supabase.com/blog/supabase-logs-self-hosted</guid>
  <title>Supabase Logs: open source logging server</title>
  <link>https://supabase.com/blog/supabase-logs-self-hosted</link>
  <description>We&apos;re releasing Supabase Logs for both self-hosted users and CLI development.</description>
  <pubDate>Mon, 10 Apr 2023 00:00:00 -0700</pubDate>
</item>
<item>
  <guid>https://supabase.com/blog/supabase-beta-update-march-2023</guid>
  <title>Supabase Beta March 2023</title>
  <link>https://supabase.com/blog/supabase-beta-update-march-2023</link>
  <description>We are in full shipping mode 🛥️… Launch Week 7 can’t come quickly enough!</description>
  <pubDate>Sat, 08 Apr 2023 00:00:00 -0700</pubDate>
</item>
<item>
  <guid>https://supabase.com/blog/designing-with-ai-midjourney</guid>
  <title>Designing with AI: Generating unique artwork for every user</title>
  <link>https://supabase.com/blog/designing-with-ai-midjourney</link>
  <description>Using MidJourney to generative artwork and serving ticket images with Edge Functions</description>
  <pubDate>Fri, 07 Apr 2023 00:00:00 -0700</pubDate>
</item>
<item>
  <guid>https://supabase.com/blog/launch-week-7-hackathon</guid>
  <title>The Supabase AI Hackathon</title>
  <link>https://supabase.com/blog/launch-week-7-hackathon</link>
  <description>Build an Open Source Project over 10 days. 5 prize categories.</description>
  <pubDate>Fri, 07 Apr 2023 00:00:00 -0700</pubDate>
</item>
<item>
  <guid>https://supabase.com/blog/infinite-scroll-with-nextjs-framer-motion</guid>
  <title>Infinite scroll with Next.js, Framer Motion, and Supabase</title>
  <link>https://supabase.com/blog/infinite-scroll-with-nextjs-framer-motion</link>
  <description>Lazy load and paginate data on scroll with Next.js and a sprinkle of Framer Motion magic ✨</description>
  <pubDate>Tue, 04 Apr 2023 00:00:00 -0700</pubDate>
</item>
<item>
  <guid>https://supabase.com/blog/supaclub</guid>
  <title>SupaClub</title>
  <link>https://supabase.com/blog/supaclub</link>
  <description>The Worlds First Software Engineering Nightclub.</description>
  <pubDate>Sat, 01 Apr 2023 00:00:00 -0700</pubDate>
</item>
<item>
  <guid>https://supabase.com/blog/supabase-beta-update-february-2023</guid>
  <title>Supabase Beta February 2023</title>
  <link>https://supabase.com/blog/supabase-beta-update-february-2023</link>
  <description>There is something for everybody this month - AI, Auth, Database, Edge Functions, GraphQL … you name it!</description>
  <pubDate>Thu, 09 Mar 2023 00:00:00 -0700</pubDate>
</item>
<item>
  <guid>https://supabase.com/blog/geo-queries-with-postgis-in-ionic-angular</guid>
  <title>Geo Queries with PostGIS in Ionic Angular</title>
  <link>https://supabase.com/blog/geo-queries-with-postgis-in-ionic-angular</link>
  <description>Using the PostGIS extension to build a cross-platform application with Ionic Angular.</description>
  <pubDate>Wed, 01 Mar 2023 00:00:00 -0700</pubDate>
</item>
<item>
  <guid>https://supabase.com/blog/type-constraints-in-65-lines-of-sql</guid>
  <title>Type Constraints in 65 lines of SQL</title>
  <link>https://supabase.com/blog/type-constraints-in-65-lines-of-sql</link>
  <description>Creating validated data types in Postgres</description>
  <pubDate>Fri, 17 Feb 2023 00:00:00 -0700</pubDate>
</item>
<item>
  <guid>https://supabase.com/blog/case-study-happyteams</guid>
  <title>HappyTeams unlocks better performance and reduces cost with Supabase</title>
  <link>https://supabase.com/blog/case-study-happyteams</link>
  <description>How a bootstrapped startup migrated from Heroku to Supabase in 30 minutes and never looked back</description>
  <pubDate>Thu, 16 Feb 2023 00:00:00 -0700</pubDate>
</item>
<item>
  <guid>https://supabase.com/blog/flutter-real-time-multiplayer-game</guid>
  <title>How to build a real-time multiplayer game with Flutter Flame</title>
  <link>https://supabase.com/blog/flutter-real-time-multiplayer-game</link>
  <description>Build a real-time multiplayer game using Flutter, Flame, and Supabase realtime.</description>
  <pubDate>Tue, 14 Feb 2023 00:00:00 -0700</pubDate>
</item>
<item>
  <guid>https://supabase.com/blog/supabase-beta-january-2023</guid>
  <title>Supabase Beta January 2023</title>
  <link>https://supabase.com/blog/supabase-beta-january-2023</link>
  <description>New Postgres extensions, pg_graphql updates, changes to Edge Functions, and more!</description>
  <pubDate>Wed, 08 Feb 2023 00:00:00 -0700</pubDate>
</item>
<item>
  <guid>https://supabase.com/blog/chatgpt-supabase-docs</guid>
  <title>Supabase Clippy: ChatGPT for Supabase Docs</title>
  <link>https://supabase.com/blog/chatgpt-supabase-docs</link>
  <description>Creating a ChatGPT interface for the Supabase documentation.</description>
  <pubDate>Tue, 07 Feb 2023 00:00:00 -0700</pubDate>
</item>
<item>
  <guid>https://supabase.com/blog/openai-embeddings-postgres-vector</guid>
  <title>Storing OpenAI embeddings in Postgres with pgvector</title>
  <link>https://supabase.com/blog/openai-embeddings-postgres-vector</link>
  <description>An example of how to build an AI-powered search engine using OpenAI&apos;s embeddings and PostgreSQL.</description>
  <pubDate>Mon, 06 Feb 2023 00:00:00 -0700</pubDate>
</item>
<item>
  <guid>https://supabase.com/blog/supabase-beta-december-2022</guid>
  <title>Supabase Beta December 2022</title>
  <link>https://supabase.com/blog/supabase-beta-december-2022</link>
  <description>This month the Beta Update is a Launch Week 6 Special, where we review the cascade of announcements.</description>
  <pubDate>Thu, 05 Jan 2023 00:00:00 -0700</pubDate>
</item>
<item>
  <guid>https://supabase.com/blog/launch-week-6-hackathon-winners</guid>
  <title>Launch Week 6 Hackathon Winners</title>
  <link>https://supabase.com/blog/launch-week-6-hackathon-winners</link>
  <description>Announcing the winners of the Launch Week 6 Hackathon!</description>
  <pubDate>Tue, 03 Jan 2023 00:00:00 -0700</pubDate>
</item>
<item>
  <guid>https://supabase.com/blog/custom-domain-names</guid>
  <title>Custom Domain Names</title>
  <link>https://supabase.com/blog/custom-domain-names</link>
  <description>Change your Supabase project&apos;s domain name to your own domain.</description>
  <pubDate>Fri, 16 Dec 2022 00:00:00 -0700</pubDate>
</item>
<item>
  <guid>https://supabase.com/blog/launch-week-6-community-day</guid>
  <title>Community Day</title>
  <link>https://supabase.com/blog/launch-week-6-community-day</link>
  <description>Wrapping up Launch Week 6 with contributors, partners, and friends.</description>
  <pubDate>Fri, 16 Dec 2022 00:00:00 -0700</pubDate>
</item>
<item>
  <guid>https://supabase.com/blog/launch-week-6-wrap-up</guid>
  <title>Launch Week 6: Wrap Up</title>
  <link>https://supabase.com/blog/launch-week-6-wrap-up</link>
  <description>That&apos;s a wrap on Supabase Launch Week Day 6. Here&apos;s everything we shipped in one long blog post.</description>
  <pubDate>Fri, 16 Dec 2022 00:00:00 -0700</pubDate>
</item>
<item>
  <guid>https://supabase.com/blog/new-in-postgres-15</guid>
  <title>What&apos;s new in Postgres 15?</title>
  <link>https://supabase.com/blog/new-in-postgres-15</link>
  <description>Describes the release of Postgres 15, new features and reasons to use it</description>
  <pubDate>Fri, 16 Dec 2022 00:00:00 -0700</pubDate>
</item>
<item>
  <guid>https://supabase.com/blog/pg-graphql-v1</guid>
  <title>pg_graphql v1.0</title>
  <link>https://supabase.com/blog/pg-graphql-v1</link>
  <description>Announcing the v1.0 release of pg_graphql</description>
  <pubDate>Fri, 16 Dec 2022 00:00:00 -0700</pubDate>
</item>
<item>
  <guid>https://supabase.com/blog/postgres-point-in-time-recovery</guid>
  <title>Point in Time Recovery is now available for Pro projects</title>
  <link>https://supabase.com/blog/postgres-point-in-time-recovery</link>
  <description>We&apos;re making PITR available for more projects, with a new Dashboard UI that makes it simple to use.</description>
  <pubDate>Fri, 16 Dec 2022 00:00:00 -0700</pubDate>
</item>
<item>
  <guid>https://supabase.com/blog/postgrest-11-prerelease</guid>
  <title>PostgREST 11 pre-release</title>
  <link>https://supabase.com/blog/postgrest-11-prerelease</link>
  <description>Describes new features of PostgREST 11 pre-release</description>
  <pubDate>Fri, 16 Dec 2022 00:00:00 -0700</pubDate>
</item>
<item>
  <guid>https://supabase.com/blog/vault-now-in-beta</guid>
  <title>Supabase Vault is now in Beta</title>
  <link>https://supabase.com/blog/vault-now-in-beta</link>
  <description>A Postgres extension to store encrypted secrets and encrypt data.</description>
  <pubDate>Fri, 16 Dec 2022 00:00:00 -0700</pubDate>
</item>
<item>
  <guid>https://supabase.com/blog/postgres-foreign-data-wrappers-rust</guid>
  <title>Supabase Wrappers, a Postgres FDW framework written in Rust</title>
  <link>https://supabase.com/blog/postgres-foreign-data-wrappers-rust</link>
  <description>A framework for building Postgres Foreign Data Wrappers which connects to Stripe, Firebase, Clickhouse, and more.</description>
  <pubDate>Thu, 15 Dec 2022 00:00:00 -0700</pubDate>
</item>
<item>
  <guid>https://supabase.com/blog/mfa-auth-via-rls</guid>
  <title>Multi-factor Authentication via Row Level Security Enforcement</title>
  <link>https://supabase.com/blog/mfa-auth-via-rls</link>
  <description>MFA Auth with enforcement via RLS</description>
  <pubDate>Wed, 14 Dec 2022 00:00:00 -0700</pubDate>
</item>
<item>
  <guid>https://supabase.com/blog/storage-image-resizing-smart-cdn</guid>
  <title>Supabase Storage v2: Image resizing and Smart CDN</title>
  <link>https://supabase.com/blog/storage-image-resizing-smart-cdn</link>
  <description>We&apos;re introducing new features for Supabase Storage: Image resizing and a Smart CDN.</description>
  <pubDate>Tue, 13 Dec 2022 00:00:00 -0700</pubDate>
</item>
<item>
  <guid>https://supabase.com/blog/new-supabase-docs-built-with-nextjs</guid>
  <title>New Supabase Docs, built with Next.js</title>
  <link>https://supabase.com/blog/new-supabase-docs-built-with-nextjs</link>
  <description>We&apos;ve redesigned our Docs and migrated to Next.js</description>
  <pubDate>Mon, 12 Dec 2022 00:00:00 -0700</pubDate>
</item>
<item>
  <guid>https://supabase.com/blog/postgres-crdt</guid>
  <title>pg_crdt - an experimental CRDT extension for Postgres</title>
  <link>https://supabase.com/blog/postgres-crdt</link>
  <description>Embedding Yjs and Automerge into Postgres for collaborative applications.</description>
  <pubDate>Sat, 10 Dec 2022 00:00:00 -0700</pubDate>
</item>
<item>
  <guid>https://supabase.com/blog/launch-week-6-hackathon</guid>
  <title>Launch Week 6 Hackathon</title>
  <link>https://supabase.com/blog/launch-week-6-hackathon</link>
  <description>Build an Open Source Project, Win $1500 and the Supabase Darkmode Keyboard</description>
  <pubDate>Fri, 09 Dec 2022 00:00:00 -0700</pubDate>
</item>
<item>
  <guid>https://supabase.com/blog/who-we-hire</guid>
  <title>Who We Hire at Supabase</title>
  <link>https://supabase.com/blog/who-we-hire</link>
  <description>Traits we look for to maintain a culture of shipping fast and often</description>
  <pubDate>Fri, 09 Dec 2022 00:00:00 -0700</pubDate>
</item>
<item>
  <guid>https://supabase.com/blog/supabase-beta-november-2022</guid>
  <title>Supabase Beta November 2022</title>
  <link>https://supabase.com/blog/supabase-beta-november-2022</link>
  <description>We are preparing everything for Launch Week 6, but we still had time to ship some goodies this month!</description>
  <pubDate>Wed, 07 Dec 2022 00:00:00 -0700</pubDate>
</item>
<item>
  <guid>https://supabase.com/blog/the-supabase-content-storm</guid>
  <title>The Supabase Content Storm</title>
  <link>https://supabase.com/blog/the-supabase-content-storm</link>
  <description>We worked with +30 content creators to drop a mountain of content simultaneously.</description>
  <pubDate>Tue, 06 Dec 2022 00:00:00 -0700</pubDate>
</item>
<item>
  <guid>https://supabase.com/blog/sql-or-nosql-both-with-postgresql</guid>
  <title>SQL or NoSQL? Why not use both (with PostgreSQL)?</title>
  <link>https://supabase.com/blog/sql-or-nosql-both-with-postgresql</link>
  <description>How to turn Postgres into an easy-to-use NoSQL database that retains all the power of SQL</description>
  <pubDate>Thu, 24 Nov 2022 00:00:00 -0700</pubDate>
</item>
<item>
  <guid>https://supabase.com/blog/flutter-authorization-with-rls</guid>
  <title>Flutter Authorization with RLS</title>
  <link>https://supabase.com/blog/flutter-authorization-with-rls</link>
  <description>Learn how you can secure your Flutter app using Supabase Row Level Security.</description>
  <pubDate>Tue, 22 Nov 2022 00:00:00 -0700</pubDate>
</item>
<item>
  <guid>https://supabase.com/blog/fetching-and-caching-supabase-data-in-next-js-server-components</guid>
  <title>Fetching and caching Supabase data in Next.js 13 Server Components</title>
  <link>https://supabase.com/blog/fetching-and-caching-supabase-data-in-next-js-server-components</link>
  <description>Next.js 13 introduces new data fetching and caching methods to enable React Server Components and Suspense.</description>
  <pubDate>Thu, 17 Nov 2022 00:00:00 -0700</pubDate>
</item>
<item>
  <guid>https://supabase.com/blog/authentication-in-ionic-angular</guid>
  <title>Authentication in Ionic Angular with Supabase</title>
  <link>https://supabase.com/blog/authentication-in-ionic-angular</link>
  <description>Learn how to build an Ionic Angular app with authentication, Row Level Security, and Magic Link auth.</description>
  <pubDate>Tue, 08 Nov 2022 00:00:00 -0700</pubDate>
</item>
<item>
  <guid>https://supabase.com/blog/supabase-beta-update-october-2022</guid>
  <title>Supabase Beta October 2022</title>
  <link>https://supabase.com/blog/supabase-beta-update-october-2022</link>
  <description>New SDKs, quickstarts, Functions tricks, and more. But, more importantly, Launch Week 6️ has a date!</description>
  <pubDate>Wed, 02 Nov 2022 00:00:00 -0700</pubDate>
</item>
<item>
  <guid>https://supabase.com/blog/postgresql-commitfest</guid>
  <title>What is PostgreSQL commitfest and how to contribute</title>
  <link>https://supabase.com/blog/postgresql-commitfest</link>
  <description>A time-tested method for contributing to the core Postgres code</description>
  <pubDate>Thu, 27 Oct 2022 00:00:00 -0700</pubDate>
</item>
<item>
  <guid>https://supabase.com/blog/supabase-flutter-sdk-v1-released</guid>
  <title>supabase-flutter v1 Released</title>
  <link>https://supabase.com/blog/supabase-flutter-sdk-v1-released</link>
  <description>We&apos;ve released supabase-flutter v1. More intuitive way of accessing Supabase from your Flutter application.</description>
  <pubDate>Fri, 21 Oct 2022 00:00:00 -0700</pubDate>
</item>
<item>
  <guid>https://supabase.com/blog/supabase-js-v2-released</guid>
  <title>supabase-js v2 Released</title>
  <link>https://supabase.com/blog/supabase-js-v2-released</link>
  <description>We&apos;ve released supabase-js v2. Updated examples, quickstarts, and an improved experience.</description>
  <pubDate>Thu, 20 Oct 2022 00:00:00 -0700</pubDate>
</item>
<item>
  <guid>https://supabase.com/blog/postgres-full-text-search-vs-the-rest</guid>
  <title>Postgres Full Text Search vs the rest</title>
  <link>https://supabase.com/blog/postgres-full-text-search-vs-the-rest</link>
  <description>Comparing one of the most popular Postgres features against alternatives</description>
  <pubDate>Fri, 14 Oct 2022 00:00:00 -0700</pubDate>
</item>
<item>
  <guid>https://supabase.com/blog/supabase-beta-update-september-2022</guid>
  <title>Supabase Beta September 2022</title>
  <link>https://supabase.com/blog/supabase-beta-update-september-2022</link>
  <description>We were too focused on clearing out the backlog so we didn&apos;t ship anything new last month... or did we?!</description>
  <pubDate>Wed, 05 Oct 2022 00:00:00 -0700</pubDate>
</item>
<item>
  <guid>https://supabase.com/blog/postgres-wasm</guid>
  <title>Postgres WASM by Snaplet and Supabase</title>
  <link>https://supabase.com/blog/postgres-wasm</link>
  <description>We&apos;re open sourcing postgres-wasm, a PostgresQL server that runs inside a browser, with our friends at Snaplet.</description>
  <pubDate>Mon, 03 Oct 2022 00:00:00 -0700</pubDate>
</item>
<item>
  <guid>https://supabase.com/blog/choosing-a-postgres-primary-key</guid>
  <title>Choosing a Postgres Primary Key</title>
  <link>https://supabase.com/blog/choosing-a-postgres-primary-key</link>
  <description>Turns out the question of which identifier to use as a Primary Key is complicated -- we&apos;re going to dive into some of the complexity and inherent trade-offs, and figure things out</description>
  <pubDate>Thu, 08 Sep 2022 00:00:00 -0700</pubDate>
</item>
<item>
  <guid>https://supabase.com/blog/supabase-beta-update-august-2022</guid>
  <title>Supabase Beta August 2022</title>
  <link>https://supabase.com/blog/supabase-beta-update-august-2022</link>
  <description>Launch Week Special. See everything we shipped, plus winners of the Hackathon and the extended Community Highlights</description>
  <pubDate>Wed, 07 Sep 2022 00:00:00 -0700</pubDate>
</item>
<item>
  <guid>https://supabase.com/blog/launch-week-5-hackathon-winners</guid>
  <title>Launch Week 5 Hackathon Winners</title>
  <link>https://supabase.com/blog/launch-week-5-hackathon-winners</link>
  <description>Announcing the winners of the Launch Week 5 Hackathon!</description>
  <pubDate>Thu, 25 Aug 2022 00:00:00 -0700</pubDate>
</item>
<item>
  <guid>https://supabase.com/blog/building-a-realtime-trello-board-with-supabase-and-angular</guid>
  <title>Building a Realtime Trello Board with Supabase and Angular</title>
  <link>https://supabase.com/blog/building-a-realtime-trello-board-with-supabase-and-angular</link>
  <description>Go beyond the hello world example with this real world project.</description>
  <pubDate>Wed, 24 Aug 2022 00:00:00 -0700</pubDate>
</item>
<item>
  <guid>https://supabase.com/blog/launch-week-5-community-day</guid>
  <title>Community Day</title>
  <link>https://supabase.com/blog/launch-week-5-community-day</link>
  <description>Wrapping up Launch Week 5 with contributors, partners, and friends.</description>
  <pubDate>Fri, 19 Aug 2022 00:00:00 -0700</pubDate>
</item>
<item>
  <guid>https://supabase.com/blog/launch-week-5-one-more-thing</guid>
  <title>One more thing</title>
  <link>https://supabase.com/blog/launch-week-5-one-more-thing</link>
  <description>Let&apos;s be honest, it&apos;s never just one more thing.</description>
  <pubDate>Fri, 19 Aug 2022 00:00:00 -0700</pubDate>
</item>
<item>
  <guid>https://supabase.com/blog/pg-jsonschema-a-postgres-extension-for-json-validation</guid>
  <title>pg_jsonschema: JSON Schema support for Postgres</title>
  <link>https://supabase.com/blog/pg-jsonschema-a-postgres-extension-for-json-validation</link>
  <description>Today we&apos;re releasing pg_jsonschema, a Postgres extension for JSON validation.</description>
  <pubDate>Fri, 19 Aug 2022 00:00:00 -0700</pubDate>
</item>
<item>
  <guid>https://supabase.com/blog/postgrest-v10</guid>
  <title>PostgREST v10: EXPLAIN and Improved Relationship Detection</title>
  <link>https://supabase.com/blog/postgrest-v10</link>
  <description>Today, PostgREST 10 was released. Let&apos;s take a look at some of the new features that go hand in hand with supabase-js v2.</description>
  <pubDate>Fri, 19 Aug 2022 00:00:00 -0700</pubDate>
</item>
<item>
  <guid>https://supabase.com/blog/supabase-vault</guid>
  <title>Supabase Vault</title>
  <link>https://supabase.com/blog/supabase-vault</link>
  <description>Today we&apos;re announcing Vault, a Postgres extension for managing secrets and encryption inside your database.</description>
  <pubDate>Fri, 19 Aug 2022 00:00:00 -0700</pubDate>
</item>
<item>
  <guid>https://supabase.com/blog/supabase-realtime-multiplayer-general-availability</guid>
  <title>Realtime: Multiplayer Edition</title>
  <link>https://supabase.com/blog/supabase-realtime-multiplayer-general-availability</link>
  <description>Announcing the general availability of Realtime&apos;s Broadcast and Presence.</description>
  <pubDate>Thu, 18 Aug 2022 00:00:00 -0700</pubDate>
</item>
<item>
  <guid>https://supabase.com/blog/supabase-soc2</guid>
  <title>Supabase is SOC2 compliant</title>
  <link>https://supabase.com/blog/supabase-soc2</link>
  <description>Supabase is now SOC2 compliant. Learn how we got here and what it means for our customers.</description>
  <pubDate>Wed, 17 Aug 2022 00:00:00 -0700</pubDate>
</item>
<item>
  <guid>https://supabase.com/blog/supabase-js-v2</guid>
  <title>supabase-js v2</title>
  <link>https://supabase.com/blog/supabase-js-v2</link>
  <description>A look at supabase-js v2, which brings type support and focuses on quality-of-life improvements for developers.</description>
  <pubDate>Tue, 16 Aug 2022 00:00:00 -0700</pubDate>
</item>
<item>
  <guid>https://supabase.com/blog/supabase-cli-v1-and-admin-api-beta</guid>
  <title>Supabase CLI v1 and Management API Beta</title>
  <link>https://supabase.com/blog/supabase-cli-v1-and-admin-api-beta</link>
  <description>We are moving Supabase CLI v1 out of beta, and releasing Management API beta.</description>
  <pubDate>Mon, 15 Aug 2022 00:00:00 -0700</pubDate>
</item>
<item>
  <guid>https://supabase.com/blog/supabase-series-b</guid>
  <title>Supabase Series B</title>
  <link>https://supabase.com/blog/supabase-series-b</link>
  <description>Supabase raised $80M in May, bringing our total funding to $116M.</description>
  <pubDate>Fri, 12 Aug 2022 00:00:00 -0700</pubDate>
</item>
<item>
  <guid>https://supabase.com/blog/launch-week-5-hackathon</guid>
  <title>Launch Week 5 Hackathon</title>
  <link>https://supabase.com/blog/launch-week-5-hackathon</link>
  <description>Build to win $1500 - Friday 12th to Monday 21st August 2022</description>
  <pubDate>Wed, 10 Aug 2022 00:00:00 -0700</pubDate>
</item>
<item>
  <guid>https://supabase.com/blog/slack-consolidate-slackbot-to-consolidate-messages</guid>
  <title>Slack Consolidate: a slackbot built with Python and Supabase</title>
  <link>https://supabase.com/blog/slack-consolidate-slackbot-to-consolidate-messages</link>
  <description>A slackbot to consolidate messages from different channels using Supabase, Slack SDK and Python</description>
  <pubDate>Tue, 09 Aug 2022 00:00:00 -0700</pubDate>
</item>
<item>
  <guid>https://supabase.com/blog/supabase-beta-update-july-2022</guid>
  <title>Supabase Beta July 2022</title>
  <link>https://supabase.com/blog/supabase-beta-update-july-2022</link>
  <description>Launch Week Golden Tickets, Flutter SDK 1.0 Developer Preview and more...</description>
  <pubDate>Wed, 03 Aug 2022 00:00:00 -0700</pubDate>
</item>
<item>
  <guid>https://supabase.com/blog/supabase-flutter-sdk-1-developer-preview</guid>
  <title>Supabase Flutter SDK 1.0 Developer Preview</title>
  <link>https://supabase.com/blog/supabase-flutter-sdk-1-developer-preview</link>
  <description>Supabase Flutter SDK is getting a major update and we need your help making it better.</description>
  <pubDate>Tue, 02 Aug 2022 00:00:00 -0700</pubDate>
</item>
<item>
  <guid>https://supabase.com/blog/seen-by-in-postgresql</guid>
  <title>Implementing &quot;seen by&quot; functionality with Postgres</title>
  <link>https://supabase.com/blog/seen-by-in-postgresql</link>
  <description>Different approaches for tracking visitor counts with PostgreSQL.</description>
  <pubDate>Mon, 18 Jul 2022 00:00:00 -0700</pubDate>
</item>
<item>
  <guid>https://supabase.com/blog/supabase-auth-helpers-with-sveltekit-support</guid>
  <title>Revamped Auth Helpers for Supabase (with SvelteKit support)</title>
  <link>https://supabase.com/blog/supabase-auth-helpers-with-sveltekit-support</link>
  <description>Supabase Auth Helpers now have improved developer experience, Sveltekit support, and more.</description>
  <pubDate>Wed, 13 Jul 2022 00:00:00 -0700</pubDate>
</item>
<item>
  <guid>https://supabase.com/blog/beta-update-june-2022</guid>
  <title>Supabase Beta June 2022</title>
  <link>https://supabase.com/blog/beta-update-june-2022</link>
  <description>Auth Helpers, Unlimited Free Projects, CLI and more...</description>
  <pubDate>Wed, 06 Jul 2022 00:00:00 -0700</pubDate>
</item>
<item>
  <guid>https://supabase.com/blog/flutter-tutorial-building-a-chat-app</guid>
  <title>Flutter Tutorial: building a Flutter chat app</title>
  <link>https://supabase.com/blog/flutter-tutorial-building-a-chat-app</link>
  <description>Learn how to build a Flutter chat app with open source and scalable backend (inc. auth, realtime, database, and more).</description>
  <pubDate>Thu, 30 Jun 2022 00:00:00 -0700</pubDate>
</item>
<item>
  <guid>https://supabase.com/blog/visualizing-supabase-data-using-metabase</guid>
  <title>Visualizing Supabase Data using Metabase</title>
  <link>https://supabase.com/blog/visualizing-supabase-data-using-metabase</link>
  <description>How to create different kinds of charts out of data stored in Supabase using Metabase.</description>
  <pubDate>Wed, 29 Jun 2022 00:00:00 -0700</pubDate>
</item>
<item>
  <guid>https://supabase.com/blog/partial-postgresql-data-dumps-with-rls</guid>
  <title>Partial data dumps using Postgres Row Level Security</title>
  <link>https://supabase.com/blog/partial-postgresql-data-dumps-with-rls</link>
  <description>Using RLS to create seed files for local PostgreSQL testing.</description>
  <pubDate>Tue, 28 Jun 2022 00:00:00 -0700</pubDate>
</item>
<item>
  <guid>https://supabase.com/blog/loading-data-supabase-python</guid>
  <title>Python data loading with Supabase</title>
  <link>https://supabase.com/blog/loading-data-supabase-python</link>
  <description>An example of how to load data into Supabase using supabase-py</description>
  <pubDate>Fri, 17 Jun 2022 00:00:00 -0700</pubDate>
</item>
<item>
  <guid>https://supabase.com/blog/beta-update-may-2022</guid>
  <title>Supabase Beta May 2022</title>
  <link>https://supabase.com/blog/beta-update-may-2022</link>
  <description>Product and community updates including wildcard auth redirects, edge functions with webhooks, and Prometheus endpoints for everybody.</description>
  <pubDate>Wed, 01 Jun 2022 00:00:00 -0700</pubDate>
</item>
<item>
  <guid>https://supabase.com/blog/how-supabase-accelerates-development-of-all-pull-together</guid>
  <title>How Mike Lyndon is using Supabase to accelerate development of AllPullTogether</title>
  <link>https://supabase.com/blog/how-supabase-accelerates-development-of-all-pull-together</link>
  <description>Mike Lyndon is learning web development as he builds AllPullTogether, and Supabase is helping him accelerate what he can accomplish.</description>
  <pubDate>Thu, 26 May 2022 00:00:00 -0700</pubDate>
</item>
<item>
  <guid>https://supabase.com/blog/partner-gallery-works-with-supabase</guid>
  <title>Works With Supabase - announcing our Partner Gallery</title>
  <link>https://supabase.com/blog/partner-gallery-works-with-supabase</link>
  <description>Introducing our Partner Gallery - open source and made with Supabase.</description>
  <pubDate>Wed, 20 Apr 2022 00:00:00 -0700</pubDate>
</item>
<item>
  <guid>https://supabase.com/blog/bring-the-func-hackathon-winners</guid>
  <title>Bring the Func Hackathon Winners 2022</title>
  <link>https://supabase.com/blog/bring-the-func-hackathon-winners</link>
  <description>Celebrating many amazing OSS Hackathon projects using GraphQL and Edge Functions.</description>
  <pubDate>Mon, 18 Apr 2022 00:00:00 -0700</pubDate>
</item>
<item>
  <guid>https://supabase.com/blog/beta-update-march-2022</guid>
  <title>Supabase Beta March 2022</title>
  <link>https://supabase.com/blog/beta-update-march-2022</link>
  <description>Functions, GraphQL, and much more.</description>
  <pubDate>Fri, 15 Apr 2022 00:00:00 -0700</pubDate>
</item>
<item>
  <guid>https://supabase.com/blog/supabase-edge-functions</guid>
  <title>Edge Functions are now available in Supabase</title>
  <link>https://supabase.com/blog/supabase-edge-functions</link>
  <description>Today we&apos;re launching Edge Functions. Edge Functions let you execute Typescript code close to your users, no matter where they&apos;re located.</description>
  <pubDate>Thu, 31 Mar 2022 00:00:00 -0700</pubDate>
</item>
<item>
  <guid>https://supabase.com/blog/hackathon-bring-the-func</guid>
  <title>Hackathon: Bring the Func(🕺)</title>
  <link>https://supabase.com/blog/hackathon-bring-the-func</link>
  <description>Build open-source projects with our latest features, win limited edition swag and plant a tree!</description>
  <pubDate>Fri, 01 Apr 2022 00:00:00 -0700</pubDate>
</item>
<item>
  <guid>https://supabase.com/blog/supabase-realtime-with-multiplayer-features</guid>
  <title>Supabase Realtime, with Multiplayer Features</title>
  <link>https://supabase.com/blog/supabase-realtime-with-multiplayer-features</link>
  <description>Today we&apos;re announced Realtime, with multiplayer features. Realtime enables broadcast, presence, and listening to database changes delivered over WebSockets.</description>
  <pubDate>Fri, 01 Apr 2022 00:00:00 -0700</pubDate>
</item>
<item>
  <guid>https://supabase.com/blog/supabrew</guid>
  <title>Supabrew - Never Code Thirsty</title>
  <link>https://supabase.com/blog/supabrew</link>
  <description>A light and refreshing non-alcoholic beer for devs.</description>
  <pubDate>Fri, 01 Apr 2022 00:00:00 -0700</pubDate>
</item>
<item>
  <guid>https://supabase.com/blog/supabase-enterprise</guid>
  <title>Introducing Supabase Enterprise</title>
  <link>https://supabase.com/blog/supabase-enterprise</link>
  <description>Today we are releasing Supabase Enterprise, a suite of features to scale your project.</description>
  <pubDate>Wed, 30 Mar 2022 00:00:00 -0700</pubDate>
</item>
<item>
  <guid>https://supabase.com/blog/graphql-now-available</guid>
  <title>GraphQL is now available in Supabase</title>
  <link>https://supabase.com/blog/graphql-now-available</link>
  <description>GraphQL support is now in general availability on the Supabase platform via our open source PostgreSQL extension, pg_graphql.</description>
  <pubDate>Tue, 29 Mar 2022 00:00:00 -0700</pubDate>
</item>
<item>
  <guid>https://supabase.com/blog/community-day-lw4</guid>
  <title>Community Day</title>
  <link>https://supabase.com/blog/community-day-lw4</link>
  <description>Kicking off Launch Week 4 with contributors, partners, and friends.</description>
  <pubDate>Mon, 28 Mar 2022 00:00:00 -0700</pubDate>
</item>
<item>
  <guid>https://supabase.com/blog/should-i-open-source-my-company</guid>
  <title>Should I Open Source my Company?</title>
  <link>https://supabase.com/blog/should-i-open-source-my-company</link>
  <description>The unexpected upsides of building in public</description>
  <pubDate>Fri, 25 Mar 2022 00:00:00 -0700</pubDate>
</item>
<item>
  <guid>https://supabase.com/blog/supabase-launch-week-four</guid>
  <title>Supabase Launch Week 4</title>
  <link>https://supabase.com/blog/supabase-launch-week-four</link>
  <description>Launch Week 4: One new feature every day for an entire week. Starting Monday 28th March.</description>
  <pubDate>Fri, 25 Mar 2022 00:00:00 -0700</pubDate>
</item>
<item>
  <guid>https://supabase.com/blog/postgres-audit</guid>
  <title>Postgres Auditing in 150 lines of SQL</title>
  <link>https://supabase.com/blog/postgres-audit</link>
  <description>PostgreSQL has a robust set of features which we can leverage to create a generic auditing solution in 150 lines of SQL.</description>
  <pubDate>Tue, 08 Mar 2022 00:00:00 -0700</pubDate>
</item>
<item>
  <guid>https://supabase.com/blog/supabase-beta-january-2022</guid>
  <title>Supabase Beta January 2022</title>
  <link>https://supabase.com/blog/supabase-beta-january-2022</link>
  <description>New auth providers, SMS providers, and new videos.</description>
  <pubDate>Tue, 22 Feb 2022 00:00:00 -0700</pubDate>
</item>
<item>
  <guid>https://supabase.com/blog/product-hunt-golden-kitty-awards-2021</guid>
  <title>Golden Kitty Awards Ceremony Watch Party with Supabase</title>
  <link>https://supabase.com/blog/product-hunt-golden-kitty-awards-2021</link>
  <description>Hang out with us while watching the Product Hunt Golden Kitty Awards Ceremony</description>
  <pubDate>Thu, 20 Jan 2022 00:00:00 -0700</pubDate>
</item>
<item>
  <guid>https://supabase.com/blog/supabase-beta-december-2021</guid>
  <title>Supabase Beta December 2021</title>
  <link>https://supabase.com/blog/supabase-beta-december-2021</link>
  <description>New crypto extension, Postgres videos, and a bunch of cool integrations.</description>
  <pubDate>Thu, 20 Jan 2022 00:00:00 -0700</pubDate>
</item>
<item>
  <guid>https://supabase.com/blog/holiday-hackdays-winners-2021</guid>
  <title>Holiday Hackdays Winners 2021</title>
  <link>https://supabase.com/blog/holiday-hackdays-winners-2021</link>
  <description>Celebrating many amazing projects submitted to our Holiday Hackdays Hackathon.</description>
  <pubDate>Fri, 17 Dec 2021 00:00:00 -0700</pubDate>
</item>
<item>
  <guid>https://supabase.com/blog/beta-november-2021-launch-week-recap</guid>
  <title>Supabase Beta November 2021: Launch Week Recap</title>
  <link>https://supabase.com/blog/beta-november-2021-launch-week-recap</link>
  <description>We wrapped up November with Supabase&apos;s third Launch Week. Here&apos;s all the awesome stuff that got shipped ...</description>
  <pubDate>Wed, 15 Dec 2021 00:00:00 -0700</pubDate>
</item>
<item>
  <guid>https://supabase.com/blog/launch-week-three-friday-five-more-things</guid>
  <title>Five more things</title>
  <link>https://supabase.com/blog/launch-week-three-friday-five-more-things</link>
  <description>It&apos;s never just one more thing!</description>
  <pubDate>Fri, 03 Dec 2021 00:00:00 -0700</pubDate>
</item>
<item>
  <guid>https://supabase.com/blog/pg-graphql</guid>
  <title>pg_graphql: A GraphQL extension for PostgreSQL</title>
  <link>https://supabase.com/blog/pg-graphql</link>
  <description>GraphQL support is in development for PostgreSQL + Supabase.</description>
  <pubDate>Fri, 03 Dec 2021 00:00:00 -0700</pubDate>
</item>
<item>
  <guid>https://supabase.com/blog/supabase-holiday-hackdays-hackathon</guid>
  <title>Kicking off the Holiday Hackdays</title>
  <link>https://supabase.com/blog/supabase-holiday-hackdays-hackathon</link>
  <description>Build cool stuff and celebrate open-source software with us during the Holiday Hackdays!</description>
  <pubDate>Fri, 03 Dec 2021 00:00:00 -0700</pubDate>
</item>
<item>
  <guid>https://supabase.com/blog/supabase-acquires-logflare</guid>
  <title>Supabase acquires Logflare</title>
  <link>https://supabase.com/blog/supabase-acquires-logflare</link>
  <description>Today, we&apos;re ecstatic to announce that Logflare is joining Supabase.</description>
  <pubDate>Thu, 02 Dec 2021 00:00:00 -0700</pubDate>
</item>
<item>
  <guid>https://supabase.com/blog/realtime-row-level-security-in-postgresql</guid>
  <title>Realtime Postgres RLS now available on Supabase</title>
  <link>https://supabase.com/blog/realtime-row-level-security-in-postgresql</link>
  <description>Realtime database changes are now broadcast to authenticated users, respecting the same PostgreSQL policies that you use for Row Level Security.</description>
  <pubDate>Wed, 01 Dec 2021 00:00:00 -0700</pubDate>
</item>
<item>
  <guid>https://supabase.com/blog/supabase-studio</guid>
  <title>Supabase Studio</title>
  <link>https://supabase.com/blog/supabase-studio</link>
  <description>The same Dashboard that you&apos;re using on our Platform is now available for local development and Self-Hosting.</description>
  <pubDate>Tue, 30 Nov 2021 00:00:00 -0700</pubDate>
</item>
<item>
  <guid>https://supabase.com/blog/community-day-lw3</guid>
  <title>Community Day</title>
  <link>https://supabase.com/blog/community-day-lw3</link>
  <description>Kicking off launch week by highlighting the communities around Supabase.</description>
  <pubDate>Mon, 29 Nov 2021 00:00:00 -0700</pubDate>
</item>
<item>
  <guid>https://supabase.com/blog/whats-new-in-postgres-14</guid>
  <title>New in PostgreSQL 14: What every developer should know</title>
  <link>https://supabase.com/blog/whats-new-in-postgres-14</link>
  <description>A quick look at some new features and functionality in PostgreSQL 14.</description>
  <pubDate>Sun, 28 Nov 2021 00:00:00 -0700</pubDate>
</item>
<item>
  <guid>https://supabase.com/blog/postgrest-9</guid>
  <title>PostgREST 9</title>
  <link>https://supabase.com/blog/postgrest-9</link>
  <description>New features and updates in PostgREST version 9.</description>
  <pubDate>Sat, 27 Nov 2021 00:00:00 -0700</pubDate>
</item>
<item>
  <guid>https://supabase.com/blog/supabase-how-we-launch</guid>
  <title>How we launch at Supabase</title>
  <link>https://supabase.com/blog/supabase-how-we-launch</link>
  <description>The history and methodology of Supabase Launch Week.</description>
  <pubDate>Fri, 26 Nov 2021 00:00:00 -0700</pubDate>
</item>
<item>
  <guid>https://supabase.com/blog/supabase-launch-week-the-trilogy</guid>
  <title>Supabase Launch Week III: Holiday Special</title>
  <link>https://supabase.com/blog/supabase-launch-week-the-trilogy</link>
  <description>Tis the season to be shipping.</description>
  <pubDate>Fri, 26 Nov 2021 00:00:00 -0700</pubDate>
</item>
<item>
  <guid>https://supabase.com/blog/supabase-beta-october-2021</guid>
  <title>Supabase Beta October 2021</title>
  <link>https://supabase.com/blog/supabase-beta-october-2021</link>
  <description>Three new Auth providers, multi-schema support, and we&apos;re gearing up for another Launch Week.</description>
  <pubDate>Sun, 07 Nov 2021 00:00:00 -0700</pubDate>
</item>
<item>
  <guid>https://supabase.com/blog/supabase-series-a</guid>
  <title>Supabase $30m Series A</title>
  <link>https://supabase.com/blog/supabase-series-a</link>
  <description>Supabase just raised $30M, bringing our total funding to $36M.</description>
  <pubDate>Thu, 28 Oct 2021 00:00:00 -0700</pubDate>
</item>
<item>
  <guid>https://supabase.com/blog/replenysh-time-to-value-in-less-than-24-hours</guid>
  <title>Replenysh uses Supabase to implement OTP in less than 24-hours</title>
  <link>https://supabase.com/blog/replenysh-time-to-value-in-less-than-24-hours</link>
  <description>Learn how Replenysh uses Supabase to power the circular economy, redefining how brands interact with their customers and products.</description>
  <pubDate>Tue, 19 Oct 2021 00:00:00 -0700</pubDate>
</item>
<item>
  <guid>https://supabase.com/blog/hacktoberfest-hackathon-winners-2021</guid>
  <title>Hacktoberfest Hackathon Winners 2021</title>
  <link>https://supabase.com/blog/hacktoberfest-hackathon-winners-2021</link>
  <description>Celebrating many amazing projects submitted to our Hacktoberfest Hackathon.</description>
  <pubDate>Thu, 14 Oct 2021 00:00:00 -0700</pubDate>
</item>
<item>
  <guid>https://supabase.com/blog/supabase-beta-sept-2021</guid>
  <title>Supabase Beta Sept 2021</title>
  <link>https://supabase.com/blog/supabase-beta-sept-2021</link>
  <description>Hackathon, Aborting request, UI updates, and now Hiring.</description>
  <pubDate>Mon, 04 Oct 2021 00:00:00 -0700</pubDate>
</item>
<item>
  <guid>https://supabase.com/blog/supabase-hacktoberfest-hackathon-2021</guid>
  <title>Supabase Hacktoberfest Hackathon 2021</title>
  <link>https://supabase.com/blog/supabase-hacktoberfest-hackathon-2021</link>
  <description>We&apos;re running another Supabase Hackathon during Hacktoberfest!</description>
  <pubDate>Tue, 28 Sep 2021 00:00:00 -0700</pubDate>
</item>
<item>
  <guid>https://supabase.com/blog/supabase-beta-august-2021</guid>
  <title>Supabase Beta August 2021</title>
  <link>https://supabase.com/blog/supabase-beta-august-2021</link>
  <description>Fundraising, Realtime Security, custom SMS templates, and deployments in South Korea.</description>
  <pubDate>Fri, 10 Sep 2021 00:00:00 -0700</pubDate>
</item>
<item>
  <guid>https://supabase.com/blog/supabase-beta-july-2021</guid>
  <title>Supabase Beta July 2021</title>
  <link>https://supabase.com/blog/supabase-beta-july-2021</link>
  <description>Discord Logins, Vercel Integration, Full text search, and OAuth guides.</description>
  <pubDate>Thu, 12 Aug 2021 00:00:00 -0700</pubDate>
</item>
<item>
  <guid>https://supabase.com/blog/hackathon-winners</guid>
  <title>Open Source Hackathon Winners</title>
  <link>https://supabase.com/blog/hackathon-winners</link>
  <description>Let the medal ceremony begin for the best projects submitted during the Supabase Hackathon.</description>
  <pubDate>Mon, 09 Aug 2021 00:00:00 -0700</pubDate>
</item>
<item>
  <guid>https://supabase.com/blog/1-the-supabase-hackathon</guid>
  <title>The Supabase Hackathon</title>
  <link>https://supabase.com/blog/1-the-supabase-hackathon</link>
  <description>A whole week of Hacking for Fun and Prizes.</description>
  <pubDate>Fri, 30 Jul 2021 00:00:00 -0700</pubDate>
</item>
<item>
  <guid>https://supabase.com/blog/supabase-functions-updates</guid>
  <title>Updates for Supabase Functions</title>
  <link>https://supabase.com/blog/supabase-functions-updates</link>
  <description>The question on everyone&apos;s mind - are we launching Supabase Functions? Well, it&apos;s complicated.</description>
  <pubDate>Fri, 30 Jul 2021 00:00:00 -0700</pubDate>
</item>
<item>
  <guid>https://supabase.com/blog/supabase-swag-store</guid>
  <title>Supabase Swag Store</title>
  <link>https://supabase.com/blog/supabase-swag-store</link>
  <description>Today we are officially launching the Supabase Swag Store.</description>
  <pubDate>Fri, 30 Jul 2021 00:00:00 -0700</pubDate>
</item>
<item>
  <guid>https://supabase.com/blog/supabase-reports-and-metrics</guid>
  <title>Supabase Reports and Metrics</title>
  <link>https://supabase.com/blog/supabase-reports-and-metrics</link>
  <description>We&apos;re exposing a full set of metrics in your projects, so that you can build better (and faster) products for your users.</description>
  <pubDate>Thu, 29 Jul 2021 00:00:00 -0700</pubDate>
</item>
<item>
  <guid>https://supabase.com/blog/mobbin-supabase-200000-users</guid>
  <title>Mobbin uses Supabase to authenticate 200,000 users</title>
  <link>https://supabase.com/blog/mobbin-supabase-200000-users</link>
  <description>Learn how Mobbin migrated 200,000 users from Firebase for a better authentication experience.</description>
  <pubDate>Wed, 28 Jul 2021 00:00:00 -0700</pubDate>
</item>
<item>
  <guid>https://supabase.com/blog/supabase-auth-passwordless-sms-login</guid>
  <title>Supabase Auth v2: Phone Auth now available</title>
  <link>https://supabase.com/blog/supabase-auth-passwordless-sms-login</link>
  <description>Phone Auth is available today on all new and existing Supabase projects.</description>
  <pubDate>Wed, 28 Jul 2021 00:00:00 -0700</pubDate>
</item>
<item>
  <guid>https://supabase.com/blog/spot-flutter-with-postgres</guid>
  <title>Spot: a video sharing app built with Flutter</title>
  <link>https://supabase.com/blog/spot-flutter-with-postgres</link>
  <description>Spot is a geolocation-based video-sharing app with some social networking features.</description>
  <pubDate>Tue, 27 Jul 2021 00:00:00 -0700</pubDate>
</item>
<item>
  <guid>https://supabase.com/blog/storage-beta</guid>
  <title>Supabase Storage now in Beta</title>
  <link>https://supabase.com/blog/storage-beta</link>
  <description>Supabase Storage moves into Beta.</description>
  <pubDate>Tue, 27 Jul 2021 00:00:00 -0700</pubDate>
</item>
<item>
  <guid>https://supabase.com/blog/epsilon3-self-hosting</guid>
  <title>Epsilon3 Self-Host Supabase To Revolutionize Space Operations </title>
  <link>https://supabase.com/blog/epsilon3-self-hosting</link>
  <description>Learn how the team at Epsilon3 use Supabase to help teams execute secure and reliable operations in an industry that project spend runs into the billions.</description>
  <pubDate>Mon, 26 Jul 2021 00:00:00 -0700</pubDate>
</item>
<item>
  <guid>https://supabase.com/blog/supabase-community-day</guid>
  <title>Supabase Community Day</title>
  <link>https://supabase.com/blog/supabase-community-day</link>
  <description>Community Day</description>
  <pubDate>Mon, 26 Jul 2021 00:00:00 -0700</pubDate>
</item>
<item>
  <guid>https://supabase.com/blog/supabase-postgres-13</guid>
  <title>Supabase is now on Postgres 13.3</title>
  <link>https://supabase.com/blog/supabase-postgres-13</link>
  <description>From today, new Supabase projects will be on a version of Supabase Postgres that runs on Postgres 13.3.</description>
  <pubDate>Mon, 26 Jul 2021 00:00:00 -0700</pubDate>
</item>
<item>
  <guid>https://supabase.com/blog/supabase-launch-week-sql</guid>
  <title>Supabase Launch Week II: The SQL</title>
  <link>https://supabase.com/blog/supabase-launch-week-sql</link>
  <description>Five days of Supabase. Again.</description>
  <pubDate>Thu, 22 Jul 2021 00:00:00 -0700</pubDate>
</item>
<item>
  <guid>https://supabase.com/blog/roles-postgres-hooks</guid>
  <title>Protecting reserved roles with PostgreSQL Hooks</title>
  <link>https://supabase.com/blog/roles-postgres-hooks</link>
  <description>Using Postgres Hooks to protect functionality in your Postgres database.</description>
  <pubDate>Fri, 02 Jul 2021 00:00:00 -0700</pubDate>
</item>
<item>
  <guid>https://supabase.com/blog/supabase-beta-may-2021</guid>
  <title>Supabase Beta May 2021</title>
  <link>https://supabase.com/blog/supabase-beta-may-2021</link>
  <description>Apple &amp;amp; Twitter Logins, Supabase Grid, Go &amp;amp; Swift Libraries.</description>
  <pubDate>Wed, 02 Jun 2021 00:00:00 -0700</pubDate>
</item>
<item>
  <guid>https://supabase.com/blog/supabase-beta-june-2021</guid>
  <title>Supabase Beta June 2021</title>
  <link>https://supabase.com/blog/supabase-beta-june-2021</link>
  <description>Discord Logins, Vercel Integration, Full text search, and OAuth guides.</description>
  <pubDate>Wed, 02 Jun 2021 00:00:00 -0700</pubDate>
</item>
<item>
  <guid>https://supabase.com/blog/supabase-beta-april-2021</guid>
  <title>Supabase Beta April 2021</title>
  <link>https://supabase.com/blog/supabase-beta-april-2021</link>
  <description>Supabase &quot;gardening&quot; - stability, security, and community support.</description>
  <pubDate>Wed, 05 May 2021 00:00:00 -0700</pubDate>
</item>
<item>
  <guid>https://supabase.com/blog/supabase-beta-march-2021</guid>
  <title>Supabase Beta March 2021</title>
  <link>https://supabase.com/blog/supabase-beta-march-2021</link>
  <description>Launch week, Storage, Supabase CLI, Connection Pooling, Supabase UI, and Pricing.</description>
  <pubDate>Tue, 06 Apr 2021 00:00:00 -0700</pubDate>
</item>
<item>
  <guid>https://supabase.com/blog/supabase-dot-com</guid>
  <title>Supabase Dot Com</title>
  <link>https://supabase.com/blog/supabase-dot-com</link>
  <description>The Supabase Domain name is changing.</description>
  <pubDate>Fri, 02 Apr 2021 00:00:00 -0700</pubDate>
</item>
<item>
  <guid>https://supabase.com/blog/supabase-pgbouncer</guid>
  <title>PgBouncer is now available in Supabase</title>
  <link>https://supabase.com/blog/supabase-pgbouncer</link>
  <description>Better support for Serverless and Postgres.</description>
  <pubDate>Fri, 02 Apr 2021 00:00:00 -0700</pubDate>
</item>
<item>
  <guid>https://supabase.com/blog/supabase-workflows</guid>
  <title>Workflows are coming to Supabase</title>
  <link>https://supabase.com/blog/supabase-workflows</link>
  <description>Functions are great, but you know what&apos;s better?</description>
  <pubDate>Fri, 02 Apr 2021 00:00:00 -0700</pubDate>
</item>
<item>
  <guid>https://supabase.com/blog/angels-of-supabase</guid>
  <title>Angels of Supabase</title>
  <link>https://supabase.com/blog/angels-of-supabase</link>
  <description>Meet the investors of Supabase.</description>
  <pubDate>Thu, 25 Mar 2021 00:00:00 -0700</pubDate>
</item>
<item>
  <guid>https://supabase.com/blog/launch-week</guid>
  <title>Launch week</title>
  <link>https://supabase.com/blog/launch-week</link>
  <description>Five days of Supabase.</description>
  <pubDate>Thu, 25 Mar 2021 00:00:00 -0700</pubDate>
</item>
<item>
  <guid>https://supabase.com/blog/supabase-dashboard-performance</guid>
  <title>Making the Supabase Dashboard Supa-fast</title>
  <link>https://supabase.com/blog/supabase-dashboard-performance</link>
  <description>Improving the performance of the Supabase dashboard</description>
  <pubDate>Sun, 13 Dec 2020 00:00:00 -0700</pubDate>
</item>
<item>
  <guid>https://supabase.com/blog/improved-dx</guid>
  <title>Supabase.js 1.0</title>
  <link>https://supabase.com/blog/improved-dx</link>
  <description>We&apos;re releasing a new version of our Supabase client with some awesome new improvements.</description>
  <pubDate>Fri, 30 Oct 2020 00:00:00 -0700</pubDate>
</item>
<item>
  <guid>https://supabase.com/blog/postgresql-views</guid>
  <title>Postgres Views</title>
  <link>https://supabase.com/blog/postgresql-views</link>
  <description>Creating and using a view in PostgreSQL.</description>
  <pubDate>Wed, 18 Nov 2020 00:00:00 -0700</pubDate>
</item>
<item>
  <guid>https://supabase.com/blog/case-study-monitoro</guid>
  <title>Monitoro Built a Web Crawler Handling Millions of API Requests</title>
  <link>https://supabase.com/blog/case-study-monitoro</link>
  <description>See how Monitoro built an automated scraping platform using Supabase.</description>
  <pubDate>Wed, 02 Dec 2020 00:00:00 -0700</pubDate>
</item>
<item>
  <guid>https://supabase.com/blog/case-study-tayfa</guid>
  <title>TAYFA Built a No-Code Website Builder in Seven Days</title>
  <link>https://supabase.com/blog/case-study-tayfa</link>
  <description>See how Tayfa went from idea to paying customer in less than 30 days.</description>
  <pubDate>Wed, 02 Dec 2020 00:00:00 -0700</pubDate>
</item>
<item>
  <guid>https://supabase.com/blog/case-study-xendit</guid>
  <title>Xendit Built a Counter-Fraud Watchlist for the Fintech Industry</title>
  <link>https://supabase.com/blog/case-study-xendit</link>
  <description>See how Xendit use Supabase to build a full-text search engine.</description>
  <pubDate>Wed, 02 Dec 2020 00:00:00 -0700</pubDate>
</item>
<item>
  <guid>https://supabase.com/blog/supabase-striveschool</guid>
  <title>Supabase Partners With Strive School To Help Teach Open Source</title>
  <link>https://supabase.com/blog/supabase-striveschool</link>
  <description>Supabase Partners With Strive School To Help Teach Open Source To The Next Generation Of Developers</description>
  <pubDate>Wed, 02 Dec 2020 00:00:00 -0700</pubDate>
</item>
<item>
  <guid>https://supabase.com/blog/supabase-alpha-november-2020</guid>
  <title>Supabase Alpha November 2020</title>
  <link>https://supabase.com/blog/supabase-alpha-november-2020</link>
  <description>Nine months of building.</description>
  <pubDate>Tue, 01 Dec 2020 00:00:00 -0700</pubDate>
</item>
<item>
  <guid>https://supabase.com/blog/supabase-alpha-october-2020</guid>
  <title>Supabase Alpha October 2020</title>
  <link>https://supabase.com/blog/supabase-alpha-october-2020</link>
  <description>Eight months of building.</description>
  <pubDate>Mon, 02 Nov 2020 00:00:00 -0700</pubDate>
</item>
<item>
  <guid>https://supabase.com/blog/supabase-alpha-september-2020</guid>
  <title>Supabase Alpha September 2020</title>
  <link>https://supabase.com/blog/supabase-alpha-september-2020</link>
  <description>Seven months of building.</description>
  <pubDate>Sat, 03 Oct 2020 00:00:00 -0700</pubDate>
</item>
<item>
  <guid>https://supabase.com/blog/supabase-hacktoberfest-2020</guid>
  <title>Supabase Hacktoberfest 2020</title>
  <link>https://supabase.com/blog/supabase-hacktoberfest-2020</link>
  <description>Join us for a celebration of open source software and learn how to contribute to Supabase.</description>
  <pubDate>Fri, 11 Sep 2020 00:00:00 -0700</pubDate>
</item>
<item>
  <guid>https://supabase.com/blog/supabase-alpha-august-2020</guid>
  <title>Supabase Alpha August 2020</title>
  <link>https://supabase.com/blog/supabase-alpha-august-2020</link>
  <description>Six months of building</description>
  <pubDate>Thu, 03 Sep 2020 00:00:00 -0700</pubDate>
</item>
<item>
  <guid>https://supabase.com/blog/supabase-auth</guid>
  <title>Supabase Auth</title>
  <link>https://supabase.com/blog/supabase-auth</link>
  <description>Authenticate and authorize your users with Supabase Auth</description>
  <pubDate>Wed, 05 Aug 2020 00:00:00 -0700</pubDate>
</item>
<item>
  <guid>https://supabase.com/blog/continuous-postgresql-backup-walg</guid>
  <title>Continuous PostgreSQL Backups using WAL-G</title>
  <link>https://supabase.com/blog/continuous-postgresql-backup-walg</link>
  <description>Have you ever wanted to restore your database&apos;s state to a particular moment in time? This post explains how, using WAL-G.</description>
  <pubDate>Sun, 02 Aug 2020 00:00:00 -0700</pubDate>
</item>
<item>
  <guid>https://supabase.com/blog/supabase-alpha-july-2020</guid>
  <title>Supabase Alpha July 2020</title>
  <link>https://supabase.com/blog/supabase-alpha-july-2020</link>
  <description>Five months of building</description>
  <pubDate>Sun, 02 Aug 2020 00:00:00 -0700</pubDate>
</item>
<item>
  <guid>https://supabase.com/blog/alpha-launch-postmortem</guid>
  <title>Alpha Launch Postmortem</title>
  <link>https://supabase.com/blog/alpha-launch-postmortem</link>
  <description>Everything that went wrong with Supabase&apos;s launch</description>
  <pubDate>Fri, 10 Jul 2020 00:00:00 -0700</pubDate>
</item>
<item>
  <guid>https://supabase.com/blog/postgresql-templates</guid>
  <title>What are PostgreSQL Templates?</title>
  <link>https://supabase.com/blog/postgresql-templates</link>
  <description>What are PostgreSQL templates and what are they used for?</description>
  <pubDate>Thu, 09 Jul 2020 00:00:00 -0700</pubDate>
</item>
<item>
  <guid>https://supabase.com/blog/postgresql-physical-logical-backups</guid>
  <title>Physical vs Logical Backups in PostgreSQL</title>
  <link>https://supabase.com/blog/postgresql-physical-logical-backups</link>
  <description>What are physical and logical backups in Postgres?</description>
  <pubDate>Tue, 07 Jul 2020 00:00:00 -0700</pubDate>
</item>
<item>
  <guid>https://supabase.com/blog/supabase-steve-chavez</guid>
  <title>Steve Chavez has joined Supabase</title>
  <link>https://supabase.com/blog/supabase-steve-chavez</link>
  <description>Steve joins Supabase to help build Auth.</description>
  <pubDate>Mon, 15 Jun 2020 00:00:00 -0700</pubDate>
</item>
<item>
  <guid>https://supabase.com/blog/supabase-alpha-june-2020</guid>
  <title>Supabase Alpha June 2020</title>
  <link>https://supabase.com/blog/supabase-alpha-june-2020</link>
  <description>Four months of building</description>
  <pubDate>Wed, 01 Jul 2020 00:00:00 -0700</pubDate>
</item>
<item>
  <guid>https://supabase.com/blog/supabase-alpha-april-2020</guid>
  <title>Supabase Alpha April 2020</title>
  <link>https://supabase.com/blog/supabase-alpha-april-2020</link>
  <description>Two months of building</description>
  <pubDate>Mon, 01 Jun 2020 00:00:00 -0700</pubDate>
</item>
<item>
  <guid>https://supabase.com/blog/supabase-alpha-may-2020</guid>
  <title>Supabase Alpha May 2020</title>
  <link>https://supabase.com/blog/supabase-alpha-may-2020</link>
  <description>Three months of building</description>
  <pubDate>Mon, 01 Jun 2020 00:00:00 -0700</pubDate>
</item>
<item>
  <guid>https://supabase.com/blog/supabase-cli</guid>
  <title>Supabase CLI</title>
  <link>https://supabase.com/blog/supabase-cli</link>
  <description>Local development, database migrations, and self-hosting.</description>
  <pubDate>Wed, 31 Mar 2021 00:00:00 -0700</pubDate>
</item>
<item>
  <guid>https://supabase.com/blog/supabase-storage</guid>
  <title>Storage is now available in Supabase</title>
  <link>https://supabase.com/blog/supabase-storage</link>
  <description>Launching Supabase Storage and how you can use it in your apps</description>
  <pubDate>Tue, 30 Mar 2021 00:00:00 -0700</pubDate>
</item>
<item>
  <guid>https://supabase.com/blog/pricing</guid>
  <title>Supabase Beta Pricing</title>
  <link>https://supabase.com/blog/pricing</link>
  <description>Supabase launches Beta pricing structure</description>
  <pubDate>Mon, 29 Mar 2021 00:00:00 -0700</pubDate>
</item>
<item>
  <guid>https://supabase.com/blog/In-The-Loop</guid>
  <title>Developers stay up to date with intheloop.dev</title>
  <link>https://supabase.com/blog/In-The-Loop</link>
  <description>Learn why Kevin is building intheloop.dev with Supabase</description>
  <pubDate>Mon, 22 Mar 2021 00:00:00 -0700</pubDate>
</item>
<item>
  <guid>https://supabase.com/blog/cracking-postgres-interview</guid>
  <title>Cracking PostgreSQL Interview Questions</title>
  <link>https://supabase.com/blog/cracking-postgres-interview</link>
  <description>Understand the top PostgreSQL Interview Questions</description>
  <pubDate>Sat, 27 Feb 2021 00:00:00 -0700</pubDate>
</item>
<item>
  <guid>https://supabase.com/blog/supabase-nft-marketplace</guid>
  <title>Supabase Launches NFT Marketplace</title>
  <link>https://supabase.com/blog/supabase-nft-marketplace</link>
  <description>A fully encrypted NFT platform to protect and transact your digital assets</description>
  <pubDate>Thu, 01 Apr 2021 00:00:00 -0700</pubDate>
</item>
<item>
  <guid>https://supabase.com/blog/using-supabase-replit</guid>
  <title>Using Supabase in Replit</title>
  <link>https://supabase.com/blog/using-supabase-replit</link>
  <description>Free hosted relational database from within your node.js repl</description>
  <pubDate>Thu, 11 Mar 2021 00:00:00 -0700</pubDate>
</item>
<item>
  <guid>https://supabase.com/blog/toad-a-link-shortener-with-simple-apis-for-low-coders</guid>
  <title>Toad, a link shortener with simple APIs for low-coders</title>
  <link>https://supabase.com/blog/toad-a-link-shortener-with-simple-apis-for-low-coders</link>
  <description>An easy-to-use link shortening tool with simple APIs</description>
  <pubDate>Mon, 08 Mar 2021 00:00:00 -0700</pubDate>
</item>
<item>
  <guid>https://supabase.com/blog/postgres-as-a-cron-server</guid>
  <title>Postgres as a CRON Server</title>
  <link>https://supabase.com/blog/postgres-as-a-cron-server</link>
  <description>Running repetitive tasks with your Postgres database.</description>
  <pubDate>Fri, 05 Mar 2021 00:00:00 -0700</pubDate>
</item>
<item>
  <guid>https://supabase.com/blog/supabase-beta-february-2021</guid>
  <title>Supabase Beta February 2021</title>
  <link>https://supabase.com/blog/supabase-beta-february-2021</link>
  <description>One year of building.</description>
  <pubDate>Tue, 02 Mar 2021 00:00:00 -0700</pubDate>
</item>
<item>
  <guid>https://supabase.com/blog/case-study-roboflow</guid>
  <title>Roboflow.com choose Supabase to power Paint.wtf leaderboard</title>
  <link>https://supabase.com/blog/case-study-roboflow</link>
  <description>Learn how Roboflow.com used Supabase to build their Paint.wtf leaderboard</description>
  <pubDate>Tue, 09 Feb 2021 00:00:00 -0700</pubDate>
</item>
<item>
  <guid>https://supabase.com/blog/supabase-beta-january-2021</guid>
  <title>Supabase Beta January 2021</title>
  <link>https://supabase.com/blog/supabase-beta-january-2021</link>
  <description>Eleven months of building.</description>
  <pubDate>Tue, 02 Feb 2021 00:00:00 -0700</pubDate>
</item>
<item>
  <guid>https://supabase.com/blog/supabase-beta-december-2020</guid>
  <title>Supabase Beta December 2020</title>
  <link>https://supabase.com/blog/supabase-beta-december-2020</link>
  <description>Ten months of building.</description>
  <pubDate>Sat, 02 Jan 2021 00:00:00 -0700</pubDate>
</item>

    </channel>
  </rss><|MERGE_RESOLUTION|>--- conflicted
+++ resolved
@@ -4,7 +4,6 @@
       <link>https://supabase.com</link>
       <description>Latest news from Supabase</description>
       <language>en</language>
-<<<<<<< HEAD
       <lastBuildDate>Thu, 04 Dec 2025 00:00:00 -0700</lastBuildDate>
       <atom:link href="https://supabase.com/rss.xml" rel="self" type="application/rss+xml"/>
       <item>
@@ -13,16 +12,13 @@
   <link>https://supabase.com/blog/adding-async-streaming-to-pg-fdw</link>
   <description>Supabase Wrappers introduces asynchronous streaming to Postgres Foreign Data Wrappers, enabling efficient, memory-safe queries for massive analytical workloads.</description>
   <pubDate>Thu, 04 Dec 2025 00:00:00 -0700</pubDate>
-=======
-      <lastBuildDate>Wed, 03 Dec 2025 00:00:00 -0700</lastBuildDate>
-      <atom:link href="https://supabase.com/rss.xml" rel="self" type="application/rss+xml"/>
-      <item>
+</item>
+<item>
   <guid>https://supabase.com/blog/supabase-power-for-kiro</guid>
   <title>The new Supabase power for Kiro</title>
   <link>https://supabase.com/blog/supabase-power-for-kiro</link>
   <description>Build full-stack applications faster with the Kiro IDE using deep knowledge of your Supabase project, best practices for database migrations, edge functions, and security policies.</description>
   <pubDate>Wed, 03 Dec 2025 00:00:00 -0700</pubDate>
->>>>>>> 91eec582
 </item>
 <item>
   <guid>https://supabase.com/blog/introducing-analytics-buckets</guid>
