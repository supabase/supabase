--- conflicted
+++ resolved
@@ -5,33 +5,21 @@
       <link>https://supabase.com</link>
       <description>Latest news from Supabase</description>
       <language>en</language>
-<<<<<<< HEAD
-      <lastBuildDate>Wed, 07 Sep 2022 22:10:00 +0000</lastBuildDate>
-=======
       <lastBuildDate>Wed, 07 Sep 2022 16:04:00 +0000</lastBuildDate>
->>>>>>> c667c0b8
       <atom:link href="https://supabase.com/rss.xml" rel="self" type="application/rss+xml"/>
       <item>
   <guid>https://supabase.com/blog/choosing-a-postgres-primary-key</guid>
   <title>Choosing a Postgres Primary Key</title>
   <link>https://supabase.com/blog/choosing-a-postgres-primary-key</link>
   <description>Turns out the question of which identifier to use as a Primary Key is complicated -- we're going to dive into some of the complexity and inherent trade-offs, and figure things out</description>
-<<<<<<< HEAD
-  <pubDate>Wed, 07 Sep 2022 22:10:00 +0000</pubDate>
-=======
   <pubDate>Wed, 07 Sep 2022 16:04:00 +0000</pubDate>
->>>>>>> c667c0b8
 </item>
 <item>
   <guid>https://supabase.com/blog/supabase-beta-update-august-2022</guid>
   <title>Supabase Beta August 2022</title>
   <link>https://supabase.com/blog/supabase-beta-update-august-2022</link>
   <description>Launch Week Special. See everything we shipped, plus winners of the Hackathon and the extended Community Highlights</description>
-<<<<<<< HEAD
-  <pubDate>Tue, 06 Sep 2022 22:10:00 +0000</pubDate>
-=======
   <pubDate>Tue, 06 Sep 2022 16:04:00 +0000</pubDate>
->>>>>>> c667c0b8
 </item>
 <item>
   <guid>https://supabase.com/blog/launch-week-5-hackathon-winners</guid>
