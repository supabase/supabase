--- conflicted
+++ resolved
@@ -7,18 +7,18 @@
       <language>en</language>
       <lastBuildDate>Wed, 16 Jul 2025 00:00:00 -0700</lastBuildDate>
       <atom:link href="https://supabase.com/rss.xml" rel="self" type="application/rss+xml"/>
-      <item>
-<<<<<<< HEAD
-  <guid>https://supabase.com/blog/improved-security-controls</guid>
+<item>
+<guid>https://supabase.com/blog/improved-security-controls</guid>
   <title>Improved Security Controls and A New Home for Security</title>
   <link>https://supabase.com/blog/improved-security-controls</link>
   <description>Access to a new central security page and launch of additional controls.</description>
-=======
+  <pubDate>Wed, 16 Jul 2025 00:00:00 -0700</pubDate>
+</item>
+<item>
   <guid>https://supabase.com/blog/branching-2-0</guid>
   <title>Introducing Branching 2.0</title>
   <link>https://supabase.com/blog/branching-2-0</link>
   <description>Create, review and merge Supabase branches all within the dashboard.</description>
->>>>>>> 4d26f83c
   <pubDate>Wed, 16 Jul 2025 00:00:00 -0700</pubDate>
 </item>
 <item>
