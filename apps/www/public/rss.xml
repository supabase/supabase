--- conflicted
+++ resolved
@@ -8,8 +8,6 @@
       <lastBuildDate>Tue, 31 Oct 2023 23:00:00 GMT</lastBuildDate>
       <atom:link href="https://supabase.com/rss.xml" rel="self" type="application/rss+xml"/>
       <item>
-<<<<<<< HEAD
-=======
   <guid>https://supabase.com/blog/supabase-is-now-compatible-with-nextjs-14</guid>
   <title>Supabase is now compatible with Next.js 14</title>
   <link>https://supabase.com/blog/supabase-is-now-compatible-with-nextjs-14</link>
@@ -17,7 +15,6 @@
   <pubDate>Tue, 31 Oct 2023 23:00:00 GMT</pubDate>
 </item>
 <item>
->>>>>>> b1efca79
   <guid>https://supabase.com/blog/pgvector-vs-pinecone</guid>
   <title>pgvector vs Pinecone: cost and performance</title>
   <link>https://supabase.com/blog/pgvector-vs-pinecone</link>
