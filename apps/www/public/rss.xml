
  <rss version="2.0" xmlns:atom="http://www.w3.org/2005/Atom">
    <channel>
      <title>Blog - Supabase</title>
      <link>https://supabase.com</link>
      <description>Latest news from Supabase</description>
      <language>en</language>
      <lastBuildDate>Wed, 02 Apr 2025 00:00:00 -0700</lastBuildDate>
      <atom:link href="https://supabase.com/rss.xml" rel="self" type="application/rss+xml"/>
      <item>
<<<<<<< HEAD
  <guid>https://supabase.com/blog/broadcast-from-the-database</guid>
  <title>Realtime: Broadcast from Database</title>
  <link>https://supabase.com/blog/broadcast-from-the-database</link>
  <description>Use Realtime Broadcast to scale sending database changes to clients</description>
=======
  <guid>https://supabase.com/blog/tabs-dashboard-updates</guid>
  <title>Keeping Tabs on What&apos;s New in Supabase Studio</title>
  <link>https://supabase.com/blog/tabs-dashboard-updates</link>
  <description>Tabs in the Editors! And upgrades to AI Assistant, SQL, and Logs</description>
>>>>>>> e98fece8
  <pubDate>Wed, 02 Apr 2025 00:00:00 -0700</pubDate>
</item>
<item>
  <guid>https://supabase.com/blog/supabase-edge-functions-deploy-dashboard-deno-2-1</guid>
  <title>Edge Functions: Deploy from the Dashboard + Deno 2.1</title>
  <link>https://supabase.com/blog/supabase-edge-functions-deploy-dashboard-deno-2-1</link>
  <description>You can create, test, and deploy Edge Functions directly from the Supabase Dashboard.</description>
  <pubDate>Tue, 01 Apr 2025 00:00:00 -0700</pubDate>
</item>
<item>
  <guid>https://supabase.com/blog/automatic-embeddings</guid>
  <title>Automatic Embeddings in Postgres</title>
  <link>https://supabase.com/blog/automatic-embeddings</link>
  <description>Automatic embeddings move the vector generation step into Postgres</description>
  <pubDate>Tue, 01 Apr 2025 00:00:00 -0700</pubDate>
</item>
<item>
  <guid>https://supabase.com/blog/supabase-ui-library</guid>
  <title>Introducing the Supabase UI Library</title>
  <link>https://supabase.com/blog/supabase-ui-library</link>
  <description>Drop complex components into your projects in seconds.</description>
  <pubDate>Mon, 31 Mar 2025 00:00:00 -0700</pubDate>
</item>
<item>
  <guid>https://supabase.com/blog/clerk-tpa-pricing</guid>
  <title>Supabase Auth: Bring Your Own Clerk</title>
  <link>https://supabase.com/blog/clerk-tpa-pricing</link>
  <description>Use Clerk with Supabase via official third-party auth support</description>
  <pubDate>Mon, 31 Mar 2025 00:00:00 -0700</pubDate>
</item>
<item>
  <guid>https://supabase.com/blog/postgres-language-server</guid>
  <title>Postgres Language Server: Initial Release</title>
  <link>https://supabase.com/blog/postgres-language-server</link>
  <description>Language Server Protocol and collection of language tools for Postgres</description>
  <pubDate>Sat, 29 Mar 2025 00:00:00 -0700</pubDate>
</item>
<item>
  <guid>https://supabase.com/blog/migrating-from-fauna-to-supabase</guid>
  <title>Migrating from Fauna to Supabase</title>
  <link>https://supabase.com/blog/migrating-from-fauna-to-supabase</link>
  <description>A guide to migrating from Fauna to Supabase.</description>
  <pubDate>Fri, 21 Mar 2025 00:00:00 -0700</pubDate>
</item>
<item>
  <guid>https://supabase.com/blog/migrating-mongodb-data-api-with-supabase</guid>
  <title>Migrating from the MongoDB Data API to Supabase</title>
  <link>https://supabase.com/blog/migrating-mongodb-data-api-with-supabase</link>
  <description>A guide to migrating from the MongoDB Data API to Supabase.</description>
  <pubDate>Thu, 20 Mar 2025 00:00:00 -0700</pubDate>
</item>
<item>
  <guid>https://supabase.com/blog/dedicated-poolers</guid>
  <title>Dedicated Poolers</title>
  <link>https://supabase.com/blog/dedicated-poolers</link>
  <description>A dedicated pgbouncer instance that&apos;s co-located with your database for maximum performance and reliability.</description>
  <pubDate>Fri, 07 Mar 2025 00:00:00 -0700</pubDate>
</item>
<item>
  <guid>https://supabase.com/blog/pgrouting-postgres-graph-database</guid>
  <title>Postgres as a Graph Database: (Ab)using pgRouting</title>
  <link>https://supabase.com/blog/pgrouting-postgres-graph-database</link>
  <description>Learn how to use pgRouting as a lightweight graph database solution in Postgres.</description>
  <pubDate>Tue, 25 Feb 2025 00:00:00 -0700</pubDate>
</item>
<item>
  <guid>https://supabase.com/blog/ai-hackathon-at-y-combinator</guid>
  <title>AI Hackathon at Y Combinator</title>
  <link>https://supabase.com/blog/ai-hackathon-at-y-combinator</link>
  <description>Announcing the winners of the Supabase AI Hackathon.</description>
  <pubDate>Fri, 20 Dec 2024 00:00:00 -0700</pubDate>
</item>
<item>
  <guid>https://supabase.com/blog/calendars-in-postgres-using-foreign-data-wrappers</guid>
  <title>Calendars in Postgres using Foreign Data Wrappers</title>
  <link>https://supabase.com/blog/calendars-in-postgres-using-foreign-data-wrappers</link>
  <description>Calendar data integration with Cal.com using Wasm foreign data wrapper on Supabase</description>
  <pubDate>Fri, 20 Dec 2024 00:00:00 -0700</pubDate>
</item>
<item>
  <guid>https://supabase.com/blog/lw13-hackathon-winners</guid>
  <title>Supabase Launch Week 13 Hackathon Winners</title>
  <link>https://supabase.com/blog/lw13-hackathon-winners</link>
  <description>Announcing the winners of the Supabase Launch Week 13 Hackathon.</description>
  <pubDate>Fri, 20 Dec 2024 00:00:00 -0700</pubDate>
</item>
<item>
  <guid>https://supabase.com/blog/how-to-hack-the-base</guid>
  <title>How to Hack the Base!</title>
  <link>https://supabase.com/blog/how-to-hack-the-base</link>
  <description>Played cool games, won cool prizes.</description>
  <pubDate>Thu, 19 Dec 2024 00:00:00 -0700</pubDate>
</item>
<item>
  <guid>https://supabase.com/blog/durable-workflows-in-postgres-dbos</guid>
  <title>Running Durable Workflows in Postgres using DBOS</title>
  <link>https://supabase.com/blog/durable-workflows-in-postgres-dbos</link>
  <description>Technical deep dive into the new DBOS integration for Supabase</description>
  <pubDate>Tue, 10 Dec 2024 00:00:00 -0700</pubDate>
</item>
<item>
  <guid>https://supabase.com/blog/database-build-v2</guid>
  <title>database.build v2: Bring-your-own-LLM</title>
  <link>https://supabase.com/blog/database-build-v2</link>
  <description>Use any OpenAI API compatible LLMs in database.build</description>
  <pubDate>Fri, 06 Dec 2024 00:00:00 -0700</pubDate>
</item>
<item>
  <guid>https://supabase.com/blog/restore-to-a-new-project</guid>
  <title>Restore to a New Project</title>
  <link>https://supabase.com/blog/restore-to-a-new-project</link>
  <description>Effortlessly Clone Data into a New Supabase Project</description>
  <pubDate>Fri, 06 Dec 2024 00:00:00 -0700</pubDate>
</item>
<item>
  <guid>https://supabase.com/blog/hack-the-base</guid>
  <title>Hack the Base! with Supabase</title>
  <link>https://supabase.com/blog/hack-the-base</link>
  <description>Play cool games, win cool prizes.</description>
  <pubDate>Fri, 06 Dec 2024 00:00:00 -0700</pubDate>
</item>
<item>
  <guid>https://supabase.com/blog/launch-week-13-top-10</guid>
  <title>Top 10 Launches of Launch Week 13</title>
  <link>https://supabase.com/blog/launch-week-13-top-10</link>
  <description>Highlights from Launch Week 13</description>
  <pubDate>Fri, 06 Dec 2024 00:00:00 -0700</pubDate>
</item>
<item>
  <guid>https://supabase.com/blog/supabase-queues</guid>
  <title>Supabase Queues</title>
  <link>https://supabase.com/blog/supabase-queues</link>
  <description>Durable Message Queues with Guaranteed Delivery in Postgres</description>
  <pubDate>Thu, 05 Dec 2024 00:00:00 -0700</pubDate>
</item>
<item>
  <guid>https://supabase.com/blog/high-performance-disks</guid>
  <title>High Performance Disk</title>
  <link>https://supabase.com/blog/high-performance-disks</link>
  <description>Store up to 60 TB of data with 100x improved durability and 5x more IOPS</description>
  <pubDate>Thu, 05 Dec 2024 00:00:00 -0700</pubDate>
</item>
<item>
  <guid>https://supabase.com/blog/supabase-cron</guid>
  <title>Supabase Cron</title>
  <link>https://supabase.com/blog/supabase-cron</link>
  <description>Schedule Recurring Jobs in Postgres</description>
  <pubDate>Wed, 04 Dec 2024 00:00:00 -0700</pubDate>
</item>
<item>
  <guid>https://supabase.com/blog/cli-v2-config-as-code</guid>
  <title>Supabase CLI v2: Config as Code</title>
  <link>https://supabase.com/blog/cli-v2-config-as-code</link>
  <description>Commit the configuration for all of your Projects and Branches into version control.</description>
  <pubDate>Wed, 04 Dec 2024 00:00:00 -0700</pubDate>
</item>
<item>
  <guid>https://supabase.com/blog/edge-functions-background-tasks-websockets</guid>
  <title>Supabase Edge Functions: Introducing Background Tasks, Ephemeral Storage, and WebSockets</title>
  <link>https://supabase.com/blog/edge-functions-background-tasks-websockets</link>
  <description>Edge functions can be used for workloads outside the request-response lifecycle</description>
  <pubDate>Tue, 03 Dec 2024 00:00:00 -0700</pubDate>
</item>
<item>
  <guid>https://supabase.com/blog/supabase-ai-assistant-v2</guid>
  <title>Supabase AI Assistant v2</title>
  <link>https://supabase.com/blog/supabase-ai-assistant-v2</link>
  <description>An evolution of how we approach AI within the Supabase dashboard</description>
  <pubDate>Mon, 02 Dec 2024 00:00:00 -0700</pubDate>
</item>
<item>
  <guid>https://supabase.com/blog/orioledb-launch</guid>
  <title>OrioleDB Public Alpha</title>
  <link>https://supabase.com/blog/orioledb-launch</link>
  <description>Launching OrioleDB Public Alpha</description>
  <pubDate>Sun, 01 Dec 2024 00:00:00 -0700</pubDate>
</item>
<item>
  <guid>https://supabase.com/blog/supabase-dynamic-functions</guid>
  <title>Executing Dynamic JavaScript Code on Supabase with Edge Functions</title>
  <link>https://supabase.com/blog/supabase-dynamic-functions</link>
  <description>Learn how to execute dynamic JavaScript code on Supabase using Edge Functions.</description>
  <pubDate>Wed, 13 Nov 2024 00:00:00 -0700</pubDate>
</item>
<item>
  <guid>https://supabase.com/blog/supabase-clickhouse-partnership</guid>
  <title>ClickHouse Partnership, improved Postgres Replication, and Disk Management</title>
  <link>https://supabase.com/blog/supabase-clickhouse-partnership</link>
  <description>Improving the developer experience between Postgres and ClickHouse.</description>
  <pubDate>Wed, 30 Oct 2024 00:00:00 -0700</pubDate>
</item>
<item>
  <guid>https://supabase.com/blog/database-build-live-share</guid>
  <title>Live Share: Connect to in-browser PGlite with any Postgres client</title>
  <link>https://supabase.com/blog/database-build-live-share</link>
  <description>Connect any Postgres client to your postgres.new databases.</description>
  <pubDate>Thu, 10 Oct 2024 00:00:00 -0700</pubDate>
</item>
<item>
  <guid>https://supabase.com/blog/mongodb-realm-and-device-sync-alternatives</guid>
  <title>MongoDB Realm &amp; Device Sync Alternatives - Supabase</title>
  <link>https://supabase.com/blog/mongodb-realm-and-device-sync-alternatives</link>
  <description>Learn how Supabase can help you transition from MongoDB Realm and Device Sync.</description>
  <pubDate>Wed, 09 Oct 2024 00:00:00 -0700</pubDate>
</item>
<item>
  <guid>https://supabase.com/blog/offline-first-flutter-apps</guid>
  <title>Building offline-first mobile apps with Supabase, Flutter and Brick</title>
  <link>https://supabase.com/blog/offline-first-flutter-apps</link>
  <description>Brick is an all-in-one data manager for Flutter that handles querying and uploading between Supabase and local caches like SQLite. Using Brick, developers can focus on implementing the application without worrying about translating or storing their data.</description>
  <pubDate>Tue, 08 Oct 2024 00:00:00 -0700</pubDate>
</item>
<item>
  <guid>https://supabase.com/blog/lw12-hackathon-winners</guid>
  <title>Supabase Launch Week 12 Hackathon Winners</title>
  <link>https://supabase.com/blog/lw12-hackathon-winners</link>
  <description>Announcing the winners of the Supabase Launch Week 12 Hackathon.</description>
  <pubDate>Mon, 30 Sep 2024 00:00:00 -0700</pubDate>
</item>
<item>
  <guid>https://supabase.com/blog/local-first-expo-legend-state</guid>
  <title>Local-first Realtime Apps with Expo and Legend-State</title>
  <link>https://supabase.com/blog/local-first-expo-legend-state</link>
  <description>Build local-first realtime web and mobile apps with Expo, Legend-State, and Supabase.</description>
  <pubDate>Mon, 23 Sep 2024 00:00:00 -0700</pubDate>
</item>
<item>
  <guid>https://supabase.com/blog/edge-functions-faster-smaller</guid>
  <title>Edge Functions are now 2x smaller and boot 3x faster</title>
  <link>https://supabase.com/blog/edge-functions-faster-smaller</link>
  <description>Redeploy your Edge Functions with the CLI v1.192.5 for a peformance boost</description>
  <pubDate>Thu, 12 Sep 2024 00:00:00 -0700</pubDate>
</item>
<item>
  <guid>https://supabase.com/blog/flutter-uber-clone</guid>
  <title>Building an Uber Clone with Flutter and Supabase</title>
  <link>https://supabase.com/blog/flutter-uber-clone</link>
  <description>Learn how to handle real-time geospatial data using Supabase Realtime and Flutter.</description>
  <pubDate>Thu, 05 Sep 2024 00:00:00 -0700</pubDate>
</item>
<item>
  <guid>https://supabase.com/blog/in-browser-semantic-search-pglite</guid>
  <title>In-Browser Semantic AI Search with PGlite and Transformers.js</title>
  <link>https://supabase.com/blog/in-browser-semantic-search-pglite</link>
  <description>Use pgvector in PGlite and combine it with Huggingface Transformers.js for a fully local, in-browser semantic search functionality!</description>
  <pubDate>Thu, 29 Aug 2024 00:00:00 -0700</pubDate>
</item>
<item>
  <guid>https://supabase.com/blog/supabase-vercel-partnership</guid>
  <title>Supabase + Vercel Partnership</title>
  <link>https://supabase.com/blog/supabase-vercel-partnership</link>
  <description>Vercel just added official First-Party Integrations. We&apos;re one of them.</description>
  <pubDate>Wed, 28 Aug 2024 00:00:00 -0700</pubDate>
</item>
<item>
  <guid>https://supabase.com/blog/supabase-lw12-hackathon</guid>
  <title>Supabase Launch Week 12 Hackathon</title>
  <link>https://supabase.com/blog/supabase-lw12-hackathon</link>
  <description>Build an Open Source Project over 10 days. 5 prize categories.</description>
  <pubDate>Mon, 26 Aug 2024 00:00:00 -0700</pubDate>
</item>
<item>
  <guid>https://supabase.com/blog/mozilla-llamafile-in-supabase-edge-functions</guid>
  <title>Mozilla Llamafile in Supabase Edge Functions</title>
  <link>https://supabase.com/blog/mozilla-llamafile-in-supabase-edge-functions</link>
  <description>Use Mozilla Llamafile OpenAI API compatible server in Supabase Edge Functions.</description>
  <pubDate>Wed, 21 Aug 2024 00:00:00 -0700</pubDate>
</item>
<item>
  <guid>https://supabase.com/blog/launch-week-12-top-10</guid>
  <title>Top 10 Launches of Launch Week 12</title>
  <link>https://supabase.com/blog/launch-week-12-top-10</link>
  <description>Highlights from Launch Week 12</description>
  <pubDate>Fri, 16 Aug 2024 00:00:00 -0700</pubDate>
</item>
<item>
  <guid>https://supabase.com/blog/platform-access-control</guid>
  <title>Introducing New Platform Access Control</title>
  <link>https://supabase.com/blog/platform-access-control</link>
  <description>Granular permissions for adding users to specific projects in an Supabase organization.</description>
  <pubDate>Fri, 16 Aug 2024 00:00:00 -0700</pubDate>
</item>
<item>
  <guid>https://supabase.com/blog/postgres-foreign-data-wrappers-with-wasm</guid>
  <title>Postgres Foreign Data Wrappers with Wasm</title>
  <link>https://supabase.com/blog/postgres-foreign-data-wrappers-with-wasm</link>
  <description>Build Wasm foreign data wrapper with Wrappers and use it on Supabase</description>
  <pubDate>Fri, 16 Aug 2024 00:00:00 -0700</pubDate>
</item>
<item>
  <guid>https://supabase.com/blog/postgrest-12-2</guid>
  <title>PostgREST 12.2: Prometheus metrics</title>
  <link>https://supabase.com/blog/postgrest-12-2</link>
  <description>New features in the latest 12.2 release of PostgREST</description>
  <pubDate>Fri, 16 Aug 2024 00:00:00 -0700</pubDate>
</item>
<item>
  <guid>https://supabase.com/blog/python-support</guid>
  <title>Supabase Python</title>
  <link>https://supabase.com/blog/python-support</link>
  <description>Supabase Python is now officially supported in Supabase.</description>
  <pubDate>Fri, 16 Aug 2024 00:00:00 -0700</pubDate>
</item>
<item>
  <guid>https://supabase.com/blog/supabase-book-by-david-lorenz</guid>
  <title>The Supabase Book by David Lorenz</title>
  <link>https://supabase.com/blog/supabase-book-by-david-lorenz</link>
  <description>Learn Supabase by building a Multi-Tenant platform.</description>
  <pubDate>Fri, 16 Aug 2024 00:00:00 -0700</pubDate>
</item>
<item>
  <guid>https://supabase.com/blog/vec2pg</guid>
  <title>vec2pg: Migrate to pgvector from Pinecone and Qdrant</title>
  <link>https://supabase.com/blog/vec2pg</link>
  <description>Migrate vector data from vector DBs to Supabase</description>
  <pubDate>Fri, 16 Aug 2024 00:00:00 -0700</pubDate>
</item>
<item>
  <guid>https://supabase.com/blog/log-drains</guid>
  <title>Introducing Log Drains</title>
  <link>https://supabase.com/blog/log-drains</link>
  <description>Log Drains for exporting product logs is now available under Public Alpha</description>
  <pubDate>Thu, 15 Aug 2024 00:00:00 -0700</pubDate>
</item>
<item>
  <guid>https://supabase.com/blog/pg-graphql-1-5-7</guid>
  <title>pg_graphql 1.5.7: pagination and multi-tenancy support</title>
  <link>https://supabase.com/blog/pg-graphql-1-5-7</link>
  <description>Latest features of pg_graphql</description>
  <pubDate>Thu, 15 Aug 2024 00:00:00 -0700</pubDate>
</item>
<item>
  <guid>https://supabase.com/blog/snaplet-is-now-open-source</guid>
  <title>Snaplet is now open source</title>
  <link>https://supabase.com/blog/snaplet-is-now-open-source</link>
  <description>Snaplet is closing their business and opening their source code</description>
  <pubDate>Wed, 14 Aug 2024 00:00:00 -0700</pubDate>
</item>
<item>
  <guid>https://supabase.com/blog/third-party-auth-mfa-phone-send-hooks</guid>
  <title>Supabase Auth: Bring-your-own Auth0, Cognito, or Firebase</title>
  <link>https://supabase.com/blog/third-party-auth-mfa-phone-send-hooks</link>
  <description>Use Firebase Auth, Auth0 or AWS Cognito (Amplify) with your Supabase project, secure your users with SMS based MFA, and use send hooks.</description>
  <pubDate>Wed, 14 Aug 2024 00:00:00 -0700</pubDate>
</item>
<item>
  <guid>https://supabase.com/blog/supabase-realtime-broadcast-and-presence-authorization</guid>
  <title>Supabase Realtime: Broadcast and Presence Authorization</title>
  <link>https://supabase.com/blog/supabase-realtime-broadcast-and-presence-authorization</link>
  <description>Secure Realtime Broadcast and Presence with Authorization</description>
  <pubDate>Tue, 13 Aug 2024 00:00:00 -0700</pubDate>
</item>
<item>
  <guid>https://supabase.com/blog/github-copilot-extension-for-vs-code</guid>
  <title>Official Supabase extension for VS Code and GitHub Copilot</title>
  <link>https://supabase.com/blog/github-copilot-extension-for-vs-code</link>
  <description>Today we&apos;re launching a new GitHub Copilot extension for VS Code to make your development with Supabase even more delightful.</description>
  <pubDate>Mon, 12 Aug 2024 00:00:00 -0700</pubDate>
</item>
<item>
  <guid>https://supabase.com/blog/postgres-new</guid>
  <title>postgres.new: In-browser Postgres with an AI interface</title>
  <link>https://supabase.com/blog/postgres-new</link>
  <description>Introducing postgres.new, the in-browser Postgres sandbox with AI assistance.</description>
  <pubDate>Mon, 12 Aug 2024 00:00:00 -0700</pubDate>
</item>
<item>
  <guid>https://supabase.com/blog/supabase-js-on-jsr</guid>
  <title>Announcing Supabase on JSR</title>
  <link>https://supabase.com/blog/supabase-js-on-jsr</link>
  <description>Supabase is now available on the open source JavaScript Registry (JSR).</description>
  <pubDate>Tue, 16 Jul 2024 00:00:00 -0700</pubDate>
</item>
<item>
  <guid>https://supabase.com/blog/hardening-supabase</guid>
  <title>Supabase Security Suite</title>
  <link>https://supabase.com/blog/hardening-supabase</link>
  <description>Learn how to use range columns in Postgres to simplify time-based queries and add constraints to prevent overlaps.</description>
  <pubDate>Thu, 11 Jul 2024 00:00:00 -0700</pubDate>
</item>
<item>
  <guid>https://supabase.com/blog/range-columns</guid>
  <title>Simplifying Time-Based Queries with Range Columns</title>
  <link>https://supabase.com/blog/range-columns</link>
  <description>Learn how to use range columns in Postgres to simplify time-based queries and add constraints to prevent overlaps.</description>
  <pubDate>Thu, 11 Jul 2024 00:00:00 -0700</pubDate>
</item>
<item>
  <guid>https://supabase.com/blog/postgres-realtime-location-sharing-with-maplibre</guid>
  <title>Postgres Realtime location sharing with MapLibre</title>
  <link>https://supabase.com/blog/postgres-realtime-location-sharing-with-maplibre</link>
  <description>Use Supabase Realtime to draw live location data onto the map with MapLibre GL JS.</description>
  <pubDate>Thu, 04 Jul 2024 00:00:00 -0700</pubDate>
</item>
<item>
  <guid>https://supabase.com/blog/postgis-generate-vector-tiles</guid>
  <title>Generate Vector Tiles with PostGIS</title>
  <link>https://supabase.com/blog/postgis-generate-vector-tiles</link>
  <description>Use PostGIS to programmatically generate Mapbox Vector Tiles and render them with MapLibre GL.</description>
  <pubDate>Wed, 26 Jun 2024 00:00:00 -0700</pubDate>
</item>
<item>
  <guid>https://supabase.com/blog/self-host-maps-storage-protomaps</guid>
  <title>Self-host Maps with Protomaps and Supabase Storage</title>
  <link>https://supabase.com/blog/self-host-maps-storage-protomaps</link>
  <description>Host Protomaps PMTiles on Supabase Storage and render them with MapLibre GL.</description>
  <pubDate>Wed, 19 Jun 2024 00:00:00 -0700</pubDate>
</item>
<item>
  <guid>https://supabase.com/blog/calcom-platform-starter-kit-nextjs-supabase</guid>
  <title>Cal.com launches Expert Marketplace built with Next.js and Supabase.</title>
  <link>https://supabase.com/blog/calcom-platform-starter-kit-nextjs-supabase</link>
  <description>Cal.com and Supabase team up to build an open-source platform starter kit for developers.</description>
  <pubDate>Tue, 18 Jun 2024 00:00:00 -0700</pubDate>
</item>
<item>
  <guid>https://supabase.com/blog/meetup-kahoot-alternative</guid>
  <title>The open source Kahoot alternative</title>
  <link>https://supabase.com/blog/meetup-kahoot-alternative</link>
  <description>How we built a Kahoot alternative for the Supabase community meetups.</description>
  <pubDate>Thu, 09 May 2024 00:00:00 -0700</pubDate>
</item>
<item>
  <guid>https://supabase.com/blog/pgvector-0-7-0</guid>
  <title>What&apos;s new in pgvector v0.7.0</title>
  <link>https://supabase.com/blog/pgvector-0-7-0</link>
  <description>Exploring new features in pgvector v0.7.0</description>
  <pubDate>Thu, 02 May 2024 00:00:00 -0700</pubDate>
</item>
<item>
  <guid>https://supabase.com/blog/supabase-oss-hackathon-winners</guid>
  <title>Open Source Hackathon 2024 winners</title>
  <link>https://supabase.com/blog/supabase-oss-hackathon-winners</link>
  <description>Announcing the winners of the Open Source Hackathon 2024!</description>
  <pubDate>Tue, 30 Apr 2024 00:00:00 -0700</pubDate>
</item>
<item>
  <guid>https://supabase.com/blog/postgres-bloat</guid>
  <title>Postgres Bloat Minimization</title>
  <link>https://supabase.com/blog/postgres-bloat</link>
  <description>Understanding and minimizing Postgres table bloat</description>
  <pubDate>Fri, 26 Apr 2024 00:00:00 -0700</pubDate>
</item>
<item>
  <guid>https://supabase.com/blog/exploring-support-tooling</guid>
  <title>Exploring Support Tooling at Supabase: A Dive into SLA Buddy</title>
  <link>https://supabase.com/blog/exploring-support-tooling</link>
  <description>In this post, we explore the support tooling at Supabase, and how we use SLA Buddy to monitor our SLAs.</description>
  <pubDate>Thu, 25 Apr 2024 00:00:00 -0700</pubDate>
</item>
<item>
  <guid>https://supabase.com/blog/nix-postgres</guid>
  <title>Packaging Supabase with Nix</title>
  <link>https://supabase.com/blog/nix-postgres</link>
  <description></description>
  <pubDate>Thu, 25 Apr 2024 00:00:00 -0700</pubDate>
</item>
<item>
  <guid>https://supabase.com/blog/s3-compatible-storage</guid>
  <title>Supabase Storage: now supports the S3 protocol</title>
  <link>https://supabase.com/blog/s3-compatible-storage</link>
  <description>Supabase Storage is now officially an S3-Compatible Storage Provider.</description>
  <pubDate>Thu, 18 Apr 2024 00:00:00 -0700</pubDate>
</item>
<item>
  <guid>https://supabase.com/blog/ga-week-summary</guid>
  <title>Top 10 Launches from Supabase GA Week</title>
  <link>https://supabase.com/blog/ga-week-summary</link>
  <description>A recap of the most important launches and updates from the week.</description>
  <pubDate>Thu, 18 Apr 2024 00:00:00 -0700</pubDate>
</item>
<item>
  <guid>https://supabase.com/blog/security-performance-advisor</guid>
  <title>Supabase Security Advisor &amp; Performance Advisor</title>
  <link>https://supabase.com/blog/security-performance-advisor</link>
  <description>We&apos;re making it easier to build a secure and high-performing application.</description>
  <pubDate>Thu, 18 Apr 2024 00:00:00 -0700</pubDate>
</item>
<item>
  <guid>https://supabase.com/blog/anonymous-sign-ins</guid>
  <title>Supabase Auth now supports Anonymous Sign-ins</title>
  <link>https://supabase.com/blog/anonymous-sign-ins</link>
  <description>Sign in as an anonymous user to authenticate with Supabase</description>
  <pubDate>Wed, 17 Apr 2024 00:00:00 -0700</pubDate>
</item>
<item>
  <guid>https://supabase.com/blog/ai-inference-now-available-in-supabase-edge-functions</guid>
  <title>AI Inference now available in Supabase Edge Functions</title>
  <link>https://supabase.com/blog/ai-inference-now-available-in-supabase-edge-functions</link>
  <description>Use embeddings and large language models on the edge with Supabase Edge Functions.</description>
  <pubDate>Tue, 16 Apr 2024 00:00:00 -0700</pubDate>
</item>
<item>
  <guid>https://supabase.com/blog/branching-publicly-available</guid>
  <title>Branching now Publicly Available</title>
  <link>https://supabase.com/blog/branching-publicly-available</link>
  <description>Supabase Branching is now available on Pro Plan and above.</description>
  <pubDate>Mon, 15 Apr 2024 00:00:00 -0700</pubDate>
</item>
<item>
  <guid>https://supabase.com/blog/supabase-acquires-oriole</guid>
  <title>Oriole joins Supabase</title>
  <link>https://supabase.com/blog/supabase-acquires-oriole</link>
  <description>The Oriole team are joining Supabase to build a faster storage engine for Postgres.</description>
  <pubDate>Mon, 15 Apr 2024 00:00:00 -0700</pubDate>
</item>
<item>
  <guid>https://supabase.com/blog/supabase-aws-marketplace</guid>
  <title>Supabase on the AWS Marketplace</title>
  <link>https://supabase.com/blog/supabase-aws-marketplace</link>
  <description>Supabase is now available on the AWS Marketplace, Simplifying Procurement for Enterprise Customers.</description>
  <pubDate>Mon, 15 Apr 2024 00:00:00 -0700</pubDate>
</item>
<item>
  <guid>https://supabase.com/blog/supabase-bootstrap</guid>
  <title>Supabase Bootstrap: the fastest way to launch a new project</title>
  <link>https://supabase.com/blog/supabase-bootstrap</link>
  <description>Launch a new hosted Supabase project directly from the CLI using pre-built applications.</description>
  <pubDate>Mon, 15 Apr 2024 00:00:00 -0700</pubDate>
</item>
<item>
  <guid>https://supabase.com/blog/supabase-swift</guid>
  <title>Supabase Swift</title>
  <link>https://supabase.com/blog/supabase-swift</link>
  <description>Supabase Swift is now officially supported.</description>
  <pubDate>Mon, 15 Apr 2024 00:00:00 -0700</pubDate>
</item>
<item>
  <guid>https://supabase.com/blog/supabase-oss-hackathon</guid>
  <title>Supabase Open Source Hackathon 2024</title>
  <link>https://supabase.com/blog/supabase-oss-hackathon</link>
  <description>Build an Open Source Project over 10 days. 5 prize categories.</description>
  <pubDate>Fri, 12 Apr 2024 00:00:00 -0700</pubDate>
</item>
<item>
  <guid>https://supabase.com/blog/postgres-roles-and-privileges</guid>
  <title>Postgres Roles and Privileges</title>
  <link>https://supabase.com/blog/postgres-roles-and-privileges</link>
  <description>A guide to Postgres roles and privileges</description>
  <pubDate>Thu, 11 Apr 2024 00:00:00 -0700</pubDate>
</item>
<item>
  <guid>https://supabase.com/blog/pg-paper-dump</guid>
  <title>Announcing Data Preservation Service</title>
  <link>https://supabase.com/blog/pg-paper-dump</link>
  <description>Secure, reliable and timeless backups</description>
  <pubDate>Mon, 01 Apr 2024 00:00:00 -0700</pubDate>
</item>
<item>
  <guid>https://supabase.com/blog/semantic-image-search-amazon-bedrock</guid>
  <title>Implementing semantic image search with Amazon Titan and Supabase Vector</title>
  <link>https://supabase.com/blog/semantic-image-search-amazon-bedrock</link>
  <description>Implementing semantic image search with Amazon Titan and Supabase Vector in Python.</description>
  <pubDate>Tue, 26 Mar 2024 00:00:00 -0700</pubDate>
</item>
<item>
  <guid>https://supabase.com/blog/postgrest-aggregate-functions</guid>
  <title>PostgREST Aggregate Functions</title>
  <link>https://supabase.com/blog/postgrest-aggregate-functions</link>
  <description>Summarize your data by performing calculations across groups of rows in PostgREST</description>
  <pubDate>Thu, 29 Feb 2024 00:00:00 -0700</pubDate>
</item>
<item>
  <guid>https://supabase.com/blog/content-recommendation-with-flutter</guid>
  <title>Build a content recommendation app with Flutter and OpenAI</title>
  <link>https://supabase.com/blog/content-recommendation-with-flutter</link>
  <description>Build a movie-viewing app that recommends another movie based on what the user is viewing using OpenAI, Flutter and Supabase.</description>
  <pubDate>Mon, 26 Feb 2024 00:00:00 -0700</pubDate>
</item>
<item>
  <guid>https://supabase.com/blog/automating-performance-tests</guid>
  <title>Automating performance tests</title>
  <link>https://supabase.com/blog/automating-performance-tests</link>
  <description>Learn about our story to get to the automated performance testing.</description>
  <pubDate>Wed, 21 Feb 2024 00:00:00 -0700</pubDate>
</item>
<item>
  <guid>https://supabase.com/blog/matryoshka-embeddings</guid>
  <title>Matryoshka embeddings: faster OpenAI vector search using Adaptive Retrieval</title>
  <link>https://supabase.com/blog/matryoshka-embeddings</link>
  <description>Use Adaptive Retrieval to improve query performance with OpenAI&apos;s new embedding models</description>
  <pubDate>Tue, 13 Feb 2024 00:00:00 -0700</pubDate>
</item>
<item>
  <guid>https://supabase.com/blog/nosql-mongodb-compatibility-with-ferretdb-and-flydotio</guid>
  <title>NoSQL Postgres: Add MongoDB compatibility to your Supabase projects with FerretDB</title>
  <link>https://supabase.com/blog/nosql-mongodb-compatibility-with-ferretdb-and-flydotio</link>
  <description>NoSQL Postgres: Add MongoDB compatibility to your Supabase projects with FerretDB</description>
  <pubDate>Wed, 31 Jan 2024 00:00:00 -0700</pubDate>
</item>
<item>
  <guid>https://supabase.com/blog/pgvector-fast-builds</guid>
  <title>pgvector 0.6.0: 30x faster with parallel index builds</title>
  <link>https://supabase.com/blog/pgvector-fast-builds</link>
  <description>pgvector 0.6.0 brings a significant improvement: parallel index builds for HNSW. Building an HNSW index is now up to 30x faster for unlogged tables.</description>
  <pubDate>Tue, 30 Jan 2024 00:00:00 -0700</pubDate>
</item>
<item>
  <guid>https://supabase.com/blog/ruby-on-rails-postgres</guid>
  <title>Getting started with Ruby on Rails and Postgres on Supabase</title>
  <link>https://supabase.com/blog/ruby-on-rails-postgres</link>
  <description>Learn how to create a new Rails app and connect it to a Supabase Postgres database.</description>
  <pubDate>Mon, 29 Jan 2024 00:00:00 -0700</pubDate>
</item>
<item>
  <guid>https://supabase.com/blog/flutter-figma-clone</guid>
  <title>Create a Figma Clone app with Flutter and Supabase Realtime</title>
  <link>https://supabase.com/blog/flutter-figma-clone</link>
  <description>A tutorial on how to build a collaborative design app like Figma using Flutter and Supabase Realtime.</description>
  <pubDate>Fri, 26 Jan 2024 00:00:00 -0700</pubDate>
</item>
<item>
  <guid>https://supabase.com/blog/how-pg-graphql-works</guid>
  <title>How pg_graphql works</title>
  <link>https://supabase.com/blog/how-pg-graphql-works</link>
  <description>An insight into the internals of GraphQL in Postgres using pg_graphql, and how you can contribute.</description>
  <pubDate>Wed, 24 Jan 2024 00:00:00 -0700</pubDate>
</item>
<item>
  <guid>https://supabase.com/blog/laravel-postgres</guid>
  <title>Getting started with Laravel and Postgres</title>
  <link>https://supabase.com/blog/laravel-postgres</link>
  <description>Learn how to create a new Laravel PHP app and connect it to a Supabase PostgreSQL database.</description>
  <pubDate>Mon, 22 Jan 2024 00:00:00 -0700</pubDate>
</item>
<item>
  <guid>https://supabase.com/blog/what-is-saml-authentication</guid>
  <title>What is SAML? A practical guide to the authentication protocol</title>
  <link>https://supabase.com/blog/what-is-saml-authentication</link>
  <description>Learn what is SAML authentication, how it differentiates from SSO, SAML with Postgres, and more.</description>
  <pubDate>Wed, 17 Jan 2024 00:00:00 -0700</pubDate>
</item>
<item>
  <guid>https://supabase.com/blog/react-query-nextjs-app-router-cache-helpers</guid>
  <title>Using React Query with Next.js App Router and Supabase Cache Helpers</title>
  <link>https://supabase.com/blog/react-query-nextjs-app-router-cache-helpers</link>
  <description>Learn how to use React Query in Next.js Client &amp; Server Components for data fetching with Supabase.</description>
  <pubDate>Fri, 12 Jan 2024 00:00:00 -0700</pubDate>
</item>
<item>
  <guid>https://supabase.com/blog/ipv6</guid>
  <title>Brace yourself, IPv6 is coming</title>
  <link>https://supabase.com/blog/ipv6</link>
  <description>On February 1st 2024, AWS will start charging for IPv4 addresses. This is a big deal for the internet, and we&apos;re here to help you prepare.</description>
  <pubDate>Fri, 12 Jan 2024 00:00:00 -0700</pubDate>
</item>
<item>
  <guid>https://supabase.com/blog/elixir-clustering-using-postgres</guid>
  <title>Elixir clustering using Postgres</title>
  <link>https://supabase.com/blog/elixir-clustering-using-postgres</link>
  <description>Learn about our approach to connecting multiple nodes in Elixir using Postgres</description>
  <pubDate>Tue, 09 Jan 2024 00:00:00 -0700</pubDate>
</item>
<item>
  <guid>https://supabase.com/blog/beta-update-december-2023</guid>
  <title>Supabase Beta December 2023</title>
  <link>https://supabase.com/blog/beta-update-december-2023</link>
  <description>A Launch Week X rundown with all the fantastic goodies we shipped</description>
  <pubDate>Fri, 05 Jan 2024 00:00:00 -0700</pubDate>
</item>
<item>
  <guid>https://supabase.com/blog/launch-week-x-hackathon-winners</guid>
  <title>Launch Week X Hackathon Winners</title>
  <link>https://supabase.com/blog/launch-week-x-hackathon-winners</link>
  <description>Announcing the winners of the Launch Week X Hackathon!</description>
  <pubDate>Thu, 04 Jan 2024 00:00:00 -0700</pubDate>
</item>
<item>
  <guid>https://supabase.com/blog/launch-week-x-best-launches</guid>
  <title>Top 10 Launches of LWX</title>
  <link>https://supabase.com/blog/launch-week-x-best-launches</link>
  <description>Our CEO takes a look at his favorite ships from LWX</description>
  <pubDate>Tue, 19 Dec 2023 00:00:00 -0700</pubDate>
</item>
<item>
  <guid>https://supabase.com/blog/client-libraries-v2</guid>
  <title>Supabase Libraries V2: Python, Swift, Kotlin, Flutter, and Typescript</title>
  <link>https://supabase.com/blog/client-libraries-v2</link>
  <description>Swift, Kotlin, C#, and Python are now stable and moving to the v2 API.</description>
  <pubDate>Fri, 15 Dec 2023 00:00:00 -0700</pubDate>
</item>
<item>
  <guid>https://supabase.com/blog/introducing-read-replicas</guid>
  <title>Introducing Read Replicas</title>
  <link>https://supabase.com/blog/introducing-read-replicas</link>
  <description>We are launching support for Postgres Read Replicas</description>
  <pubDate>Fri, 15 Dec 2023 00:00:00 -0700</pubDate>
</item>
<item>
  <guid>https://supabase.com/blog/postgres-on-fly-by-supabase</guid>
  <title>Fly Postgres, managed by Supabase</title>
  <link>https://supabase.com/blog/postgres-on-fly-by-supabase</link>
  <description>A managed Postgres offering developed by Supabase and Fly.io</description>
  <pubDate>Fri, 15 Dec 2023 00:00:00 -0700</pubDate>
</item>
<item>
  <guid>https://supabase.com/blog/supabase-auth-identity-linking-hooks</guid>
  <title>Supabase Auth: Identity Linking, Hooks, and HaveIBeenPwned integration</title>
  <link>https://supabase.com/blog/supabase-auth-identity-linking-hooks</link>
  <description>Four major Auth features: Identity Linking, Session Control, Leaked Password Protection, and Hooks</description>
  <pubDate>Thu, 14 Dec 2023 00:00:00 -0700</pubDate>
</item>
<item>
  <guid>https://supabase.com/blog/supabase-wrappers-v02</guid>
  <title>Supabase Wrappers v0.2: Query Pushdown &amp; Remote Subqueries</title>
  <link>https://supabase.com/blog/supabase-wrappers-v02</link>
  <description>Supabase Wrappers v0.2 brings more Wrappers, query pushdown, remote subquery, and more</description>
  <pubDate>Thu, 14 Dec 2023 00:00:00 -0700</pubDate>
</item>
<item>
  <guid>https://supabase.com/blog/postgrest-12</guid>
  <title>PostgREST 12</title>
  <link>https://supabase.com/blog/postgrest-12</link>
  <description>PostgREST 12 is out and we take a look at some of the major new features like JWT Caching and Aggregate Functions</description>
  <pubDate>Wed, 13 Dec 2023 00:00:00 -0700</pubDate>
</item>
<item>
  <guid>https://supabase.com/blog/supabase-branching</guid>
  <title>Supabase Branching</title>
  <link>https://supabase.com/blog/supabase-branching</link>
  <description>A Postgres database for every Pull Request.</description>
  <pubDate>Wed, 13 Dec 2023 00:00:00 -0700</pubDate>
</item>
<item>
  <guid>https://supabase.com/blog/supavisor-postgres-connection-pooler</guid>
  <title>Supavisor 1.0: a scalable connection pooler for Postgres</title>
  <link>https://supabase.com/blog/supavisor-postgres-connection-pooler</link>
  <description>Supavisor is now used across all projects, providing a scalable and cloud-native Postgres connection pooler that can handle millions of connections</description>
  <pubDate>Wed, 13 Dec 2023 00:00:00 -0700</pubDate>
</item>
<item>
  <guid>https://supabase.com/blog/edge-functions-node-npm</guid>
  <title>Edge Functions: Node and native npm compatibility</title>
  <link>https://supabase.com/blog/edge-functions-node-npm</link>
  <description>We&apos;re adding Node and native npm compatibility for Edge Functions.</description>
  <pubDate>Tue, 12 Dec 2023 00:00:00 -0700</pubDate>
</item>
<item>
  <guid>https://supabase.com/blog/pg-graphql-postgres-functions</guid>
  <title>pg_graphql: Postgres functions now supported</title>
  <link>https://supabase.com/blog/pg-graphql-postgres-functions</link>
  <description>pg_graphql now supports the most requested feature: Postgres functions a.k.a. User Defined Functions (UDFs)</description>
  <pubDate>Tue, 12 Dec 2023 00:00:00 -0700</pubDate>
</item>
<item>
  <guid>https://supabase.com/blog/studio-introducing-assistant</guid>
  <title>Supabase Studio: AI Assistant and User Impersonation</title>
  <link>https://supabase.com/blog/studio-introducing-assistant</link>
  <description>We&apos;re introducing the next generation of our AI Assistant and some features that will help get your ideas into code even faster.</description>
  <pubDate>Mon, 11 Dec 2023 00:00:00 -0700</pubDate>
</item>
<item>
  <guid>https://supabase.com/blog/how-design-works-at-supabase</guid>
  <title>How design works at Supabase</title>
  <link>https://supabase.com/blog/how-design-works-at-supabase</link>
  <description>The transformative journey of Supabase&apos;s Design team and its unique culture to enhance the output and quality of the entire company.</description>
  <pubDate>Fri, 08 Dec 2023 00:00:00 -0700</pubDate>
</item>
<item>
  <guid>https://supabase.com/blog/postgres-language-server-implementing-parser</guid>
  <title>Postgres Language Server: implementing the Parser</title>
  <link>https://supabase.com/blog/postgres-language-server-implementing-parser</link>
  <description>A detailed analysis of our iterations to implement a Parser for Postgres</description>
  <pubDate>Fri, 08 Dec 2023 00:00:00 -0700</pubDate>
</item>
<item>
  <guid>https://supabase.com/blog/beta-update-november-2023</guid>
  <title>Supabase Beta November 2023</title>
  <link>https://supabase.com/blog/beta-update-november-2023</link>
  <description>Launch Week X is coming! But we still have cool updates that we couldn&apos;t fit next week.</description>
  <pubDate>Tue, 05 Dec 2023 00:00:00 -0700</pubDate>
</item>
<item>
  <guid>https://supabase.com/blog/community-meetups-lwx</guid>
  <title>Launch Week X Community Meetups</title>
  <link>https://supabase.com/blog/community-meetups-lwx</link>
  <description>The Supabase Community Meetups are back, and this time we&apos;ve got more events happening all over the world!</description>
  <pubDate>Tue, 05 Dec 2023 00:00:00 -0700</pubDate>
</item>
<item>
  <guid>https://supabase.com/blog/supabase-hackathon-lwx</guid>
  <title>Supabase Launch Week X Hackathon</title>
  <link>https://supabase.com/blog/supabase-hackathon-lwx</link>
  <description>Build an Open Source Project over 10 days. 5 prize categories.</description>
  <pubDate>Tue, 05 Dec 2023 00:00:00 -0700</pubDate>
</item>
<item>
  <guid>https://supabase.com/blog/automatic-cli-login</guid>
  <title>Automatic CLI login</title>
  <link>https://supabase.com/blog/automatic-cli-login</link>
  <description>Explore the technical implementation and security measures behind CLI&apos;s new automatic login feature.</description>
  <pubDate>Fri, 01 Dec 2023 00:00:00 -0700</pubDate>
</item>
<item>
  <guid>https://supabase.com/blog/oauth2-login-python-flask-apps</guid>
  <title>GitHub OAuth in your Python Flask app</title>
  <link>https://supabase.com/blog/oauth2-login-python-flask-apps</link>
  <description>A step-by-step guide on building Login with Github into your Python apps.</description>
  <pubDate>Tue, 21 Nov 2023 00:00:00 -0700</pubDate>
</item>
<item>
  <guid>https://supabase.com/blog/react-native-authentication</guid>
  <title>Getting started with React Native authentication</title>
  <link>https://supabase.com/blog/react-native-authentication</link>
  <description>Learn how to implement authentication in your React Native applications.</description>
  <pubDate>Thu, 16 Nov 2023 00:00:00 -0700</pubDate>
</item>
<item>
  <guid>https://supabase.com/blog/beta-update-october-2023</guid>
  <title>Supabase Beta October 2023</title>
  <link>https://supabase.com/blog/beta-update-october-2023</link>
  <description>Brand-new features, community content, and (more importantly) the date for our next Launch Week.</description>
  <pubDate>Mon, 06 Nov 2023 00:00:00 -0700</pubDate>
</item>
<item>
  <guid>https://supabase.com/blog/supabase-is-now-compatible-with-nextjs-14</guid>
  <title>Supabase is now compatible with Next.js 14</title>
  <link>https://supabase.com/blog/supabase-is-now-compatible-with-nextjs-14</link>
  <description>The fastest way to build apps with Next.js 14 and Supabase</description>
  <pubDate>Wed, 01 Nov 2023 00:00:00 -0700</pubDate>
</item>
<item>
  <guid>https://supabase.com/blog/pgvector-vs-pinecone</guid>
  <title>pgvector vs Pinecone: cost and performance</title>
  <link>https://supabase.com/blog/pgvector-vs-pinecone</link>
  <description>Direct performance comparison between pgvector and Pinecone.</description>
  <pubDate>Tue, 10 Oct 2023 00:00:00 -0700</pubDate>
</item>
<item>
  <guid>https://supabase.com/blog/react-native-offline-first-watermelon-db</guid>
  <title>Offline-first React Native Apps with Expo, WatermelonDB, and Supabase</title>
  <link>https://supabase.com/blog/react-native-offline-first-watermelon-db</link>
  <description>Store your data locally and sync it with Postgres using WatermelonDB!</description>
  <pubDate>Sun, 08 Oct 2023 00:00:00 -0700</pubDate>
</item>
<item>
  <guid>https://supabase.com/blog/beta-update-september-2023</guid>
  <title>Supabase Beta September 2023</title>
  <link>https://supabase.com/blog/beta-update-september-2023</link>
  <description>September was packed with so many new features and releases that it might have seemed like another Launch Week, but it wasn&apos;t!</description>
  <pubDate>Wed, 04 Oct 2023 00:00:00 -0700</pubDate>
</item>
<item>
  <guid>https://supabase.com/blog/postgres-dynamic-table-partitioning</guid>
  <title>Dynamic Table Partitioning in Postgres</title>
  <link>https://supabase.com/blog/postgres-dynamic-table-partitioning</link>
  <description>Learn how to scale large postgres tables in place and increase query performance.</description>
  <pubDate>Tue, 03 Oct 2023 00:00:00 -0700</pubDate>
</item>
<item>
  <guid>https://supabase.com/blog/beta-update-august-2023</guid>
  <title>Supabase Beta August 2023</title>
  <link>https://supabase.com/blog/beta-update-august-2023</link>
  <description>Launch Week 8 review and more things we shipped 🚀</description>
  <pubDate>Fri, 08 Sep 2023 00:00:00 -0700</pubDate>
</item>
<item>
  <guid>https://supabase.com/blog/increase-performance-pgvector-hnsw</guid>
  <title>pgvector v0.5.0: Faster semantic search with HNSW indexes</title>
  <link>https://supabase.com/blog/increase-performance-pgvector-hnsw</link>
  <description>Increase performance in pgvector using HNSW indexes</description>
  <pubDate>Wed, 06 Sep 2023 00:00:00 -0700</pubDate>
</item>
<item>
  <guid>https://supabase.com/blog/organization-based-billing</guid>
  <title>Organization-based Billing, Project Transfers, Team Plan</title>
  <link>https://supabase.com/blog/organization-based-billing</link>
  <description>Introducing the new Organization-based Billing</description>
  <pubDate>Thu, 31 Aug 2023 00:00:00 -0700</pubDate>
</item>
<item>
  <guid>https://supabase.com/blog/launch-week-8-hackathon-winners</guid>
  <title>Launch Week 8 Hackathon Winners</title>
  <link>https://supabase.com/blog/launch-week-8-hackathon-winners</link>
  <description>Announcing the winners of the Launch Week 8 Hackathon!</description>
  <pubDate>Thu, 24 Aug 2023 00:00:00 -0700</pubDate>
</item>
<item>
  <guid>https://supabase.com/blog/launch-week-8-community-highlights</guid>
  <title>Launch Week 8 Community Highlights</title>
  <link>https://supabase.com/blog/launch-week-8-community-highlights</link>
  <description>Highlights from the community for the past 4 months.</description>
  <pubDate>Fri, 11 Aug 2023 00:00:00 -0700</pubDate>
</item>
<item>
  <guid>https://supabase.com/blog/supabase-soc2-hipaa</guid>
  <title>Supabase is now HIPAA and SOC2 Type 2 compliant</title>
  <link>https://supabase.com/blog/supabase-soc2-hipaa</link>
  <description>This documents our journey from SOC2 Type 1 to SOC2 Type2 and HIPAA compliance. You can start building healthcare apps on Supabase today.</description>
  <pubDate>Fri, 11 Aug 2023 00:00:00 -0700</pubDate>
</item>
<item>
  <guid>https://supabase.com/blog/supavisor-1-million</guid>
  <title>Supavisor: Scaling Postgres to 1 Million Connections</title>
  <link>https://supabase.com/blog/supavisor-1-million</link>
  <description>Supavisor is a scalable, cloud-native Postgres connection pooler. We connected a million clients to it to see how it performs.</description>
  <pubDate>Fri, 11 Aug 2023 00:00:00 -0700</pubDate>
</item>
<item>
  <guid>https://supabase.com/blog/supabase-integrations-marketplace</guid>
  <title>Supabase Integrations Marketplace</title>
  <link>https://supabase.com/blog/supabase-integrations-marketplace</link>
  <description>Become a Supabase Integrations Partner: Publish OAuth Apps and Build with Supabase.</description>
  <pubDate>Thu, 10 Aug 2023 00:00:00 -0700</pubDate>
</item>
<item>
  <guid>https://supabase.com/blog/using-supabase-with-vercel</guid>
  <title>Vercel Integration and Next.js App Router Support</title>
  <link>https://supabase.com/blog/using-supabase-with-vercel</link>
  <description>Using Supabase with Vercel and Next.js is now a lot easier.</description>
  <pubDate>Thu, 10 Aug 2023 00:00:00 -0700</pubDate>
</item>
<item>
  <guid>https://supabase.com/blog/supabase-studio-3-0</guid>
  <title>Supabase Studio 3.0: AI SQL Editor, Schema Diagrams, and new Wrappers</title>
  <link>https://supabase.com/blog/supabase-studio-3-0</link>
  <description>Supabase Studio now comes with an AI assisted SQL Editor, schema diagrams, and much more.</description>
  <pubDate>Wed, 09 Aug 2023 00:00:00 -0700</pubDate>
</item>
<item>
  <guid>https://supabase.com/blog/supabase-local-dev</guid>
  <title>Supabase Local Dev: migrations, branching, and observability</title>
  <link>https://supabase.com/blog/supabase-local-dev</link>
  <description>New features to streamline the interaction between CLI, code editors, and remote databases.</description>
  <pubDate>Tue, 08 Aug 2023 00:00:00 -0700</pubDate>
</item>
<item>
  <guid>https://supabase.com/blog/hugging-face-supabase</guid>
  <title>Hugging Face is now supported in Supabase</title>
  <link>https://supabase.com/blog/hugging-face-supabase</link>
  <description>We&apos;ve added support Hugging Face support in our Python Vector Client and Edge Functions.</description>
  <pubDate>Mon, 07 Aug 2023 00:00:00 -0700</pubDate>
</item>
<item>
  <guid>https://supabase.com/blog/why-supabase-remote</guid>
  <title>Why we&apos;ll stay remote</title>
  <link>https://supabase.com/blog/why-supabase-remote</link>
  <description>Offices are making a comeback, just not at Supabase.</description>
  <pubDate>Sat, 05 Aug 2023 00:00:00 -0700</pubDate>
</item>
<item>
  <guid>https://supabase.com/blog/interactive-constellation-threejs-react-three-fiber</guid>
  <title>Coding the stars - an interactive constellation with Three.js and React Three Fiber</title>
  <link>https://supabase.com/blog/interactive-constellation-threejs-react-three-fiber</link>
  <description>How we built a constellation of stars with Three.js and React Three Fiber.</description>
  <pubDate>Fri, 04 Aug 2023 00:00:00 -0700</pubDate>
</item>
<item>
  <guid>https://supabase.com/blog/fewer-dimensions-are-better-pgvector</guid>
  <title>pgvector: Fewer dimensions are better</title>
  <link>https://supabase.com/blog/fewer-dimensions-are-better-pgvector</link>
  <description>Increase performance in pgvector by using embedding vectors with fewer dimensions</description>
  <pubDate>Thu, 03 Aug 2023 00:00:00 -0700</pubDate>
</item>
<item>
  <guid>https://supabase.com/blog/beta-update-july-2023</guid>
  <title>Supabase Beta July 2023</title>
  <link>https://supabase.com/blog/beta-update-july-2023</link>
  <description>Launch Week 8 is coming - but we still shipped some goodies during July</description>
  <pubDate>Wed, 02 Aug 2023 00:00:00 -0700</pubDate>
</item>
<item>
  <guid>https://supabase.com/blog/react-native-storage</guid>
  <title>React Native file upload with Supabase Storage</title>
  <link>https://supabase.com/blog/react-native-storage</link>
  <description>Learn how to implement authentication and file upload in a React Native app.</description>
  <pubDate>Tue, 01 Aug 2023 00:00:00 -0700</pubDate>
</item>
<item>
  <guid>https://supabase.com/blog/supabase-lw8-hackathon</guid>
  <title>Supabase Launch Week 8 Hackathon</title>
  <link>https://supabase.com/blog/supabase-lw8-hackathon</link>
  <description>Build an Open Source Project over 10 days. 5 prize categories.</description>
  <pubDate>Tue, 25 Jul 2023 00:00:00 -0700</pubDate>
</item>
<item>
  <guid>https://supabase.com/blog/flutter-authentication</guid>
  <title>Getting started with Flutter authentication</title>
  <link>https://supabase.com/blog/flutter-authentication</link>
  <description>Learn how authentication on Flutter works through Google sign in with Supabase auth.</description>
  <pubDate>Tue, 18 Jul 2023 00:00:00 -0700</pubDate>
</item>
<item>
  <guid>https://supabase.com/blog/pgvector-performance</guid>
  <title>pgvector 0.4.0 performance</title>
  <link>https://supabase.com/blog/pgvector-performance</link>
  <description>There&apos;s been a lot of talk about pgvector performance lately, so we took some datasets and pushed pgvector to the limits to find out its strengths and limitations.</description>
  <pubDate>Thu, 13 Jul 2023 00:00:00 -0700</pubDate>
</item>
<item>
  <guid>https://supabase.com/blog/postgrest-11-1-release</guid>
  <title>What is new in PostgREST v11.1?</title>
  <link>https://supabase.com/blog/postgrest-11-1-release</link>
  <description>Impersonated Role Settings, Configurable Isolation Level, improved Bulk Insert, and more</description>
  <pubDate>Wed, 12 Jul 2023 00:00:00 -0700</pubDate>
</item>
<item>
  <guid>https://supabase.com/blog/supabase-beta-update-june-2023</guid>
  <title>Supabase Beta June 2023</title>
  <link>https://supabase.com/blog/supabase-beta-update-june-2023</link>
  <description>A plethora of announcements... read till the end to find out when is the new Launch Week</description>
  <pubDate>Thu, 06 Jul 2023 00:00:00 -0700</pubDate>
</item>
<item>
  <guid>https://supabase.com/blog/native-mobile-auth</guid>
  <title>Native Mobile Auth Support for Google and Apple Sign in</title>
  <link>https://supabase.com/blog/native-mobile-auth</link>
  <description>Supabase auth adds full support for native mobile sign in with Apple and Google.</description>
  <pubDate>Tue, 27 Jun 2023 00:00:00 -0700</pubDate>
</item>
<item>
  <guid>https://supabase.com/blog/supabase-beta-update-may-2023</guid>
  <title>Supabase Beta May 2023</title>
  <link>https://supabase.com/blog/supabase-beta-update-may-2023</link>
  <description>Learn about the great things we shipped last month. Spoiler alert... lots of AI.</description>
  <pubDate>Fri, 09 Jun 2023 00:00:00 -0700</pubDate>
</item>
<item>
  <guid>https://supabase.com/blog/flutter-hackathon-winners</guid>
  <title>Flutter Hackathon Winners</title>
  <link>https://supabase.com/blog/flutter-hackathon-winners</link>
  <description>Announcing the winners of the Flutter Hackathon!</description>
  <pubDate>Mon, 29 May 2023 00:00:00 -0700</pubDate>
</item>
<item>
  <guid>https://supabase.com/blog/vecs</guid>
  <title>Supabase Vecs: a vector client for Postgres</title>
  <link>https://supabase.com/blog/vecs</link>
  <description>Introducing Supabase Vecs, a PostgreSQL vector client</description>
  <pubDate>Mon, 29 May 2023 00:00:00 -0700</pubDate>
</item>
<item>
  <guid>https://supabase.com/blog/chatgpt-plugins-support-postgres</guid>
  <title>ChatGPT plugins now support Postgres &amp; Supabase</title>
  <link>https://supabase.com/blog/chatgpt-plugins-support-postgres</link>
  <description>Supabase recently contributed to the OpenAI Retrieval Plugin repo with a Postgres and a Supabase implementation to help developers build ChatGPT plugins using pgvector.</description>
  <pubDate>Thu, 25 May 2023 00:00:00 -0700</pubDate>
</item>
<item>
  <guid>https://supabase.com/blog/building-chatgpt-plugins-template</guid>
  <title>Building ChatGPT Plugins with Supabase Edge Runtime</title>
  <link>https://supabase.com/blog/building-chatgpt-plugins-template</link>
  <description>We&apos;re releasing a ChatGPT plugin template written in TypeScript and running on Deno!</description>
  <pubDate>Mon, 15 May 2023 00:00:00 -0700</pubDate>
</item>
<item>
  <guid>https://supabase.com/blog/flutter-hackathon</guid>
  <title>Flutter Hackathon</title>
  <link>https://supabase.com/blog/flutter-hackathon</link>
  <description>Build Flutter apps and win limited edition swag.</description>
  <pubDate>Fri, 12 May 2023 00:00:00 -0700</pubDate>
</item>
<item>
  <guid>https://supabase.com/blog/supabase-beta-update-april-2023</guid>
  <title>Supabase Beta April 2023</title>
  <link>https://supabase.com/blog/supabase-beta-update-april-2023</link>
  <description>A review of Launch Week 7 and more exciting updates from last month.</description>
  <pubDate>Tue, 09 May 2023 00:00:00 -0700</pubDate>
</item>
<item>
  <guid>https://supabase.com/blog/flutter-multi-factor-authentication</guid>
  <title>Securing your Flutter apps with Multi-Factor Authentication</title>
  <link>https://supabase.com/blog/flutter-multi-factor-authentication</link>
  <description>Build a Flutter app where the user is required to authenticate using Multi-Factor Authentication.</description>
  <pubDate>Thu, 04 May 2023 00:00:00 -0700</pubDate>
</item>
<item>
  <guid>https://supabase.com/blog/postgres-pluggable-strorage</guid>
  <title>Next steps for Postgres pluggable storage</title>
  <link>https://supabase.com/blog/postgres-pluggable-strorage</link>
  <description>Exploring history of Postgres pluggable storage and the possibility of landing it in the Postgres core.</description>
  <pubDate>Mon, 01 May 2023 00:00:00 -0700</pubDate>
</item>
<item>
  <guid>https://supabase.com/blog/launch-week-7-hackathon-winners</guid>
  <title>Launch Week 7 Hackathon Winners</title>
  <link>https://supabase.com/blog/launch-week-7-hackathon-winners</link>
  <description>Announcing the winners of the Launch Week 7 Hackathon!</description>
  <pubDate>Mon, 24 Apr 2023 00:00:00 -0700</pubDate>
</item>
<item>
  <guid>https://supabase.com/blog/whats-new-in-pg-graphql-v1-2</guid>
  <title>What&apos;s New in pg_graphql v1.2</title>
  <link>https://supabase.com/blog/whats-new-in-pg-graphql-v1-2</link>
  <description>New Features in the v1.2 release of pg_graphql</description>
  <pubDate>Fri, 21 Apr 2023 00:00:00 -0700</pubDate>
</item>
<item>
  <guid>https://supabase.com/blog/dbdev</guid>
  <title>dbdev: PostgreSQL Package Manager</title>
  <link>https://supabase.com/blog/dbdev</link>
  <description>We&apos;re publicly previewing dbdev, a PostgreSQL package manager.</description>
  <pubDate>Fri, 14 Apr 2023 00:00:00 -0700</pubDate>
</item>
<item>
  <guid>https://supabase.com/blog/launch-week-7-community-highlights</guid>
  <title>Launch Week 7 Community Highlights</title>
  <link>https://supabase.com/blog/launch-week-7-community-highlights</link>
  <description>We&apos;re honored to work with, sponsor, and support incredible people and tools. Here is a highlight of the last 3 months.</description>
  <pubDate>Fri, 14 Apr 2023 00:00:00 -0700</pubDate>
</item>
<item>
  <guid>https://supabase.com/blog/pg-tle</guid>
  <title>Trusted Language Extensions for Postgres</title>
  <link>https://supabase.com/blog/pg-tle</link>
  <description>We&apos;re collaborating with AWS to bring Trusted Language Extensions to Postgres.</description>
  <pubDate>Fri, 14 Apr 2023 00:00:00 -0700</pubDate>
</item>
<item>
  <guid>https://supabase.com/blog/supabase-studio-2.0</guid>
  <title>Supabase Studio 2.0: help when you need it most</title>
  <link>https://supabase.com/blog/supabase-studio-2.0</link>
  <description>Supabase Studio now comes with ChatGPT, and GraphiQL built in, Cascade Deletes, and Foreign Key Selectors, and much more.</description>
  <pubDate>Fri, 14 Apr 2023 00:00:00 -0700</pubDate>
</item>
<item>
  <guid>https://supabase.com/blog/supabase-auth-sso-pkce</guid>
  <title>Supabase Auth: SSO,  Mobile, and Server-side support</title>
  <link>https://supabase.com/blog/supabase-auth-sso-pkce</link>
  <description>Supacharging Supabase Auth with Sign in with Apple on iOS, Single-Sign-On support with SAML 2.0, and PKCE for server-side rendering and mobile auth.</description>
  <pubDate>Thu, 13 Apr 2023 00:00:00 -0700</pubDate>
</item>
<item>
  <guid>https://supabase.com/blog/storage-v3-resumable-uploads</guid>
  <title>Supabase Storage v3: Resumable Uploads with support for 50GB files</title>
  <link>https://supabase.com/blog/storage-v3-resumable-uploads</link>
  <description>Storage V3 with lots of new features including resumable uploads, more image transformationsm a Next.js image loader and more.</description>
  <pubDate>Wed, 12 Apr 2023 00:00:00 -0700</pubDate>
</item>
<item>
  <guid>https://supabase.com/blog/edge-runtime-self-hosted-deno-functions</guid>
  <title>Supabase Edge Runtime: Self-hosted Deno Functions</title>
  <link>https://supabase.com/blog/edge-runtime-self-hosted-deno-functions</link>
  <description>We are open-sourcing Supabase Edge Runtime allowing you to host your Edge Functions anywhere.</description>
  <pubDate>Tue, 11 Apr 2023 00:00:00 -0700</pubDate>
</item>
<item>
  <guid>https://supabase.com/blog/supabase-logs-self-hosted</guid>
  <title>Supabase Logs: open source logging server</title>
  <link>https://supabase.com/blog/supabase-logs-self-hosted</link>
  <description>We&apos;re releasing Supabase Logs for both self-hosted users and CLI development.</description>
  <pubDate>Mon, 10 Apr 2023 00:00:00 -0700</pubDate>
</item>
<item>
  <guid>https://supabase.com/blog/supabase-beta-update-march-2023</guid>
  <title>Supabase Beta March 2023</title>
  <link>https://supabase.com/blog/supabase-beta-update-march-2023</link>
  <description>We are in full shipping mode 🛥️… Launch Week 7 can’t come quickly enough!</description>
  <pubDate>Sat, 08 Apr 2023 00:00:00 -0700</pubDate>
</item>
<item>
  <guid>https://supabase.com/blog/designing-with-ai-midjourney</guid>
  <title>Designing with AI: Generating unique artwork for every user</title>
  <link>https://supabase.com/blog/designing-with-ai-midjourney</link>
  <description>Using MidJourney to generative artwork and serving ticket images with Edge Functions</description>
  <pubDate>Fri, 07 Apr 2023 00:00:00 -0700</pubDate>
</item>
<item>
  <guid>https://supabase.com/blog/launch-week-7-hackathon</guid>
  <title>The Supabase AI Hackathon</title>
  <link>https://supabase.com/blog/launch-week-7-hackathon</link>
  <description>Build an Open Source Project over 10 days. 5 prize categories.</description>
  <pubDate>Fri, 07 Apr 2023 00:00:00 -0700</pubDate>
</item>
<item>
  <guid>https://supabase.com/blog/infinite-scroll-with-nextjs-framer-motion</guid>
  <title>Infinite scroll with Next.js, Framer Motion, and Supabase</title>
  <link>https://supabase.com/blog/infinite-scroll-with-nextjs-framer-motion</link>
  <description>Lazy load and paginate data on scroll with Next.js and a sprinkle of Framer Motion magic ✨</description>
  <pubDate>Tue, 04 Apr 2023 00:00:00 -0700</pubDate>
</item>
<item>
  <guid>https://supabase.com/blog/supaclub</guid>
  <title>SupaClub</title>
  <link>https://supabase.com/blog/supaclub</link>
  <description>The Worlds First Software Engineering Nightclub.</description>
  <pubDate>Sat, 01 Apr 2023 00:00:00 -0700</pubDate>
</item>
<item>
  <guid>https://supabase.com/blog/supabase-beta-update-february-2023</guid>
  <title>Supabase Beta February 2023</title>
  <link>https://supabase.com/blog/supabase-beta-update-february-2023</link>
  <description>There is something for everybody this month - AI, Auth, Database, Edge Functions, GraphQL … you name it!</description>
  <pubDate>Thu, 09 Mar 2023 00:00:00 -0700</pubDate>
</item>
<item>
  <guid>https://supabase.com/blog/geo-queries-with-postgis-in-ionic-angular</guid>
  <title>Geo Queries with PostGIS in Ionic Angular</title>
  <link>https://supabase.com/blog/geo-queries-with-postgis-in-ionic-angular</link>
  <description>Using the PostGIS extension to build a cross-platform application with Ionic Angular.</description>
  <pubDate>Wed, 01 Mar 2023 00:00:00 -0700</pubDate>
</item>
<item>
  <guid>https://supabase.com/blog/type-constraints-in-65-lines-of-sql</guid>
  <title>Type Constraints in 65 lines of SQL</title>
  <link>https://supabase.com/blog/type-constraints-in-65-lines-of-sql</link>
  <description>Creating validated data types in Postgres</description>
  <pubDate>Fri, 17 Feb 2023 00:00:00 -0700</pubDate>
</item>
<item>
  <guid>https://supabase.com/blog/case-study-happyteams</guid>
  <title>HappyTeams unlocks better performance and reduces cost with Supabase</title>
  <link>https://supabase.com/blog/case-study-happyteams</link>
  <description>How a bootstrapped startup migrated from Heroku to Supabase in 30 minutes and never looked back</description>
  <pubDate>Thu, 16 Feb 2023 00:00:00 -0700</pubDate>
</item>
<item>
  <guid>https://supabase.com/blog/flutter-real-time-multiplayer-game</guid>
  <title>How to build a real-time multiplayer game with Flutter Flame</title>
  <link>https://supabase.com/blog/flutter-real-time-multiplayer-game</link>
  <description>Build a real-time multiplayer game using Flutter, Flame, and Supabase realtime.</description>
  <pubDate>Tue, 14 Feb 2023 00:00:00 -0700</pubDate>
</item>
<item>
  <guid>https://supabase.com/blog/supabase-beta-january-2023</guid>
  <title>Supabase Beta January 2023</title>
  <link>https://supabase.com/blog/supabase-beta-january-2023</link>
  <description>New Postgres extensions, pg_graphql updates, changes to Edge Functions, and more!</description>
  <pubDate>Wed, 08 Feb 2023 00:00:00 -0700</pubDate>
</item>
<item>
  <guid>https://supabase.com/blog/chatgpt-supabase-docs</guid>
  <title>Supabase Clippy: ChatGPT for Supabase Docs</title>
  <link>https://supabase.com/blog/chatgpt-supabase-docs</link>
  <description>Creating a ChatGPT interface for the Supabase documentation.</description>
  <pubDate>Tue, 07 Feb 2023 00:00:00 -0700</pubDate>
</item>
<item>
  <guid>https://supabase.com/blog/openai-embeddings-postgres-vector</guid>
  <title>Storing OpenAI embeddings in Postgres with pgvector</title>
  <link>https://supabase.com/blog/openai-embeddings-postgres-vector</link>
  <description>An example of how to build an AI-powered search engine using OpenAI&apos;s embeddings and PostgreSQL.</description>
  <pubDate>Mon, 06 Feb 2023 00:00:00 -0700</pubDate>
</item>
<item>
  <guid>https://supabase.com/blog/supabase-beta-december-2022</guid>
  <title>Supabase Beta December 2022</title>
  <link>https://supabase.com/blog/supabase-beta-december-2022</link>
  <description>This month the Beta Update is a Launch Week 6 Special, where we review the cascade of announcements.</description>
  <pubDate>Thu, 05 Jan 2023 00:00:00 -0700</pubDate>
</item>
<item>
  <guid>https://supabase.com/blog/launch-week-6-hackathon-winners</guid>
  <title>Launch Week 6 Hackathon Winners</title>
  <link>https://supabase.com/blog/launch-week-6-hackathon-winners</link>
  <description>Announcing the winners of the Launch Week 6 Hackathon!</description>
  <pubDate>Tue, 03 Jan 2023 00:00:00 -0700</pubDate>
</item>
<item>
  <guid>https://supabase.com/blog/custom-domain-names</guid>
  <title>Custom Domain Names</title>
  <link>https://supabase.com/blog/custom-domain-names</link>
  <description>Change your Supabase project&apos;s domain name to your own domain.</description>
  <pubDate>Fri, 16 Dec 2022 00:00:00 -0700</pubDate>
</item>
<item>
  <guid>https://supabase.com/blog/launch-week-6-community-day</guid>
  <title>Community Day</title>
  <link>https://supabase.com/blog/launch-week-6-community-day</link>
  <description>Wrapping up Launch Week 6 with contributors, partners, and friends.</description>
  <pubDate>Fri, 16 Dec 2022 00:00:00 -0700</pubDate>
</item>
<item>
  <guid>https://supabase.com/blog/launch-week-6-wrap-up</guid>
  <title>Launch Week 6: Wrap Up</title>
  <link>https://supabase.com/blog/launch-week-6-wrap-up</link>
  <description>That&apos;s a wrap on Supabase Launch Week Day 6. Here&apos;s everything we shipped in one long blog post.</description>
  <pubDate>Fri, 16 Dec 2022 00:00:00 -0700</pubDate>
</item>
<item>
  <guid>https://supabase.com/blog/new-in-postgres-15</guid>
  <title>What&apos;s new in Postgres 15?</title>
  <link>https://supabase.com/blog/new-in-postgres-15</link>
  <description>Describes the release of Postgres 15, new features and reasons to use it</description>
  <pubDate>Fri, 16 Dec 2022 00:00:00 -0700</pubDate>
</item>
<item>
  <guid>https://supabase.com/blog/pg-graphql-v1</guid>
  <title>pg_graphql v1.0</title>
  <link>https://supabase.com/blog/pg-graphql-v1</link>
  <description>Announcing the v1.0 release of pg_graphql</description>
  <pubDate>Fri, 16 Dec 2022 00:00:00 -0700</pubDate>
</item>
<item>
  <guid>https://supabase.com/blog/postgres-point-in-time-recovery</guid>
  <title>Point in Time Recovery is now available for Pro projects</title>
  <link>https://supabase.com/blog/postgres-point-in-time-recovery</link>
  <description>We&apos;re making PITR available for more projects, with a new Dashboard UI that makes it simple to use.</description>
  <pubDate>Fri, 16 Dec 2022 00:00:00 -0700</pubDate>
</item>
<item>
  <guid>https://supabase.com/blog/postgrest-11-prerelease</guid>
  <title>PostgREST 11 pre-release</title>
  <link>https://supabase.com/blog/postgrest-11-prerelease</link>
  <description>Describes new features of PostgREST 11 pre-release</description>
  <pubDate>Fri, 16 Dec 2022 00:00:00 -0700</pubDate>
</item>
<item>
  <guid>https://supabase.com/blog/vault-now-in-beta</guid>
  <title>Supabase Vault is now in Beta</title>
  <link>https://supabase.com/blog/vault-now-in-beta</link>
  <description>A Postgres extension to store encrypted secrets and encrypt data.</description>
  <pubDate>Fri, 16 Dec 2022 00:00:00 -0700</pubDate>
</item>
<item>
  <guid>https://supabase.com/blog/postgres-foreign-data-wrappers-rust</guid>
  <title>Supabase Wrappers, a Postgres FDW framework written in Rust</title>
  <link>https://supabase.com/blog/postgres-foreign-data-wrappers-rust</link>
  <description>A framework for building Postgres Foreign Data Wrappers which connects to Stripe, Firebase, Clickhouse, and more.</description>
  <pubDate>Thu, 15 Dec 2022 00:00:00 -0700</pubDate>
</item>
<item>
  <guid>https://supabase.com/blog/mfa-auth-via-rls</guid>
  <title>Multi-factor Authentication via Row Level Security Enforcement</title>
  <link>https://supabase.com/blog/mfa-auth-via-rls</link>
  <description>MFA Auth with enforcement via RLS</description>
  <pubDate>Wed, 14 Dec 2022 00:00:00 -0700</pubDate>
</item>
<item>
  <guid>https://supabase.com/blog/storage-image-resizing-smart-cdn</guid>
  <title>Supabase Storage v2: Image resizing and Smart CDN</title>
  <link>https://supabase.com/blog/storage-image-resizing-smart-cdn</link>
  <description>We&apos;re introducing new features for Supabase Storage: Image resizing and a Smart CDN.</description>
  <pubDate>Tue, 13 Dec 2022 00:00:00 -0700</pubDate>
</item>
<item>
  <guid>https://supabase.com/blog/new-supabase-docs-built-with-nextjs</guid>
  <title>New Supabase Docs, built with Next.js</title>
  <link>https://supabase.com/blog/new-supabase-docs-built-with-nextjs</link>
  <description>We&apos;ve redesigned our Docs and migrated to Next.js</description>
  <pubDate>Mon, 12 Dec 2022 00:00:00 -0700</pubDate>
</item>
<item>
  <guid>https://supabase.com/blog/postgres-crdt</guid>
  <title>pg_crdt - an experimental CRDT extension for Postgres</title>
  <link>https://supabase.com/blog/postgres-crdt</link>
  <description>Embedding Yjs and Automerge into Postgres for collaborative applications.</description>
  <pubDate>Sat, 10 Dec 2022 00:00:00 -0700</pubDate>
</item>
<item>
  <guid>https://supabase.com/blog/launch-week-6-hackathon</guid>
  <title>Launch Week 6 Hackathon</title>
  <link>https://supabase.com/blog/launch-week-6-hackathon</link>
  <description>Build an Open Source Project, Win $1500 and the Supabase Darkmode Keyboard</description>
  <pubDate>Fri, 09 Dec 2022 00:00:00 -0700</pubDate>
</item>
<item>
  <guid>https://supabase.com/blog/who-we-hire</guid>
  <title>Who We Hire at Supabase</title>
  <link>https://supabase.com/blog/who-we-hire</link>
  <description>Traits we look for to maintain a culture of shipping fast and often</description>
  <pubDate>Fri, 09 Dec 2022 00:00:00 -0700</pubDate>
</item>
<item>
  <guid>https://supabase.com/blog/supabase-beta-november-2022</guid>
  <title>Supabase Beta November 2022</title>
  <link>https://supabase.com/blog/supabase-beta-november-2022</link>
  <description>We are preparing everything for Launch Week 6, but we still had time to ship some goodies this month!</description>
  <pubDate>Wed, 07 Dec 2022 00:00:00 -0700</pubDate>
</item>
<item>
  <guid>https://supabase.com/blog/the-supabase-content-storm</guid>
  <title>The Supabase Content Storm</title>
  <link>https://supabase.com/blog/the-supabase-content-storm</link>
  <description>We worked with +30 content creators to drop a mountain of content simultaneously.</description>
  <pubDate>Tue, 06 Dec 2022 00:00:00 -0700</pubDate>
</item>
<item>
  <guid>https://supabase.com/blog/sql-or-nosql-both-with-postgresql</guid>
  <title>SQL or NoSQL? Why not use both (with PostgreSQL)?</title>
  <link>https://supabase.com/blog/sql-or-nosql-both-with-postgresql</link>
  <description>How to turn Postgres into an easy-to-use NoSQL database that retains all the power of SQL</description>
  <pubDate>Thu, 24 Nov 2022 00:00:00 -0700</pubDate>
</item>
<item>
  <guid>https://supabase.com/blog/flutter-authorization-with-rls</guid>
  <title>Flutter Authorization with RLS</title>
  <link>https://supabase.com/blog/flutter-authorization-with-rls</link>
  <description>Learn how you can secure your Flutter app using Supabase Row Level Security.</description>
  <pubDate>Tue, 22 Nov 2022 00:00:00 -0700</pubDate>
</item>
<item>
  <guid>https://supabase.com/blog/fetching-and-caching-supabase-data-in-next-js-server-components</guid>
  <title>Fetching and caching Supabase data in Next.js 13 Server Components</title>
  <link>https://supabase.com/blog/fetching-and-caching-supabase-data-in-next-js-server-components</link>
  <description>Next.js 13 introduces new data fetching and caching methods to enable React Server Components and Suspense.</description>
  <pubDate>Thu, 17 Nov 2022 00:00:00 -0700</pubDate>
</item>
<item>
  <guid>https://supabase.com/blog/authentication-in-ionic-angular</guid>
  <title>Authentication in Ionic Angular with Supabase</title>
  <link>https://supabase.com/blog/authentication-in-ionic-angular</link>
  <description>Learn how to build an Ionic Angular app with authentication, Row Level Security, and Magic Link auth.</description>
  <pubDate>Tue, 08 Nov 2022 00:00:00 -0700</pubDate>
</item>
<item>
  <guid>https://supabase.com/blog/supabase-beta-update-october-2022</guid>
  <title>Supabase Beta October 2022</title>
  <link>https://supabase.com/blog/supabase-beta-update-october-2022</link>
  <description>New SDKs, quickstarts, Functions tricks, and more. But, more importantly, Launch Week 6️ has a date!</description>
  <pubDate>Wed, 02 Nov 2022 00:00:00 -0700</pubDate>
</item>
<item>
  <guid>https://supabase.com/blog/postgresql-commitfest</guid>
  <title>What is PostgreSQL commitfest and how to contribute</title>
  <link>https://supabase.com/blog/postgresql-commitfest</link>
  <description>A time-tested method for contributing to the core Postgres code</description>
  <pubDate>Thu, 27 Oct 2022 00:00:00 -0700</pubDate>
</item>
<item>
  <guid>https://supabase.com/blog/supabase-flutter-sdk-v1-released</guid>
  <title>supabase-flutter v1 Released</title>
  <link>https://supabase.com/blog/supabase-flutter-sdk-v1-released</link>
  <description>We&apos;ve released supabase-flutter v1. More intuitive way of accessing Supabase from your Flutter application.</description>
  <pubDate>Fri, 21 Oct 2022 00:00:00 -0700</pubDate>
</item>
<item>
  <guid>https://supabase.com/blog/supabase-js-v2-released</guid>
  <title>supabase-js v2 Released</title>
  <link>https://supabase.com/blog/supabase-js-v2-released</link>
  <description>We&apos;ve released supabase-js v2. Updated examples, quickstarts, and an improved experience.</description>
  <pubDate>Thu, 20 Oct 2022 00:00:00 -0700</pubDate>
</item>
<item>
  <guid>https://supabase.com/blog/postgres-full-text-search-vs-the-rest</guid>
  <title>Postgres Full Text Search vs the rest</title>
  <link>https://supabase.com/blog/postgres-full-text-search-vs-the-rest</link>
  <description>Comparing one of the most popular Postgres features against alternatives</description>
  <pubDate>Fri, 14 Oct 2022 00:00:00 -0700</pubDate>
</item>
<item>
  <guid>https://supabase.com/blog/supabase-beta-update-september-2022</guid>
  <title>Supabase Beta September 2022</title>
  <link>https://supabase.com/blog/supabase-beta-update-september-2022</link>
  <description>We were too focused on clearing out the backlog so we didn&apos;t ship anything new last month... or did we?!</description>
  <pubDate>Wed, 05 Oct 2022 00:00:00 -0700</pubDate>
</item>
<item>
  <guid>https://supabase.com/blog/postgres-wasm</guid>
  <title>Postgres WASM by Snaplet and Supabase</title>
  <link>https://supabase.com/blog/postgres-wasm</link>
  <description>We&apos;re open sourcing postgres-wasm, a PostgresQL server that runs inside a browser, with our friends at Snaplet.</description>
  <pubDate>Mon, 03 Oct 2022 00:00:00 -0700</pubDate>
</item>
<item>
  <guid>https://supabase.com/blog/choosing-a-postgres-primary-key</guid>
  <title>Choosing a Postgres Primary Key</title>
  <link>https://supabase.com/blog/choosing-a-postgres-primary-key</link>
  <description>Turns out the question of which identifier to use as a Primary Key is complicated -- we&apos;re going to dive into some of the complexity and inherent trade-offs, and figure things out</description>
  <pubDate>Thu, 08 Sep 2022 00:00:00 -0700</pubDate>
</item>
<item>
  <guid>https://supabase.com/blog/supabase-beta-update-august-2022</guid>
  <title>Supabase Beta August 2022</title>
  <link>https://supabase.com/blog/supabase-beta-update-august-2022</link>
  <description>Launch Week Special. See everything we shipped, plus winners of the Hackathon and the extended Community Highlights</description>
  <pubDate>Wed, 07 Sep 2022 00:00:00 -0700</pubDate>
</item>
<item>
  <guid>https://supabase.com/blog/launch-week-5-hackathon-winners</guid>
  <title>Launch Week 5 Hackathon Winners</title>
  <link>https://supabase.com/blog/launch-week-5-hackathon-winners</link>
  <description>Announcing the winners of the Launch Week 5 Hackathon!</description>
  <pubDate>Thu, 25 Aug 2022 00:00:00 -0700</pubDate>
</item>
<item>
  <guid>https://supabase.com/blog/building-a-realtime-trello-board-with-supabase-and-angular</guid>
  <title>Building a Realtime Trello Board with Supabase and Angular</title>
  <link>https://supabase.com/blog/building-a-realtime-trello-board-with-supabase-and-angular</link>
  <description>Go beyond the hello world example with this real world project.</description>
  <pubDate>Wed, 24 Aug 2022 00:00:00 -0700</pubDate>
</item>
<item>
  <guid>https://supabase.com/blog/launch-week-5-community-day</guid>
  <title>Community Day</title>
  <link>https://supabase.com/blog/launch-week-5-community-day</link>
  <description>Wrapping up Launch Week 5 with contributors, partners, and friends.</description>
  <pubDate>Fri, 19 Aug 2022 00:00:00 -0700</pubDate>
</item>
<item>
  <guid>https://supabase.com/blog/launch-week-5-one-more-thing</guid>
  <title>One more thing</title>
  <link>https://supabase.com/blog/launch-week-5-one-more-thing</link>
  <description>Let&apos;s be honest, it&apos;s never just one more thing.</description>
  <pubDate>Fri, 19 Aug 2022 00:00:00 -0700</pubDate>
</item>
<item>
  <guid>https://supabase.com/blog/pg-jsonschema-a-postgres-extension-for-json-validation</guid>
  <title>pg_jsonschema: JSON Schema support for Postgres</title>
  <link>https://supabase.com/blog/pg-jsonschema-a-postgres-extension-for-json-validation</link>
  <description>Today we&apos;re releasing pg_jsonschema, a Postgres extension for JSON validation.</description>
  <pubDate>Fri, 19 Aug 2022 00:00:00 -0700</pubDate>
</item>
<item>
  <guid>https://supabase.com/blog/postgrest-v10</guid>
  <title>PostgREST v10: EXPLAIN and Improved Relationship Detection</title>
  <link>https://supabase.com/blog/postgrest-v10</link>
  <description>Today, PostgREST 10 was released. Let&apos;s take a look at some of the new features that go hand in hand with supabase-js v2.</description>
  <pubDate>Fri, 19 Aug 2022 00:00:00 -0700</pubDate>
</item>
<item>
  <guid>https://supabase.com/blog/supabase-vault</guid>
  <title>Supabase Vault</title>
  <link>https://supabase.com/blog/supabase-vault</link>
  <description>Today we&apos;re announcing Vault, a Postgres extension for managing secrets and encryption inside your database.</description>
  <pubDate>Fri, 19 Aug 2022 00:00:00 -0700</pubDate>
</item>
<item>
  <guid>https://supabase.com/blog/supabase-realtime-multiplayer-general-availability</guid>
  <title>Realtime: Multiplayer Edition</title>
  <link>https://supabase.com/blog/supabase-realtime-multiplayer-general-availability</link>
  <description>Announcing the general availability of Realtime&apos;s Broadcast and Presence.</description>
  <pubDate>Thu, 18 Aug 2022 00:00:00 -0700</pubDate>
</item>
<item>
  <guid>https://supabase.com/blog/supabase-soc2</guid>
  <title>Supabase is SOC2 compliant</title>
  <link>https://supabase.com/blog/supabase-soc2</link>
  <description>Supabase is now SOC2 compliant. Learn how we got here and what it means for our customers.</description>
  <pubDate>Wed, 17 Aug 2022 00:00:00 -0700</pubDate>
</item>
<item>
  <guid>https://supabase.com/blog/supabase-js-v2</guid>
  <title>supabase-js v2</title>
  <link>https://supabase.com/blog/supabase-js-v2</link>
  <description>A look at supabase-js v2, which brings type support and focuses on quality-of-life improvements for developers.</description>
  <pubDate>Tue, 16 Aug 2022 00:00:00 -0700</pubDate>
</item>
<item>
  <guid>https://supabase.com/blog/supabase-cli-v1-and-admin-api-beta</guid>
  <title>Supabase CLI v1 and Management API Beta</title>
  <link>https://supabase.com/blog/supabase-cli-v1-and-admin-api-beta</link>
  <description>We are moving Supabase CLI v1 out of beta, and releasing Management API beta.</description>
  <pubDate>Mon, 15 Aug 2022 00:00:00 -0700</pubDate>
</item>
<item>
  <guid>https://supabase.com/blog/supabase-series-b</guid>
  <title>Supabase Series B</title>
  <link>https://supabase.com/blog/supabase-series-b</link>
  <description>Supabase raised $80M in May, bringing our total funding to $116M.</description>
  <pubDate>Fri, 12 Aug 2022 00:00:00 -0700</pubDate>
</item>
<item>
  <guid>https://supabase.com/blog/launch-week-5-hackathon</guid>
  <title>Launch Week 5 Hackathon</title>
  <link>https://supabase.com/blog/launch-week-5-hackathon</link>
  <description>Build to win $1500 - Friday 12th to Monday 21st August 2022</description>
  <pubDate>Wed, 10 Aug 2022 00:00:00 -0700</pubDate>
</item>
<item>
  <guid>https://supabase.com/blog/slack-consolidate-slackbot-to-consolidate-messages</guid>
  <title>Slack Consolidate: a slackbot built with Python and Supabase</title>
  <link>https://supabase.com/blog/slack-consolidate-slackbot-to-consolidate-messages</link>
  <description>A slackbot to consolidate messages from different channels using Supabase, Slack SDK and Python</description>
  <pubDate>Tue, 09 Aug 2022 00:00:00 -0700</pubDate>
</item>
<item>
  <guid>https://supabase.com/blog/supabase-beta-update-july-2022</guid>
  <title>Supabase Beta July 2022</title>
  <link>https://supabase.com/blog/supabase-beta-update-july-2022</link>
  <description>Launch Week Golden Tickets, Flutter SDK 1.0 Developer Preview and more...</description>
  <pubDate>Wed, 03 Aug 2022 00:00:00 -0700</pubDate>
</item>
<item>
  <guid>https://supabase.com/blog/supabase-flutter-sdk-1-developer-preview</guid>
  <title>Supabase Flutter SDK 1.0 Developer Preview</title>
  <link>https://supabase.com/blog/supabase-flutter-sdk-1-developer-preview</link>
  <description>Supabase Flutter SDK is getting a major update and we need your help making it better.</description>
  <pubDate>Tue, 02 Aug 2022 00:00:00 -0700</pubDate>
</item>
<item>
  <guid>https://supabase.com/blog/seen-by-in-postgresql</guid>
  <title>Implementing &quot;seen by&quot; functionality with Postgres</title>
  <link>https://supabase.com/blog/seen-by-in-postgresql</link>
  <description>Different approaches for tracking visitor counts with PostgreSQL.</description>
  <pubDate>Mon, 18 Jul 2022 00:00:00 -0700</pubDate>
</item>
<item>
  <guid>https://supabase.com/blog/supabase-auth-helpers-with-sveltekit-support</guid>
  <title>Revamped Auth Helpers for Supabase (with SvelteKit support)</title>
  <link>https://supabase.com/blog/supabase-auth-helpers-with-sveltekit-support</link>
  <description>Supabase Auth Helpers now have improved developer experience, Sveltekit support, and more.</description>
  <pubDate>Wed, 13 Jul 2022 00:00:00 -0700</pubDate>
</item>
<item>
  <guid>https://supabase.com/blog/beta-update-june-2022</guid>
  <title>Supabase Beta June 2022</title>
  <link>https://supabase.com/blog/beta-update-june-2022</link>
  <description>Auth Helpers, Unlimited Free Projects, CLI and more...</description>
  <pubDate>Wed, 06 Jul 2022 00:00:00 -0700</pubDate>
</item>
<item>
  <guid>https://supabase.com/blog/flutter-tutorial-building-a-chat-app</guid>
  <title>Flutter Tutorial: building a Flutter chat app</title>
  <link>https://supabase.com/blog/flutter-tutorial-building-a-chat-app</link>
  <description>Learn how to build a Flutter chat app with open source and scalable backend (inc. auth, realtime, database, and more).</description>
  <pubDate>Thu, 30 Jun 2022 00:00:00 -0700</pubDate>
</item>
<item>
  <guid>https://supabase.com/blog/visualizing-supabase-data-using-metabase</guid>
  <title>Visualizing Supabase Data using Metabase</title>
  <link>https://supabase.com/blog/visualizing-supabase-data-using-metabase</link>
  <description>How to create different kinds of charts out of data stored in Supabase using Metabase.</description>
  <pubDate>Wed, 29 Jun 2022 00:00:00 -0700</pubDate>
</item>
<item>
  <guid>https://supabase.com/blog/partial-postgresql-data-dumps-with-rls</guid>
  <title>Partial data dumps using Postgres Row Level Security</title>
  <link>https://supabase.com/blog/partial-postgresql-data-dumps-with-rls</link>
  <description>Using RLS to create seed files for local PostgreSQL testing.</description>
  <pubDate>Tue, 28 Jun 2022 00:00:00 -0700</pubDate>
</item>
<item>
  <guid>https://supabase.com/blog/loading-data-supabase-python</guid>
  <title>Python data loading with Supabase</title>
  <link>https://supabase.com/blog/loading-data-supabase-python</link>
  <description>An example of how to load data into Supabase using supabase-py</description>
  <pubDate>Fri, 17 Jun 2022 00:00:00 -0700</pubDate>
</item>
<item>
  <guid>https://supabase.com/blog/beta-update-may-2022</guid>
  <title>Supabase Beta May 2022</title>
  <link>https://supabase.com/blog/beta-update-may-2022</link>
  <description>Product and community updates including wildcard auth redirects, edge functions with webhooks, and Prometheus endpoints for everybody.</description>
  <pubDate>Wed, 01 Jun 2022 00:00:00 -0700</pubDate>
</item>
<item>
  <guid>https://supabase.com/blog/how-supabase-accelerates-development-of-all-pull-together</guid>
  <title>How Mike Lyndon is using Supabase to accelerate development of AllPullTogether</title>
  <link>https://supabase.com/blog/how-supabase-accelerates-development-of-all-pull-together</link>
  <description>Mike Lyndon is learning web development as he builds AllPullTogether, and Supabase is helping him accelerate what he can accomplish.</description>
  <pubDate>Thu, 26 May 2022 00:00:00 -0700</pubDate>
</item>
<item>
  <guid>https://supabase.com/blog/partner-gallery-works-with-supabase</guid>
  <title>Works With Supabase - announcing our Partner Gallery</title>
  <link>https://supabase.com/blog/partner-gallery-works-with-supabase</link>
  <description>Introducing our Partner Gallery - open source and made with Supabase.</description>
  <pubDate>Wed, 20 Apr 2022 00:00:00 -0700</pubDate>
</item>
<item>
  <guid>https://supabase.com/blog/bring-the-func-hackathon-winners</guid>
  <title>Bring the Func Hackathon Winners 2022</title>
  <link>https://supabase.com/blog/bring-the-func-hackathon-winners</link>
  <description>Celebrating many amazing OSS Hackathon projects using GraphQL and Edge Functions.</description>
  <pubDate>Mon, 18 Apr 2022 00:00:00 -0700</pubDate>
</item>
<item>
  <guid>https://supabase.com/blog/beta-update-march-2022</guid>
  <title>Supabase Beta March 2022</title>
  <link>https://supabase.com/blog/beta-update-march-2022</link>
  <description>Functions, GraphQL, and much more.</description>
  <pubDate>Fri, 15 Apr 2022 00:00:00 -0700</pubDate>
</item>
<item>
  <guid>https://supabase.com/blog/supabase-realtime-with-multiplayer-features</guid>
  <title>Supabase Realtime, with Multiplayer Features</title>
  <link>https://supabase.com/blog/supabase-realtime-with-multiplayer-features</link>
  <description>Today we&apos;re announced Realtime, with multiplayer features. Realtime enables broadcast, presence, and listening to database changes delivered over WebSockets.</description>
  <pubDate>Fri, 01 Apr 2022 00:00:00 -0700</pubDate>
</item>
<item>
  <guid>https://supabase.com/blog/hackathon-bring-the-func</guid>
  <title>Hackathon: Bring the Func(🕺)</title>
  <link>https://supabase.com/blog/hackathon-bring-the-func</link>
  <description>Build open-source projects with our latest features, win limited edition swag and plant a tree!</description>
  <pubDate>Fri, 01 Apr 2022 00:00:00 -0700</pubDate>
</item>
<item>
  <guid>https://supabase.com/blog/supabrew</guid>
  <title>Supabrew - Never Code Thirsty</title>
  <link>https://supabase.com/blog/supabrew</link>
  <description>A light and refreshing non-alcoholic beer for devs.</description>
  <pubDate>Fri, 01 Apr 2022 00:00:00 -0700</pubDate>
</item>
<item>
  <guid>https://supabase.com/blog/supabase-edge-functions</guid>
  <title>Edge Functions are now available in Supabase</title>
  <link>https://supabase.com/blog/supabase-edge-functions</link>
  <description>Today we&apos;re launching Edge Functions. Edge Functions let you execute Typescript code close to your users, no matter where they&apos;re located.</description>
  <pubDate>Thu, 31 Mar 2022 00:00:00 -0700</pubDate>
</item>
<item>
  <guid>https://supabase.com/blog/supabase-enterprise</guid>
  <title>Introducing Supabase Enterprise</title>
  <link>https://supabase.com/blog/supabase-enterprise</link>
  <description>Today we are releasing Supabase Enterprise, a suite of features to scale your project.</description>
  <pubDate>Wed, 30 Mar 2022 00:00:00 -0700</pubDate>
</item>
<item>
  <guid>https://supabase.com/blog/graphql-now-available</guid>
  <title>GraphQL is now available in Supabase</title>
  <link>https://supabase.com/blog/graphql-now-available</link>
  <description>GraphQL support is now in general availability on the Supabase platform via our open source PostgreSQL extension, pg_graphql.</description>
  <pubDate>Tue, 29 Mar 2022 00:00:00 -0700</pubDate>
</item>
<item>
  <guid>https://supabase.com/blog/community-day-lw4</guid>
  <title>Community Day</title>
  <link>https://supabase.com/blog/community-day-lw4</link>
  <description>Kicking off Launch Week 4 with contributors, partners, and friends.</description>
  <pubDate>Mon, 28 Mar 2022 00:00:00 -0700</pubDate>
</item>
<item>
  <guid>https://supabase.com/blog/should-i-open-source-my-company</guid>
  <title>Should I Open Source my Company?</title>
  <link>https://supabase.com/blog/should-i-open-source-my-company</link>
  <description>The unexpected upsides of building in public</description>
  <pubDate>Fri, 25 Mar 2022 00:00:00 -0700</pubDate>
</item>
<item>
  <guid>https://supabase.com/blog/supabase-launch-week-four</guid>
  <title>Supabase Launch Week 4</title>
  <link>https://supabase.com/blog/supabase-launch-week-four</link>
  <description>Launch Week 4: One new feature every day for an entire week. Starting Monday 28th March.</description>
  <pubDate>Fri, 25 Mar 2022 00:00:00 -0700</pubDate>
</item>
<item>
  <guid>https://supabase.com/blog/postgres-audit</guid>
  <title>Postgres Auditing in 150 lines of SQL</title>
  <link>https://supabase.com/blog/postgres-audit</link>
  <description>PostgreSQL has a robust set of features which we can leverage to create a generic auditing solution in 150 lines of SQL.</description>
  <pubDate>Tue, 08 Mar 2022 00:00:00 -0700</pubDate>
</item>
<item>
  <guid>https://supabase.com/blog/supabase-beta-january-2022</guid>
  <title>Supabase Beta January 2022</title>
  <link>https://supabase.com/blog/supabase-beta-january-2022</link>
  <description>New auth providers, SMS providers, and new videos.</description>
  <pubDate>Tue, 22 Feb 2022 00:00:00 -0700</pubDate>
</item>
<item>
  <guid>https://supabase.com/blog/product-hunt-golden-kitty-awards-2021</guid>
  <title>Golden Kitty Awards Ceremony Watch Party with Supabase</title>
  <link>https://supabase.com/blog/product-hunt-golden-kitty-awards-2021</link>
  <description>Hang out with us while watching the Product Hunt Golden Kitty Awards Ceremony</description>
  <pubDate>Thu, 20 Jan 2022 00:00:00 -0700</pubDate>
</item>
<item>
  <guid>https://supabase.com/blog/supabase-beta-december-2021</guid>
  <title>Supabase Beta December 2021</title>
  <link>https://supabase.com/blog/supabase-beta-december-2021</link>
  <description>New crypto extension, Postgres videos, and a bunch of cool integrations.</description>
  <pubDate>Thu, 20 Jan 2022 00:00:00 -0700</pubDate>
</item>
<item>
  <guid>https://supabase.com/blog/holiday-hackdays-winners-2021</guid>
  <title>Holiday Hackdays Winners 2021</title>
  <link>https://supabase.com/blog/holiday-hackdays-winners-2021</link>
  <description>Celebrating many amazing projects submitted to our Holiday Hackdays Hackathon.</description>
  <pubDate>Fri, 17 Dec 2021 00:00:00 -0700</pubDate>
</item>
<item>
  <guid>https://supabase.com/blog/beta-november-2021-launch-week-recap</guid>
  <title>Supabase Beta November 2021: Launch Week Recap</title>
  <link>https://supabase.com/blog/beta-november-2021-launch-week-recap</link>
  <description>We wrapped up November with Supabase&apos;s third Launch Week. Here&apos;s all the awesome stuff that got shipped ...</description>
  <pubDate>Wed, 15 Dec 2021 00:00:00 -0700</pubDate>
</item>
<item>
  <guid>https://supabase.com/blog/launch-week-three-friday-five-more-things</guid>
  <title>Five more things</title>
  <link>https://supabase.com/blog/launch-week-three-friday-five-more-things</link>
  <description>It&apos;s never just one more thing!</description>
  <pubDate>Fri, 03 Dec 2021 00:00:00 -0700</pubDate>
</item>
<item>
  <guid>https://supabase.com/blog/pg-graphql</guid>
  <title>pg_graphql: A GraphQL extension for PostgreSQL</title>
  <link>https://supabase.com/blog/pg-graphql</link>
  <description>GraphQL support is in development for PostgreSQL + Supabase.</description>
  <pubDate>Fri, 03 Dec 2021 00:00:00 -0700</pubDate>
</item>
<item>
  <guid>https://supabase.com/blog/supabase-holiday-hackdays-hackathon</guid>
  <title>Kicking off the Holiday Hackdays</title>
  <link>https://supabase.com/blog/supabase-holiday-hackdays-hackathon</link>
  <description>Build cool stuff and celebrate open-source software with us during the Holiday Hackdays!</description>
  <pubDate>Fri, 03 Dec 2021 00:00:00 -0700</pubDate>
</item>
<item>
  <guid>https://supabase.com/blog/supabase-acquires-logflare</guid>
  <title>Supabase acquires Logflare</title>
  <link>https://supabase.com/blog/supabase-acquires-logflare</link>
  <description>Today, we&apos;re ecstatic to announce that Logflare is joining Supabase.</description>
  <pubDate>Thu, 02 Dec 2021 00:00:00 -0700</pubDate>
</item>
<item>
  <guid>https://supabase.com/blog/realtime-row-level-security-in-postgresql</guid>
  <title>Realtime Postgres RLS now available on Supabase</title>
  <link>https://supabase.com/blog/realtime-row-level-security-in-postgresql</link>
  <description>Realtime database changes are now broadcast to authenticated users, respecting the same PostgreSQL policies that you use for Row Level Security.</description>
  <pubDate>Wed, 01 Dec 2021 00:00:00 -0700</pubDate>
</item>
<item>
  <guid>https://supabase.com/blog/supabase-studio</guid>
  <title>Supabase Studio</title>
  <link>https://supabase.com/blog/supabase-studio</link>
  <description>The same Dashboard that you&apos;re using on our Platform is now available for local development and Self-Hosting.</description>
  <pubDate>Tue, 30 Nov 2021 00:00:00 -0700</pubDate>
</item>
<item>
  <guid>https://supabase.com/blog/community-day-lw3</guid>
  <title>Community Day</title>
  <link>https://supabase.com/blog/community-day-lw3</link>
  <description>Kicking off launch week by highlighting the communities around Supabase.</description>
  <pubDate>Mon, 29 Nov 2021 00:00:00 -0700</pubDate>
</item>
<item>
  <guid>https://supabase.com/blog/whats-new-in-postgres-14</guid>
  <title>New in PostgreSQL 14: What every developer should know</title>
  <link>https://supabase.com/blog/whats-new-in-postgres-14</link>
  <description>A quick look at some new features and functionality in PostgreSQL 14.</description>
  <pubDate>Sun, 28 Nov 2021 00:00:00 -0700</pubDate>
</item>
<item>
  <guid>https://supabase.com/blog/postgrest-9</guid>
  <title>PostgREST 9</title>
  <link>https://supabase.com/blog/postgrest-9</link>
  <description>New features and updates in PostgREST version 9.</description>
  <pubDate>Sat, 27 Nov 2021 00:00:00 -0700</pubDate>
</item>
<item>
  <guid>https://supabase.com/blog/supabase-how-we-launch</guid>
  <title>How we launch at Supabase</title>
  <link>https://supabase.com/blog/supabase-how-we-launch</link>
  <description>The history and methodology of Supabase Launch Week.</description>
  <pubDate>Fri, 26 Nov 2021 00:00:00 -0700</pubDate>
</item>
<item>
  <guid>https://supabase.com/blog/supabase-launch-week-the-trilogy</guid>
  <title>Supabase Launch Week III: Holiday Special</title>
  <link>https://supabase.com/blog/supabase-launch-week-the-trilogy</link>
  <description>Tis the season to be shipping.</description>
  <pubDate>Fri, 26 Nov 2021 00:00:00 -0700</pubDate>
</item>
<item>
  <guid>https://supabase.com/blog/supabase-beta-october-2021</guid>
  <title>Supabase Beta October 2021</title>
  <link>https://supabase.com/blog/supabase-beta-october-2021</link>
  <description>Three new Auth providers, multi-schema support, and we&apos;re gearing up for another Launch Week.</description>
  <pubDate>Sun, 07 Nov 2021 00:00:00 -0700</pubDate>
</item>
<item>
  <guid>https://supabase.com/blog/supabase-series-a</guid>
  <title>Supabase $30m Series A</title>
  <link>https://supabase.com/blog/supabase-series-a</link>
  <description>Supabase just raised $30M, bringing our total funding to $36M.</description>
  <pubDate>Thu, 28 Oct 2021 00:00:00 -0700</pubDate>
</item>
<item>
  <guid>https://supabase.com/blog/replenysh-time-to-value-in-less-than-24-hours</guid>
  <title>Replenysh uses Supabase to implement OTP in less than 24-hours</title>
  <link>https://supabase.com/blog/replenysh-time-to-value-in-less-than-24-hours</link>
  <description>Learn how Replenysh uses Supabase to power the circular economy, redefining how brands interact with their customers and products.</description>
  <pubDate>Tue, 19 Oct 2021 00:00:00 -0700</pubDate>
</item>
<item>
  <guid>https://supabase.com/blog/hacktoberfest-hackathon-winners-2021</guid>
  <title>Hacktoberfest Hackathon Winners 2021</title>
  <link>https://supabase.com/blog/hacktoberfest-hackathon-winners-2021</link>
  <description>Celebrating many amazing projects submitted to our Hacktoberfest Hackathon.</description>
  <pubDate>Thu, 14 Oct 2021 00:00:00 -0700</pubDate>
</item>
<item>
  <guid>https://supabase.com/blog/supabase-beta-sept-2021</guid>
  <title>Supabase Beta Sept 2021</title>
  <link>https://supabase.com/blog/supabase-beta-sept-2021</link>
  <description>Hackathon, Aborting request, UI updates, and now Hiring.</description>
  <pubDate>Mon, 04 Oct 2021 00:00:00 -0700</pubDate>
</item>
<item>
  <guid>https://supabase.com/blog/supabase-hacktoberfest-hackathon-2021</guid>
  <title>Supabase Hacktoberfest Hackathon 2021</title>
  <link>https://supabase.com/blog/supabase-hacktoberfest-hackathon-2021</link>
  <description>We&apos;re running another Supabase Hackathon during Hacktoberfest!</description>
  <pubDate>Tue, 28 Sep 2021 00:00:00 -0700</pubDate>
</item>
<item>
  <guid>https://supabase.com/blog/supabase-beta-august-2021</guid>
  <title>Supabase Beta August 2021</title>
  <link>https://supabase.com/blog/supabase-beta-august-2021</link>
  <description>Fundraising, Realtime Security, custom SMS templates, and deployments in South Korea.</description>
  <pubDate>Fri, 10 Sep 2021 00:00:00 -0700</pubDate>
</item>
<item>
  <guid>https://supabase.com/blog/supabase-beta-july-2021</guid>
  <title>Supabase Beta July 2021</title>
  <link>https://supabase.com/blog/supabase-beta-july-2021</link>
  <description>Discord Logins, Vercel Integration, Full text search, and OAuth guides.</description>
  <pubDate>Thu, 12 Aug 2021 00:00:00 -0700</pubDate>
</item>
<item>
  <guid>https://supabase.com/blog/hackathon-winners</guid>
  <title>Open Source Hackathon Winners</title>
  <link>https://supabase.com/blog/hackathon-winners</link>
  <description>Let the medal ceremony begin for the best projects submitted during the Supabase Hackathon.</description>
  <pubDate>Mon, 09 Aug 2021 00:00:00 -0700</pubDate>
</item>
<item>
  <guid>https://supabase.com/blog/1-the-supabase-hackathon</guid>
  <title>The Supabase Hackathon</title>
  <link>https://supabase.com/blog/1-the-supabase-hackathon</link>
  <description>A whole week of Hacking for Fun and Prizes.</description>
  <pubDate>Fri, 30 Jul 2021 00:00:00 -0700</pubDate>
</item>
<item>
  <guid>https://supabase.com/blog/supabase-functions-updates</guid>
  <title>Updates for Supabase Functions</title>
  <link>https://supabase.com/blog/supabase-functions-updates</link>
  <description>The question on everyone&apos;s mind - are we launching Supabase Functions? Well, it&apos;s complicated.</description>
  <pubDate>Fri, 30 Jul 2021 00:00:00 -0700</pubDate>
</item>
<item>
  <guid>https://supabase.com/blog/supabase-swag-store</guid>
  <title>Supabase Swag Store</title>
  <link>https://supabase.com/blog/supabase-swag-store</link>
  <description>Today we are officially launching the Supabase Swag Store.</description>
  <pubDate>Fri, 30 Jul 2021 00:00:00 -0700</pubDate>
</item>
<item>
  <guid>https://supabase.com/blog/supabase-reports-and-metrics</guid>
  <title>Supabase Reports and Metrics</title>
  <link>https://supabase.com/blog/supabase-reports-and-metrics</link>
  <description>We&apos;re exposing a full set of metrics in your projects, so that you can build better (and faster) products for your users.</description>
  <pubDate>Thu, 29 Jul 2021 00:00:00 -0700</pubDate>
</item>
<item>
  <guid>https://supabase.com/blog/mobbin-supabase-200000-users</guid>
  <title>Mobbin uses Supabase to authenticate 200,000 users</title>
  <link>https://supabase.com/blog/mobbin-supabase-200000-users</link>
  <description>Learn how Mobbin migrated 200,000 users from Firebase for a better authentication experience.</description>
  <pubDate>Wed, 28 Jul 2021 00:00:00 -0700</pubDate>
</item>
<item>
  <guid>https://supabase.com/blog/supabase-auth-passwordless-sms-login</guid>
  <title>Supabase Auth v2: Phone Auth now available</title>
  <link>https://supabase.com/blog/supabase-auth-passwordless-sms-login</link>
  <description>Phone Auth is available today on all new and existing Supabase projects.</description>
  <pubDate>Wed, 28 Jul 2021 00:00:00 -0700</pubDate>
</item>
<item>
  <guid>https://supabase.com/blog/spot-flutter-with-postgres</guid>
  <title>Spot: a video sharing app built with Flutter</title>
  <link>https://supabase.com/blog/spot-flutter-with-postgres</link>
  <description>Spot is a geolocation-based video-sharing app with some social networking features.</description>
  <pubDate>Tue, 27 Jul 2021 00:00:00 -0700</pubDate>
</item>
<item>
  <guid>https://supabase.com/blog/storage-beta</guid>
  <title>Supabase Storage now in Beta</title>
  <link>https://supabase.com/blog/storage-beta</link>
  <description>Supabase Storage moves into Beta.</description>
  <pubDate>Tue, 27 Jul 2021 00:00:00 -0700</pubDate>
</item>
<item>
  <guid>https://supabase.com/blog/epsilon3-self-hosting</guid>
  <title>Epsilon3 Self-Host Supabase To Revolutionize Space Operations </title>
  <link>https://supabase.com/blog/epsilon3-self-hosting</link>
  <description>Learn how the team at Epsilon3 use Supabase to help teams execute secure and reliable operations in an industry that project spend runs into the billions.</description>
  <pubDate>Mon, 26 Jul 2021 00:00:00 -0700</pubDate>
</item>
<item>
  <guid>https://supabase.com/blog/supabase-community-day</guid>
  <title>Supabase Community Day</title>
  <link>https://supabase.com/blog/supabase-community-day</link>
  <description>Community Day</description>
  <pubDate>Mon, 26 Jul 2021 00:00:00 -0700</pubDate>
</item>
<item>
  <guid>https://supabase.com/blog/supabase-postgres-13</guid>
  <title>Supabase is now on Postgres 13.3</title>
  <link>https://supabase.com/blog/supabase-postgres-13</link>
  <description>From today, new Supabase projects will be on a version of Supabase Postgres that runs on Postgres 13.3.</description>
  <pubDate>Mon, 26 Jul 2021 00:00:00 -0700</pubDate>
</item>
<item>
  <guid>https://supabase.com/blog/supabase-launch-week-sql</guid>
  <title>Supabase Launch Week II: The SQL</title>
  <link>https://supabase.com/blog/supabase-launch-week-sql</link>
  <description>Five days of Supabase. Again.</description>
  <pubDate>Thu, 22 Jul 2021 00:00:00 -0700</pubDate>
</item>
<item>
  <guid>https://supabase.com/blog/roles-postgres-hooks</guid>
  <title>Protecting reserved roles with PostgreSQL Hooks</title>
  <link>https://supabase.com/blog/roles-postgres-hooks</link>
  <description>Using Postgres Hooks to protect functionality in your Postgres database.</description>
  <pubDate>Fri, 02 Jul 2021 00:00:00 -0700</pubDate>
</item>
<item>
  <guid>https://supabase.com/blog/supabase-beta-may-2021</guid>
  <title>Supabase Beta May 2021</title>
  <link>https://supabase.com/blog/supabase-beta-may-2021</link>
  <description>Apple &amp;amp; Twitter Logins, Supabase Grid, Go &amp;amp; Swift Libraries.</description>
  <pubDate>Wed, 02 Jun 2021 00:00:00 -0700</pubDate>
</item>
<item>
  <guid>https://supabase.com/blog/supabase-beta-june-2021</guid>
  <title>Supabase Beta June 2021</title>
  <link>https://supabase.com/blog/supabase-beta-june-2021</link>
  <description>Discord Logins, Vercel Integration, Full text search, and OAuth guides.</description>
  <pubDate>Wed, 02 Jun 2021 00:00:00 -0700</pubDate>
</item>
<item>
  <guid>https://supabase.com/blog/supabase-beta-april-2021</guid>
  <title>Supabase Beta April 2021</title>
  <link>https://supabase.com/blog/supabase-beta-april-2021</link>
  <description>Supabase &quot;gardening&quot; - stability, security, and community support.</description>
  <pubDate>Wed, 05 May 2021 00:00:00 -0700</pubDate>
</item>
<item>
  <guid>https://supabase.com/blog/supabase-beta-march-2021</guid>
  <title>Supabase Beta March 2021</title>
  <link>https://supabase.com/blog/supabase-beta-march-2021</link>
  <description>Launch week, Storage, Supabase CLI, Connection Pooling, Supabase UI, and Pricing.</description>
  <pubDate>Tue, 06 Apr 2021 00:00:00 -0700</pubDate>
</item>
<item>
  <guid>https://supabase.com/blog/supabase-dot-com</guid>
  <title>Supabase Dot Com</title>
  <link>https://supabase.com/blog/supabase-dot-com</link>
  <description>The Supabase Domain name is changing.</description>
  <pubDate>Fri, 02 Apr 2021 00:00:00 -0700</pubDate>
</item>
<item>
  <guid>https://supabase.com/blog/supabase-pgbouncer</guid>
  <title>PgBouncer is now available in Supabase</title>
  <link>https://supabase.com/blog/supabase-pgbouncer</link>
  <description>Better support for Serverless and Postgres.</description>
  <pubDate>Fri, 02 Apr 2021 00:00:00 -0700</pubDate>
</item>
<item>
  <guid>https://supabase.com/blog/supabase-workflows</guid>
  <title>Workflows are coming to Supabase</title>
  <link>https://supabase.com/blog/supabase-workflows</link>
  <description>Functions are great, but you know what&apos;s better?</description>
  <pubDate>Fri, 02 Apr 2021 00:00:00 -0700</pubDate>
</item>
<item>
  <guid>https://supabase.com/blog/supabase-nft-marketplace</guid>
  <title>Supabase Launches NFT Marketplace</title>
  <link>https://supabase.com/blog/supabase-nft-marketplace</link>
  <description>A fully encrypted NFT platform to protect and transact your digital assets</description>
  <pubDate>Thu, 01 Apr 2021 00:00:00 -0700</pubDate>
</item>
<item>
  <guid>https://supabase.com/blog/supabase-cli</guid>
  <title>Supabase CLI</title>
  <link>https://supabase.com/blog/supabase-cli</link>
  <description>Local development, database migrations, and self-hosting.</description>
  <pubDate>Wed, 31 Mar 2021 00:00:00 -0700</pubDate>
</item>
<item>
  <guid>https://supabase.com/blog/supabase-storage</guid>
  <title>Storage is now available in Supabase</title>
  <link>https://supabase.com/blog/supabase-storage</link>
  <description>Launching Supabase Storage and how you can use it in your apps</description>
  <pubDate>Tue, 30 Mar 2021 00:00:00 -0700</pubDate>
</item>
<item>
  <guid>https://supabase.com/blog/pricing</guid>
  <title>Supabase Beta Pricing</title>
  <link>https://supabase.com/blog/pricing</link>
  <description>Supabase launches Beta pricing structure</description>
  <pubDate>Mon, 29 Mar 2021 00:00:00 -0700</pubDate>
</item>
<item>
  <guid>https://supabase.com/blog/angels-of-supabase</guid>
  <title>Angels of Supabase</title>
  <link>https://supabase.com/blog/angels-of-supabase</link>
  <description>Meet the investors of Supabase.</description>
  <pubDate>Thu, 25 Mar 2021 00:00:00 -0700</pubDate>
</item>
<item>
  <guid>https://supabase.com/blog/launch-week</guid>
  <title>Launch week</title>
  <link>https://supabase.com/blog/launch-week</link>
  <description>Five days of Supabase.</description>
  <pubDate>Thu, 25 Mar 2021 00:00:00 -0700</pubDate>
</item>
<item>
  <guid>https://supabase.com/blog/In-The-Loop</guid>
  <title>Developers stay up to date with intheloop.dev</title>
  <link>https://supabase.com/blog/In-The-Loop</link>
  <description>Learn why Kevin is building intheloop.dev with Supabase</description>
  <pubDate>Mon, 22 Mar 2021 00:00:00 -0700</pubDate>
</item>
<item>
  <guid>https://supabase.com/blog/using-supabase-replit</guid>
  <title>Using Supabase in Replit</title>
  <link>https://supabase.com/blog/using-supabase-replit</link>
  <description>Free hosted relational database from within your node.js repl</description>
  <pubDate>Thu, 11 Mar 2021 00:00:00 -0700</pubDate>
</item>
<item>
  <guid>https://supabase.com/blog/toad-a-link-shortener-with-simple-apis-for-low-coders</guid>
  <title>Toad, a link shortener with simple APIs for low-coders</title>
  <link>https://supabase.com/blog/toad-a-link-shortener-with-simple-apis-for-low-coders</link>
  <description>An easy-to-use link shortening tool with simple APIs</description>
  <pubDate>Mon, 08 Mar 2021 00:00:00 -0700</pubDate>
</item>
<item>
  <guid>https://supabase.com/blog/postgres-as-a-cron-server</guid>
  <title>Postgres as a CRON Server</title>
  <link>https://supabase.com/blog/postgres-as-a-cron-server</link>
  <description>Running repetitive tasks with your Postgres database.</description>
  <pubDate>Fri, 05 Mar 2021 00:00:00 -0700</pubDate>
</item>
<item>
  <guid>https://supabase.com/blog/supabase-beta-february-2021</guid>
  <title>Supabase Beta February 2021</title>
  <link>https://supabase.com/blog/supabase-beta-february-2021</link>
  <description>One year of building.</description>
  <pubDate>Tue, 02 Mar 2021 00:00:00 -0700</pubDate>
</item>
<item>
  <guid>https://supabase.com/blog/cracking-postgres-interview</guid>
  <title>Cracking PostgreSQL Interview Questions</title>
  <link>https://supabase.com/blog/cracking-postgres-interview</link>
  <description>Understand the top PostgreSQL Interview Questions</description>
  <pubDate>Sat, 27 Feb 2021 00:00:00 -0700</pubDate>
</item>
<item>
  <guid>https://supabase.com/blog/case-study-roboflow</guid>
  <title>Roboflow.com choose Supabase to power Paint.wtf leaderboard</title>
  <link>https://supabase.com/blog/case-study-roboflow</link>
  <description>Learn how Roboflow.com used Supabase to build their Paint.wtf leaderboard</description>
  <pubDate>Tue, 09 Feb 2021 00:00:00 -0700</pubDate>
</item>
<item>
  <guid>https://supabase.com/blog/supabase-beta-january-2021</guid>
  <title>Supabase Beta January 2021</title>
  <link>https://supabase.com/blog/supabase-beta-january-2021</link>
  <description>Eleven months of building.</description>
  <pubDate>Tue, 02 Feb 2021 00:00:00 -0700</pubDate>
</item>
<item>
  <guid>https://supabase.com/blog/supabase-beta-december-2020</guid>
  <title>Supabase Beta December 2020</title>
  <link>https://supabase.com/blog/supabase-beta-december-2020</link>
  <description>Ten months of building.</description>
  <pubDate>Sat, 02 Jan 2021 00:00:00 -0700</pubDate>
</item>
<item>
  <guid>https://supabase.com/blog/supabase-dashboard-performance</guid>
  <title>Making the Supabase Dashboard Supa-fast</title>
  <link>https://supabase.com/blog/supabase-dashboard-performance</link>
  <description>Improving the performance of the Supabase dashboard</description>
  <pubDate>Sun, 13 Dec 2020 00:00:00 -0700</pubDate>
</item>
<item>
  <guid>https://supabase.com/blog/case-study-monitoro</guid>
  <title>Monitoro Built a Web Crawler Handling Millions of API Requests</title>
  <link>https://supabase.com/blog/case-study-monitoro</link>
  <description>See how Monitoro built an automated scraping platform using Supabase.</description>
  <pubDate>Wed, 02 Dec 2020 00:00:00 -0700</pubDate>
</item>
<item>
  <guid>https://supabase.com/blog/case-study-tayfa</guid>
  <title>TAYFA Built a No-Code Website Builder in Seven Days</title>
  <link>https://supabase.com/blog/case-study-tayfa</link>
  <description>See how Tayfa went from idea to paying customer in less than 30 days.</description>
  <pubDate>Wed, 02 Dec 2020 00:00:00 -0700</pubDate>
</item>
<item>
  <guid>https://supabase.com/blog/case-study-xendit</guid>
  <title>Xendit Built a Counter-Fraud Watchlist for the Fintech Industry</title>
  <link>https://supabase.com/blog/case-study-xendit</link>
  <description>See how Xendit use Supabase to build a full-text search engine.</description>
  <pubDate>Wed, 02 Dec 2020 00:00:00 -0700</pubDate>
</item>
<item>
  <guid>https://supabase.com/blog/supabase-striveschool</guid>
  <title>Supabase Partners With Strive School To Help Teach Open Source</title>
  <link>https://supabase.com/blog/supabase-striveschool</link>
  <description>Supabase Partners With Strive School To Help Teach Open Source To The Next Generation Of Developers</description>
  <pubDate>Wed, 02 Dec 2020 00:00:00 -0700</pubDate>
</item>
<item>
  <guid>https://supabase.com/blog/supabase-alpha-november-2020</guid>
  <title>Supabase Alpha November 2020</title>
  <link>https://supabase.com/blog/supabase-alpha-november-2020</link>
  <description>Nine months of building.</description>
  <pubDate>Tue, 01 Dec 2020 00:00:00 -0700</pubDate>
</item>
<item>
  <guid>https://supabase.com/blog/postgresql-views</guid>
  <title>Postgres Views</title>
  <link>https://supabase.com/blog/postgresql-views</link>
  <description>Creating and using a view in PostgreSQL.</description>
  <pubDate>Wed, 18 Nov 2020 00:00:00 -0700</pubDate>
</item>
<item>
  <guid>https://supabase.com/blog/supabase-alpha-october-2020</guid>
  <title>Supabase Alpha October 2020</title>
  <link>https://supabase.com/blog/supabase-alpha-october-2020</link>
  <description>Eight months of building.</description>
  <pubDate>Mon, 02 Nov 2020 00:00:00 -0700</pubDate>
</item>
<item>
  <guid>https://supabase.com/blog/improved-dx</guid>
  <title>Supabase.js 1.0</title>
  <link>https://supabase.com/blog/improved-dx</link>
  <description>We&apos;re releasing a new version of our Supabase client with some awesome new improvements.</description>
  <pubDate>Fri, 30 Oct 2020 00:00:00 -0700</pubDate>
</item>
<item>
  <guid>https://supabase.com/blog/supabase-alpha-september-2020</guid>
  <title>Supabase Alpha September 2020</title>
  <link>https://supabase.com/blog/supabase-alpha-september-2020</link>
  <description>Seven months of building.</description>
  <pubDate>Sat, 03 Oct 2020 00:00:00 -0700</pubDate>
</item>
<item>
  <guid>https://supabase.com/blog/supabase-hacktoberfest-2020</guid>
  <title>Supabase Hacktoberfest 2020</title>
  <link>https://supabase.com/blog/supabase-hacktoberfest-2020</link>
  <description>Join us for a celebration of open source software and learn how to contribute to Supabase.</description>
  <pubDate>Fri, 11 Sep 2020 00:00:00 -0700</pubDate>
</item>
<item>
  <guid>https://supabase.com/blog/supabase-alpha-august-2020</guid>
  <title>Supabase Alpha August 2020</title>
  <link>https://supabase.com/blog/supabase-alpha-august-2020</link>
  <description>Six months of building</description>
  <pubDate>Thu, 03 Sep 2020 00:00:00 -0700</pubDate>
</item>
<item>
  <guid>https://supabase.com/blog/supabase-auth</guid>
  <title>Supabase Auth</title>
  <link>https://supabase.com/blog/supabase-auth</link>
  <description>Authenticate and authorize your users with Supabase Auth</description>
  <pubDate>Wed, 05 Aug 2020 00:00:00 -0700</pubDate>
</item>
<item>
  <guid>https://supabase.com/blog/continuous-postgresql-backup-walg</guid>
  <title>Continuous PostgreSQL Backups using WAL-G</title>
  <link>https://supabase.com/blog/continuous-postgresql-backup-walg</link>
  <description>Have you ever wanted to restore your database&apos;s state to a particular moment in time? This post explains how, using WAL-G.</description>
  <pubDate>Sun, 02 Aug 2020 00:00:00 -0700</pubDate>
</item>
<item>
  <guid>https://supabase.com/blog/supabase-alpha-july-2020</guid>
  <title>Supabase Alpha July 2020</title>
  <link>https://supabase.com/blog/supabase-alpha-july-2020</link>
  <description>Five months of building</description>
  <pubDate>Sun, 02 Aug 2020 00:00:00 -0700</pubDate>
</item>
<item>
  <guid>https://supabase.com/blog/alpha-launch-postmortem</guid>
  <title>Alpha Launch Postmortem</title>
  <link>https://supabase.com/blog/alpha-launch-postmortem</link>
  <description>Everything that went wrong with Supabase&apos;s launch</description>
  <pubDate>Fri, 10 Jul 2020 00:00:00 -0700</pubDate>
</item>
<item>
  <guid>https://supabase.com/blog/postgresql-templates</guid>
  <title>What are PostgreSQL Templates?</title>
  <link>https://supabase.com/blog/postgresql-templates</link>
  <description>What are PostgreSQL templates and what are they used for?</description>
  <pubDate>Thu, 09 Jul 2020 00:00:00 -0700</pubDate>
</item>
<item>
  <guid>https://supabase.com/blog/postgresql-physical-logical-backups</guid>
  <title>Physical vs Logical Backups in PostgreSQL</title>
  <link>https://supabase.com/blog/postgresql-physical-logical-backups</link>
  <description>What are physical and logical backups in Postgres?</description>
  <pubDate>Tue, 07 Jul 2020 00:00:00 -0700</pubDate>
</item>
<item>
  <guid>https://supabase.com/blog/supabase-alpha-june-2020</guid>
  <title>Supabase Alpha June 2020</title>
  <link>https://supabase.com/blog/supabase-alpha-june-2020</link>
  <description>Four months of building</description>
  <pubDate>Wed, 01 Jul 2020 00:00:00 -0700</pubDate>
</item>
<item>
  <guid>https://supabase.com/blog/supabase-steve-chavez</guid>
  <title>Steve Chavez has joined Supabase</title>
  <link>https://supabase.com/blog/supabase-steve-chavez</link>
  <description>Steve joins Supabase to help build Auth.</description>
  <pubDate>Mon, 15 Jun 2020 00:00:00 -0700</pubDate>
</item>
<item>
  <guid>https://supabase.com/blog/supabase-alpha-april-2020</guid>
  <title>Supabase Alpha April 2020</title>
  <link>https://supabase.com/blog/supabase-alpha-april-2020</link>
  <description>Two months of building</description>
  <pubDate>Mon, 01 Jun 2020 00:00:00 -0700</pubDate>
</item>
<item>
  <guid>https://supabase.com/blog/supabase-alpha-may-2020</guid>
  <title>Supabase Alpha May 2020</title>
  <link>https://supabase.com/blog/supabase-alpha-may-2020</link>
  <description>Three months of building</description>
  <pubDate>Mon, 01 Jun 2020 00:00:00 -0700</pubDate>
</item>

    </channel>
  </rss><|MERGE_RESOLUTION|>--- conflicted
+++ resolved
@@ -8,17 +8,10 @@
       <lastBuildDate>Wed, 02 Apr 2025 00:00:00 -0700</lastBuildDate>
       <atom:link href="https://supabase.com/rss.xml" rel="self" type="application/rss+xml"/>
       <item>
-<<<<<<< HEAD
   <guid>https://supabase.com/blog/broadcast-from-the-database</guid>
   <title>Realtime: Broadcast from Database</title>
   <link>https://supabase.com/blog/broadcast-from-the-database</link>
   <description>Use Realtime Broadcast to scale sending database changes to clients</description>
-=======
-  <guid>https://supabase.com/blog/tabs-dashboard-updates</guid>
-  <title>Keeping Tabs on What&apos;s New in Supabase Studio</title>
-  <link>https://supabase.com/blog/tabs-dashboard-updates</link>
-  <description>Tabs in the Editors! And upgrades to AI Assistant, SQL, and Logs</description>
->>>>>>> e98fece8
   <pubDate>Wed, 02 Apr 2025 00:00:00 -0700</pubDate>
 </item>
 <item>
