--- conflicted
+++ resolved
@@ -5,16 +5,6 @@
       <link>https://supabase.com</link>
       <description>Latest news from Supabase</description>
       <language>en</language>
-<<<<<<< HEAD
-      <lastBuildDate>Fri, 20 Jun 2025 00:00:00 -0700</lastBuildDate>
-      <atom:link href="https://supabase.com/rss.xml" rel="self" type="application/rss+xml"/>
-      <item>
-  <guid>https://supabase.com/blog/natural-db</guid>
-  <title>Build an evolving AI Assistant with Postgres</title>
-  <link>https://supabase.com/blog/natural-db</link>
-  <description>Learn how to build a Supabase powered AI assistant that combines PostgreSQL with scheduling and external tools for long-term memory, structured data management and autonomous actions.</description>
-  <pubDate>Fri, 20 Jun 2025 00:00:00 -0700</pubDate>
-=======
       <lastBuildDate>Tue, 10 Jun 2025 00:00:00 -0700</lastBuildDate>
       <atom:link href="https://supabase.com/rss.xml" rel="self" type="application/rss+xml"/>
       <item>
@@ -23,7 +13,6 @@
   <link>https://supabase.com/blog/multigres-vitess-for-postgres</link>
   <description>Today we are welcoming Sugu, the co-creator of Vitess, to the Supabase team. He is joining Supabase to build Multigres: Vitess for Postgres.</description>
   <pubDate>Tue, 10 Jun 2025 00:00:00 -0700</pubDate>
->>>>>>> d122f289
 </item>
 <item>
   <guid>https://supabase.com/blog/building-on-open-table-formats</guid>
