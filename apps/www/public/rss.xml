--- conflicted
+++ resolved
@@ -5,44 +5,6 @@
       <link>https://supabase.com</link>
       <description>Latest news from Supabase</description>
       <language>en</language>
-<<<<<<< HEAD
-      <lastBuildDate>Thu, 15 Dec 2022 23:11:00 +0000</lastBuildDate>
-      <atom:link href="https://supabase.com/rss.xml" rel="self" type="application/rss+xml"/>
-      <item>
-  <guid>https://supabase.com/blog/vault-now-in-beta</guid>
-  <title>Supabase Vault is now in Beta</title>
-  <link>https://supabase.com/blog/vault-now-in-beta</link>
-  <description>A Postgres extension to store encrypted secrets and encrypt data.</description>
-  <pubDate>Thu, 15 Dec 2022 23:11:00 +0000</pubDate>
-</item>
-<item>
-  <guid>https://supabase.com/blog/postgres-point-in-time-recovery</guid>
-  <title>Point in Time Recovery is now available for Pro projects</title>
-  <link>https://supabase.com/blog/postgres-point-in-time-recovery</link>
-  <description>We're making PITR available for more projects, with a new Dashboard UI that makes it simple to use.</description>
-  <pubDate>Thu, 15 Dec 2022 23:11:00 +0000</pubDate>
-</item>
-<item>
-  <guid>https://supabase.com/blog/pg-graphql-v1</guid>
-  <title>pg_graphql v1.0</title>
-  <link>https://supabase.com/blog/pg-graphql-v1</link>
-  <description>Announcing the v1.0 release of pg_graphql</description>
-  <pubDate>Thu, 15 Dec 2022 23:11:00 +0000</pubDate>
-</item>
-<item>
-  <guid>https://supabase.com/blog/launch-week-6-wrap-up</guid>
-  <title>Launch Week 6: Wrap Up</title>
-  <link>https://supabase.com/blog/launch-week-6-wrap-up</link>
-  <description>That's a wrap on Supabase Launch Week Day 6. Here's everything we shipped in one long blog post.</description>
-  <pubDate>Thu, 15 Dec 2022 23:11:00 +0000</pubDate>
-</item>
-<item>
-  <guid>https://supabase.com/blog/custom-domain-names</guid>
-  <title>Custom Domain Names</title>
-  <link>https://supabase.com/blog/custom-domain-names</link>
-  <description>Change your Supabase project's domain name to your own domain.</description>
-  <pubDate>Thu, 15 Dec 2022 23:11:00 +0000</pubDate>
-=======
       <lastBuildDate>Thu, 15 Dec 2022 16:04:00 +0000</lastBuildDate>
       <atom:link href="https://supabase.com/rss.xml" rel="self" type="application/rss+xml"/>
       <item>
@@ -65,7 +27,6 @@
   <link>https://supabase.com/blog/launch-week-6-community-day</link>
   <description>Wrapping up Launch Week 6 with contributors, partners, and friends.</description>
   <pubDate>Thu, 15 Dec 2022 16:04:00 +0000</pubDate>
->>>>>>> a56ee49c
 </item>
 <item>
   <guid>https://supabase.com/blog/postgres-foreign-data-wrappers-rust</guid>
