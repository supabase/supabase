<rss version="2.0" xmlns:atom="http://www.w3.org/2005/Atom">
    <channel>
      <title>Supabase Blog</title>
      <link>https://supabase.com</link>
      <description>Latest news from Supabase</description>
      <language>en</language>
      <lastBuildDate>Mon, 08 Dec 2025 00:00:00 -0700</lastBuildDate>
      <atom:link href="https://supabase.com/rss.xml" rel="self" type="application/rss+xml"/>
      <item>
<<<<<<< HEAD
  <guid>https://supabase.com/blog/metrics-api-observability</guid>
  <title>Own Your Observability: Supabase Metrics API</title>
  <link>https://supabase.com/blog/metrics-api-observability</link>
  <description>Stream your Supabase database telemetry into any Prometheus-compatible observability stack with the Metrics API. Full control over monitoring, visualization, and alerting.</description>
=======
  <guid>https://supabase.com/blog/introducing-iceberg-js</guid>
  <title>Introducing iceberg-js: A JavaScript Client for Apache Iceberg</title>
  <link>https://supabase.com/blog/introducing-iceberg-js</link>
  <description>A minimal, vendor-agnostic JavaScript client for the Apache Iceberg REST Catalog API, providing type-safe catalog management for JavaScript and TypeScript developers.</description>
>>>>>>> a469504f
  <pubDate>Mon, 08 Dec 2025 00:00:00 -0700</pubDate>
</item>
<item>
  <guid>https://supabase.com/blog/introducing-supabase-for-platforms</guid>
  <title>Introducing Supabase for Platforms</title>
  <link>https://supabase.com/blog/introducing-supabase-for-platforms</link>
  <description>Use Supabase as a platform for your own business and tools</description>
  <pubDate>Fri, 05 Dec 2025 00:00:00 -0700</pubDate>
</item>
<item>
  <guid>https://supabase.com/blog/adding-async-streaming-to-pg-fdw</guid>
  <title>Adding Async Streaming to Postgres Foreign Data Wrappers</title>
  <link>https://supabase.com/blog/adding-async-streaming-to-pg-fdw</link>
  <description>Supabase Wrappers introduces asynchronous streaming to Postgres Foreign Data Wrappers, enabling efficient, memory-safe queries for massive analytical workloads.</description>
  <pubDate>Thu, 04 Dec 2025 00:00:00 -0700</pubDate>
</item>
<item>
  <guid>https://supabase.com/blog/oauth2-provider</guid>
  <title>Build &quot;Sign in with Your App&quot; using Supabase Auth</title>
  <link>https://supabase.com/blog/oauth2-provider</link>
  <description>Supabase Auth now supports OAuth 2.1 and OpenID Connect server capabilities, turning your project into a full-fledged identity provider for AI agents, third-party developers, and enterprise SSO.</description>
  <pubDate>Thu, 04 Dec 2025 00:00:00 -0700</pubDate>
</item>
<item>
  <guid>https://supabase.com/blog/introducing-seven-new-email-templates-for-auth</guid>
  <title>Introducing Seven New Email Templates for Supabase Auth</title>
  <link>https://supabase.com/blog/introducing-seven-new-email-templates-for-auth</link>
  <description>Notify users when security-sensitive actions are taken on their account.</description>
  <pubDate>Wed, 03 Dec 2025 00:00:00 -0700</pubDate>
</item>
<item>
  <guid>https://supabase.com/blog/supabase-power-for-kiro</guid>
  <title>The new Supabase power for Kiro</title>
  <link>https://supabase.com/blog/supabase-power-for-kiro</link>
  <description>Build full-stack applications faster with the Kiro IDE using deep knowledge of your Supabase project, best practices for database migrations, edge functions, and security policies.</description>
  <pubDate>Wed, 03 Dec 2025 00:00:00 -0700</pubDate>
</item>
<item>
  <guid>https://supabase.com/blog/introducing-analytics-buckets</guid>
  <title>Introducing Analytics Buckets</title>
  <link>https://supabase.com/blog/introducing-analytics-buckets</link>
  <description>Use Analytics Buckets to store huge datasets in Supabase Storage with Apache Iceberg and columnar Parquet format, optimized for analytical workloads.</description>
  <pubDate>Tue, 02 Dec 2025 00:00:00 -0700</pubDate>
</item>
<item>
  <guid>https://supabase.com/blog/introducing-supabase-etl</guid>
  <title>Introducing Supabase ETL</title>
  <link>https://supabase.com/blog/introducing-supabase-etl</link>
  <description>A change-data-capture pipeline that replicates your Postgres tables to analytical destinations like Analytics Buckets and BigQuery in near real time.</description>
  <pubDate>Tue, 02 Dec 2025 00:00:00 -0700</pubDate>
</item>
<item>
  <guid>https://supabase.com/blog/vector-buckets</guid>
  <title>Introducing Vector Buckets</title>
  <link>https://supabase.com/blog/vector-buckets</link>
  <description>Introducing vector storage in Supabase: a durable storage layer with similarity search built-in.</description>
  <pubDate>Mon, 01 Dec 2025 00:00:00 -0700</pubDate>
</item>
<item>
  <guid>https://supabase.com/blog/snap-launches-snap-cloud</guid>
  <title>Snap, Inc. Launches Snap Cloud, Powered by Supabase</title>
  <link>https://supabase.com/blog/snap-launches-snap-cloud</link>
  <description>Snap Cloud is a new managed backend platform for developers building on Spectacles, powered by Supabase.</description>
  <pubDate>Thu, 16 Oct 2025 00:00:00 -0700</pubDate>
</item>
<item>
  <guid>https://supabase.com/blog/triplit-joins-supabase</guid>
  <title>Triplit joins Supabase</title>
  <link>https://supabase.com/blog/triplit-joins-supabase</link>
  <description>Matt Linkous is joining Supabase to expand third-party integrations and offline-first capabilities.</description>
  <pubDate>Wed, 08 Oct 2025 00:00:00 -0700</pubDate>
</item>
<item>
  <guid>https://supabase.com/blog/1000-yc-companies</guid>
  <title>1000 Y Combinator Founders Choose Supabase</title>
  <link>https://supabase.com/blog/1000-yc-companies</link>
  <description>Leading startups accelerate product development with Supabase backend platform.</description>
  <pubDate>Fri, 03 Oct 2025 00:00:00 -0700</pubDate>
</item>
<item>
  <guid>https://supabase.com/blog/login-with-solana-ethereum</guid>
  <title>gm 👋 web3, welcome aboard to Sign in with Web3 (Solana, Ethereum)</title>
  <link>https://supabase.com/blog/login-with-solana-ethereum</link>
  <description>Ethereum and Solana wallet authentication now supported in Supabase Auth.</description>
  <pubDate>Fri, 03 Oct 2025 00:00:00 -0700</pubDate>
</item>
<item>
  <guid>https://supabase.com/blog/remote-mcp-server</guid>
  <title>Announcing the Supabase Remote MCP Server</title>
  <link>https://supabase.com/blog/remote-mcp-server</link>
  <description>Remote MCP server enables AI agents to connect with Supabase projects.</description>
  <pubDate>Fri, 03 Oct 2025 00:00:00 -0700</pubDate>
</item>
<item>
  <guid>https://supabase.com/blog/supabase-series-e</guid>
  <title>Supabase Series E</title>
  <link>https://supabase.com/blog/supabase-series-e</link>
  <description>Raised funding from Accel, Peak XV, Figma, and existing investors.</description>
  <pubDate>Fri, 03 Oct 2025 00:00:00 -0700</pubDate>
</item>
<item>
  <guid>https://supabase.com/blog/bolt-cloud-launch</guid>
  <title>Enterprise speed, enterprise standards with Bolt Cloud + Supabase</title>
  <link>https://supabase.com/blog/bolt-cloud-launch</link>
  <description>With today&apos;s launch of Bolt Cloud, every project that needs a backend is powered by Supabase, giving developers enterprise standards with the speed of vibe coding.</description>
  <pubDate>Tue, 30 Sep 2025 00:00:00 -0700</pubDate>
</item>
<item>
  <guid>https://supabase.com/blog/postgrest-13-release</guid>
  <title>PostgREST 13</title>
  <link>https://supabase.com/blog/postgrest-13-release</link>
  <description>New features and changes in PostgREST version 13.</description>
  <pubDate>Tue, 30 Sep 2025 00:00:00 -0700</pubDate>
</item>
<item>
  <guid>https://supabase.com/blog/lovable-cloud-launch</guid>
  <title>Lovable Cloud + Supabase: The Default Platform for AI Builders</title>
  <link>https://supabase.com/blog/lovable-cloud-launch</link>
  <description>Lovable Cloud makes building with AI agents easier than ever, with every project powered by Supabase behind the scenes.</description>
  <pubDate>Mon, 29 Sep 2025 00:00:00 -0700</pubDate>
</item>
<item>
  <guid>https://supabase.com/blog/processing-large-jobs-with-edge-functions</guid>
  <title>Processing large jobs with Edge Functions, Cron, and Queues</title>
  <link>https://supabase.com/blog/processing-large-jobs-with-edge-functions</link>
  <description>Learn how to build scalable data processing pipelines using Supabase Edge Functions, cron jobs, and database queues and handle large workloads without timeouts or crashes.</description>
  <pubDate>Tue, 16 Sep 2025 00:00:00 -0700</pubDate>
</item>
<item>
  <guid>https://supabase.com/blog/defense-in-depth-mcp</guid>
  <title>Defense in Depth for MCP Servers</title>
  <link>https://supabase.com/blog/defense-in-depth-mcp</link>
  <description>Learn about the security risks of connecting AI agents to databases and how to implement defense in depth strategies to protect your data from prompt injection attacks.</description>
  <pubDate>Tue, 16 Sep 2025 00:00:00 -0700</pubDate>
</item>
<item>
  <guid>https://supabase.com/blog/orioledb-patent-free</guid>
  <title>OrioleDB Patent: now freely available to the Postgres community</title>
  <link>https://supabase.com/blog/orioledb-patent-free</link>
  <description>Supabase is explicitly making available a non-exclusive license of the OrioleDB patent to all OrioleDB users in accordance with the OrioleDB license.</description>
  <pubDate>Tue, 09 Sep 2025 00:00:00 -0700</pubDate>
</item>
<item>
  <guid>https://supabase.com/blog/lw15-hackathon-winners</guid>
  <title>Supabase Launch Week 15 Hackathon Winner Announcement</title>
  <link>https://supabase.com/blog/lw15-hackathon-winners</link>
  <description>Announcing the winners of the Supabase Launch Week 15 Hackathon.</description>
  <pubDate>Wed, 20 Aug 2025 00:00:00 -0700</pubDate>
</item>
<item>
  <guid>https://supabase.com/blog/the-vibe-coders-guide-to-supabase-environments</guid>
  <title>The Vibe Coder&apos;s Guide to Supabase Environments</title>
  <link>https://supabase.com/blog/the-vibe-coders-guide-to-supabase-environments</link>
  <description>Build a professional deployment workflow for your Supabase project. Learn essential patterns that prevent 3am panic attacks while keeping your workflow fun, simple, and safe.</description>
  <pubDate>Sun, 17 Aug 2025 00:00:00 -0700</pubDate>
</item>
<item>
  <guid>https://supabase.com/blog/testing-for-vibe-coders-from-zero-to-production-confidence</guid>
  <title>Testing for Vibe Coders: From Zero to Production Confidence</title>
  <link>https://supabase.com/blog/testing-for-vibe-coders-from-zero-to-production-confidence</link>
  <description>Build a testing strategy that prevents production disasters without turning development into a slog. Learn which tests matter, which tools to use, and how to catch bugs before your users do.</description>
  <pubDate>Sat, 16 Aug 2025 00:00:00 -0700</pubDate>
</item>
<item>
  <guid>https://supabase.com/blog/the-vibe-coding-master-checklist</guid>
  <title>The Vibe Coding Master Checklist</title>
  <link>https://supabase.com/blog/the-vibe-coding-master-checklist</link>
  <description>Get your AI-generated app ready for production with this comprehensive guide covering security, performance, and deployment best practices.</description>
  <pubDate>Sat, 16 Aug 2025 00:00:00 -0700</pubDate>
</item>
<item>
  <guid>https://supabase.com/blog/vibe-coding-best-practices-for-prompting</guid>
  <title>Vibe Coding: Best Practices for Prompting</title>
  <link>https://supabase.com/blog/vibe-coding-best-practices-for-prompting</link>
  <description>Master the art of communicating with AI coding assistants through effective prompting strategies, iterative refinement, and systematic approaches that turn ideas into deployable applications.</description>
  <pubDate>Sat, 16 Aug 2025 00:00:00 -0700</pubDate>
</item>
<item>
  <guid>https://supabase.com/blog/supabase-auth-build-vs-buy</guid>
  <title>Supabase Auth: Build vs. Buy</title>
  <link>https://supabase.com/blog/supabase-auth-build-vs-buy</link>
  <description>The reasons why (and why not) to use Supabase Auth instead of building your own.</description>
  <pubDate>Tue, 12 Aug 2025 00:00:00 -0700</pubDate>
</item>
<item>
  <guid>https://supabase.com/blog/launch-week-15-top-10</guid>
  <title>Top 10 Launches of Launch Week 15</title>
  <link>https://supabase.com/blog/launch-week-15-top-10</link>
  <description>Highlights from Launch Week 15</description>
  <pubDate>Fri, 18 Jul 2025 00:00:00 -0700</pubDate>
</item>
<item>
  <guid>https://supabase.com/blog/lw15-hackathon</guid>
  <title>Supabase Launch Week 15 Hackathon</title>
  <link>https://supabase.com/blog/lw15-hackathon</link>
  <description>Build an Open Source Project over 10 days. 5 prize categories.</description>
  <pubDate>Fri, 18 Jul 2025 00:00:00 -0700</pubDate>
</item>
<item>
  <guid>https://supabase.com/blog/persistent-storage-for-faster-edge-functions</guid>
  <title>Persistent Storage and 97% Faster Cold Starts for Edge Functions</title>
  <link>https://supabase.com/blog/persistent-storage-for-faster-edge-functions</link>
  <description>Mount S3-compatible buckets as persistent file storage in Edge Functions with up to 97% faster cold start times.</description>
  <pubDate>Fri, 18 Jul 2025 00:00:00 -0700</pubDate>
</item>
<item>
  <guid>https://supabase.com/blog/storage-500gb-uploads-cheaper-egress-pricing</guid>
  <title>Storage: 10x Larger Uploads, 3x Cheaper Cached Egress, and 2x Egress Quota</title>
  <link>https://supabase.com/blog/storage-500gb-uploads-cheaper-egress-pricing</link>
  <description>Upload files up to 500 GB with significant egress cost reductions.</description>
  <pubDate>Fri, 18 Jul 2025 00:00:00 -0700</pubDate>
</item>
<item>
  <guid>https://supabase.com/blog/algolia-connector-for-supabase</guid>
  <title>Algolia Connector for Supabase</title>
  <link>https://supabase.com/blog/algolia-connector-for-supabase</link>
  <description>Bring lightning-fast search to your Supabase apps, with no code required.</description>
  <pubDate>Thu, 17 Jul 2025 00:00:00 -0700</pubDate>
</item>
<item>
  <guid>https://supabase.com/blog/new-observability-features-in-supabase</guid>
  <title>New Observability Features in Supabase</title>
  <link>https://supabase.com/blog/new-observability-features-in-supabase</link>
  <description>New unified logging, advanced reports, and AI debugging capabilities.</description>
  <pubDate>Thu, 17 Jul 2025 00:00:00 -0700</pubDate>
</item>
<item>
  <guid>https://supabase.com/blog/branching-2-0</guid>
  <title>Introducing Branching 2.0</title>
  <link>https://supabase.com/blog/branching-2-0</link>
  <description>Create, review and merge Supabase branches all within the dashboard.</description>
  <pubDate>Wed, 16 Jul 2025 00:00:00 -0700</pubDate>
</item>
<item>
  <guid>https://supabase.com/blog/improved-security-controls</guid>
  <title>Improved Security Controls and A New Home for Security</title>
  <link>https://supabase.com/blog/improved-security-controls</link>
  <description>Access to a new central security page and launch of additional controls.</description>
  <pubDate>Wed, 16 Jul 2025 00:00:00 -0700</pubDate>
</item>
<item>
  <guid>https://supabase.com/blog/analytics-buckets</guid>
  <title>Supabase Analytics Buckets with Iceberg Support</title>
  <link>https://supabase.com/blog/analytics-buckets</link>
  <description>Analytics buckets optimized for large-scale data analysis with Apache Iceberg support.</description>
  <pubDate>Tue, 15 Jul 2025 00:00:00 -0700</pubDate>
</item>
<item>
  <guid>https://supabase.com/blog/figma-make-support-for-supabase</guid>
  <title>Create a Supabase backend using Figma Make</title>
  <link>https://supabase.com/blog/figma-make-support-for-supabase</link>
  <description>Build functional web apps with Supabase backend directly in Figma Make, with no backend expertise required.</description>
  <pubDate>Tue, 15 Jul 2025 00:00:00 -0700</pubDate>
</item>
<item>
  <guid>https://supabase.com/blog/stripe-engine-as-sync-library</guid>
  <title>Stripe-To-Postgres Sync Engine as standalone Library</title>
  <link>https://supabase.com/blog/stripe-engine-as-sync-library</link>
  <description>Sync Stripe webhook data directly to Postgres using standalone TypeScript library.</description>
  <pubDate>Tue, 15 Jul 2025 00:00:00 -0700</pubDate>
</item>
<item>
  <guid>https://supabase.com/blog/jwt-signing-keys</guid>
  <title>Introducing JWT Signing Keys</title>
  <link>https://supabase.com/blog/jwt-signing-keys</link>
  <description>A new JWT signing keys system based on public key cryptography to improve your project&apos;s security and performance.</description>
  <pubDate>Mon, 14 Jul 2025 00:00:00 -0700</pubDate>
</item>
<item>
  <guid>https://supabase.com/blog/supabase-ui-platform-kit</guid>
  <title>Supabase UI: Platform Kit</title>
  <link>https://supabase.com/blog/supabase-ui-platform-kit</link>
  <description>We are launching new components in the Supabase UI Library that makes it incredibly easy to build platforms on top of Supabase.</description>
  <pubDate>Mon, 14 Jul 2025 00:00:00 -0700</pubDate>
</item>
<item>
  <guid>https://supabase.com/blog/natural-db</guid>
  <title>Build a Personalized AI Assistant with Postgres</title>
  <link>https://supabase.com/blog/natural-db</link>
  <description>Learn how to build a Supabase powered AI assistant that combines PostgreSQL with scheduling and external tools for long-term memory, structured data management and autonomous actions.</description>
  <pubDate>Wed, 25 Jun 2025 00:00:00 -0700</pubDate>
</item>
<item>
  <guid>https://supabase.com/blog/multigres-vitess-for-postgres</guid>
  <title>Announcing Multigres: Vitess for Postgres</title>
  <link>https://supabase.com/blog/multigres-vitess-for-postgres</link>
  <description>Today we are welcoming Sugu, the co-creator of Vitess, to the Supabase team. He is joining Supabase to build Multigres: Vitess for Postgres.</description>
  <pubDate>Tue, 10 Jun 2025 00:00:00 -0700</pubDate>
</item>
<item>
  <guid>https://supabase.com/blog/building-on-open-table-formats</guid>
  <title>Building on open table formats</title>
  <link>https://supabase.com/blog/building-on-open-table-formats</link>
  <description>Open table formats like Apache Iceberg, Delta Lake, and Apache Hudi are transforming how developers manage large-scale data on object storage systems.</description>
  <pubDate>Thu, 29 May 2025 00:00:00 -0700</pubDate>
</item>
<item>
  <guid>https://supabase.com/blog/open-data-standards-postgres-otel-iceberg</guid>
  <title>Open Data Standards: Postgres, OTel, and Iceberg</title>
  <link>https://supabase.com/blog/open-data-standards-postgres-otel-iceberg</link>
  <description>Replace custom CRUD endpoints, reduce infrastructure complexity, and accelerate product delivery.</description>
  <pubDate>Mon, 26 May 2025 00:00:00 -0700</pubDate>
</item>
<item>
  <guid>https://supabase.com/blog/simplify-backend-with-data-api</guid>
  <title>Simplifying back-end complexity with Supabase Data APIs</title>
  <link>https://supabase.com/blog/simplify-backend-with-data-api</link>
  <description>Replace custom CRUD endpoints, reduce infrastructure complexity, and accelerate product delivery.</description>
  <pubDate>Sat, 17 May 2025 00:00:00 -0700</pubDate>
</item>
<item>
  <guid>https://supabase.com/blog/event-triggers-wo-superuser</guid>
  <title>PostgreSQL Event Triggers without superuser access</title>
  <link>https://supabase.com/blog/event-triggers-wo-superuser</link>
  <description>Using Postgres Hooks to allow regular users to create event triggers</description>
  <pubDate>Thu, 08 May 2025 00:00:00 -0700</pubDate>
</item>
<item>
  <guid>https://supabase.com/blog/data-api-nearest-read-replica</guid>
  <title>Data API Routes to Nearest Read Replica</title>
  <link>https://supabase.com/blog/data-api-nearest-read-replica</link>
  <description>Route your Data API (PostgREST) requests to the nearest Read Replica</description>
  <pubDate>Fri, 04 Apr 2025 00:00:00 -0700</pubDate>
</item>
<item>
  <guid>https://supabase.com/blog/launch-week-14-top-10</guid>
  <title>Top 10 Launches of Launch Week 14</title>
  <link>https://supabase.com/blog/launch-week-14-top-10</link>
  <description>Highlights from Launch Week 14</description>
  <pubDate>Fri, 04 Apr 2025 00:00:00 -0700</pubDate>
</item>
<item>
  <guid>https://supabase.com/blog/mcp-server</guid>
  <title>Supabase MCP Server</title>
  <link>https://supabase.com/blog/mcp-server</link>
  <description>Connect your AI tools to Supabase using MCP</description>
  <pubDate>Fri, 04 Apr 2025 00:00:00 -0700</pubDate>
</item>
<item>
  <guid>https://supabase.com/blog/declarative-schemas</guid>
  <title>Declarative Schemas for Simpler Database Management</title>
  <link>https://supabase.com/blog/declarative-schemas</link>
  <description>Simplify managing and maintaining complex database schemas</description>
  <pubDate>Thu, 03 Apr 2025 00:00:00 -0700</pubDate>
</item>
<item>
  <guid>https://supabase.com/blog/realtime-broadcast-from-database</guid>
  <title>Realtime: Broadcast from Database</title>
  <link>https://supabase.com/blog/realtime-broadcast-from-database</link>
  <description>Use Realtime Broadcast to scale sending database changes to clients</description>
  <pubDate>Wed, 02 Apr 2025 00:00:00 -0700</pubDate>
</item>
<item>
  <guid>https://supabase.com/blog/tabs-dashboard-updates</guid>
  <title>Keeping Tabs on What&apos;s New in Supabase Studio</title>
  <link>https://supabase.com/blog/tabs-dashboard-updates</link>
  <description>Tabs in the Editors! And upgrades to AI Assistant, SQL, and Logs</description>
  <pubDate>Wed, 02 Apr 2025 00:00:00 -0700</pubDate>
</item>
<item>
  <guid>https://supabase.com/blog/clerk-tpa-pricing</guid>
  <title>Supabase Auth: Bring Your Own Clerk</title>
  <link>https://supabase.com/blog/clerk-tpa-pricing</link>
  <description>Use Clerk with Supabase via official third-party auth support</description>
  <pubDate>Mon, 31 Mar 2025 00:00:00 -0700</pubDate>
</item>
<item>
  <guid>https://supabase.com/blog/supabase-ui-library</guid>
  <title>Introducing the Supabase UI Library</title>
  <link>https://supabase.com/blog/supabase-ui-library</link>
  <description>Drop complex components into your projects in seconds.</description>
  <pubDate>Mon, 31 Mar 2025 00:00:00 -0700</pubDate>
</item>
<item>
  <guid>https://supabase.com/blog/automatic-embeddings</guid>
  <title>Automatic Embeddings in Postgres</title>
  <link>https://supabase.com/blog/automatic-embeddings</link>
  <description>Automatic embeddings move the vector generation step into Postgres</description>
  <pubDate>Tue, 01 Apr 2025 00:00:00 -0700</pubDate>
</item>
<item>
  <guid>https://supabase.com/blog/supabase-edge-functions-deploy-dashboard-deno-2-1</guid>
  <title>Edge Functions: Deploy from the Dashboard + Deno 2.1</title>
  <link>https://supabase.com/blog/supabase-edge-functions-deploy-dashboard-deno-2-1</link>
  <description>You can create, test, and deploy Edge Functions directly from the Supabase Dashboard.</description>
  <pubDate>Tue, 01 Apr 2025 00:00:00 -0700</pubDate>
</item>
<item>
  <guid>https://supabase.com/blog/postgres-language-server</guid>
  <title>Postgres Language Server: Initial Release</title>
  <link>https://supabase.com/blog/postgres-language-server</link>
  <description>Language Server Protocol and collection of language tools for Postgres</description>
  <pubDate>Sat, 29 Mar 2025 00:00:00 -0700</pubDate>
</item>
<item>
  <guid>https://supabase.com/blog/migrating-from-fauna-to-supabase</guid>
  <title>Migrating from Fauna to Supabase</title>
  <link>https://supabase.com/blog/migrating-from-fauna-to-supabase</link>
  <description>A guide to migrating from Fauna to Supabase.</description>
  <pubDate>Fri, 21 Mar 2025 00:00:00 -0700</pubDate>
</item>
<item>
  <guid>https://supabase.com/blog/migrating-mongodb-data-api-with-supabase</guid>
  <title>Migrating from the MongoDB Data API to Supabase</title>
  <link>https://supabase.com/blog/migrating-mongodb-data-api-with-supabase</link>
  <description>A guide to migrating from the MongoDB Data API to Supabase.</description>
  <pubDate>Thu, 20 Mar 2025 00:00:00 -0700</pubDate>
</item>
<item>
  <guid>https://supabase.com/blog/dedicated-poolers</guid>
  <title>Dedicated Poolers</title>
  <link>https://supabase.com/blog/dedicated-poolers</link>
  <description>A dedicated pgbouncer instance that&apos;s co-located with your database for maximum performance and reliability.</description>
  <pubDate>Fri, 07 Mar 2025 00:00:00 -0700</pubDate>
</item>
<item>
  <guid>https://supabase.com/blog/pgrouting-postgres-graph-database</guid>
  <title>Postgres as a Graph Database: (Ab)using pgRouting</title>
  <link>https://supabase.com/blog/pgrouting-postgres-graph-database</link>
  <description>Learn how to use pgRouting as a lightweight graph database solution in Postgres.</description>
  <pubDate>Tue, 25 Feb 2025 00:00:00 -0700</pubDate>
</item>
<item>
  <guid>https://supabase.com/blog/ai-hackathon-at-y-combinator</guid>
  <title>AI Hackathon at Y Combinator</title>
  <link>https://supabase.com/blog/ai-hackathon-at-y-combinator</link>
  <description>Announcing the winners of the Supabase AI Hackathon.</description>
  <pubDate>Fri, 20 Dec 2024 00:00:00 -0700</pubDate>
</item>
<item>
  <guid>https://supabase.com/blog/calendars-in-postgres-using-foreign-data-wrappers</guid>
  <title>Calendars in Postgres using Foreign Data Wrappers</title>
  <link>https://supabase.com/blog/calendars-in-postgres-using-foreign-data-wrappers</link>
  <description>Calendar data integration with Cal.com using Wasm foreign data wrapper on Supabase</description>
  <pubDate>Fri, 20 Dec 2024 00:00:00 -0700</pubDate>
</item>
<item>
  <guid>https://supabase.com/blog/lw13-hackathon-winners</guid>
  <title>Supabase Launch Week 13 Hackathon Winners</title>
  <link>https://supabase.com/blog/lw13-hackathon-winners</link>
  <description>Announcing the winners of the Supabase Launch Week 13 Hackathon.</description>
  <pubDate>Fri, 20 Dec 2024 00:00:00 -0700</pubDate>
</item>
<item>
  <guid>https://supabase.com/blog/how-to-hack-the-base</guid>
  <title>How to Hack the Base!</title>
  <link>https://supabase.com/blog/how-to-hack-the-base</link>
  <description>Played cool games, won cool prizes.</description>
  <pubDate>Thu, 19 Dec 2024 00:00:00 -0700</pubDate>
</item>
<item>
  <guid>https://supabase.com/blog/durable-workflows-in-postgres-dbos</guid>
  <title>Running Durable Workflows in Postgres using DBOS</title>
  <link>https://supabase.com/blog/durable-workflows-in-postgres-dbos</link>
  <description>Technical deep dive into the new DBOS integration for Supabase</description>
  <pubDate>Tue, 10 Dec 2024 00:00:00 -0700</pubDate>
</item>
<item>
  <guid>https://supabase.com/blog/hack-the-base</guid>
  <title>Hack the Base! with Supabase</title>
  <link>https://supabase.com/blog/hack-the-base</link>
  <description>Play cool games, win cool prizes.</description>
  <pubDate>Fri, 06 Dec 2024 00:00:00 -0700</pubDate>
</item>
<item>
  <guid>https://supabase.com/blog/database-build-v2</guid>
  <title>database.build v2: Bring-your-own-LLM</title>
  <link>https://supabase.com/blog/database-build-v2</link>
  <description>Use any OpenAI API compatible LLMs in database.build</description>
  <pubDate>Fri, 06 Dec 2024 00:00:00 -0700</pubDate>
</item>
<item>
  <guid>https://supabase.com/blog/launch-week-13-top-10</guid>
  <title>Top 10 Launches of Launch Week 13</title>
  <link>https://supabase.com/blog/launch-week-13-top-10</link>
  <description>Highlights from Launch Week 13</description>
  <pubDate>Fri, 06 Dec 2024 00:00:00 -0700</pubDate>
</item>
<item>
  <guid>https://supabase.com/blog/restore-to-a-new-project</guid>
  <title>Restore to a New Project</title>
  <link>https://supabase.com/blog/restore-to-a-new-project</link>
  <description>Effortlessly Clone Data into a New Supabase Project</description>
  <pubDate>Fri, 06 Dec 2024 00:00:00 -0700</pubDate>
</item>
<item>
  <guid>https://supabase.com/blog/high-performance-disks</guid>
  <title>High Performance Disk</title>
  <link>https://supabase.com/blog/high-performance-disks</link>
  <description>Store up to 60 TB of data with 100x improved durability and 5x more IOPS</description>
  <pubDate>Thu, 05 Dec 2024 00:00:00 -0700</pubDate>
</item>
<item>
  <guid>https://supabase.com/blog/supabase-queues</guid>
  <title>Supabase Queues</title>
  <link>https://supabase.com/blog/supabase-queues</link>
  <description>Durable Message Queues with Guaranteed Delivery in Postgres</description>
  <pubDate>Thu, 05 Dec 2024 00:00:00 -0700</pubDate>
</item>
<item>
  <guid>https://supabase.com/blog/cli-v2-config-as-code</guid>
  <title>Supabase CLI v2: Config as Code</title>
  <link>https://supabase.com/blog/cli-v2-config-as-code</link>
  <description>Commit the configuration for all of your Projects and Branches into version control.</description>
  <pubDate>Wed, 04 Dec 2024 00:00:00 -0700</pubDate>
</item>
<item>
  <guid>https://supabase.com/blog/supabase-cron</guid>
  <title>Supabase Cron</title>
  <link>https://supabase.com/blog/supabase-cron</link>
  <description>Schedule Recurring Jobs in Postgres</description>
  <pubDate>Wed, 04 Dec 2024 00:00:00 -0700</pubDate>
</item>
<item>
  <guid>https://supabase.com/blog/edge-functions-background-tasks-websockets</guid>
  <title>Supabase Edge Functions: Introducing Background Tasks, Ephemeral Storage, and WebSockets</title>
  <link>https://supabase.com/blog/edge-functions-background-tasks-websockets</link>
  <description>Edge functions can be used for workloads outside the request-response lifecycle</description>
  <pubDate>Tue, 03 Dec 2024 00:00:00 -0700</pubDate>
</item>
<item>
  <guid>https://supabase.com/blog/supabase-ai-assistant-v2</guid>
  <title>Supabase AI Assistant v2</title>
  <link>https://supabase.com/blog/supabase-ai-assistant-v2</link>
  <description>An evolution of how we approach AI within the Supabase dashboard</description>
  <pubDate>Mon, 02 Dec 2024 00:00:00 -0700</pubDate>
</item>
<item>
  <guid>https://supabase.com/blog/orioledb-launch</guid>
  <title>OrioleDB Public Alpha</title>
  <link>https://supabase.com/blog/orioledb-launch</link>
  <description>Launching OrioleDB Public Alpha</description>
  <pubDate>Sun, 01 Dec 2024 00:00:00 -0700</pubDate>
</item>
<item>
  <guid>https://supabase.com/blog/supabase-dynamic-functions</guid>
  <title>Executing Dynamic JavaScript Code on Supabase with Edge Functions</title>
  <link>https://supabase.com/blog/supabase-dynamic-functions</link>
  <description>Learn how to execute dynamic JavaScript code on Supabase using Edge Functions.</description>
  <pubDate>Wed, 13 Nov 2024 00:00:00 -0700</pubDate>
</item>
<item>
  <guid>https://supabase.com/blog/supabase-clickhouse-partnership</guid>
  <title>ClickHouse Partnership, improved Postgres Replication, and Disk Management</title>
  <link>https://supabase.com/blog/supabase-clickhouse-partnership</link>
  <description>Improving the developer experience between Postgres and ClickHouse.</description>
  <pubDate>Wed, 30 Oct 2024 00:00:00 -0700</pubDate>
</item>
<item>
  <guid>https://supabase.com/blog/database-build-live-share</guid>
  <title>Live Share: Connect to in-browser PGlite with any Postgres client</title>
  <link>https://supabase.com/blog/database-build-live-share</link>
  <description>Connect any Postgres client to your postgres.new databases.</description>
  <pubDate>Thu, 10 Oct 2024 00:00:00 -0700</pubDate>
</item>
<item>
  <guid>https://supabase.com/blog/mongodb-realm-and-device-sync-alternatives</guid>
  <title>MongoDB Realm &amp; Device Sync Alternatives - Supabase</title>
  <link>https://supabase.com/blog/mongodb-realm-and-device-sync-alternatives</link>
  <description>Learn how Supabase can help you transition from MongoDB Realm and Device Sync.</description>
  <pubDate>Wed, 09 Oct 2024 00:00:00 -0700</pubDate>
</item>
<item>
  <guid>https://supabase.com/blog/offline-first-flutter-apps</guid>
  <title>Building offline-first mobile apps with Supabase, Flutter and Brick</title>
  <link>https://supabase.com/blog/offline-first-flutter-apps</link>
  <description>Brick is an all-in-one data manager for Flutter that handles querying and uploading between Supabase and local caches like SQLite. Using Brick, developers can focus on implementing the application without worrying about translating or storing their data.</description>
  <pubDate>Tue, 08 Oct 2024 00:00:00 -0700</pubDate>
</item>
<item>
  <guid>https://supabase.com/blog/lw12-hackathon-winners</guid>
  <title>Supabase Launch Week 12 Hackathon Winners</title>
  <link>https://supabase.com/blog/lw12-hackathon-winners</link>
  <description>Announcing the winners of the Supabase Launch Week 12 Hackathon.</description>
  <pubDate>Mon, 30 Sep 2024 00:00:00 -0700</pubDate>
</item>
<item>
  <guid>https://supabase.com/blog/local-first-expo-legend-state</guid>
  <title>Local-first Realtime Apps with Expo and Legend-State</title>
  <link>https://supabase.com/blog/local-first-expo-legend-state</link>
  <description>Build local-first realtime web and mobile apps with Expo, Legend-State, and Supabase.</description>
  <pubDate>Mon, 23 Sep 2024 00:00:00 -0700</pubDate>
</item>
<item>
  <guid>https://supabase.com/blog/edge-functions-faster-smaller</guid>
  <title>Edge Functions are now 2x smaller and boot 3x faster</title>
  <link>https://supabase.com/blog/edge-functions-faster-smaller</link>
  <description>Redeploy your Edge Functions with the CLI v1.192.5 for a peformance boost</description>
  <pubDate>Thu, 12 Sep 2024 00:00:00 -0700</pubDate>
</item>
<item>
  <guid>https://supabase.com/blog/flutter-uber-clone</guid>
  <title>Building an Uber Clone with Flutter and Supabase</title>
  <link>https://supabase.com/blog/flutter-uber-clone</link>
  <description>Learn how to handle real-time geospatial data using Supabase Realtime and Flutter.</description>
  <pubDate>Thu, 05 Sep 2024 00:00:00 -0700</pubDate>
</item>
<item>
  <guid>https://supabase.com/blog/in-browser-semantic-search-pglite</guid>
  <title>In-Browser Semantic AI Search with PGlite and Transformers.js</title>
  <link>https://supabase.com/blog/in-browser-semantic-search-pglite</link>
  <description>Use pgvector in PGlite and combine it with Huggingface Transformers.js for a fully local, in-browser semantic search functionality!</description>
  <pubDate>Thu, 29 Aug 2024 00:00:00 -0700</pubDate>
</item>
<item>
  <guid>https://supabase.com/blog/supabase-vercel-partnership</guid>
  <title>Supabase + Vercel Partnership</title>
  <link>https://supabase.com/blog/supabase-vercel-partnership</link>
  <description>Vercel just added official First-Party Integrations. We&apos;re one of them.</description>
  <pubDate>Wed, 28 Aug 2024 00:00:00 -0700</pubDate>
</item>
<item>
  <guid>https://supabase.com/blog/supabase-lw12-hackathon</guid>
  <title>Supabase Launch Week 12 Hackathon</title>
  <link>https://supabase.com/blog/supabase-lw12-hackathon</link>
  <description>Build an Open Source Project over 10 days. 5 prize categories.</description>
  <pubDate>Mon, 26 Aug 2024 00:00:00 -0700</pubDate>
</item>
<item>
  <guid>https://supabase.com/blog/mozilla-llamafile-in-supabase-edge-functions</guid>
  <title>Mozilla Llamafile in Supabase Edge Functions</title>
  <link>https://supabase.com/blog/mozilla-llamafile-in-supabase-edge-functions</link>
  <description>Use Mozilla Llamafile OpenAI API compatible server in Supabase Edge Functions.</description>
  <pubDate>Wed, 21 Aug 2024 00:00:00 -0700</pubDate>
</item>
<item>
  <guid>https://supabase.com/blog/launch-week-12-top-10</guid>
  <title>Top 10 Launches of Launch Week 12</title>
  <link>https://supabase.com/blog/launch-week-12-top-10</link>
  <description>Highlights from Launch Week 12</description>
  <pubDate>Fri, 16 Aug 2024 00:00:00 -0700</pubDate>
</item>
<item>
  <guid>https://supabase.com/blog/platform-access-control</guid>
  <title>Introducing New Platform Access Control</title>
  <link>https://supabase.com/blog/platform-access-control</link>
  <description>Granular permissions for adding users to specific projects in an Supabase organization.</description>
  <pubDate>Fri, 16 Aug 2024 00:00:00 -0700</pubDate>
</item>
<item>
  <guid>https://supabase.com/blog/postgres-foreign-data-wrappers-with-wasm</guid>
  <title>Postgres Foreign Data Wrappers with Wasm</title>
  <link>https://supabase.com/blog/postgres-foreign-data-wrappers-with-wasm</link>
  <description>Build Wasm foreign data wrapper with Wrappers and use it on Supabase</description>
  <pubDate>Fri, 16 Aug 2024 00:00:00 -0700</pubDate>
</item>
<item>
  <guid>https://supabase.com/blog/postgrest-12-2</guid>
  <title>PostgREST 12.2: Prometheus metrics</title>
  <link>https://supabase.com/blog/postgrest-12-2</link>
  <description>New features in the latest 12.2 release of PostgREST</description>
  <pubDate>Fri, 16 Aug 2024 00:00:00 -0700</pubDate>
</item>
<item>
  <guid>https://supabase.com/blog/python-support</guid>
  <title>Supabase Python</title>
  <link>https://supabase.com/blog/python-support</link>
  <description>Supabase Python is now officially supported in Supabase.</description>
  <pubDate>Fri, 16 Aug 2024 00:00:00 -0700</pubDate>
</item>
<item>
  <guid>https://supabase.com/blog/supabase-book-by-david-lorenz</guid>
  <title>The Supabase Book by David Lorenz</title>
  <link>https://supabase.com/blog/supabase-book-by-david-lorenz</link>
  <description>Learn Supabase by building a Multi-Tenant platform.</description>
  <pubDate>Fri, 16 Aug 2024 00:00:00 -0700</pubDate>
</item>
<item>
  <guid>https://supabase.com/blog/vec2pg</guid>
  <title>vec2pg: Migrate to pgvector from Pinecone and Qdrant</title>
  <link>https://supabase.com/blog/vec2pg</link>
  <description>Migrate vector data from vector DBs to Supabase</description>
  <pubDate>Fri, 16 Aug 2024 00:00:00 -0700</pubDate>
</item>
<item>
  <guid>https://supabase.com/blog/log-drains</guid>
  <title>Introducing Log Drains</title>
  <link>https://supabase.com/blog/log-drains</link>
  <description>Log Drains for exporting product logs is now available under Public Alpha</description>
  <pubDate>Thu, 15 Aug 2024 00:00:00 -0700</pubDate>
</item>
<item>
  <guid>https://supabase.com/blog/pg-graphql-1-5-7</guid>
  <title>pg_graphql 1.5.7: pagination and multi-tenancy support</title>
  <link>https://supabase.com/blog/pg-graphql-1-5-7</link>
  <description>Latest features of pg_graphql</description>
  <pubDate>Thu, 15 Aug 2024 00:00:00 -0700</pubDate>
</item>
<item>
  <guid>https://supabase.com/blog/snaplet-is-now-open-source</guid>
  <title>Snaplet is now open source</title>
  <link>https://supabase.com/blog/snaplet-is-now-open-source</link>
  <description>Snaplet is closing their business and opening their source code</description>
  <pubDate>Wed, 14 Aug 2024 00:00:00 -0700</pubDate>
</item>
<item>
  <guid>https://supabase.com/blog/third-party-auth-mfa-phone-send-hooks</guid>
  <title>Supabase Auth: Bring-your-own Auth0, Cognito, or Firebase</title>
  <link>https://supabase.com/blog/third-party-auth-mfa-phone-send-hooks</link>
  <description>Use Firebase Auth, Auth0 or AWS Cognito (Amplify) with your Supabase project, secure your users with SMS based MFA, and use send hooks.</description>
  <pubDate>Wed, 14 Aug 2024 00:00:00 -0700</pubDate>
</item>
<item>
  <guid>https://supabase.com/blog/supabase-realtime-broadcast-and-presence-authorization</guid>
  <title>Supabase Realtime: Broadcast and Presence Authorization</title>
  <link>https://supabase.com/blog/supabase-realtime-broadcast-and-presence-authorization</link>
  <description>Secure Realtime Broadcast and Presence with Authorization</description>
  <pubDate>Tue, 13 Aug 2024 00:00:00 -0700</pubDate>
</item>
<item>
  <guid>https://supabase.com/blog/github-copilot-extension-for-vs-code</guid>
  <title>Official Supabase extension for VS Code and GitHub Copilot</title>
  <link>https://supabase.com/blog/github-copilot-extension-for-vs-code</link>
  <description>Today we&apos;re launching a new GitHub Copilot extension for VS Code to make your development with Supabase even more delightful.</description>
  <pubDate>Mon, 12 Aug 2024 00:00:00 -0700</pubDate>
</item>
<item>
  <guid>https://supabase.com/blog/postgres-new</guid>
  <title>postgres.new: In-browser Postgres with an AI interface</title>
  <link>https://supabase.com/blog/postgres-new</link>
  <description>Introducing postgres.new, the in-browser Postgres sandbox with AI assistance.</description>
  <pubDate>Mon, 12 Aug 2024 00:00:00 -0700</pubDate>
</item>
<item>
  <guid>https://supabase.com/blog/supabase-js-on-jsr</guid>
  <title>Announcing Supabase on JSR</title>
  <link>https://supabase.com/blog/supabase-js-on-jsr</link>
  <description>Supabase is now available on the open source JavaScript Registry (JSR).</description>
  <pubDate>Tue, 16 Jul 2024 00:00:00 -0700</pubDate>
</item>
<item>
  <guid>https://supabase.com/blog/hardening-supabase</guid>
  <title>Supabase Security Suite</title>
  <link>https://supabase.com/blog/hardening-supabase</link>
  <description>Learn how to use range columns in Postgres to simplify time-based queries and add constraints to prevent overlaps.</description>
  <pubDate>Thu, 11 Jul 2024 00:00:00 -0700</pubDate>
</item>
<item>
  <guid>https://supabase.com/blog/range-columns</guid>
  <title>Simplifying Time-Based Queries with Range Columns</title>
  <link>https://supabase.com/blog/range-columns</link>
  <description>Learn how to use range columns in Postgres to simplify time-based queries and add constraints to prevent overlaps.</description>
  <pubDate>Thu, 11 Jul 2024 00:00:00 -0700</pubDate>
</item>
<item>
  <guid>https://supabase.com/blog/postgres-realtime-location-sharing-with-maplibre</guid>
  <title>Postgres Realtime location sharing with MapLibre</title>
  <link>https://supabase.com/blog/postgres-realtime-location-sharing-with-maplibre</link>
  <description>Use Supabase Realtime to draw live location data onto the map with MapLibre GL JS.</description>
  <pubDate>Thu, 04 Jul 2024 00:00:00 -0700</pubDate>
</item>
<item>
  <guid>https://supabase.com/blog/postgis-generate-vector-tiles</guid>
  <title>Generate Vector Tiles with PostGIS</title>
  <link>https://supabase.com/blog/postgis-generate-vector-tiles</link>
  <description>Use PostGIS to programmatically generate Mapbox Vector Tiles and render them with MapLibre GL.</description>
  <pubDate>Wed, 26 Jun 2024 00:00:00 -0700</pubDate>
</item>
<item>
  <guid>https://supabase.com/blog/self-host-maps-storage-protomaps</guid>
  <title>Self-host Maps with Protomaps and Supabase Storage</title>
  <link>https://supabase.com/blog/self-host-maps-storage-protomaps</link>
  <description>Host Protomaps PMTiles on Supabase Storage and render them with MapLibre GL.</description>
  <pubDate>Wed, 19 Jun 2024 00:00:00 -0700</pubDate>
</item>
<item>
  <guid>https://supabase.com/blog/calcom-platform-starter-kit-nextjs-supabase</guid>
  <title>Cal.com launches Expert Marketplace built with Next.js and Supabase.</title>
  <link>https://supabase.com/blog/calcom-platform-starter-kit-nextjs-supabase</link>
  <description>Cal.com and Supabase team up to build an open-source platform starter kit for developers.</description>
  <pubDate>Tue, 18 Jun 2024 00:00:00 -0700</pubDate>
</item>
<item>
  <guid>https://supabase.com/blog/meetup-kahoot-alternative</guid>
  <title>The open source Kahoot alternative</title>
  <link>https://supabase.com/blog/meetup-kahoot-alternative</link>
  <description>How we built a Kahoot alternative for the Supabase community meetups.</description>
  <pubDate>Thu, 09 May 2024 00:00:00 -0700</pubDate>
</item>
<item>
  <guid>https://supabase.com/blog/pgvector-0-7-0</guid>
  <title>What&apos;s new in pgvector v0.7.0</title>
  <link>https://supabase.com/blog/pgvector-0-7-0</link>
  <description>Exploring new features in pgvector v0.7.0</description>
  <pubDate>Thu, 02 May 2024 00:00:00 -0700</pubDate>
</item>
<item>
  <guid>https://supabase.com/blog/supabase-oss-hackathon-winners</guid>
  <title>Open Source Hackathon 2024 winners</title>
  <link>https://supabase.com/blog/supabase-oss-hackathon-winners</link>
  <description>Announcing the winners of the Open Source Hackathon 2024!</description>
  <pubDate>Tue, 30 Apr 2024 00:00:00 -0700</pubDate>
</item>
<item>
  <guid>https://supabase.com/blog/postgres-bloat</guid>
  <title>Postgres Bloat Minimization</title>
  <link>https://supabase.com/blog/postgres-bloat</link>
  <description>Understanding and minimizing Postgres table bloat</description>
  <pubDate>Fri, 26 Apr 2024 00:00:00 -0700</pubDate>
</item>
<item>
  <guid>https://supabase.com/blog/exploring-support-tooling</guid>
  <title>Exploring Support Tooling at Supabase: A Dive into SLA Buddy</title>
  <link>https://supabase.com/blog/exploring-support-tooling</link>
  <description>In this post, we explore the support tooling at Supabase, and how we use SLA Buddy to monitor our SLAs.</description>
  <pubDate>Thu, 25 Apr 2024 00:00:00 -0700</pubDate>
</item>
<item>
  <guid>https://supabase.com/blog/s3-compatible-storage</guid>
  <title>Supabase Storage: now supports the S3 protocol</title>
  <link>https://supabase.com/blog/s3-compatible-storage</link>
  <description>Supabase Storage is now officially an S3-Compatible Storage Provider.</description>
  <pubDate>Thu, 18 Apr 2024 00:00:00 -0700</pubDate>
</item>
<item>
  <guid>https://supabase.com/blog/ga-week-summary</guid>
  <title>Top 10 Launches from Supabase GA Week</title>
  <link>https://supabase.com/blog/ga-week-summary</link>
  <description>A recap of the most important launches and updates from the week.</description>
  <pubDate>Thu, 18 Apr 2024 00:00:00 -0700</pubDate>
</item>
<item>
  <guid>https://supabase.com/blog/security-performance-advisor</guid>
  <title>Supabase Security Advisor &amp; Performance Advisor</title>
  <link>https://supabase.com/blog/security-performance-advisor</link>
  <description>We&apos;re making it easier to build a secure and high-performing application.</description>
  <pubDate>Thu, 18 Apr 2024 00:00:00 -0700</pubDate>
</item>
<item>
  <guid>https://supabase.com/blog/anonymous-sign-ins</guid>
  <title>Supabase Auth now supports Anonymous Sign-ins</title>
  <link>https://supabase.com/blog/anonymous-sign-ins</link>
  <description>Sign in as an anonymous user to authenticate with Supabase</description>
  <pubDate>Wed, 17 Apr 2024 00:00:00 -0700</pubDate>
</item>
<item>
  <guid>https://supabase.com/blog/ai-inference-now-available-in-supabase-edge-functions</guid>
  <title>AI Inference now available in Supabase Edge Functions</title>
  <link>https://supabase.com/blog/ai-inference-now-available-in-supabase-edge-functions</link>
  <description>Use embeddings and large language models on the edge with Supabase Edge Functions.</description>
  <pubDate>Tue, 16 Apr 2024 00:00:00 -0700</pubDate>
</item>
<item>
  <guid>https://supabase.com/blog/branching-publicly-available</guid>
  <title>Branching now Publicly Available</title>
  <link>https://supabase.com/blog/branching-publicly-available</link>
  <description>Supabase Branching is now available on Pro Plan and above.</description>
  <pubDate>Mon, 15 Apr 2024 00:00:00 -0700</pubDate>
</item>
<item>
  <guid>https://supabase.com/blog/supabase-acquires-oriole</guid>
  <title>Oriole joins Supabase</title>
  <link>https://supabase.com/blog/supabase-acquires-oriole</link>
  <description>The Oriole team are joining Supabase to build a faster storage engine for Postgres.</description>
  <pubDate>Mon, 15 Apr 2024 00:00:00 -0700</pubDate>
</item>
<item>
  <guid>https://supabase.com/blog/supabase-aws-marketplace</guid>
  <title>Supabase on the AWS Marketplace</title>
  <link>https://supabase.com/blog/supabase-aws-marketplace</link>
  <description>Supabase is now available on the AWS Marketplace, Simplifying Procurement for Enterprise Customers.</description>
  <pubDate>Mon, 15 Apr 2024 00:00:00 -0700</pubDate>
</item>
<item>
  <guid>https://supabase.com/blog/supabase-bootstrap</guid>
  <title>Supabase Bootstrap: the fastest way to launch a new project</title>
  <link>https://supabase.com/blog/supabase-bootstrap</link>
  <description>Launch a new hosted Supabase project directly from the CLI using pre-built applications.</description>
  <pubDate>Mon, 15 Apr 2024 00:00:00 -0700</pubDate>
</item>
<item>
  <guid>https://supabase.com/blog/supabase-swift</guid>
  <title>Supabase Swift</title>
  <link>https://supabase.com/blog/supabase-swift</link>
  <description>Supabase Swift is now officially supported.</description>
  <pubDate>Mon, 15 Apr 2024 00:00:00 -0700</pubDate>
</item>
<item>
  <guid>https://supabase.com/blog/supabase-oss-hackathon</guid>
  <title>Supabase Open Source Hackathon 2024</title>
  <link>https://supabase.com/blog/supabase-oss-hackathon</link>
  <description>Build an Open Source Project over 10 days. 5 prize categories.</description>
  <pubDate>Fri, 12 Apr 2024 00:00:00 -0700</pubDate>
</item>
<item>
  <guid>https://supabase.com/blog/postgres-roles-and-privileges</guid>
  <title>Postgres Roles and Privileges</title>
  <link>https://supabase.com/blog/postgres-roles-and-privileges</link>
  <description>A guide to Postgres roles and privileges</description>
  <pubDate>Thu, 11 Apr 2024 00:00:00 -0700</pubDate>
</item>
<item>
  <guid>https://supabase.com/blog/pg-paper-dump</guid>
  <title>Announcing Data Preservation Service</title>
  <link>https://supabase.com/blog/pg-paper-dump</link>
  <description>Secure, reliable and timeless backups</description>
  <pubDate>Mon, 01 Apr 2024 00:00:00 -0700</pubDate>
</item>
<item>
  <guid>https://supabase.com/blog/semantic-image-search-amazon-bedrock</guid>
  <title>Implementing semantic image search with Amazon Titan and Supabase Vector</title>
  <link>https://supabase.com/blog/semantic-image-search-amazon-bedrock</link>
  <description>Implementing semantic image search with Amazon Titan and Supabase Vector in Python.</description>
  <pubDate>Tue, 26 Mar 2024 00:00:00 -0700</pubDate>
</item>
<item>
  <guid>https://supabase.com/blog/postgrest-aggregate-functions</guid>
  <title>PostgREST Aggregate Functions</title>
  <link>https://supabase.com/blog/postgrest-aggregate-functions</link>
  <description>Summarize your data by performing calculations across groups of rows in PostgREST</description>
  <pubDate>Thu, 29 Feb 2024 00:00:00 -0700</pubDate>
</item>
<item>
  <guid>https://supabase.com/blog/content-recommendation-with-flutter</guid>
  <title>Build a content recommendation app with Flutter and OpenAI</title>
  <link>https://supabase.com/blog/content-recommendation-with-flutter</link>
  <description>Build a movie-viewing app that recommends another movie based on what the user is viewing using OpenAI, Flutter and Supabase.</description>
  <pubDate>Mon, 26 Feb 2024 00:00:00 -0700</pubDate>
</item>
<item>
  <guid>https://supabase.com/blog/automating-performance-tests</guid>
  <title>Automating performance tests</title>
  <link>https://supabase.com/blog/automating-performance-tests</link>
  <description>Learn about our story to get to the automated performance testing.</description>
  <pubDate>Wed, 21 Feb 2024 00:00:00 -0700</pubDate>
</item>
<item>
  <guid>https://supabase.com/blog/matryoshka-embeddings</guid>
  <title>Matryoshka embeddings: faster OpenAI vector search using Adaptive Retrieval</title>
  <link>https://supabase.com/blog/matryoshka-embeddings</link>
  <description>Use Adaptive Retrieval to improve query performance with OpenAI&apos;s new embedding models</description>
  <pubDate>Tue, 13 Feb 2024 00:00:00 -0700</pubDate>
</item>
<item>
  <guid>https://supabase.com/blog/nosql-mongodb-compatibility-with-ferretdb-and-flydotio</guid>
  <title>NoSQL Postgres: Add MongoDB compatibility to your Supabase projects with FerretDB</title>
  <link>https://supabase.com/blog/nosql-mongodb-compatibility-with-ferretdb-and-flydotio</link>
  <description>NoSQL Postgres: Add MongoDB compatibility to your Supabase projects with FerretDB</description>
  <pubDate>Wed, 31 Jan 2024 00:00:00 -0700</pubDate>
</item>
<item>
  <guid>https://supabase.com/blog/pgvector-fast-builds</guid>
  <title>pgvector 0.6.0: 30x faster with parallel index builds</title>
  <link>https://supabase.com/blog/pgvector-fast-builds</link>
  <description>pgvector 0.6.0 brings a significant improvement: parallel index builds for HNSW. Building an HNSW index is now up to 30x faster for unlogged tables.</description>
  <pubDate>Tue, 30 Jan 2024 00:00:00 -0700</pubDate>
</item>
<item>
  <guid>https://supabase.com/blog/ruby-on-rails-postgres</guid>
  <title>Getting started with Ruby on Rails and Postgres on Supabase</title>
  <link>https://supabase.com/blog/ruby-on-rails-postgres</link>
  <description>Learn how to create a new Rails app and connect it to a Supabase Postgres database.</description>
  <pubDate>Mon, 29 Jan 2024 00:00:00 -0700</pubDate>
</item>
<item>
  <guid>https://supabase.com/blog/flutter-figma-clone</guid>
  <title>Create a Figma Clone app with Flutter and Supabase Realtime</title>
  <link>https://supabase.com/blog/flutter-figma-clone</link>
  <description>A tutorial on how to build a collaborative design app like Figma using Flutter and Supabase Realtime.</description>
  <pubDate>Fri, 26 Jan 2024 00:00:00 -0700</pubDate>
</item>
<item>
  <guid>https://supabase.com/blog/how-pg-graphql-works</guid>
  <title>How pg_graphql works</title>
  <link>https://supabase.com/blog/how-pg-graphql-works</link>
  <description>An insight into the internals of GraphQL in Postgres using pg_graphql, and how you can contribute.</description>
  <pubDate>Wed, 24 Jan 2024 00:00:00 -0700</pubDate>
</item>
<item>
  <guid>https://supabase.com/blog/laravel-postgres</guid>
  <title>Getting started with Laravel and Postgres</title>
  <link>https://supabase.com/blog/laravel-postgres</link>
  <description>Learn how to create a new Laravel PHP app and connect it to a Supabase PostgreSQL database.</description>
  <pubDate>Mon, 22 Jan 2024 00:00:00 -0700</pubDate>
</item>
<item>
  <guid>https://supabase.com/blog/what-is-saml-authentication</guid>
  <title>What is SAML? A practical guide to the authentication protocol</title>
  <link>https://supabase.com/blog/what-is-saml-authentication</link>
  <description>Learn what is SAML authentication, how it differentiates from SSO, SAML with Postgres, and more.</description>
  <pubDate>Wed, 17 Jan 2024 00:00:00 -0700</pubDate>
</item>
<item>
  <guid>https://supabase.com/blog/react-query-nextjs-app-router-cache-helpers</guid>
  <title>Using React Query with Next.js App Router and Supabase Cache Helpers</title>
  <link>https://supabase.com/blog/react-query-nextjs-app-router-cache-helpers</link>
  <description>Learn how to use React Query in Next.js Client &amp; Server Components for data fetching with Supabase.</description>
  <pubDate>Fri, 12 Jan 2024 00:00:00 -0700</pubDate>
</item>
<item>
  <guid>https://supabase.com/blog/ipv6</guid>
  <title>Brace yourself, IPv6 is coming</title>
  <link>https://supabase.com/blog/ipv6</link>
  <description>On February 1st 2024, AWS will start charging for IPv4 addresses. This is a big deal for the internet, and we&apos;re here to help you prepare.</description>
  <pubDate>Fri, 12 Jan 2024 00:00:00 -0700</pubDate>
</item>
<item>
  <guid>https://supabase.com/blog/elixir-clustering-using-postgres</guid>
  <title>Elixir clustering using Postgres</title>
  <link>https://supabase.com/blog/elixir-clustering-using-postgres</link>
  <description>Learn about our approach to connecting multiple nodes in Elixir using Postgres</description>
  <pubDate>Tue, 09 Jan 2024 00:00:00 -0700</pubDate>
</item>
<item>
  <guid>https://supabase.com/blog/beta-update-december-2023</guid>
  <title>Supabase Beta December 2023</title>
  <link>https://supabase.com/blog/beta-update-december-2023</link>
  <description>A Launch Week X rundown with all the fantastic goodies we shipped</description>
  <pubDate>Fri, 05 Jan 2024 00:00:00 -0700</pubDate>
</item>
<item>
  <guid>https://supabase.com/blog/launch-week-x-hackathon-winners</guid>
  <title>Launch Week X Hackathon Winners</title>
  <link>https://supabase.com/blog/launch-week-x-hackathon-winners</link>
  <description>Announcing the winners of the Launch Week X Hackathon!</description>
  <pubDate>Thu, 04 Jan 2024 00:00:00 -0700</pubDate>
</item>
<item>
  <guid>https://supabase.com/blog/launch-week-x-best-launches</guid>
  <title>Top 10 Launches of LWX</title>
  <link>https://supabase.com/blog/launch-week-x-best-launches</link>
  <description>Our CEO takes a look at his favorite ships from LWX</description>
  <pubDate>Tue, 19 Dec 2023 00:00:00 -0700</pubDate>
</item>
<item>
  <guid>https://supabase.com/blog/client-libraries-v2</guid>
  <title>Supabase Libraries V2: Python, Swift, Kotlin, Flutter, and Typescript</title>
  <link>https://supabase.com/blog/client-libraries-v2</link>
  <description>Swift, Kotlin, C#, and Python are now stable and moving to the v2 API.</description>
  <pubDate>Fri, 15 Dec 2023 00:00:00 -0700</pubDate>
</item>
<item>
  <guid>https://supabase.com/blog/introducing-read-replicas</guid>
  <title>Introducing Read Replicas</title>
  <link>https://supabase.com/blog/introducing-read-replicas</link>
  <description>We are launching support for Postgres Read Replicas</description>
  <pubDate>Fri, 15 Dec 2023 00:00:00 -0700</pubDate>
</item>
<item>
  <guid>https://supabase.com/blog/postgres-on-fly-by-supabase</guid>
  <title>Fly Postgres, managed by Supabase</title>
  <link>https://supabase.com/blog/postgres-on-fly-by-supabase</link>
  <description>A managed Postgres offering developed by Supabase and Fly.io</description>
  <pubDate>Fri, 15 Dec 2023 00:00:00 -0700</pubDate>
</item>
<item>
  <guid>https://supabase.com/blog/supabase-auth-identity-linking-hooks</guid>
  <title>Supabase Auth: Identity Linking, Hooks, and HaveIBeenPwned integration</title>
  <link>https://supabase.com/blog/supabase-auth-identity-linking-hooks</link>
  <description>Four major Auth features: Identity Linking, Session Control, Leaked Password Protection, and Hooks</description>
  <pubDate>Thu, 14 Dec 2023 00:00:00 -0700</pubDate>
</item>
<item>
  <guid>https://supabase.com/blog/supabase-wrappers-v02</guid>
  <title>Supabase Wrappers v0.2: Query Pushdown &amp; Remote Subqueries</title>
  <link>https://supabase.com/blog/supabase-wrappers-v02</link>
  <description>Supabase Wrappers v0.2 brings more Wrappers, query pushdown, remote subquery, and more</description>
  <pubDate>Thu, 14 Dec 2023 00:00:00 -0700</pubDate>
</item>
<item>
  <guid>https://supabase.com/blog/postgrest-12</guid>
  <title>PostgREST 12</title>
  <link>https://supabase.com/blog/postgrest-12</link>
  <description>PostgREST 12 is out and we take a look at some of the major new features like JWT Caching and Aggregate Functions</description>
  <pubDate>Wed, 13 Dec 2023 00:00:00 -0700</pubDate>
</item>
<item>
  <guid>https://supabase.com/blog/supabase-branching</guid>
  <title>Supabase Branching</title>
  <link>https://supabase.com/blog/supabase-branching</link>
  <description>A Postgres database for every Pull Request.</description>
  <pubDate>Wed, 13 Dec 2023 00:00:00 -0700</pubDate>
</item>
<item>
  <guid>https://supabase.com/blog/supavisor-postgres-connection-pooler</guid>
  <title>Supavisor 1.0: a scalable connection pooler for Postgres</title>
  <link>https://supabase.com/blog/supavisor-postgres-connection-pooler</link>
  <description>Supavisor is now used across all projects, providing a scalable and cloud-native Postgres connection pooler that can handle millions of connections</description>
  <pubDate>Wed, 13 Dec 2023 00:00:00 -0700</pubDate>
</item>
<item>
  <guid>https://supabase.com/blog/edge-functions-node-npm</guid>
  <title>Edge Functions: Node and native npm compatibility</title>
  <link>https://supabase.com/blog/edge-functions-node-npm</link>
  <description>We&apos;re adding Node and native npm compatibility for Edge Functions.</description>
  <pubDate>Tue, 12 Dec 2023 00:00:00 -0700</pubDate>
</item>
<item>
  <guid>https://supabase.com/blog/pg-graphql-postgres-functions</guid>
  <title>pg_graphql: Postgres functions now supported</title>
  <link>https://supabase.com/blog/pg-graphql-postgres-functions</link>
  <description>pg_graphql now supports the most requested feature: Postgres functions a.k.a. User Defined Functions (UDFs)</description>
  <pubDate>Tue, 12 Dec 2023 00:00:00 -0700</pubDate>
</item>
<item>
  <guid>https://supabase.com/blog/studio-introducing-assistant</guid>
  <title>Supabase Studio: AI Assistant and User Impersonation</title>
  <link>https://supabase.com/blog/studio-introducing-assistant</link>
  <description>We&apos;re introducing the next generation of our AI Assistant and some features that will help get your ideas into code even faster.</description>
  <pubDate>Mon, 11 Dec 2023 00:00:00 -0700</pubDate>
</item>
<item>
  <guid>https://supabase.com/blog/how-design-works-at-supabase</guid>
  <title>How design works at Supabase</title>
  <link>https://supabase.com/blog/how-design-works-at-supabase</link>
  <description>The transformative journey of Supabase&apos;s Design team and its unique culture to enhance the output and quality of the entire company.</description>
  <pubDate>Fri, 08 Dec 2023 00:00:00 -0700</pubDate>
</item>
<item>
  <guid>https://supabase.com/blog/postgres-language-server-implementing-parser</guid>
  <title>Postgres Language Server: implementing the Parser</title>
  <link>https://supabase.com/blog/postgres-language-server-implementing-parser</link>
  <description>A detailed analysis of our iterations to implement a Parser for Postgres</description>
  <pubDate>Fri, 08 Dec 2023 00:00:00 -0700</pubDate>
</item>
<item>
  <guid>https://supabase.com/blog/beta-update-november-2023</guid>
  <title>Supabase Beta November 2023</title>
  <link>https://supabase.com/blog/beta-update-november-2023</link>
  <description>Launch Week X is coming! But we still have cool updates that we couldn&apos;t fit next week.</description>
  <pubDate>Tue, 05 Dec 2023 00:00:00 -0700</pubDate>
</item>
<item>
  <guid>https://supabase.com/blog/community-meetups-lwx</guid>
  <title>Launch Week X Community Meetups</title>
  <link>https://supabase.com/blog/community-meetups-lwx</link>
  <description>The Supabase Community Meetups are back, and this time we&apos;ve got more events happening all over the world!</description>
  <pubDate>Tue, 05 Dec 2023 00:00:00 -0700</pubDate>
</item>
<item>
  <guid>https://supabase.com/blog/supabase-hackathon-lwx</guid>
  <title>Supabase Launch Week X Hackathon</title>
  <link>https://supabase.com/blog/supabase-hackathon-lwx</link>
  <description>Build an Open Source Project over 10 days. 5 prize categories.</description>
  <pubDate>Tue, 05 Dec 2023 00:00:00 -0700</pubDate>
</item>
<item>
  <guid>https://supabase.com/blog/automatic-cli-login</guid>
  <title>Automatic CLI login</title>
  <link>https://supabase.com/blog/automatic-cli-login</link>
  <description>Explore the technical implementation and security measures behind CLI&apos;s new automatic login feature.</description>
  <pubDate>Fri, 01 Dec 2023 00:00:00 -0700</pubDate>
</item>
<item>
  <guid>https://supabase.com/blog/oauth2-login-python-flask-apps</guid>
  <title>GitHub OAuth in your Python Flask app</title>
  <link>https://supabase.com/blog/oauth2-login-python-flask-apps</link>
  <description>A step-by-step guide on building Login with GitHub into your Python apps.</description>
  <pubDate>Tue, 21 Nov 2023 00:00:00 -0700</pubDate>
</item>
<item>
  <guid>https://supabase.com/blog/react-native-authentication</guid>
  <title>Getting started with React Native authentication</title>
  <link>https://supabase.com/blog/react-native-authentication</link>
  <description>Learn how to implement authentication in your React Native applications.</description>
  <pubDate>Thu, 16 Nov 2023 00:00:00 -0700</pubDate>
</item>
<item>
  <guid>https://supabase.com/blog/beta-update-october-2023</guid>
  <title>Supabase Beta October 2023</title>
  <link>https://supabase.com/blog/beta-update-october-2023</link>
  <description>Brand-new features, community content, and (more importantly) the date for our next Launch Week.</description>
  <pubDate>Mon, 06 Nov 2023 00:00:00 -0700</pubDate>
</item>
<item>
  <guid>https://supabase.com/blog/supabase-is-now-compatible-with-nextjs-14</guid>
  <title>Supabase is now compatible with Next.js 14</title>
  <link>https://supabase.com/blog/supabase-is-now-compatible-with-nextjs-14</link>
  <description>The fastest way to build apps with Next.js 14 and Supabase</description>
  <pubDate>Wed, 01 Nov 2023 00:00:00 -0700</pubDate>
</item>
<item>
  <guid>https://supabase.com/blog/pgvector-vs-pinecone</guid>
  <title>pgvector vs Pinecone: cost and performance</title>
  <link>https://supabase.com/blog/pgvector-vs-pinecone</link>
  <description>Direct performance comparison between pgvector and Pinecone.</description>
  <pubDate>Tue, 10 Oct 2023 00:00:00 -0700</pubDate>
</item>
<item>
  <guid>https://supabase.com/blog/react-native-offline-first-watermelon-db</guid>
  <title>Offline-first React Native Apps with Expo, WatermelonDB, and Supabase</title>
  <link>https://supabase.com/blog/react-native-offline-first-watermelon-db</link>
  <description>Store your data locally and sync it with Postgres using WatermelonDB!</description>
  <pubDate>Sun, 08 Oct 2023 00:00:00 -0700</pubDate>
</item>
<item>
  <guid>https://supabase.com/blog/beta-update-september-2023</guid>
  <title>Supabase Beta September 2023</title>
  <link>https://supabase.com/blog/beta-update-september-2023</link>
  <description>September was packed with so many new features and releases that it might have seemed like another Launch Week, but it wasn&apos;t!</description>
  <pubDate>Wed, 04 Oct 2023 00:00:00 -0700</pubDate>
</item>
<item>
  <guid>https://supabase.com/blog/postgres-dynamic-table-partitioning</guid>
  <title>Dynamic Table Partitioning in Postgres</title>
  <link>https://supabase.com/blog/postgres-dynamic-table-partitioning</link>
  <description>Learn how to scale large postgres tables in place and increase query performance.</description>
  <pubDate>Tue, 03 Oct 2023 00:00:00 -0700</pubDate>
</item>
<item>
  <guid>https://supabase.com/blog/beta-update-august-2023</guid>
  <title>Supabase Beta August 2023</title>
  <link>https://supabase.com/blog/beta-update-august-2023</link>
  <description>Launch Week 8 review and more things we shipped 🚀</description>
  <pubDate>Fri, 08 Sep 2023 00:00:00 -0700</pubDate>
</item>
<item>
  <guid>https://supabase.com/blog/increase-performance-pgvector-hnsw</guid>
  <title>pgvector v0.5.0: Faster semantic search with HNSW indexes</title>
  <link>https://supabase.com/blog/increase-performance-pgvector-hnsw</link>
  <description>Increase performance in pgvector using HNSW indexes</description>
  <pubDate>Wed, 06 Sep 2023 00:00:00 -0700</pubDate>
</item>
<item>
  <guid>https://supabase.com/blog/organization-based-billing</guid>
  <title>Organization-based Billing, Project Transfers, Team Plan</title>
  <link>https://supabase.com/blog/organization-based-billing</link>
  <description>Introducing the new Organization-based Billing</description>
  <pubDate>Thu, 31 Aug 2023 00:00:00 -0700</pubDate>
</item>
<item>
  <guid>https://supabase.com/blog/launch-week-8-hackathon-winners</guid>
  <title>Launch Week 8 Hackathon Winners</title>
  <link>https://supabase.com/blog/launch-week-8-hackathon-winners</link>
  <description>Announcing the winners of the Launch Week 8 Hackathon!</description>
  <pubDate>Thu, 24 Aug 2023 00:00:00 -0700</pubDate>
</item>
<item>
  <guid>https://supabase.com/blog/launch-week-8-community-highlights</guid>
  <title>Launch Week 8 Community Highlights</title>
  <link>https://supabase.com/blog/launch-week-8-community-highlights</link>
  <description>Highlights from the community for the past 4 months.</description>
  <pubDate>Fri, 11 Aug 2023 00:00:00 -0700</pubDate>
</item>
<item>
  <guid>https://supabase.com/blog/supabase-soc2-hipaa</guid>
  <title>Supabase is now HIPAA and SOC2 Type 2 compliant</title>
  <link>https://supabase.com/blog/supabase-soc2-hipaa</link>
  <description>This documents our journey from SOC2 Type 1 to SOC2 Type2 and HIPAA compliance. You can start building healthcare apps on Supabase today.</description>
  <pubDate>Fri, 11 Aug 2023 00:00:00 -0700</pubDate>
</item>
<item>
  <guid>https://supabase.com/blog/supavisor-1-million</guid>
  <title>Supavisor: Scaling Postgres to 1 Million Connections</title>
  <link>https://supabase.com/blog/supavisor-1-million</link>
  <description>Supavisor is a scalable, cloud-native Postgres connection pooler. We connected a million clients to it to see how it performs.</description>
  <pubDate>Fri, 11 Aug 2023 00:00:00 -0700</pubDate>
</item>
<item>
  <guid>https://supabase.com/blog/supabase-integrations-marketplace</guid>
  <title>Supabase Integrations Marketplace</title>
  <link>https://supabase.com/blog/supabase-integrations-marketplace</link>
  <description>Become a Supabase Integrations Partner: Publish OAuth Apps and Build with Supabase.</description>
  <pubDate>Thu, 10 Aug 2023 00:00:00 -0700</pubDate>
</item>
<item>
  <guid>https://supabase.com/blog/using-supabase-with-vercel</guid>
  <title>Vercel Integration and Next.js App Router Support</title>
  <link>https://supabase.com/blog/using-supabase-with-vercel</link>
  <description>Using Supabase with Vercel and Next.js is now a lot easier.</description>
  <pubDate>Thu, 10 Aug 2023 00:00:00 -0700</pubDate>
</item>
<item>
  <guid>https://supabase.com/blog/supabase-studio-3-0</guid>
  <title>Supabase Studio 3.0: AI SQL Editor, Schema Diagrams, and new Wrappers</title>
  <link>https://supabase.com/blog/supabase-studio-3-0</link>
  <description>Supabase Studio now comes with an AI assisted SQL Editor, schema diagrams, and much more.</description>
  <pubDate>Wed, 09 Aug 2023 00:00:00 -0700</pubDate>
</item>
<item>
  <guid>https://supabase.com/blog/supabase-local-dev</guid>
  <title>Supabase Local Dev: migrations, branching, and observability</title>
  <link>https://supabase.com/blog/supabase-local-dev</link>
  <description>New features to streamline the interaction between CLI, code editors, and remote databases.</description>
  <pubDate>Tue, 08 Aug 2023 00:00:00 -0700</pubDate>
</item>
<item>
  <guid>https://supabase.com/blog/hugging-face-supabase</guid>
  <title>Hugging Face is now supported in Supabase</title>
  <link>https://supabase.com/blog/hugging-face-supabase</link>
  <description>We&apos;ve added support Hugging Face support in our Python Vector Client and Edge Functions.</description>
  <pubDate>Mon, 07 Aug 2023 00:00:00 -0700</pubDate>
</item>
<item>
  <guid>https://supabase.com/blog/why-supabase-remote</guid>
  <title>Why we&apos;ll stay remote</title>
  <link>https://supabase.com/blog/why-supabase-remote</link>
  <description>Offices are making a comeback, just not at Supabase.</description>
  <pubDate>Sat, 05 Aug 2023 00:00:00 -0700</pubDate>
</item>
<item>
  <guid>https://supabase.com/blog/interactive-constellation-threejs-react-three-fiber</guid>
  <title>Coding the stars - an interactive constellation with Three.js and React Three Fiber</title>
  <link>https://supabase.com/blog/interactive-constellation-threejs-react-three-fiber</link>
  <description>How we built a constellation of stars with Three.js and React Three Fiber.</description>
  <pubDate>Fri, 04 Aug 2023 00:00:00 -0700</pubDate>
</item>
<item>
  <guid>https://supabase.com/blog/fewer-dimensions-are-better-pgvector</guid>
  <title>pgvector: Fewer dimensions are better</title>
  <link>https://supabase.com/blog/fewer-dimensions-are-better-pgvector</link>
  <description>Increase performance in pgvector by using embedding vectors with fewer dimensions</description>
  <pubDate>Thu, 03 Aug 2023 00:00:00 -0700</pubDate>
</item>
<item>
  <guid>https://supabase.com/blog/beta-update-july-2023</guid>
  <title>Supabase Beta July 2023</title>
  <link>https://supabase.com/blog/beta-update-july-2023</link>
  <description>Launch Week 8 is coming - but we still shipped some goodies during July</description>
  <pubDate>Wed, 02 Aug 2023 00:00:00 -0700</pubDate>
</item>
<item>
  <guid>https://supabase.com/blog/react-native-storage</guid>
  <title>React Native file upload with Supabase Storage</title>
  <link>https://supabase.com/blog/react-native-storage</link>
  <description>Learn how to implement authentication and file upload in a React Native app.</description>
  <pubDate>Tue, 01 Aug 2023 00:00:00 -0700</pubDate>
</item>
<item>
  <guid>https://supabase.com/blog/supabase-lw8-hackathon</guid>
  <title>Supabase Launch Week 8 Hackathon</title>
  <link>https://supabase.com/blog/supabase-lw8-hackathon</link>
  <description>Build an Open Source Project over 10 days. 5 prize categories.</description>
  <pubDate>Tue, 25 Jul 2023 00:00:00 -0700</pubDate>
</item>
<item>
  <guid>https://supabase.com/blog/flutter-authentication</guid>
  <title>Getting started with Flutter authentication</title>
  <link>https://supabase.com/blog/flutter-authentication</link>
  <description>Learn how authentication on Flutter works through Google sign in with Supabase auth.</description>
  <pubDate>Tue, 18 Jul 2023 00:00:00 -0700</pubDate>
</item>
<item>
  <guid>https://supabase.com/blog/pgvector-performance</guid>
  <title>pgvector 0.4.0 performance</title>
  <link>https://supabase.com/blog/pgvector-performance</link>
  <description>There&apos;s been a lot of talk about pgvector performance lately, so we took some datasets and pushed pgvector to the limits to find out its strengths and limitations.</description>
  <pubDate>Thu, 13 Jul 2023 00:00:00 -0700</pubDate>
</item>
<item>
  <guid>https://supabase.com/blog/postgrest-11-1-release</guid>
  <title>What is new in PostgREST v11.1?</title>
  <link>https://supabase.com/blog/postgrest-11-1-release</link>
  <description>Impersonated Role Settings, Configurable Isolation Level, improved Bulk Insert, and more</description>
  <pubDate>Wed, 12 Jul 2023 00:00:00 -0700</pubDate>
</item>
<item>
  <guid>https://supabase.com/blog/supabase-beta-update-june-2023</guid>
  <title>Supabase Beta June 2023</title>
  <link>https://supabase.com/blog/supabase-beta-update-june-2023</link>
  <description>A plethora of announcements... read till the end to find out when is the new Launch Week</description>
  <pubDate>Thu, 06 Jul 2023 00:00:00 -0700</pubDate>
</item>
<item>
  <guid>https://supabase.com/blog/native-mobile-auth</guid>
  <title>Native Mobile Auth Support for Google and Apple Sign in</title>
  <link>https://supabase.com/blog/native-mobile-auth</link>
  <description>Supabase auth adds full support for native mobile sign in with Apple and Google.</description>
  <pubDate>Tue, 27 Jun 2023 00:00:00 -0700</pubDate>
</item>
<item>
  <guid>https://supabase.com/blog/supabase-beta-update-may-2023</guid>
  <title>Supabase Beta May 2023</title>
  <link>https://supabase.com/blog/supabase-beta-update-may-2023</link>
  <description>Learn about the great things we shipped last month. Spoiler alert... lots of AI.</description>
  <pubDate>Fri, 09 Jun 2023 00:00:00 -0700</pubDate>
</item>
<item>
  <guid>https://supabase.com/blog/flutter-hackathon-winners</guid>
  <title>Flutter Hackathon Winners</title>
  <link>https://supabase.com/blog/flutter-hackathon-winners</link>
  <description>Announcing the winners of the Flutter Hackathon!</description>
  <pubDate>Mon, 29 May 2023 00:00:00 -0700</pubDate>
</item>
<item>
  <guid>https://supabase.com/blog/vecs</guid>
  <title>Supabase Vecs: a vector client for Postgres</title>
  <link>https://supabase.com/blog/vecs</link>
  <description>Introducing Supabase Vecs, a PostgreSQL vector client</description>
  <pubDate>Mon, 29 May 2023 00:00:00 -0700</pubDate>
</item>
<item>
  <guid>https://supabase.com/blog/chatgpt-plugins-support-postgres</guid>
  <title>ChatGPT plugins now support Postgres &amp; Supabase</title>
  <link>https://supabase.com/blog/chatgpt-plugins-support-postgres</link>
  <description>Supabase recently contributed to the OpenAI Retrieval Plugin repo with a Postgres and a Supabase implementation to help developers build ChatGPT plugins using pgvector.</description>
  <pubDate>Thu, 25 May 2023 00:00:00 -0700</pubDate>
</item>
<item>
  <guid>https://supabase.com/blog/building-chatgpt-plugins-template</guid>
  <title>Building ChatGPT Plugins with Supabase Edge Runtime</title>
  <link>https://supabase.com/blog/building-chatgpt-plugins-template</link>
  <description>We&apos;re releasing a ChatGPT plugin template written in TypeScript and running on Deno!</description>
  <pubDate>Mon, 15 May 2023 00:00:00 -0700</pubDate>
</item>
<item>
  <guid>https://supabase.com/blog/flutter-hackathon</guid>
  <title>Flutter Hackathon</title>
  <link>https://supabase.com/blog/flutter-hackathon</link>
  <description>Build Flutter apps and win limited edition swag.</description>
  <pubDate>Fri, 12 May 2023 00:00:00 -0700</pubDate>
</item>
<item>
  <guid>https://supabase.com/blog/supabase-beta-update-april-2023</guid>
  <title>Supabase Beta April 2023</title>
  <link>https://supabase.com/blog/supabase-beta-update-april-2023</link>
  <description>A review of Launch Week 7 and more exciting updates from last month.</description>
  <pubDate>Tue, 09 May 2023 00:00:00 -0700</pubDate>
</item>
<item>
  <guid>https://supabase.com/blog/flutter-multi-factor-authentication</guid>
  <title>Securing your Flutter apps with Multi-Factor Authentication</title>
  <link>https://supabase.com/blog/flutter-multi-factor-authentication</link>
  <description>Build a Flutter app where the user is required to authenticate using Multi-Factor Authentication.</description>
  <pubDate>Thu, 04 May 2023 00:00:00 -0700</pubDate>
</item>
<item>
  <guid>https://supabase.com/blog/postgres-pluggable-strorage</guid>
  <title>Next steps for Postgres pluggable storage</title>
  <link>https://supabase.com/blog/postgres-pluggable-strorage</link>
  <description>Exploring history of Postgres pluggable storage and the possibility of landing it in the Postgres core.</description>
  <pubDate>Mon, 01 May 2023 00:00:00 -0700</pubDate>
</item>
<item>
  <guid>https://supabase.com/blog/launch-week-7-hackathon-winners</guid>
  <title>Launch Week 7 Hackathon Winners</title>
  <link>https://supabase.com/blog/launch-week-7-hackathon-winners</link>
  <description>Announcing the winners of the Launch Week 7 Hackathon!</description>
  <pubDate>Mon, 24 Apr 2023 00:00:00 -0700</pubDate>
</item>
<item>
  <guid>https://supabase.com/blog/whats-new-in-pg-graphql-v1-2</guid>
  <title>What&apos;s New in pg_graphql v1.2</title>
  <link>https://supabase.com/blog/whats-new-in-pg-graphql-v1-2</link>
  <description>New Features in the v1.2 release of pg_graphql</description>
  <pubDate>Fri, 21 Apr 2023 00:00:00 -0700</pubDate>
</item>
<item>
  <guid>https://supabase.com/blog/dbdev</guid>
  <title>dbdev: PostgreSQL Package Manager</title>
  <link>https://supabase.com/blog/dbdev</link>
  <description>We&apos;re publicly previewing dbdev, a PostgreSQL package manager.</description>
  <pubDate>Fri, 14 Apr 2023 00:00:00 -0700</pubDate>
</item>
<item>
  <guid>https://supabase.com/blog/launch-week-7-community-highlights</guid>
  <title>Launch Week 7 Community Highlights</title>
  <link>https://supabase.com/blog/launch-week-7-community-highlights</link>
  <description>We&apos;re honored to work with, sponsor, and support incredible people and tools. Here is a highlight of the last 3 months.</description>
  <pubDate>Fri, 14 Apr 2023 00:00:00 -0700</pubDate>
</item>
<item>
  <guid>https://supabase.com/blog/pg-tle</guid>
  <title>Trusted Language Extensions for Postgres</title>
  <link>https://supabase.com/blog/pg-tle</link>
  <description>We&apos;re collaborating with AWS to bring Trusted Language Extensions to Postgres.</description>
  <pubDate>Fri, 14 Apr 2023 00:00:00 -0700</pubDate>
</item>
<item>
  <guid>https://supabase.com/blog/supabase-studio-2.0</guid>
  <title>Supabase Studio 2.0: help when you need it most</title>
  <link>https://supabase.com/blog/supabase-studio-2.0</link>
  <description>Supabase Studio now comes with ChatGPT, and GraphiQL built in, Cascade Deletes, and Foreign Key Selectors, and much more.</description>
  <pubDate>Fri, 14 Apr 2023 00:00:00 -0700</pubDate>
</item>
<item>
  <guid>https://supabase.com/blog/supabase-auth-sso-pkce</guid>
  <title>Supabase Auth: SSO,  Mobile, and Server-side support</title>
  <link>https://supabase.com/blog/supabase-auth-sso-pkce</link>
  <description>Supacharging Supabase Auth with Sign in with Apple on iOS, Single-Sign-On support with SAML 2.0, and PKCE for server-side rendering and mobile auth.</description>
  <pubDate>Thu, 13 Apr 2023 00:00:00 -0700</pubDate>
</item>
<item>
  <guid>https://supabase.com/blog/storage-v3-resumable-uploads</guid>
  <title>Supabase Storage v3: Resumable Uploads with support for 50GB files</title>
  <link>https://supabase.com/blog/storage-v3-resumable-uploads</link>
  <description>Storage V3 with lots of new features including resumable uploads, more image transformationsm a Next.js image loader and more.</description>
  <pubDate>Wed, 12 Apr 2023 00:00:00 -0700</pubDate>
</item>
<item>
  <guid>https://supabase.com/blog/edge-runtime-self-hosted-deno-functions</guid>
  <title>Supabase Edge Runtime: Self-hosted Deno Functions</title>
  <link>https://supabase.com/blog/edge-runtime-self-hosted-deno-functions</link>
  <description>We are open-sourcing Supabase Edge Runtime allowing you to host your Edge Functions anywhere.</description>
  <pubDate>Tue, 11 Apr 2023 00:00:00 -0700</pubDate>
</item>
<item>
  <guid>https://supabase.com/blog/supabase-logs-self-hosted</guid>
  <title>Supabase Logs: open source logging server</title>
  <link>https://supabase.com/blog/supabase-logs-self-hosted</link>
  <description>We&apos;re releasing Supabase Logs for both self-hosted users and CLI development.</description>
  <pubDate>Mon, 10 Apr 2023 00:00:00 -0700</pubDate>
</item>
<item>
  <guid>https://supabase.com/blog/supabase-beta-update-march-2023</guid>
  <title>Supabase Beta March 2023</title>
  <link>https://supabase.com/blog/supabase-beta-update-march-2023</link>
  <description>We are in full shipping mode 🛥️… Launch Week 7 can’t come quickly enough!</description>
  <pubDate>Sat, 08 Apr 2023 00:00:00 -0700</pubDate>
</item>
<item>
  <guid>https://supabase.com/blog/designing-with-ai-midjourney</guid>
  <title>Designing with AI: Generating unique artwork for every user</title>
  <link>https://supabase.com/blog/designing-with-ai-midjourney</link>
  <description>Using MidJourney to generative artwork and serving ticket images with Edge Functions</description>
  <pubDate>Fri, 07 Apr 2023 00:00:00 -0700</pubDate>
</item>
<item>
  <guid>https://supabase.com/blog/launch-week-7-hackathon</guid>
  <title>The Supabase AI Hackathon</title>
  <link>https://supabase.com/blog/launch-week-7-hackathon</link>
  <description>Build an Open Source Project over 10 days. 5 prize categories.</description>
  <pubDate>Fri, 07 Apr 2023 00:00:00 -0700</pubDate>
</item>
<item>
  <guid>https://supabase.com/blog/infinite-scroll-with-nextjs-framer-motion</guid>
  <title>Infinite scroll with Next.js, Framer Motion, and Supabase</title>
  <link>https://supabase.com/blog/infinite-scroll-with-nextjs-framer-motion</link>
  <description>Lazy load and paginate data on scroll with Next.js and a sprinkle of Framer Motion magic ✨</description>
  <pubDate>Tue, 04 Apr 2023 00:00:00 -0700</pubDate>
</item>
<item>
  <guid>https://supabase.com/blog/supaclub</guid>
  <title>SupaClub</title>
  <link>https://supabase.com/blog/supaclub</link>
  <description>The Worlds First Software Engineering Nightclub.</description>
  <pubDate>Sat, 01 Apr 2023 00:00:00 -0700</pubDate>
</item>
<item>
  <guid>https://supabase.com/blog/supabase-beta-update-february-2023</guid>
  <title>Supabase Beta February 2023</title>
  <link>https://supabase.com/blog/supabase-beta-update-february-2023</link>
  <description>There is something for everybody this month - AI, Auth, Database, Edge Functions, GraphQL … you name it!</description>
  <pubDate>Thu, 09 Mar 2023 00:00:00 -0700</pubDate>
</item>
<item>
  <guid>https://supabase.com/blog/geo-queries-with-postgis-in-ionic-angular</guid>
  <title>Geo Queries with PostGIS in Ionic Angular</title>
  <link>https://supabase.com/blog/geo-queries-with-postgis-in-ionic-angular</link>
  <description>Using the PostGIS extension to build a cross-platform application with Ionic Angular.</description>
  <pubDate>Wed, 01 Mar 2023 00:00:00 -0700</pubDate>
</item>
<item>
  <guid>https://supabase.com/blog/type-constraints-in-65-lines-of-sql</guid>
  <title>Type Constraints in 65 lines of SQL</title>
  <link>https://supabase.com/blog/type-constraints-in-65-lines-of-sql</link>
  <description>Creating validated data types in Postgres</description>
  <pubDate>Fri, 17 Feb 2023 00:00:00 -0700</pubDate>
</item>
<item>
  <guid>https://supabase.com/blog/case-study-happyteams</guid>
  <title>HappyTeams unlocks better performance and reduces cost with Supabase</title>
  <link>https://supabase.com/blog/case-study-happyteams</link>
  <description>How a bootstrapped startup migrated from Heroku to Supabase in 30 minutes and never looked back</description>
  <pubDate>Thu, 16 Feb 2023 00:00:00 -0700</pubDate>
</item>
<item>
  <guid>https://supabase.com/blog/flutter-real-time-multiplayer-game</guid>
  <title>How to build a real-time multiplayer game with Flutter Flame</title>
  <link>https://supabase.com/blog/flutter-real-time-multiplayer-game</link>
  <description>Build a real-time multiplayer game using Flutter, Flame, and Supabase realtime.</description>
  <pubDate>Tue, 14 Feb 2023 00:00:00 -0700</pubDate>
</item>
<item>
  <guid>https://supabase.com/blog/supabase-beta-january-2023</guid>
  <title>Supabase Beta January 2023</title>
  <link>https://supabase.com/blog/supabase-beta-january-2023</link>
  <description>New Postgres extensions, pg_graphql updates, changes to Edge Functions, and more!</description>
  <pubDate>Wed, 08 Feb 2023 00:00:00 -0700</pubDate>
</item>
<item>
  <guid>https://supabase.com/blog/chatgpt-supabase-docs</guid>
  <title>Supabase Clippy: ChatGPT for Supabase Docs</title>
  <link>https://supabase.com/blog/chatgpt-supabase-docs</link>
  <description>Creating a ChatGPT interface for the Supabase documentation.</description>
  <pubDate>Tue, 07 Feb 2023 00:00:00 -0700</pubDate>
</item>
<item>
  <guid>https://supabase.com/blog/openai-embeddings-postgres-vector</guid>
  <title>Storing OpenAI embeddings in Postgres with pgvector</title>
  <link>https://supabase.com/blog/openai-embeddings-postgres-vector</link>
  <description>An example of how to build an AI-powered search engine using OpenAI&apos;s embeddings and PostgreSQL.</description>
  <pubDate>Mon, 06 Feb 2023 00:00:00 -0700</pubDate>
</item>
<item>
  <guid>https://supabase.com/blog/supabase-beta-december-2022</guid>
  <title>Supabase Beta December 2022</title>
  <link>https://supabase.com/blog/supabase-beta-december-2022</link>
  <description>This month the Beta Update is a Launch Week 6 Special, where we review the cascade of announcements.</description>
  <pubDate>Thu, 05 Jan 2023 00:00:00 -0700</pubDate>
</item>
<item>
  <guid>https://supabase.com/blog/launch-week-6-hackathon-winners</guid>
  <title>Launch Week 6 Hackathon Winners</title>
  <link>https://supabase.com/blog/launch-week-6-hackathon-winners</link>
  <description>Announcing the winners of the Launch Week 6 Hackathon!</description>
  <pubDate>Tue, 03 Jan 2023 00:00:00 -0700</pubDate>
</item>
<item>
  <guid>https://supabase.com/blog/custom-domain-names</guid>
  <title>Custom Domain Names</title>
  <link>https://supabase.com/blog/custom-domain-names</link>
  <description>Change your Supabase project&apos;s domain name to your own domain.</description>
  <pubDate>Fri, 16 Dec 2022 00:00:00 -0700</pubDate>
</item>
<item>
  <guid>https://supabase.com/blog/launch-week-6-community-day</guid>
  <title>Community Day</title>
  <link>https://supabase.com/blog/launch-week-6-community-day</link>
  <description>Wrapping up Launch Week 6 with contributors, partners, and friends.</description>
  <pubDate>Fri, 16 Dec 2022 00:00:00 -0700</pubDate>
</item>
<item>
  <guid>https://supabase.com/blog/launch-week-6-wrap-up</guid>
  <title>Launch Week 6: Wrap Up</title>
  <link>https://supabase.com/blog/launch-week-6-wrap-up</link>
  <description>That&apos;s a wrap on Supabase Launch Week Day 6. Here&apos;s everything we shipped in one long blog post.</description>
  <pubDate>Fri, 16 Dec 2022 00:00:00 -0700</pubDate>
</item>
<item>
  <guid>https://supabase.com/blog/new-in-postgres-15</guid>
  <title>What&apos;s new in Postgres 15?</title>
  <link>https://supabase.com/blog/new-in-postgres-15</link>
  <description>Describes the release of Postgres 15, new features and reasons to use it</description>
  <pubDate>Fri, 16 Dec 2022 00:00:00 -0700</pubDate>
</item>
<item>
  <guid>https://supabase.com/blog/pg-graphql-v1</guid>
  <title>pg_graphql v1.0</title>
  <link>https://supabase.com/blog/pg-graphql-v1</link>
  <description>Announcing the v1.0 release of pg_graphql</description>
  <pubDate>Fri, 16 Dec 2022 00:00:00 -0700</pubDate>
</item>
<item>
  <guid>https://supabase.com/blog/postgres-point-in-time-recovery</guid>
  <title>Point in Time Recovery is now available for Pro projects</title>
  <link>https://supabase.com/blog/postgres-point-in-time-recovery</link>
  <description>We&apos;re making PITR available for more projects, with a new Dashboard UI that makes it simple to use.</description>
  <pubDate>Fri, 16 Dec 2022 00:00:00 -0700</pubDate>
</item>
<item>
  <guid>https://supabase.com/blog/postgrest-11-prerelease</guid>
  <title>PostgREST 11 pre-release</title>
  <link>https://supabase.com/blog/postgrest-11-prerelease</link>
  <description>Describes new features of PostgREST 11 pre-release</description>
  <pubDate>Fri, 16 Dec 2022 00:00:00 -0700</pubDate>
</item>
<item>
  <guid>https://supabase.com/blog/vault-now-in-beta</guid>
  <title>Supabase Vault is now in Beta</title>
  <link>https://supabase.com/blog/vault-now-in-beta</link>
  <description>A Postgres extension to store encrypted secrets and encrypt data.</description>
  <pubDate>Fri, 16 Dec 2022 00:00:00 -0700</pubDate>
</item>
<item>
  <guid>https://supabase.com/blog/postgres-foreign-data-wrappers-rust</guid>
  <title>Supabase Wrappers, a Postgres FDW framework written in Rust</title>
  <link>https://supabase.com/blog/postgres-foreign-data-wrappers-rust</link>
  <description>A framework for building Postgres Foreign Data Wrappers which connects to Stripe, Firebase, Clickhouse, and more.</description>
  <pubDate>Thu, 15 Dec 2022 00:00:00 -0700</pubDate>
</item>
<item>
  <guid>https://supabase.com/blog/mfa-auth-via-rls</guid>
  <title>Multi-factor Authentication via Row Level Security Enforcement</title>
  <link>https://supabase.com/blog/mfa-auth-via-rls</link>
  <description>MFA Auth with enforcement via RLS</description>
  <pubDate>Wed, 14 Dec 2022 00:00:00 -0700</pubDate>
</item>
<item>
  <guid>https://supabase.com/blog/storage-image-resizing-smart-cdn</guid>
  <title>Supabase Storage v2: Image resizing and Smart CDN</title>
  <link>https://supabase.com/blog/storage-image-resizing-smart-cdn</link>
  <description>We&apos;re introducing new features for Supabase Storage: Image resizing and a Smart CDN.</description>
  <pubDate>Tue, 13 Dec 2022 00:00:00 -0700</pubDate>
</item>
<item>
  <guid>https://supabase.com/blog/new-supabase-docs-built-with-nextjs</guid>
  <title>New Supabase Docs, built with Next.js</title>
  <link>https://supabase.com/blog/new-supabase-docs-built-with-nextjs</link>
  <description>We&apos;ve redesigned our Docs and migrated to Next.js</description>
  <pubDate>Mon, 12 Dec 2022 00:00:00 -0700</pubDate>
</item>
<item>
  <guid>https://supabase.com/blog/postgres-crdt</guid>
  <title>pg_crdt - an experimental CRDT extension for Postgres</title>
  <link>https://supabase.com/blog/postgres-crdt</link>
  <description>Embedding Yjs and Automerge into Postgres for collaborative applications.</description>
  <pubDate>Sat, 10 Dec 2022 00:00:00 -0700</pubDate>
</item>
<item>
  <guid>https://supabase.com/blog/launch-week-6-hackathon</guid>
  <title>Launch Week 6 Hackathon</title>
  <link>https://supabase.com/blog/launch-week-6-hackathon</link>
  <description>Build an Open Source Project, Win $1500 and the Supabase Darkmode Keyboard</description>
  <pubDate>Fri, 09 Dec 2022 00:00:00 -0700</pubDate>
</item>
<item>
  <guid>https://supabase.com/blog/who-we-hire</guid>
  <title>Who We Hire at Supabase</title>
  <link>https://supabase.com/blog/who-we-hire</link>
  <description>Traits we look for to maintain a culture of shipping fast and often</description>
  <pubDate>Fri, 09 Dec 2022 00:00:00 -0700</pubDate>
</item>
<item>
  <guid>https://supabase.com/blog/supabase-beta-november-2022</guid>
  <title>Supabase Beta November 2022</title>
  <link>https://supabase.com/blog/supabase-beta-november-2022</link>
  <description>We are preparing everything for Launch Week 6, but we still had time to ship some goodies this month!</description>
  <pubDate>Wed, 07 Dec 2022 00:00:00 -0700</pubDate>
</item>
<item>
  <guid>https://supabase.com/blog/the-supabase-content-storm</guid>
  <title>The Supabase Content Storm</title>
  <link>https://supabase.com/blog/the-supabase-content-storm</link>
  <description>We worked with +30 content creators to drop a mountain of content simultaneously.</description>
  <pubDate>Tue, 06 Dec 2022 00:00:00 -0700</pubDate>
</item>
<item>
  <guid>https://supabase.com/blog/sql-or-nosql-both-with-postgresql</guid>
  <title>SQL or NoSQL? Why not use both (with PostgreSQL)?</title>
  <link>https://supabase.com/blog/sql-or-nosql-both-with-postgresql</link>
  <description>How to turn Postgres into an easy-to-use NoSQL database that retains all the power of SQL</description>
  <pubDate>Thu, 24 Nov 2022 00:00:00 -0700</pubDate>
</item>
<item>
  <guid>https://supabase.com/blog/flutter-authorization-with-rls</guid>
  <title>Flutter Authorization with RLS</title>
  <link>https://supabase.com/blog/flutter-authorization-with-rls</link>
  <description>Learn how you can secure your Flutter app using Supabase Row Level Security.</description>
  <pubDate>Tue, 22 Nov 2022 00:00:00 -0700</pubDate>
</item>
<item>
  <guid>https://supabase.com/blog/fetching-and-caching-supabase-data-in-next-js-server-components</guid>
  <title>Fetching and caching Supabase data in Next.js 13 Server Components</title>
  <link>https://supabase.com/blog/fetching-and-caching-supabase-data-in-next-js-server-components</link>
  <description>Next.js 13 introduces new data fetching and caching methods to enable React Server Components and Suspense.</description>
  <pubDate>Thu, 17 Nov 2022 00:00:00 -0700</pubDate>
</item>
<item>
  <guid>https://supabase.com/blog/authentication-in-ionic-angular</guid>
  <title>Authentication in Ionic Angular with Supabase</title>
  <link>https://supabase.com/blog/authentication-in-ionic-angular</link>
  <description>Learn how to build an Ionic Angular app with authentication, Row Level Security, and Magic Link auth.</description>
  <pubDate>Tue, 08 Nov 2022 00:00:00 -0700</pubDate>
</item>
<item>
  <guid>https://supabase.com/blog/supabase-beta-update-october-2022</guid>
  <title>Supabase Beta October 2022</title>
  <link>https://supabase.com/blog/supabase-beta-update-october-2022</link>
  <description>New SDKs, quickstarts, Functions tricks, and more. But, more importantly, Launch Week 6️ has a date!</description>
  <pubDate>Wed, 02 Nov 2022 00:00:00 -0700</pubDate>
</item>
<item>
  <guid>https://supabase.com/blog/postgresql-commitfest</guid>
  <title>What is PostgreSQL commitfest and how to contribute</title>
  <link>https://supabase.com/blog/postgresql-commitfest</link>
  <description>A time-tested method for contributing to the core Postgres code</description>
  <pubDate>Thu, 27 Oct 2022 00:00:00 -0700</pubDate>
</item>
<item>
  <guid>https://supabase.com/blog/supabase-flutter-sdk-v1-released</guid>
  <title>supabase-flutter v1 Released</title>
  <link>https://supabase.com/blog/supabase-flutter-sdk-v1-released</link>
  <description>We&apos;ve released supabase-flutter v1. More intuitive way of accessing Supabase from your Flutter application.</description>
  <pubDate>Fri, 21 Oct 2022 00:00:00 -0700</pubDate>
</item>
<item>
  <guid>https://supabase.com/blog/supabase-js-v2-released</guid>
  <title>supabase-js v2 Released</title>
  <link>https://supabase.com/blog/supabase-js-v2-released</link>
  <description>We&apos;ve released supabase-js v2. Updated examples, quickstarts, and an improved experience.</description>
  <pubDate>Thu, 20 Oct 2022 00:00:00 -0700</pubDate>
</item>
<item>
  <guid>https://supabase.com/blog/postgres-full-text-search-vs-the-rest</guid>
  <title>Postgres Full Text Search vs the rest</title>
  <link>https://supabase.com/blog/postgres-full-text-search-vs-the-rest</link>
  <description>Comparing one of the most popular Postgres features against alternatives</description>
  <pubDate>Fri, 14 Oct 2022 00:00:00 -0700</pubDate>
</item>
<item>
  <guid>https://supabase.com/blog/supabase-beta-update-september-2022</guid>
  <title>Supabase Beta September 2022</title>
  <link>https://supabase.com/blog/supabase-beta-update-september-2022</link>
  <description>We were too focused on clearing out the backlog so we didn&apos;t ship anything new last month... or did we?!</description>
  <pubDate>Wed, 05 Oct 2022 00:00:00 -0700</pubDate>
</item>
<item>
  <guid>https://supabase.com/blog/postgres-wasm</guid>
  <title>Postgres WASM by Snaplet and Supabase</title>
  <link>https://supabase.com/blog/postgres-wasm</link>
  <description>We&apos;re open sourcing postgres-wasm, a PostgresQL server that runs inside a browser, with our friends at Snaplet.</description>
  <pubDate>Mon, 03 Oct 2022 00:00:00 -0700</pubDate>
</item>
<item>
  <guid>https://supabase.com/blog/choosing-a-postgres-primary-key</guid>
  <title>Choosing a Postgres Primary Key</title>
  <link>https://supabase.com/blog/choosing-a-postgres-primary-key</link>
  <description>Turns out the question of which identifier to use as a Primary Key is complicated -- we&apos;re going to dive into some of the complexity and inherent trade-offs, and figure things out</description>
  <pubDate>Thu, 08 Sep 2022 00:00:00 -0700</pubDate>
</item>
<item>
  <guid>https://supabase.com/blog/supabase-beta-update-august-2022</guid>
  <title>Supabase Beta August 2022</title>
  <link>https://supabase.com/blog/supabase-beta-update-august-2022</link>
  <description>Launch Week Special. See everything we shipped, plus winners of the Hackathon and the extended Community Highlights</description>
  <pubDate>Wed, 07 Sep 2022 00:00:00 -0700</pubDate>
</item>
<item>
  <guid>https://supabase.com/blog/launch-week-5-hackathon-winners</guid>
  <title>Launch Week 5 Hackathon Winners</title>
  <link>https://supabase.com/blog/launch-week-5-hackathon-winners</link>
  <description>Announcing the winners of the Launch Week 5 Hackathon!</description>
  <pubDate>Thu, 25 Aug 2022 00:00:00 -0700</pubDate>
</item>
<item>
  <guid>https://supabase.com/blog/building-a-realtime-trello-board-with-supabase-and-angular</guid>
  <title>Building a Realtime Trello Board with Supabase and Angular</title>
  <link>https://supabase.com/blog/building-a-realtime-trello-board-with-supabase-and-angular</link>
  <description>Go beyond the hello world example with this real world project.</description>
  <pubDate>Wed, 24 Aug 2022 00:00:00 -0700</pubDate>
</item>
<item>
  <guid>https://supabase.com/blog/launch-week-5-community-day</guid>
  <title>Community Day</title>
  <link>https://supabase.com/blog/launch-week-5-community-day</link>
  <description>Wrapping up Launch Week 5 with contributors, partners, and friends.</description>
  <pubDate>Fri, 19 Aug 2022 00:00:00 -0700</pubDate>
</item>
<item>
  <guid>https://supabase.com/blog/launch-week-5-one-more-thing</guid>
  <title>One more thing</title>
  <link>https://supabase.com/blog/launch-week-5-one-more-thing</link>
  <description>Let&apos;s be honest, it&apos;s never just one more thing.</description>
  <pubDate>Fri, 19 Aug 2022 00:00:00 -0700</pubDate>
</item>
<item>
  <guid>https://supabase.com/blog/pg-jsonschema-a-postgres-extension-for-json-validation</guid>
  <title>pg_jsonschema: JSON Schema support for Postgres</title>
  <link>https://supabase.com/blog/pg-jsonschema-a-postgres-extension-for-json-validation</link>
  <description>Today we&apos;re releasing pg_jsonschema, a Postgres extension for JSON validation.</description>
  <pubDate>Fri, 19 Aug 2022 00:00:00 -0700</pubDate>
</item>
<item>
  <guid>https://supabase.com/blog/postgrest-v10</guid>
  <title>PostgREST v10: EXPLAIN and Improved Relationship Detection</title>
  <link>https://supabase.com/blog/postgrest-v10</link>
  <description>Today, PostgREST 10 was released. Let&apos;s take a look at some of the new features that go hand in hand with supabase-js v2.</description>
  <pubDate>Fri, 19 Aug 2022 00:00:00 -0700</pubDate>
</item>
<item>
  <guid>https://supabase.com/blog/supabase-vault</guid>
  <title>Supabase Vault</title>
  <link>https://supabase.com/blog/supabase-vault</link>
  <description>Today we&apos;re announcing Vault, a Postgres extension for managing secrets and encryption inside your database.</description>
  <pubDate>Fri, 19 Aug 2022 00:00:00 -0700</pubDate>
</item>
<item>
  <guid>https://supabase.com/blog/supabase-realtime-multiplayer-general-availability</guid>
  <title>Realtime: Multiplayer Edition</title>
  <link>https://supabase.com/blog/supabase-realtime-multiplayer-general-availability</link>
  <description>Announcing the general availability of Realtime&apos;s Broadcast and Presence.</description>
  <pubDate>Thu, 18 Aug 2022 00:00:00 -0700</pubDate>
</item>
<item>
  <guid>https://supabase.com/blog/supabase-soc2</guid>
  <title>Supabase is SOC2 compliant</title>
  <link>https://supabase.com/blog/supabase-soc2</link>
  <description>Supabase is now SOC2 compliant. Learn how we got here and what it means for our customers.</description>
  <pubDate>Wed, 17 Aug 2022 00:00:00 -0700</pubDate>
</item>
<item>
  <guid>https://supabase.com/blog/supabase-js-v2</guid>
  <title>supabase-js v2</title>
  <link>https://supabase.com/blog/supabase-js-v2</link>
  <description>A look at supabase-js v2, which brings type support and focuses on quality-of-life improvements for developers.</description>
  <pubDate>Tue, 16 Aug 2022 00:00:00 -0700</pubDate>
</item>
<item>
  <guid>https://supabase.com/blog/supabase-cli-v1-and-admin-api-beta</guid>
  <title>Supabase CLI v1 and Management API Beta</title>
  <link>https://supabase.com/blog/supabase-cli-v1-and-admin-api-beta</link>
  <description>We are moving Supabase CLI v1 out of beta, and releasing Management API beta.</description>
  <pubDate>Mon, 15 Aug 2022 00:00:00 -0700</pubDate>
</item>
<item>
  <guid>https://supabase.com/blog/supabase-series-b</guid>
  <title>Supabase Series B</title>
  <link>https://supabase.com/blog/supabase-series-b</link>
  <description>Supabase raised $80M in May, bringing our total funding to $116M.</description>
  <pubDate>Fri, 12 Aug 2022 00:00:00 -0700</pubDate>
</item>
<item>
  <guid>https://supabase.com/blog/launch-week-5-hackathon</guid>
  <title>Launch Week 5 Hackathon</title>
  <link>https://supabase.com/blog/launch-week-5-hackathon</link>
  <description>Build to win $1500 - Friday 12th to Monday 21st August 2022</description>
  <pubDate>Wed, 10 Aug 2022 00:00:00 -0700</pubDate>
</item>
<item>
  <guid>https://supabase.com/blog/slack-consolidate-slackbot-to-consolidate-messages</guid>
  <title>Slack Consolidate: a slackbot built with Python and Supabase</title>
  <link>https://supabase.com/blog/slack-consolidate-slackbot-to-consolidate-messages</link>
  <description>A slackbot to consolidate messages from different channels using Supabase, Slack SDK and Python</description>
  <pubDate>Tue, 09 Aug 2022 00:00:00 -0700</pubDate>
</item>
<item>
  <guid>https://supabase.com/blog/supabase-beta-update-july-2022</guid>
  <title>Supabase Beta July 2022</title>
  <link>https://supabase.com/blog/supabase-beta-update-july-2022</link>
  <description>Launch Week Golden Tickets, Flutter SDK 1.0 Developer Preview and more...</description>
  <pubDate>Wed, 03 Aug 2022 00:00:00 -0700</pubDate>
</item>
<item>
  <guid>https://supabase.com/blog/supabase-flutter-sdk-1-developer-preview</guid>
  <title>Supabase Flutter SDK 1.0 Developer Preview</title>
  <link>https://supabase.com/blog/supabase-flutter-sdk-1-developer-preview</link>
  <description>Supabase Flutter SDK is getting a major update and we need your help making it better.</description>
  <pubDate>Tue, 02 Aug 2022 00:00:00 -0700</pubDate>
</item>
<item>
  <guid>https://supabase.com/blog/seen-by-in-postgresql</guid>
  <title>Implementing &quot;seen by&quot; functionality with Postgres</title>
  <link>https://supabase.com/blog/seen-by-in-postgresql</link>
  <description>Different approaches for tracking visitor counts with PostgreSQL.</description>
  <pubDate>Mon, 18 Jul 2022 00:00:00 -0700</pubDate>
</item>
<item>
  <guid>https://supabase.com/blog/supabase-auth-helpers-with-sveltekit-support</guid>
  <title>Revamped Auth Helpers for Supabase (with SvelteKit support)</title>
  <link>https://supabase.com/blog/supabase-auth-helpers-with-sveltekit-support</link>
  <description>Supabase Auth Helpers now have improved developer experience, Sveltekit support, and more.</description>
  <pubDate>Wed, 13 Jul 2022 00:00:00 -0700</pubDate>
</item>
<item>
  <guid>https://supabase.com/blog/beta-update-june-2022</guid>
  <title>Supabase Beta June 2022</title>
  <link>https://supabase.com/blog/beta-update-june-2022</link>
  <description>Auth Helpers, Unlimited Free Projects, CLI and more...</description>
  <pubDate>Wed, 06 Jul 2022 00:00:00 -0700</pubDate>
</item>
<item>
  <guid>https://supabase.com/blog/flutter-tutorial-building-a-chat-app</guid>
  <title>Flutter Tutorial: building a Flutter chat app</title>
  <link>https://supabase.com/blog/flutter-tutorial-building-a-chat-app</link>
  <description>Learn how to build a Flutter chat app with open source and scalable backend (inc. auth, realtime, database, and more).</description>
  <pubDate>Thu, 30 Jun 2022 00:00:00 -0700</pubDate>
</item>
<item>
  <guid>https://supabase.com/blog/visualizing-supabase-data-using-metabase</guid>
  <title>Visualizing Supabase Data using Metabase</title>
  <link>https://supabase.com/blog/visualizing-supabase-data-using-metabase</link>
  <description>How to create different kinds of charts out of data stored in Supabase using Metabase.</description>
  <pubDate>Wed, 29 Jun 2022 00:00:00 -0700</pubDate>
</item>
<item>
  <guid>https://supabase.com/blog/partial-postgresql-data-dumps-with-rls</guid>
  <title>Partial data dumps using Postgres Row Level Security</title>
  <link>https://supabase.com/blog/partial-postgresql-data-dumps-with-rls</link>
  <description>Using RLS to create seed files for local PostgreSQL testing.</description>
  <pubDate>Tue, 28 Jun 2022 00:00:00 -0700</pubDate>
</item>
<item>
  <guid>https://supabase.com/blog/loading-data-supabase-python</guid>
  <title>Python data loading with Supabase</title>
  <link>https://supabase.com/blog/loading-data-supabase-python</link>
  <description>An example of how to load data into Supabase using supabase-py</description>
  <pubDate>Fri, 17 Jun 2022 00:00:00 -0700</pubDate>
</item>
<item>
  <guid>https://supabase.com/blog/beta-update-may-2022</guid>
  <title>Supabase Beta May 2022</title>
  <link>https://supabase.com/blog/beta-update-may-2022</link>
  <description>Product and community updates including wildcard auth redirects, edge functions with webhooks, and Prometheus endpoints for everybody.</description>
  <pubDate>Wed, 01 Jun 2022 00:00:00 -0700</pubDate>
</item>
<item>
  <guid>https://supabase.com/blog/how-supabase-accelerates-development-of-all-pull-together</guid>
  <title>How Mike Lyndon is using Supabase to accelerate development of AllPullTogether</title>
  <link>https://supabase.com/blog/how-supabase-accelerates-development-of-all-pull-together</link>
  <description>Mike Lyndon is learning web development as he builds AllPullTogether, and Supabase is helping him accelerate what he can accomplish.</description>
  <pubDate>Thu, 26 May 2022 00:00:00 -0700</pubDate>
</item>
<item>
  <guid>https://supabase.com/blog/partner-gallery-works-with-supabase</guid>
  <title>Works With Supabase - announcing our Partner Gallery</title>
  <link>https://supabase.com/blog/partner-gallery-works-with-supabase</link>
  <description>Introducing our Partner Gallery - open source and made with Supabase.</description>
  <pubDate>Wed, 20 Apr 2022 00:00:00 -0700</pubDate>
</item>
<item>
  <guid>https://supabase.com/blog/bring-the-func-hackathon-winners</guid>
  <title>Bring the Func Hackathon Winners 2022</title>
  <link>https://supabase.com/blog/bring-the-func-hackathon-winners</link>
  <description>Celebrating many amazing OSS Hackathon projects using GraphQL and Edge Functions.</description>
  <pubDate>Mon, 18 Apr 2022 00:00:00 -0700</pubDate>
</item>
<item>
  <guid>https://supabase.com/blog/beta-update-march-2022</guid>
  <title>Supabase Beta March 2022</title>
  <link>https://supabase.com/blog/beta-update-march-2022</link>
  <description>Functions, GraphQL, and much more.</description>
  <pubDate>Fri, 15 Apr 2022 00:00:00 -0700</pubDate>
</item>
<item>
  <guid>https://supabase.com/blog/supabase-edge-functions</guid>
  <title>Edge Functions are now available in Supabase</title>
  <link>https://supabase.com/blog/supabase-edge-functions</link>
  <description>Today we&apos;re launching Edge Functions. Edge Functions let you execute Typescript code close to your users, no matter where they&apos;re located.</description>
  <pubDate>Thu, 31 Mar 2022 00:00:00 -0700</pubDate>
</item>
<item>
  <guid>https://supabase.com/blog/hackathon-bring-the-func</guid>
  <title>Hackathon: Bring the Func(🕺)</title>
  <link>https://supabase.com/blog/hackathon-bring-the-func</link>
  <description>Build open-source projects with our latest features, win limited edition swag and plant a tree!</description>
  <pubDate>Fri, 01 Apr 2022 00:00:00 -0700</pubDate>
</item>
<item>
  <guid>https://supabase.com/blog/supabase-realtime-with-multiplayer-features</guid>
  <title>Supabase Realtime, with Multiplayer Features</title>
  <link>https://supabase.com/blog/supabase-realtime-with-multiplayer-features</link>
  <description>Today we&apos;re announced Realtime, with multiplayer features. Realtime enables broadcast, presence, and listening to database changes delivered over WebSockets.</description>
  <pubDate>Fri, 01 Apr 2022 00:00:00 -0700</pubDate>
</item>
<item>
  <guid>https://supabase.com/blog/supabrew</guid>
  <title>Supabrew - Never Code Thirsty</title>
  <link>https://supabase.com/blog/supabrew</link>
  <description>A light and refreshing non-alcoholic beer for devs.</description>
  <pubDate>Fri, 01 Apr 2022 00:00:00 -0700</pubDate>
</item>
<item>
  <guid>https://supabase.com/blog/supabase-enterprise</guid>
  <title>Introducing Supabase Enterprise</title>
  <link>https://supabase.com/blog/supabase-enterprise</link>
  <description>Today we are releasing Supabase Enterprise, a suite of features to scale your project.</description>
  <pubDate>Wed, 30 Mar 2022 00:00:00 -0700</pubDate>
</item>
<item>
  <guid>https://supabase.com/blog/graphql-now-available</guid>
  <title>GraphQL is now available in Supabase</title>
  <link>https://supabase.com/blog/graphql-now-available</link>
  <description>GraphQL support is now in general availability on the Supabase platform via our open source PostgreSQL extension, pg_graphql.</description>
  <pubDate>Tue, 29 Mar 2022 00:00:00 -0700</pubDate>
</item>
<item>
  <guid>https://supabase.com/blog/community-day-lw4</guid>
  <title>Community Day</title>
  <link>https://supabase.com/blog/community-day-lw4</link>
  <description>Kicking off Launch Week 4 with contributors, partners, and friends.</description>
  <pubDate>Mon, 28 Mar 2022 00:00:00 -0700</pubDate>
</item>
<item>
  <guid>https://supabase.com/blog/should-i-open-source-my-company</guid>
  <title>Should I Open Source my Company?</title>
  <link>https://supabase.com/blog/should-i-open-source-my-company</link>
  <description>The unexpected upsides of building in public</description>
  <pubDate>Fri, 25 Mar 2022 00:00:00 -0700</pubDate>
</item>
<item>
  <guid>https://supabase.com/blog/supabase-launch-week-four</guid>
  <title>Supabase Launch Week 4</title>
  <link>https://supabase.com/blog/supabase-launch-week-four</link>
  <description>Launch Week 4: One new feature every day for an entire week. Starting Monday 28th March.</description>
  <pubDate>Fri, 25 Mar 2022 00:00:00 -0700</pubDate>
</item>
<item>
  <guid>https://supabase.com/blog/postgres-audit</guid>
  <title>Postgres Auditing in 150 lines of SQL</title>
  <link>https://supabase.com/blog/postgres-audit</link>
  <description>PostgreSQL has a robust set of features which we can leverage to create a generic auditing solution in 150 lines of SQL.</description>
  <pubDate>Tue, 08 Mar 2022 00:00:00 -0700</pubDate>
</item>
<item>
  <guid>https://supabase.com/blog/supabase-beta-january-2022</guid>
  <title>Supabase Beta January 2022</title>
  <link>https://supabase.com/blog/supabase-beta-january-2022</link>
  <description>New auth providers, SMS providers, and new videos.</description>
  <pubDate>Tue, 22 Feb 2022 00:00:00 -0700</pubDate>
</item>
<item>
  <guid>https://supabase.com/blog/product-hunt-golden-kitty-awards-2021</guid>
  <title>Golden Kitty Awards Ceremony Watch Party with Supabase</title>
  <link>https://supabase.com/blog/product-hunt-golden-kitty-awards-2021</link>
  <description>Hang out with us while watching the Product Hunt Golden Kitty Awards Ceremony</description>
  <pubDate>Thu, 20 Jan 2022 00:00:00 -0700</pubDate>
</item>
<item>
  <guid>https://supabase.com/blog/supabase-beta-december-2021</guid>
  <title>Supabase Beta December 2021</title>
  <link>https://supabase.com/blog/supabase-beta-december-2021</link>
  <description>New crypto extension, Postgres videos, and a bunch of cool integrations.</description>
  <pubDate>Thu, 20 Jan 2022 00:00:00 -0700</pubDate>
</item>
<item>
  <guid>https://supabase.com/blog/holiday-hackdays-winners-2021</guid>
  <title>Holiday Hackdays Winners 2021</title>
  <link>https://supabase.com/blog/holiday-hackdays-winners-2021</link>
  <description>Celebrating many amazing projects submitted to our Holiday Hackdays Hackathon.</description>
  <pubDate>Fri, 17 Dec 2021 00:00:00 -0700</pubDate>
</item>
<item>
  <guid>https://supabase.com/blog/beta-november-2021-launch-week-recap</guid>
  <title>Supabase Beta November 2021: Launch Week Recap</title>
  <link>https://supabase.com/blog/beta-november-2021-launch-week-recap</link>
  <description>We wrapped up November with Supabase&apos;s third Launch Week. Here&apos;s all the awesome stuff that got shipped ...</description>
  <pubDate>Wed, 15 Dec 2021 00:00:00 -0700</pubDate>
</item>
<item>
  <guid>https://supabase.com/blog/launch-week-three-friday-five-more-things</guid>
  <title>Five more things</title>
  <link>https://supabase.com/blog/launch-week-three-friday-five-more-things</link>
  <description>It&apos;s never just one more thing!</description>
  <pubDate>Fri, 03 Dec 2021 00:00:00 -0700</pubDate>
</item>
<item>
  <guid>https://supabase.com/blog/pg-graphql</guid>
  <title>pg_graphql: A GraphQL extension for PostgreSQL</title>
  <link>https://supabase.com/blog/pg-graphql</link>
  <description>GraphQL support is in development for PostgreSQL + Supabase.</description>
  <pubDate>Fri, 03 Dec 2021 00:00:00 -0700</pubDate>
</item>
<item>
  <guid>https://supabase.com/blog/supabase-holiday-hackdays-hackathon</guid>
  <title>Kicking off the Holiday Hackdays</title>
  <link>https://supabase.com/blog/supabase-holiday-hackdays-hackathon</link>
  <description>Build cool stuff and celebrate open-source software with us during the Holiday Hackdays!</description>
  <pubDate>Fri, 03 Dec 2021 00:00:00 -0700</pubDate>
</item>
<item>
  <guid>https://supabase.com/blog/supabase-acquires-logflare</guid>
  <title>Supabase acquires Logflare</title>
  <link>https://supabase.com/blog/supabase-acquires-logflare</link>
  <description>Today, we&apos;re ecstatic to announce that Logflare is joining Supabase.</description>
  <pubDate>Thu, 02 Dec 2021 00:00:00 -0700</pubDate>
</item>
<item>
  <guid>https://supabase.com/blog/realtime-row-level-security-in-postgresql</guid>
  <title>Realtime Postgres RLS now available on Supabase</title>
  <link>https://supabase.com/blog/realtime-row-level-security-in-postgresql</link>
  <description>Realtime database changes are now broadcast to authenticated users, respecting the same PostgreSQL policies that you use for Row Level Security.</description>
  <pubDate>Wed, 01 Dec 2021 00:00:00 -0700</pubDate>
</item>
<item>
  <guid>https://supabase.com/blog/supabase-studio</guid>
  <title>Supabase Studio</title>
  <link>https://supabase.com/blog/supabase-studio</link>
  <description>The same Dashboard that you&apos;re using on our Platform is now available for local development and Self-Hosting.</description>
  <pubDate>Tue, 30 Nov 2021 00:00:00 -0700</pubDate>
</item>
<item>
  <guid>https://supabase.com/blog/community-day-lw3</guid>
  <title>Community Day</title>
  <link>https://supabase.com/blog/community-day-lw3</link>
  <description>Kicking off launch week by highlighting the communities around Supabase.</description>
  <pubDate>Mon, 29 Nov 2021 00:00:00 -0700</pubDate>
</item>
<item>
  <guid>https://supabase.com/blog/whats-new-in-postgres-14</guid>
  <title>New in PostgreSQL 14: What every developer should know</title>
  <link>https://supabase.com/blog/whats-new-in-postgres-14</link>
  <description>A quick look at some new features and functionality in PostgreSQL 14.</description>
  <pubDate>Sun, 28 Nov 2021 00:00:00 -0700</pubDate>
</item>
<item>
  <guid>https://supabase.com/blog/postgrest-9</guid>
  <title>PostgREST 9</title>
  <link>https://supabase.com/blog/postgrest-9</link>
  <description>New features and updates in PostgREST version 9.</description>
  <pubDate>Sat, 27 Nov 2021 00:00:00 -0700</pubDate>
</item>
<item>
  <guid>https://supabase.com/blog/supabase-how-we-launch</guid>
  <title>How we launch at Supabase</title>
  <link>https://supabase.com/blog/supabase-how-we-launch</link>
  <description>The history and methodology of Supabase Launch Week.</description>
  <pubDate>Fri, 26 Nov 2021 00:00:00 -0700</pubDate>
</item>
<item>
  <guid>https://supabase.com/blog/supabase-launch-week-the-trilogy</guid>
  <title>Supabase Launch Week III: Holiday Special</title>
  <link>https://supabase.com/blog/supabase-launch-week-the-trilogy</link>
  <description>Tis the season to be shipping.</description>
  <pubDate>Fri, 26 Nov 2021 00:00:00 -0700</pubDate>
</item>
<item>
  <guid>https://supabase.com/blog/supabase-beta-october-2021</guid>
  <title>Supabase Beta October 2021</title>
  <link>https://supabase.com/blog/supabase-beta-october-2021</link>
  <description>Three new Auth providers, multi-schema support, and we&apos;re gearing up for another Launch Week.</description>
  <pubDate>Sun, 07 Nov 2021 00:00:00 -0700</pubDate>
</item>
<item>
  <guid>https://supabase.com/blog/supabase-series-a</guid>
  <title>Supabase $30m Series A</title>
  <link>https://supabase.com/blog/supabase-series-a</link>
  <description>Supabase just raised $30M, bringing our total funding to $36M.</description>
  <pubDate>Thu, 28 Oct 2021 00:00:00 -0700</pubDate>
</item>
<item>
  <guid>https://supabase.com/blog/replenysh-time-to-value-in-less-than-24-hours</guid>
  <title>Replenysh uses Supabase to implement OTP in less than 24-hours</title>
  <link>https://supabase.com/blog/replenysh-time-to-value-in-less-than-24-hours</link>
  <description>Learn how Replenysh uses Supabase to power the circular economy, redefining how brands interact with their customers and products.</description>
  <pubDate>Tue, 19 Oct 2021 00:00:00 -0700</pubDate>
</item>
<item>
  <guid>https://supabase.com/blog/hacktoberfest-hackathon-winners-2021</guid>
  <title>Hacktoberfest Hackathon Winners 2021</title>
  <link>https://supabase.com/blog/hacktoberfest-hackathon-winners-2021</link>
  <description>Celebrating many amazing projects submitted to our Hacktoberfest Hackathon.</description>
  <pubDate>Thu, 14 Oct 2021 00:00:00 -0700</pubDate>
</item>
<item>
  <guid>https://supabase.com/blog/supabase-beta-sept-2021</guid>
  <title>Supabase Beta Sept 2021</title>
  <link>https://supabase.com/blog/supabase-beta-sept-2021</link>
  <description>Hackathon, Aborting request, UI updates, and now Hiring.</description>
  <pubDate>Mon, 04 Oct 2021 00:00:00 -0700</pubDate>
</item>
<item>
  <guid>https://supabase.com/blog/supabase-hacktoberfest-hackathon-2021</guid>
  <title>Supabase Hacktoberfest Hackathon 2021</title>
  <link>https://supabase.com/blog/supabase-hacktoberfest-hackathon-2021</link>
  <description>We&apos;re running another Supabase Hackathon during Hacktoberfest!</description>
  <pubDate>Tue, 28 Sep 2021 00:00:00 -0700</pubDate>
</item>
<item>
  <guid>https://supabase.com/blog/supabase-beta-august-2021</guid>
  <title>Supabase Beta August 2021</title>
  <link>https://supabase.com/blog/supabase-beta-august-2021</link>
  <description>Fundraising, Realtime Security, custom SMS templates, and deployments in South Korea.</description>
  <pubDate>Fri, 10 Sep 2021 00:00:00 -0700</pubDate>
</item>
<item>
  <guid>https://supabase.com/blog/supabase-beta-july-2021</guid>
  <title>Supabase Beta July 2021</title>
  <link>https://supabase.com/blog/supabase-beta-july-2021</link>
  <description>Discord Logins, Vercel Integration, Full text search, and OAuth guides.</description>
  <pubDate>Thu, 12 Aug 2021 00:00:00 -0700</pubDate>
</item>
<item>
  <guid>https://supabase.com/blog/hackathon-winners</guid>
  <title>Open Source Hackathon Winners</title>
  <link>https://supabase.com/blog/hackathon-winners</link>
  <description>Let the medal ceremony begin for the best projects submitted during the Supabase Hackathon.</description>
  <pubDate>Mon, 09 Aug 2021 00:00:00 -0700</pubDate>
</item>
<item>
  <guid>https://supabase.com/blog/1-the-supabase-hackathon</guid>
  <title>The Supabase Hackathon</title>
  <link>https://supabase.com/blog/1-the-supabase-hackathon</link>
  <description>A whole week of Hacking for Fun and Prizes.</description>
  <pubDate>Fri, 30 Jul 2021 00:00:00 -0700</pubDate>
</item>
<item>
  <guid>https://supabase.com/blog/supabase-functions-updates</guid>
  <title>Updates for Supabase Functions</title>
  <link>https://supabase.com/blog/supabase-functions-updates</link>
  <description>The question on everyone&apos;s mind - are we launching Supabase Functions? Well, it&apos;s complicated.</description>
  <pubDate>Fri, 30 Jul 2021 00:00:00 -0700</pubDate>
</item>
<item>
  <guid>https://supabase.com/blog/supabase-swag-store</guid>
  <title>Supabase Swag Store</title>
  <link>https://supabase.com/blog/supabase-swag-store</link>
  <description>Today we are officially launching the Supabase Swag Store.</description>
  <pubDate>Fri, 30 Jul 2021 00:00:00 -0700</pubDate>
</item>
<item>
  <guid>https://supabase.com/blog/supabase-reports-and-metrics</guid>
  <title>Supabase Reports and Metrics</title>
  <link>https://supabase.com/blog/supabase-reports-and-metrics</link>
  <description>We&apos;re exposing a full set of metrics in your projects, so that you can build better (and faster) products for your users.</description>
  <pubDate>Thu, 29 Jul 2021 00:00:00 -0700</pubDate>
</item>
<item>
  <guid>https://supabase.com/blog/mobbin-supabase-200000-users</guid>
  <title>Mobbin uses Supabase to authenticate 200,000 users</title>
  <link>https://supabase.com/blog/mobbin-supabase-200000-users</link>
  <description>Learn how Mobbin migrated 200,000 users from Firebase for a better authentication experience.</description>
  <pubDate>Wed, 28 Jul 2021 00:00:00 -0700</pubDate>
</item>
<item>
  <guid>https://supabase.com/blog/supabase-auth-passwordless-sms-login</guid>
  <title>Supabase Auth v2: Phone Auth now available</title>
  <link>https://supabase.com/blog/supabase-auth-passwordless-sms-login</link>
  <description>Phone Auth is available today on all new and existing Supabase projects.</description>
  <pubDate>Wed, 28 Jul 2021 00:00:00 -0700</pubDate>
</item>
<item>
  <guid>https://supabase.com/blog/spot-flutter-with-postgres</guid>
  <title>Spot: a video sharing app built with Flutter</title>
  <link>https://supabase.com/blog/spot-flutter-with-postgres</link>
  <description>Spot is a geolocation-based video-sharing app with some social networking features.</description>
  <pubDate>Tue, 27 Jul 2021 00:00:00 -0700</pubDate>
</item>
<item>
  <guid>https://supabase.com/blog/storage-beta</guid>
  <title>Supabase Storage now in Beta</title>
  <link>https://supabase.com/blog/storage-beta</link>
  <description>Supabase Storage moves into Beta.</description>
  <pubDate>Tue, 27 Jul 2021 00:00:00 -0700</pubDate>
</item>
<item>
  <guid>https://supabase.com/blog/epsilon3-self-hosting</guid>
  <title>Epsilon3 Self-Host Supabase To Revolutionize Space Operations </title>
  <link>https://supabase.com/blog/epsilon3-self-hosting</link>
  <description>Learn how the team at Epsilon3 use Supabase to help teams execute secure and reliable operations in an industry that project spend runs into the billions.</description>
  <pubDate>Mon, 26 Jul 2021 00:00:00 -0700</pubDate>
</item>
<item>
  <guid>https://supabase.com/blog/supabase-community-day</guid>
  <title>Supabase Community Day</title>
  <link>https://supabase.com/blog/supabase-community-day</link>
  <description>Community Day</description>
  <pubDate>Mon, 26 Jul 2021 00:00:00 -0700</pubDate>
</item>
<item>
  <guid>https://supabase.com/blog/supabase-postgres-13</guid>
  <title>Supabase is now on Postgres 13.3</title>
  <link>https://supabase.com/blog/supabase-postgres-13</link>
  <description>From today, new Supabase projects will be on a version of Supabase Postgres that runs on Postgres 13.3.</description>
  <pubDate>Mon, 26 Jul 2021 00:00:00 -0700</pubDate>
</item>
<item>
  <guid>https://supabase.com/blog/supabase-launch-week-sql</guid>
  <title>Supabase Launch Week II: The SQL</title>
  <link>https://supabase.com/blog/supabase-launch-week-sql</link>
  <description>Five days of Supabase. Again.</description>
  <pubDate>Thu, 22 Jul 2021 00:00:00 -0700</pubDate>
</item>
<item>
  <guid>https://supabase.com/blog/roles-postgres-hooks</guid>
  <title>Protecting reserved roles with PostgreSQL Hooks</title>
  <link>https://supabase.com/blog/roles-postgres-hooks</link>
  <description>Using Postgres Hooks to protect functionality in your Postgres database.</description>
  <pubDate>Fri, 02 Jul 2021 00:00:00 -0700</pubDate>
</item>
<item>
  <guid>https://supabase.com/blog/supabase-beta-may-2021</guid>
  <title>Supabase Beta May 2021</title>
  <link>https://supabase.com/blog/supabase-beta-may-2021</link>
  <description>Apple &amp;amp; Twitter Logins, Supabase Grid, Go &amp;amp; Swift Libraries.</description>
  <pubDate>Wed, 02 Jun 2021 00:00:00 -0700</pubDate>
</item>
<item>
  <guid>https://supabase.com/blog/supabase-beta-june-2021</guid>
  <title>Supabase Beta June 2021</title>
  <link>https://supabase.com/blog/supabase-beta-june-2021</link>
  <description>Discord Logins, Vercel Integration, Full text search, and OAuth guides.</description>
  <pubDate>Wed, 02 Jun 2021 00:00:00 -0700</pubDate>
</item>
<item>
  <guid>https://supabase.com/blog/supabase-beta-april-2021</guid>
  <title>Supabase Beta April 2021</title>
  <link>https://supabase.com/blog/supabase-beta-april-2021</link>
  <description>Supabase &quot;gardening&quot; - stability, security, and community support.</description>
  <pubDate>Wed, 05 May 2021 00:00:00 -0700</pubDate>
</item>
<item>
  <guid>https://supabase.com/blog/supabase-beta-march-2021</guid>
  <title>Supabase Beta March 2021</title>
  <link>https://supabase.com/blog/supabase-beta-march-2021</link>
  <description>Launch week, Storage, Supabase CLI, Connection Pooling, Supabase UI, and Pricing.</description>
  <pubDate>Tue, 06 Apr 2021 00:00:00 -0700</pubDate>
</item>
<item>
  <guid>https://supabase.com/blog/supabase-dot-com</guid>
  <title>Supabase Dot Com</title>
  <link>https://supabase.com/blog/supabase-dot-com</link>
  <description>The Supabase Domain name is changing.</description>
  <pubDate>Fri, 02 Apr 2021 00:00:00 -0700</pubDate>
</item>
<item>
  <guid>https://supabase.com/blog/supabase-pgbouncer</guid>
  <title>PgBouncer is now available in Supabase</title>
  <link>https://supabase.com/blog/supabase-pgbouncer</link>
  <description>Better support for Serverless and Postgres.</description>
  <pubDate>Fri, 02 Apr 2021 00:00:00 -0700</pubDate>
</item>
<item>
  <guid>https://supabase.com/blog/supabase-workflows</guid>
  <title>Workflows are coming to Supabase</title>
  <link>https://supabase.com/blog/supabase-workflows</link>
  <description>Functions are great, but you know what&apos;s better?</description>
  <pubDate>Fri, 02 Apr 2021 00:00:00 -0700</pubDate>
</item>
<item>
  <guid>https://supabase.com/blog/angels-of-supabase</guid>
  <title>Angels of Supabase</title>
  <link>https://supabase.com/blog/angels-of-supabase</link>
  <description>Meet the investors of Supabase.</description>
  <pubDate>Thu, 25 Mar 2021 00:00:00 -0700</pubDate>
</item>
<item>
  <guid>https://supabase.com/blog/launch-week</guid>
  <title>Launch week</title>
  <link>https://supabase.com/blog/launch-week</link>
  <description>Five days of Supabase.</description>
  <pubDate>Thu, 25 Mar 2021 00:00:00 -0700</pubDate>
</item>
<item>
  <guid>https://supabase.com/blog/supabase-dashboard-performance</guid>
  <title>Making the Supabase Dashboard Supa-fast</title>
  <link>https://supabase.com/blog/supabase-dashboard-performance</link>
  <description>Improving the performance of the Supabase dashboard</description>
  <pubDate>Sun, 13 Dec 2020 00:00:00 -0700</pubDate>
</item>
<item>
  <guid>https://supabase.com/blog/improved-dx</guid>
  <title>Supabase.js 1.0</title>
  <link>https://supabase.com/blog/improved-dx</link>
  <description>We&apos;re releasing a new version of our Supabase client with some awesome new improvements.</description>
  <pubDate>Fri, 30 Oct 2020 00:00:00 -0700</pubDate>
</item>
<item>
  <guid>https://supabase.com/blog/postgresql-views</guid>
  <title>Postgres Views</title>
  <link>https://supabase.com/blog/postgresql-views</link>
  <description>Creating and using a view in PostgreSQL.</description>
  <pubDate>Wed, 18 Nov 2020 00:00:00 -0700</pubDate>
</item>
<item>
  <guid>https://supabase.com/blog/case-study-monitoro</guid>
  <title>Monitoro Built a Web Crawler Handling Millions of API Requests</title>
  <link>https://supabase.com/blog/case-study-monitoro</link>
  <description>See how Monitoro built an automated scraping platform using Supabase.</description>
  <pubDate>Wed, 02 Dec 2020 00:00:00 -0700</pubDate>
</item>
<item>
  <guid>https://supabase.com/blog/case-study-tayfa</guid>
  <title>TAYFA Built a No-Code Website Builder in Seven Days</title>
  <link>https://supabase.com/blog/case-study-tayfa</link>
  <description>See how Tayfa went from idea to paying customer in less than 30 days.</description>
  <pubDate>Wed, 02 Dec 2020 00:00:00 -0700</pubDate>
</item>
<item>
  <guid>https://supabase.com/blog/case-study-xendit</guid>
  <title>Xendit Built a Counter-Fraud Watchlist for the Fintech Industry</title>
  <link>https://supabase.com/blog/case-study-xendit</link>
  <description>See how Xendit use Supabase to build a full-text search engine.</description>
  <pubDate>Wed, 02 Dec 2020 00:00:00 -0700</pubDate>
</item>
<item>
  <guid>https://supabase.com/blog/supabase-striveschool</guid>
  <title>Supabase Partners With Strive School To Help Teach Open Source</title>
  <link>https://supabase.com/blog/supabase-striveschool</link>
  <description>Supabase Partners With Strive School To Help Teach Open Source To The Next Generation Of Developers</description>
  <pubDate>Wed, 02 Dec 2020 00:00:00 -0700</pubDate>
</item>
<item>
  <guid>https://supabase.com/blog/supabase-alpha-november-2020</guid>
  <title>Supabase Alpha November 2020</title>
  <link>https://supabase.com/blog/supabase-alpha-november-2020</link>
  <description>Nine months of building.</description>
  <pubDate>Tue, 01 Dec 2020 00:00:00 -0700</pubDate>
</item>
<item>
  <guid>https://supabase.com/blog/supabase-alpha-october-2020</guid>
  <title>Supabase Alpha October 2020</title>
  <link>https://supabase.com/blog/supabase-alpha-october-2020</link>
  <description>Eight months of building.</description>
  <pubDate>Mon, 02 Nov 2020 00:00:00 -0700</pubDate>
</item>
<item>
  <guid>https://supabase.com/blog/supabase-alpha-september-2020</guid>
  <title>Supabase Alpha September 2020</title>
  <link>https://supabase.com/blog/supabase-alpha-september-2020</link>
  <description>Seven months of building.</description>
  <pubDate>Sat, 03 Oct 2020 00:00:00 -0700</pubDate>
</item>
<item>
  <guid>https://supabase.com/blog/supabase-hacktoberfest-2020</guid>
  <title>Supabase Hacktoberfest 2020</title>
  <link>https://supabase.com/blog/supabase-hacktoberfest-2020</link>
  <description>Join us for a celebration of open source software and learn how to contribute to Supabase.</description>
  <pubDate>Fri, 11 Sep 2020 00:00:00 -0700</pubDate>
</item>
<item>
  <guid>https://supabase.com/blog/supabase-alpha-august-2020</guid>
  <title>Supabase Alpha August 2020</title>
  <link>https://supabase.com/blog/supabase-alpha-august-2020</link>
  <description>Six months of building</description>
  <pubDate>Thu, 03 Sep 2020 00:00:00 -0700</pubDate>
</item>
<item>
  <guid>https://supabase.com/blog/supabase-auth</guid>
  <title>Supabase Auth</title>
  <link>https://supabase.com/blog/supabase-auth</link>
  <description>Authenticate and authorize your users with Supabase Auth</description>
  <pubDate>Wed, 05 Aug 2020 00:00:00 -0700</pubDate>
</item>
<item>
  <guid>https://supabase.com/blog/continuous-postgresql-backup-walg</guid>
  <title>Continuous PostgreSQL Backups using WAL-G</title>
  <link>https://supabase.com/blog/continuous-postgresql-backup-walg</link>
  <description>Have you ever wanted to restore your database&apos;s state to a particular moment in time? This post explains how, using WAL-G.</description>
  <pubDate>Sun, 02 Aug 2020 00:00:00 -0700</pubDate>
</item>
<item>
  <guid>https://supabase.com/blog/supabase-alpha-july-2020</guid>
  <title>Supabase Alpha July 2020</title>
  <link>https://supabase.com/blog/supabase-alpha-july-2020</link>
  <description>Five months of building</description>
  <pubDate>Sun, 02 Aug 2020 00:00:00 -0700</pubDate>
</item>
<item>
  <guid>https://supabase.com/blog/alpha-launch-postmortem</guid>
  <title>Alpha Launch Postmortem</title>
  <link>https://supabase.com/blog/alpha-launch-postmortem</link>
  <description>Everything that went wrong with Supabase&apos;s launch</description>
  <pubDate>Fri, 10 Jul 2020 00:00:00 -0700</pubDate>
</item>
<item>
  <guid>https://supabase.com/blog/postgresql-templates</guid>
  <title>What are PostgreSQL Templates?</title>
  <link>https://supabase.com/blog/postgresql-templates</link>
  <description>What are PostgreSQL templates and what are they used for?</description>
  <pubDate>Thu, 09 Jul 2020 00:00:00 -0700</pubDate>
</item>
<item>
  <guid>https://supabase.com/blog/postgresql-physical-logical-backups</guid>
  <title>Physical vs Logical Backups in PostgreSQL</title>
  <link>https://supabase.com/blog/postgresql-physical-logical-backups</link>
  <description>What are physical and logical backups in Postgres?</description>
  <pubDate>Tue, 07 Jul 2020 00:00:00 -0700</pubDate>
</item>
<item>
  <guid>https://supabase.com/blog/supabase-steve-chavez</guid>
  <title>Steve Chavez has joined Supabase</title>
  <link>https://supabase.com/blog/supabase-steve-chavez</link>
  <description>Steve joins Supabase to help build Auth.</description>
  <pubDate>Mon, 15 Jun 2020 00:00:00 -0700</pubDate>
</item>
<item>
  <guid>https://supabase.com/blog/supabase-alpha-june-2020</guid>
  <title>Supabase Alpha June 2020</title>
  <link>https://supabase.com/blog/supabase-alpha-june-2020</link>
  <description>Four months of building</description>
  <pubDate>Wed, 01 Jul 2020 00:00:00 -0700</pubDate>
</item>
<item>
  <guid>https://supabase.com/blog/supabase-alpha-april-2020</guid>
  <title>Supabase Alpha April 2020</title>
  <link>https://supabase.com/blog/supabase-alpha-april-2020</link>
  <description>Two months of building</description>
  <pubDate>Mon, 01 Jun 2020 00:00:00 -0700</pubDate>
</item>
<item>
  <guid>https://supabase.com/blog/supabase-alpha-may-2020</guid>
  <title>Supabase Alpha May 2020</title>
  <link>https://supabase.com/blog/supabase-alpha-may-2020</link>
  <description>Three months of building</description>
  <pubDate>Mon, 01 Jun 2020 00:00:00 -0700</pubDate>
</item>
<item>
  <guid>https://supabase.com/blog/supabase-cli</guid>
  <title>Supabase CLI</title>
  <link>https://supabase.com/blog/supabase-cli</link>
  <description>Local development, database migrations, and self-hosting.</description>
  <pubDate>Wed, 31 Mar 2021 00:00:00 -0700</pubDate>
</item>
<item>
  <guid>https://supabase.com/blog/supabase-storage</guid>
  <title>Storage is now available in Supabase</title>
  <link>https://supabase.com/blog/supabase-storage</link>
  <description>Launching Supabase Storage and how you can use it in your apps</description>
  <pubDate>Tue, 30 Mar 2021 00:00:00 -0700</pubDate>
</item>
<item>
  <guid>https://supabase.com/blog/pricing</guid>
  <title>Supabase Beta Pricing</title>
  <link>https://supabase.com/blog/pricing</link>
  <description>Supabase launches Beta pricing structure</description>
  <pubDate>Mon, 29 Mar 2021 00:00:00 -0700</pubDate>
</item>
<item>
  <guid>https://supabase.com/blog/In-The-Loop</guid>
  <title>Developers stay up to date with intheloop.dev</title>
  <link>https://supabase.com/blog/In-The-Loop</link>
  <description>Learn why Kevin is building intheloop.dev with Supabase</description>
  <pubDate>Mon, 22 Mar 2021 00:00:00 -0700</pubDate>
</item>
<item>
  <guid>https://supabase.com/blog/cracking-postgres-interview</guid>
  <title>Cracking PostgreSQL Interview Questions</title>
  <link>https://supabase.com/blog/cracking-postgres-interview</link>
  <description>Understand the top PostgreSQL Interview Questions</description>
  <pubDate>Sat, 27 Feb 2021 00:00:00 -0700</pubDate>
</item>
<item>
  <guid>https://supabase.com/blog/supabase-nft-marketplace</guid>
  <title>Supabase Launches NFT Marketplace</title>
  <link>https://supabase.com/blog/supabase-nft-marketplace</link>
  <description>A fully encrypted NFT platform to protect and transact your digital assets</description>
  <pubDate>Thu, 01 Apr 2021 00:00:00 -0700</pubDate>
</item>
<item>
  <guid>https://supabase.com/blog/using-supabase-replit</guid>
  <title>Using Supabase in Replit</title>
  <link>https://supabase.com/blog/using-supabase-replit</link>
  <description>Free hosted relational database from within your node.js repl</description>
  <pubDate>Thu, 11 Mar 2021 00:00:00 -0700</pubDate>
</item>
<item>
  <guid>https://supabase.com/blog/toad-a-link-shortener-with-simple-apis-for-low-coders</guid>
  <title>Toad, a link shortener with simple APIs for low-coders</title>
  <link>https://supabase.com/blog/toad-a-link-shortener-with-simple-apis-for-low-coders</link>
  <description>An easy-to-use link shortening tool with simple APIs</description>
  <pubDate>Mon, 08 Mar 2021 00:00:00 -0700</pubDate>
</item>
<item>
  <guid>https://supabase.com/blog/postgres-as-a-cron-server</guid>
  <title>Postgres as a CRON Server</title>
  <link>https://supabase.com/blog/postgres-as-a-cron-server</link>
  <description>Running repetitive tasks with your Postgres database.</description>
  <pubDate>Fri, 05 Mar 2021 00:00:00 -0700</pubDate>
</item>
<item>
  <guid>https://supabase.com/blog/supabase-beta-february-2021</guid>
  <title>Supabase Beta February 2021</title>
  <link>https://supabase.com/blog/supabase-beta-february-2021</link>
  <description>One year of building.</description>
  <pubDate>Tue, 02 Mar 2021 00:00:00 -0700</pubDate>
</item>
<item>
  <guid>https://supabase.com/blog/case-study-roboflow</guid>
  <title>Roboflow.com choose Supabase to power Paint.wtf leaderboard</title>
  <link>https://supabase.com/blog/case-study-roboflow</link>
  <description>Learn how Roboflow.com used Supabase to build their Paint.wtf leaderboard</description>
  <pubDate>Tue, 09 Feb 2021 00:00:00 -0700</pubDate>
</item>
<item>
  <guid>https://supabase.com/blog/supabase-beta-january-2021</guid>
  <title>Supabase Beta January 2021</title>
  <link>https://supabase.com/blog/supabase-beta-january-2021</link>
  <description>Eleven months of building.</description>
  <pubDate>Tue, 02 Feb 2021 00:00:00 -0700</pubDate>
</item>
<item>
  <guid>https://supabase.com/blog/supabase-beta-december-2020</guid>
  <title>Supabase Beta December 2020</title>
  <link>https://supabase.com/blog/supabase-beta-december-2020</link>
  <description>Ten months of building.</description>
  <pubDate>Sat, 02 Jan 2021 00:00:00 -0700</pubDate>
</item>

    </channel>
  </rss><|MERGE_RESOLUTION|>--- conflicted
+++ resolved
@@ -7,17 +7,16 @@
       <lastBuildDate>Mon, 08 Dec 2025 00:00:00 -0700</lastBuildDate>
       <atom:link href="https://supabase.com/rss.xml" rel="self" type="application/rss+xml"/>
       <item>
-<<<<<<< HEAD
   <guid>https://supabase.com/blog/metrics-api-observability</guid>
   <title>Own Your Observability: Supabase Metrics API</title>
   <link>https://supabase.com/blog/metrics-api-observability</link>
   <description>Stream your Supabase database telemetry into any Prometheus-compatible observability stack with the Metrics API. Full control over monitoring, visualization, and alerting.</description>
-=======
+</item>
+<item>
   <guid>https://supabase.com/blog/introducing-iceberg-js</guid>
   <title>Introducing iceberg-js: A JavaScript Client for Apache Iceberg</title>
   <link>https://supabase.com/blog/introducing-iceberg-js</link>
   <description>A minimal, vendor-agnostic JavaScript client for the Apache Iceberg REST Catalog API, providing type-safe catalog management for JavaScript and TypeScript developers.</description>
->>>>>>> a469504f
   <pubDate>Mon, 08 Dec 2025 00:00:00 -0700</pubDate>
 </item>
 <item>
