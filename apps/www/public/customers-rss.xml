
  <rss version="2.0" xmlns:atom="http://www.w3.org/2005/Atom">
    <channel>
      <title>Blog - Supabase</title>
      <link>https://supabase.com</link>
      <description>Latest news from Supabase</description>
      <language>en</language>
<<<<<<< HEAD
      <lastBuildDate>Fri, 21 Feb 2025 00:00:00 -0700</lastBuildDate>
      <atom:link href="https://supabase.com/rss.xml" rel="self" type="application/rss+xml"/>
      <item>
  <guid>https://supabase.com/customers/resend</guid>
  <title>Resend&apos;s Journey with Supabase: Scaling Email Infrastructure with Ease</title>
  <link>https://supabase.com/customers/resend</link>
  <description>Scaling seamlessly to 5,000+ paying customers &amp; millions of emails sent daily with Supabase</description>
  <pubDate>Fri, 21 Feb 2025 00:00:00 -0700</pubDate>
=======
      <lastBuildDate>Fri, 28 Feb 2025 00:00:00 -0700</lastBuildDate>
      <atom:link href="https://supabase.com/rss.xml" rel="self" type="application/rss+xml"/>
<item>
  <guid>https://supabase.com/customers/meshy</guid>
  <title>Scaling Innovation with Supabase: Meshy’s Migration to Cost-Effective Authentication</title>
  <link>https://supabase.com/customers/meshy</link>
  <description>Discover how a rapidly growing Meshy migrated from an expensive authentication model with Auth0 to Supabase Auth, and significantly reduced their costs.</description>
  <pubDate>Fri, 28 Feb 2025 00:00:00 -0700</pubDate>
</item>
<item>
  <guid>https://supabase.com/customers/asap-work</guid>
  <title>Scaling Beyond No-Code: asap.work’s Journey to a Faster, Flexible Solution with Supabase</title>
  <link>https://supabase.com/customers/asap-work</link>
  <description></description>
  <pubDate>Fri, 28 Feb 2025 00:00:00 -0700</pubDate>
>>>>>>> dc40ef27
</item>
<item>
  <guid>https://supabase.com/customers/e2b</guid>
  <title>E2B: Accelerating AI-Driven Development with Supabase</title>
  <link>https://supabase.com/customers/e2b</link>
  <description>Discover how E2B leveraged Supabase to streamline its platform, allowing secure, scalable execution of AI-generated code in the cloud.</description>
  <pubDate>Mon, 09 Dec 2024 00:00:00 -0700</pubDate>
</item>
<item>
  <guid>https://supabase.com/customers/humata</guid>
  <title>Humata Scales with Supabase: Achieving 4X Cost Savings and Enhanced Performance</title>
  <link>https://supabase.com/customers/humata</link>
  <description>By partnering with Supabase, Humata achieved a 4X reduction in vector database costs, streamlined their development, and consolidated their data so they could scale seamlessly.</description>
  <pubDate>Tue, 01 Oct 2024 00:00:00 -0700</pubDate>
</item>
<item>
  <guid>https://supabase.com/customers/maergo</guid>
  <title>Maergo&apos;s Express Delivery: How Supabase Helped Achieve Scalability, Speed, and Cost Saving</title>
  <link>https://supabase.com/customers/maergo</link>
  <description>Discover how Maergo, a nationwide expedited parcel delivery service, reduced its codebase by 90%, decreased deployment times to just seconds, and achieved unprecedented scalability with Supabase.</description>
  <pubDate>Wed, 12 Jun 2024 00:00:00 -0700</pubDate>
</item>
<item>
  <guid>https://supabase.com/customers/tinloof</guid>
  <title>Streamlining Success: How Tinloof Scaled Seamlessly with Supabase</title>
  <link>https://supabase.com/customers/tinloof</link>
  <description>Discover how Tinloof, a full-stack development agency, managed and scaled backend services using Supabase, without having to dedicate resources to infrastructure management.</description>
  <pubDate>Tue, 04 Jun 2024 00:00:00 -0700</pubDate>
</item>
<item>
  <guid>https://supabase.com/customers/voypost</guid>
  <title>Voypost uses Supabase’s strong relational model to overcome NoSQL challenges</title>
  <link>https://supabase.com/customers/voypost</link>
  <description>Learn how Voypost leveraged Supabase to avoid NoSQL workarounds, enhance scalability, and deliver a superior user experience for Inkly, an intelligent contract negotiation platform.</description>
  <pubDate>Tue, 04 Jun 2024 00:00:00 -0700</pubDate>
</item>
<item>
  <guid>https://supabase.com/customers/shotgun</guid>
  <title>Supabase migration delivers an 83% reduction in data infrastructure costs for Shotgun</title>
  <link>https://supabase.com/customers/shotgun</link>
  <description>Discover how Shotgun, an event ticketing platform with over 3 million users, reduced costs and consolidated systems through migration to Supabase.</description>
  <pubDate>Thu, 30 Nov 2023 00:00:00 -0700</pubDate>
</item>
<item>
  <guid>https://supabase.com/customers/next-door-lending</guid>
  <title>How Next Door Lending leveraged Supabase to become a top 10 mortgage broker</title>
  <link>https://supabase.com/customers/next-door-lending</link>
  <description>Discover how Supabase empowered NextDoorLending to move quickly and scale as required, leading to their surpassing other mortgage brokers and expanding their business.</description>
  <pubDate>Wed, 08 Nov 2023 00:00:00 -0700</pubDate>
</item>
<item>
  <guid>https://supabase.com/customers/good-tape</guid>
  <title>Good Tape migrates to Supabase managed Postgres and Authentication and achieves database efficiency and a 60% cost reduction.</title>
  <link>https://supabase.com/customers/good-tape</link>
  <description>Explore how Good Tape achieved remarkable database efficiency and reduced costs by 60% through their successful migration to Supabase&apos;s managed services.</description>
  <pubDate>Tue, 31 Oct 2023 00:00:00 -0700</pubDate>
</item>
<item>
  <guid>https://supabase.com/customers/pebblely</guid>
  <title>Scaling securely: one million users in 7 months with Supabase Auth</title>
  <link>https://supabase.com/customers/pebblely</link>
  <description>Learn how Pebblely, an AI image generation company, used Supabase Auth to handle Single Sign On for their rapidly growing user base.</description>
  <pubDate>Fri, 29 Sep 2023 00:00:00 -0700</pubDate>
</item>
<item>
  <guid>https://supabase.com/customers/chatbase</guid>
  <title>Bootstrapped founder builds an AI app with Supabase and scales to $1M in 5 months</title>
  <link>https://supabase.com/customers/chatbase</link>
  <description>How Yasser leveraged Supabase to build Chatbase and became one of the most successful single-founder AI products.</description>
  <pubDate>Wed, 06 Sep 2023 00:00:00 -0700</pubDate>
</item>
<item>
  <guid>https://supabase.com/customers/quivr</guid>
  <title>Quivr launch 5,000 Vector databases on Supabase.</title>
  <link>https://supabase.com/customers/quivr</link>
  <description>Learn how one of the most popular Generative AI projects uses Supabase as their Vector Store.</description>
  <pubDate>Tue, 05 Sep 2023 00:00:00 -0700</pubDate>
</item>
<item>
  <guid>https://supabase.com/customers/berriai</guid>
  <title>Berri AI boosts productivity by migrating from AWS RDS to Supabase Vector</title>
  <link>https://supabase.com/customers/berriai</link>
  <description>Learn how Berri AI overcame challenges with self-hosting their vector database on AWS RDS and successfully migrated to Supabase.</description>
  <pubDate>Tue, 06 Jun 2023 00:00:00 -0700</pubDate>
</item>
<item>
  <guid>https://supabase.com/customers/markprompt</guid>
  <title>Markprompt and Supabase - GDPR-compliant AI chatbots for docs and websites.</title>
  <link>https://supabase.com/customers/markprompt</link>
  <description>AI-powered chatbot platform, Markprompt, empowers developers to deliver efficient and GDPR-compliant prompt experiences on top of their content, by leveraging Supabase&apos;s secure and privacy-focused vector database and authentication solutions.</description>
  <pubDate>Wed, 17 May 2023 00:00:00 -0700</pubDate>
</item>
<item>
  <guid>https://supabase.com/customers/mendableai</guid>
  <title>Mendable switches from Pinecone to Supabase Vector for PostgreSQL vector embeddings.</title>
  <link>https://supabase.com/customers/mendableai</link>
  <description>How Mendable boosts efficiency and accuracy of chat powered search for documentation using Supabase Vector.</description>
  <pubDate>Fri, 05 May 2023 00:00:00 -0700</pubDate>
</item>
<item>
  <guid>https://supabase.com/customers/happyteams</guid>
  <title>HappyTeams unlocks better performance and reduces cost with Supabase.</title>
  <link>https://supabase.com/customers/happyteams</link>
  <description>How a bootstrapped startup migrated from Heroku to Supabase in 30 minutes and never looked back.</description>
  <pubDate>Thu, 16 Feb 2023 00:00:00 -0700</pubDate>
</item>
<item>
  <guid>https://supabase.com/customers/epsilon3</guid>
  <title>Epsilon3 digitize paper-based procedures in the space industry using telemetry data, simplifying testing and operations.</title>
  <link>https://supabase.com/customers/epsilon3</link>
  <description>Epsilon3 uses Supabase to help teams execute secure and reliable operations in an industry where project spend runs into the billions.</description>
  <pubDate>Tue, 14 Feb 2023 00:00:00 -0700</pubDate>
</item>
<item>
  <guid>https://supabase.com/customers/mobbin</guid>
  <title>How Mobbin migrated 200,000 users from Firebase for a better authentication experience.</title>
  <link>https://supabase.com/customers/mobbin</link>
  <description>Mobbin helps over 200,000 creators globally search and view the latest design patterns from well-known apps.</description>
  <pubDate>Tue, 14 Feb 2023 00:00:00 -0700</pubDate>
</item>
<item>
  <guid>https://supabase.com/customers/replenysh</guid>
  <title>Replenysh uses Supabase to implement OTP in less than 24 hours.</title>
  <link>https://supabase.com/customers/replenysh</link>
  <description>With Supabase, Replenysh gets a slick auth experience, reduces DevOps overhead, and continues to scale with Postgres.</description>
  <pubDate>Tue, 14 Feb 2023 00:00:00 -0700</pubDate>
</item>
<item>
  <guid>https://supabase.com/customers/xendit</guid>
  <title>Xendit use Supabase and create a full solution shipped to production in less than one week.</title>
  <link>https://supabase.com/customers/xendit</link>
  <description>As a payment processor, Xendit are responsible for verifying that all transactions are legal.</description>
  <pubDate>Tue, 14 Feb 2023 00:00:00 -0700</pubDate>
</item>

    </channel>
  </rss><|MERGE_RESOLUTION|>--- conflicted
+++ resolved
@@ -5,18 +5,15 @@
       <link>https://supabase.com</link>
       <description>Latest news from Supabase</description>
       <language>en</language>
-<<<<<<< HEAD
-      <lastBuildDate>Fri, 21 Feb 2025 00:00:00 -0700</lastBuildDate>
+      <lastBuildDate>Fri, 28 Feb 2025 00:00:00 -0700</lastBuildDate>
       <atom:link href="https://supabase.com/rss.xml" rel="self" type="application/rss+xml"/>
-      <item>
+<item>
   <guid>https://supabase.com/customers/resend</guid>
   <title>Resend&apos;s Journey with Supabase: Scaling Email Infrastructure with Ease</title>
   <link>https://supabase.com/customers/resend</link>
   <description>Scaling seamlessly to 5,000+ paying customers &amp; millions of emails sent daily with Supabase</description>
-  <pubDate>Fri, 21 Feb 2025 00:00:00 -0700</pubDate>
-=======
-      <lastBuildDate>Fri, 28 Feb 2025 00:00:00 -0700</lastBuildDate>
-      <atom:link href="https://supabase.com/rss.xml" rel="self" type="application/rss+xml"/>
+  <pubDate>Fri, 28 Feb 2025 00:00:00 -0700</pubDate>
+</item>
 <item>
   <guid>https://supabase.com/customers/meshy</guid>
   <title>Scaling Innovation with Supabase: Meshy’s Migration to Cost-Effective Authentication</title>
@@ -30,7 +27,6 @@
   <link>https://supabase.com/customers/asap-work</link>
   <description></description>
   <pubDate>Fri, 28 Feb 2025 00:00:00 -0700</pubDate>
->>>>>>> dc40ef27
 </item>
 <item>
   <guid>https://supabase.com/customers/e2b</guid>
