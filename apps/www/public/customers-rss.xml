
  <rss version="2.0" xmlns:atom="http://www.w3.org/2005/Atom">
    <channel>
      <title>Blog - Supabase</title>
      <link>https://supabase.com</link>
      <description>Latest news from Supabase</description>
      <language>en</language>
<<<<<<< HEAD
      <lastBuildDate>Invalid Date</lastBuildDate>
=======
      <lastBuildDate>Wed, 29 Nov 2023 23:00:00 GMT</lastBuildDate>
>>>>>>> 91c8e653
      <atom:link href="https://supabase.com/rss.xml" rel="self" type="application/rss+xml"/>
      <item>
  <guid>https://supabase.com/customers/tinloof</guid>
  <title></title>
  <link>https://supabase.com/customers/tinloof</link>
  <description></description>
  <pubDate>Invalid Date</pubDate>
</item>
<item>
  <guid>https://supabase.com/customers/shotgun</guid>
  <title>Supabase migration delivers an 83% reduction in data infrastructure costs for Shotgun</title>
  <link>https://supabase.com/customers/shotgun</link>
  <description>Discover how Shotgun, an event ticketing platform with over 3 million users, reduced costs and consolidated systems through migration to Supabase.</description>
<<<<<<< HEAD
  <pubDate>Wed, 29 Nov 2023 05:00:00 GMT</pubDate>
=======
  <pubDate>Wed, 29 Nov 2023 23:00:00 GMT</pubDate>
>>>>>>> 91c8e653
</item>
<item>
  <guid>https://supabase.com/customers/next-door-lending</guid>
  <title>How Next Door Lending leveraged Supabase to become a top 10 mortgage broker</title>
  <link>https://supabase.com/customers/next-door-lending</link>
  <description>Discover how Supabase empowered NextDoorLending to move quickly and scale as required, leading to their surpassing other mortgage brokers and expanding their business.</description>
<<<<<<< HEAD
  <pubDate>Tue, 07 Nov 2023 05:00:00 GMT</pubDate>
=======
  <pubDate>Tue, 07 Nov 2023 23:00:00 GMT</pubDate>
>>>>>>> 91c8e653
</item>
<item>
  <guid>https://supabase.com/customers/good-tape</guid>
  <title>Good Tape migrates to Supabase managed Postgres and Authentication and achieves database efficiency and a 60% cost reduction.</title>
  <link>https://supabase.com/customers/good-tape</link>
  <description>Explore how Good Tape achieved remarkable database efficiency and reduced costs by 60% through their successful migration to Supabase&apos;s managed services.</description>
<<<<<<< HEAD
  <pubDate>Mon, 30 Oct 2023 04:00:00 GMT</pubDate>
=======
  <pubDate>Mon, 30 Oct 2023 23:00:00 GMT</pubDate>
>>>>>>> 91c8e653
</item>
<item>
  <guid>https://supabase.com/customers/pebblely</guid>
  <title>Scaling securely: one million users in 7 months with Supabase Auth</title>
  <link>https://supabase.com/customers/pebblely</link>
  <description>Learn how Pebblely, an AI image generation company, used Supabase Auth to handle Single Sign On for their rapidly growing user base.</description>
<<<<<<< HEAD
  <pubDate>Thu, 28 Sep 2023 04:00:00 GMT</pubDate>
=======
  <pubDate>Thu, 28 Sep 2023 22:00:00 GMT</pubDate>
>>>>>>> 91c8e653
</item>
<item>
  <guid>https://supabase.com/customers/chatbase</guid>
  <title>Bootstrapped founder builds an AI app with Supabase and scales to $1M in 5 months</title>
  <link>https://supabase.com/customers/chatbase</link>
  <description>How Yasser leveraged Supabase to build Chatbase and became one of the most successful single-founder AI products.</description>
<<<<<<< HEAD
  <pubDate>Tue, 05 Sep 2023 04:00:00 GMT</pubDate>
=======
  <pubDate>Tue, 05 Sep 2023 22:00:00 GMT</pubDate>
>>>>>>> 91c8e653
</item>
<item>
  <guid>https://supabase.com/customers/quivr</guid>
  <title>Quivr launch 5,000 Vector databases on Supabase.</title>
  <link>https://supabase.com/customers/quivr</link>
  <description>Learn how one of the most popular Generative AI projects uses Supabase as their Vector Store.</description>
<<<<<<< HEAD
  <pubDate>Mon, 04 Sep 2023 04:00:00 GMT</pubDate>
=======
  <pubDate>Mon, 04 Sep 2023 22:00:00 GMT</pubDate>
>>>>>>> 91c8e653
</item>
<item>
  <guid>https://supabase.com/customers/berriai</guid>
  <title>Berri AI boosts productivity by migrating from AWS RDS to Supabase Vector</title>
  <link>https://supabase.com/customers/berriai</link>
  <description>Learn how Berri AI overcame challenges with self-hosting their vector database on AWS RDS and successfully migrated to Supabase.</description>
<<<<<<< HEAD
  <pubDate>Mon, 05 Jun 2023 04:00:00 GMT</pubDate>
=======
  <pubDate>Mon, 05 Jun 2023 22:00:00 GMT</pubDate>
>>>>>>> 91c8e653
</item>
<item>
  <guid>https://supabase.com/customers/markprompt</guid>
  <title>Markprompt and Supabase - GDPR-compliant AI chatbots for docs and websites.</title>
  <link>https://supabase.com/customers/markprompt</link>
  <description>AI-powered chatbot platform, Markprompt, empowers developers to deliver efficient and GDPR-compliant prompt experiences on top of their content, by leveraging Supabase&apos;s secure and privacy-focused vector database and authentication solutions.</description>
<<<<<<< HEAD
  <pubDate>Tue, 16 May 2023 04:00:00 GMT</pubDate>
=======
  <pubDate>Tue, 16 May 2023 22:00:00 GMT</pubDate>
>>>>>>> 91c8e653
</item>
<item>
  <guid>https://supabase.com/customers/mendableai</guid>
  <title>Mendable switches from Pinecone to Supabase Vector for PostgreSQL vector embeddings.</title>
  <link>https://supabase.com/customers/mendableai</link>
  <description>How Mendable boosts efficiency and accuracy of chat powered search for documentation using Supabase Vector.</description>
<<<<<<< HEAD
  <pubDate>Thu, 04 May 2023 04:00:00 GMT</pubDate>
=======
  <pubDate>Thu, 04 May 2023 22:00:00 GMT</pubDate>
>>>>>>> 91c8e653
</item>
<item>
  <guid>https://supabase.com/customers/happyteams</guid>
  <title>HappyTeams unlocks better performance and reduces cost with Supabase.</title>
  <link>https://supabase.com/customers/happyteams</link>
  <description>How a bootstrapped startup migrated from Heroku to Supabase in 30 minutes and never looked back.</description>
<<<<<<< HEAD
  <pubDate>Wed, 15 Feb 2023 05:00:00 GMT</pubDate>
=======
  <pubDate>Wed, 15 Feb 2023 23:00:00 GMT</pubDate>
>>>>>>> 91c8e653
</item>
<item>
  <guid>https://supabase.com/customers/xendit</guid>
  <title>Xendit use Supabase and create a full solution shipped to production in less than one week.</title>
  <link>https://supabase.com/customers/xendit</link>
  <description>As a payment processor, Xendit are responsible for verifying that all transactions are legal.</description>
<<<<<<< HEAD
  <pubDate>Mon, 13 Feb 2023 05:00:00 GMT</pubDate>
=======
  <pubDate>Mon, 13 Feb 2023 23:00:00 GMT</pubDate>
>>>>>>> 91c8e653
</item>
<item>
  <guid>https://supabase.com/customers/replenysh</guid>
  <title>Replenysh uses Supabase to implement OTP in less than 24 hours.</title>
  <link>https://supabase.com/customers/replenysh</link>
  <description>With Supabase, Replenysh gets a slick auth experience, reduces DevOps overhead, and continues to scale with Postgres.</description>
<<<<<<< HEAD
  <pubDate>Mon, 13 Feb 2023 05:00:00 GMT</pubDate>
=======
  <pubDate>Mon, 13 Feb 2023 23:00:00 GMT</pubDate>
>>>>>>> 91c8e653
</item>
<item>
  <guid>https://supabase.com/customers/mobbin</guid>
  <title>How Mobbin migrated 200,000 users from Firebase for a better authentication experience.</title>
  <link>https://supabase.com/customers/mobbin</link>
  <description>Mobbin helps over 200,000 creators globally search and view the latest design patterns from well-known apps.</description>
<<<<<<< HEAD
  <pubDate>Mon, 13 Feb 2023 05:00:00 GMT</pubDate>
=======
  <pubDate>Mon, 13 Feb 2023 23:00:00 GMT</pubDate>
>>>>>>> 91c8e653
</item>
<item>
  <guid>https://supabase.com/customers/epsilon3</guid>
  <title>Epsilon3 digitize paper-based procedures in the space industry using telemetry data, simplifying testing and operations.</title>
  <link>https://supabase.com/customers/epsilon3</link>
  <description>Epsilon3 uses Supabase to help teams execute secure and reliable operations in an industry where project spend runs into the billions.</description>
<<<<<<< HEAD
  <pubDate>Mon, 13 Feb 2023 05:00:00 GMT</pubDate>
=======
  <pubDate>Mon, 13 Feb 2023 23:00:00 GMT</pubDate>
>>>>>>> 91c8e653
</item>

    </channel>
  </rss><|MERGE_RESOLUTION|>--- conflicted
+++ resolved
@@ -5,172 +5,112 @@
       <link>https://supabase.com</link>
       <description>Latest news from Supabase</description>
       <language>en</language>
-<<<<<<< HEAD
-      <lastBuildDate>Invalid Date</lastBuildDate>
-=======
-      <lastBuildDate>Wed, 29 Nov 2023 23:00:00 GMT</lastBuildDate>
->>>>>>> 91c8e653
+      <lastBuildDate>Mon, 03 Jun 2024 04:00:00 GMT</lastBuildDate>
       <atom:link href="https://supabase.com/rss.xml" rel="self" type="application/rss+xml"/>
       <item>
   <guid>https://supabase.com/customers/tinloof</guid>
-  <title></title>
+  <title>Streamlining Success: How Tinloof Scaled Seamlessly with Supabase</title>
   <link>https://supabase.com/customers/tinloof</link>
-  <description></description>
-  <pubDate>Invalid Date</pubDate>
+  <description>Discover how Shotgun, an event ticketing platform with over 3 million users, reduced costs and consolidated systems through migration to Supabase.</description>
+  <pubDate>Mon, 03 Jun 2024 04:00:00 GMT</pubDate>
 </item>
 <item>
   <guid>https://supabase.com/customers/shotgun</guid>
   <title>Supabase migration delivers an 83% reduction in data infrastructure costs for Shotgun</title>
   <link>https://supabase.com/customers/shotgun</link>
   <description>Discover how Shotgun, an event ticketing platform with over 3 million users, reduced costs and consolidated systems through migration to Supabase.</description>
-<<<<<<< HEAD
   <pubDate>Wed, 29 Nov 2023 05:00:00 GMT</pubDate>
-=======
-  <pubDate>Wed, 29 Nov 2023 23:00:00 GMT</pubDate>
->>>>>>> 91c8e653
 </item>
 <item>
   <guid>https://supabase.com/customers/next-door-lending</guid>
   <title>How Next Door Lending leveraged Supabase to become a top 10 mortgage broker</title>
   <link>https://supabase.com/customers/next-door-lending</link>
   <description>Discover how Supabase empowered NextDoorLending to move quickly and scale as required, leading to their surpassing other mortgage brokers and expanding their business.</description>
-<<<<<<< HEAD
   <pubDate>Tue, 07 Nov 2023 05:00:00 GMT</pubDate>
-=======
-  <pubDate>Tue, 07 Nov 2023 23:00:00 GMT</pubDate>
->>>>>>> 91c8e653
 </item>
 <item>
   <guid>https://supabase.com/customers/good-tape</guid>
   <title>Good Tape migrates to Supabase managed Postgres and Authentication and achieves database efficiency and a 60% cost reduction.</title>
   <link>https://supabase.com/customers/good-tape</link>
   <description>Explore how Good Tape achieved remarkable database efficiency and reduced costs by 60% through their successful migration to Supabase&apos;s managed services.</description>
-<<<<<<< HEAD
   <pubDate>Mon, 30 Oct 2023 04:00:00 GMT</pubDate>
-=======
-  <pubDate>Mon, 30 Oct 2023 23:00:00 GMT</pubDate>
->>>>>>> 91c8e653
 </item>
 <item>
   <guid>https://supabase.com/customers/pebblely</guid>
   <title>Scaling securely: one million users in 7 months with Supabase Auth</title>
   <link>https://supabase.com/customers/pebblely</link>
   <description>Learn how Pebblely, an AI image generation company, used Supabase Auth to handle Single Sign On for their rapidly growing user base.</description>
-<<<<<<< HEAD
   <pubDate>Thu, 28 Sep 2023 04:00:00 GMT</pubDate>
-=======
-  <pubDate>Thu, 28 Sep 2023 22:00:00 GMT</pubDate>
->>>>>>> 91c8e653
 </item>
 <item>
   <guid>https://supabase.com/customers/chatbase</guid>
   <title>Bootstrapped founder builds an AI app with Supabase and scales to $1M in 5 months</title>
   <link>https://supabase.com/customers/chatbase</link>
   <description>How Yasser leveraged Supabase to build Chatbase and became one of the most successful single-founder AI products.</description>
-<<<<<<< HEAD
   <pubDate>Tue, 05 Sep 2023 04:00:00 GMT</pubDate>
-=======
-  <pubDate>Tue, 05 Sep 2023 22:00:00 GMT</pubDate>
->>>>>>> 91c8e653
 </item>
 <item>
   <guid>https://supabase.com/customers/quivr</guid>
   <title>Quivr launch 5,000 Vector databases on Supabase.</title>
   <link>https://supabase.com/customers/quivr</link>
   <description>Learn how one of the most popular Generative AI projects uses Supabase as their Vector Store.</description>
-<<<<<<< HEAD
   <pubDate>Mon, 04 Sep 2023 04:00:00 GMT</pubDate>
-=======
-  <pubDate>Mon, 04 Sep 2023 22:00:00 GMT</pubDate>
->>>>>>> 91c8e653
 </item>
 <item>
   <guid>https://supabase.com/customers/berriai</guid>
   <title>Berri AI boosts productivity by migrating from AWS RDS to Supabase Vector</title>
   <link>https://supabase.com/customers/berriai</link>
   <description>Learn how Berri AI overcame challenges with self-hosting their vector database on AWS RDS and successfully migrated to Supabase.</description>
-<<<<<<< HEAD
   <pubDate>Mon, 05 Jun 2023 04:00:00 GMT</pubDate>
-=======
-  <pubDate>Mon, 05 Jun 2023 22:00:00 GMT</pubDate>
->>>>>>> 91c8e653
 </item>
 <item>
   <guid>https://supabase.com/customers/markprompt</guid>
   <title>Markprompt and Supabase - GDPR-compliant AI chatbots for docs and websites.</title>
   <link>https://supabase.com/customers/markprompt</link>
   <description>AI-powered chatbot platform, Markprompt, empowers developers to deliver efficient and GDPR-compliant prompt experiences on top of their content, by leveraging Supabase&apos;s secure and privacy-focused vector database and authentication solutions.</description>
-<<<<<<< HEAD
   <pubDate>Tue, 16 May 2023 04:00:00 GMT</pubDate>
-=======
-  <pubDate>Tue, 16 May 2023 22:00:00 GMT</pubDate>
->>>>>>> 91c8e653
 </item>
 <item>
   <guid>https://supabase.com/customers/mendableai</guid>
   <title>Mendable switches from Pinecone to Supabase Vector for PostgreSQL vector embeddings.</title>
   <link>https://supabase.com/customers/mendableai</link>
   <description>How Mendable boosts efficiency and accuracy of chat powered search for documentation using Supabase Vector.</description>
-<<<<<<< HEAD
   <pubDate>Thu, 04 May 2023 04:00:00 GMT</pubDate>
-=======
-  <pubDate>Thu, 04 May 2023 22:00:00 GMT</pubDate>
->>>>>>> 91c8e653
 </item>
 <item>
   <guid>https://supabase.com/customers/happyteams</guid>
   <title>HappyTeams unlocks better performance and reduces cost with Supabase.</title>
   <link>https://supabase.com/customers/happyteams</link>
   <description>How a bootstrapped startup migrated from Heroku to Supabase in 30 minutes and never looked back.</description>
-<<<<<<< HEAD
   <pubDate>Wed, 15 Feb 2023 05:00:00 GMT</pubDate>
-=======
-  <pubDate>Wed, 15 Feb 2023 23:00:00 GMT</pubDate>
->>>>>>> 91c8e653
 </item>
 <item>
   <guid>https://supabase.com/customers/xendit</guid>
   <title>Xendit use Supabase and create a full solution shipped to production in less than one week.</title>
   <link>https://supabase.com/customers/xendit</link>
   <description>As a payment processor, Xendit are responsible for verifying that all transactions are legal.</description>
-<<<<<<< HEAD
   <pubDate>Mon, 13 Feb 2023 05:00:00 GMT</pubDate>
-=======
-  <pubDate>Mon, 13 Feb 2023 23:00:00 GMT</pubDate>
->>>>>>> 91c8e653
 </item>
 <item>
   <guid>https://supabase.com/customers/replenysh</guid>
   <title>Replenysh uses Supabase to implement OTP in less than 24 hours.</title>
   <link>https://supabase.com/customers/replenysh</link>
   <description>With Supabase, Replenysh gets a slick auth experience, reduces DevOps overhead, and continues to scale with Postgres.</description>
-<<<<<<< HEAD
   <pubDate>Mon, 13 Feb 2023 05:00:00 GMT</pubDate>
-=======
-  <pubDate>Mon, 13 Feb 2023 23:00:00 GMT</pubDate>
->>>>>>> 91c8e653
 </item>
 <item>
   <guid>https://supabase.com/customers/mobbin</guid>
   <title>How Mobbin migrated 200,000 users from Firebase for a better authentication experience.</title>
   <link>https://supabase.com/customers/mobbin</link>
   <description>Mobbin helps over 200,000 creators globally search and view the latest design patterns from well-known apps.</description>
-<<<<<<< HEAD
   <pubDate>Mon, 13 Feb 2023 05:00:00 GMT</pubDate>
-=======
-  <pubDate>Mon, 13 Feb 2023 23:00:00 GMT</pubDate>
->>>>>>> 91c8e653
 </item>
 <item>
   <guid>https://supabase.com/customers/epsilon3</guid>
   <title>Epsilon3 digitize paper-based procedures in the space industry using telemetry data, simplifying testing and operations.</title>
   <link>https://supabase.com/customers/epsilon3</link>
   <description>Epsilon3 uses Supabase to help teams execute secure and reliable operations in an industry where project spend runs into the billions.</description>
-<<<<<<< HEAD
   <pubDate>Mon, 13 Feb 2023 05:00:00 GMT</pubDate>
-=======
-  <pubDate>Mon, 13 Feb 2023 23:00:00 GMT</pubDate>
->>>>>>> 91c8e653
 </item>
 
     </channel>
