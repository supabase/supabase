--- conflicted
+++ resolved
@@ -12,11 +12,7 @@
   <title>Supabase Vault is now in Beta</title>
   <link>https://supabase.com/blog/vault-now-in-beta</link>
   <description>A Postgres extension to store encrypted secrets and encrypt data.</description>
-<<<<<<< HEAD
   <pubDate>Thu, 15 Dec 2022 23:00:00 GMT</pubDate>
-=======
-  <pubDate>Thu, 15 Dec 2022 16:00:00 GMT</pubDate>
->>>>>>> 0acd2afa
 </item>
 
     </channel>
