
  <rss version="2.0" xmlns:atom="http://www.w3.org/2005/Atom">
    <channel>
      <title>'Postgres | Supabase Blog</title>
      <link>https://supabase.com/blog</link>
      <description>Latest Postgres news from Pavel Borisov at Supabase</description>
      <language>en</language>
<<<<<<< HEAD
      <lastBuildDate>Wed, 01 May 2024 22:00:00 GMT</lastBuildDate>
=======
      <lastBuildDate>Wed, 01 May 2024 16:00:00 GMT</lastBuildDate>
>>>>>>> 0acd2afa
      <atom:link href="https://supabase.com/planetpg-pavel-rss.xml" rel="self" type="application/rss+xml"/>
      <item>
  <guid>https://supabase.com/blog/pgvector-0-7-0</guid>
  <title>What&apos;s new in pgvector v0.7.0</title>
  <link>https://supabase.com/blog/pgvector-0-7-0</link>
  <description>Exploring new features in pgvector v0.7.0</description>
<<<<<<< HEAD
  <pubDate>Wed, 01 May 2024 22:00:00 GMT</pubDate>
=======
  <pubDate>Wed, 01 May 2024 16:00:00 GMT</pubDate>
>>>>>>> 0acd2afa
</item>
<item>
  <guid>https://supabase.com/blog/postgres-bloat</guid>
  <title>Postgres Bloat Minimization</title>
  <link>https://supabase.com/blog/postgres-bloat</link>
  <description>Understanding and minimizing Postgres table bloat</description>
<<<<<<< HEAD
  <pubDate>Thu, 25 Apr 2024 22:00:00 GMT</pubDate>
=======
  <pubDate>Thu, 25 Apr 2024 16:00:00 GMT</pubDate>
>>>>>>> 0acd2afa
</item>
<item>
  <guid>https://supabase.com/blog/pgvector-performance</guid>
  <title>pgvector 0.4.0 performance</title>
  <link>https://supabase.com/blog/pgvector-performance</link>
  <description>There&apos;s been a lot of talk about pgvector performance lately, so we took some datasets and pushed pgvector to the limits to find out its strengths and limitations.</description>
  <pubDate>Wed, 12 Jul 2023 16:00:00 GMT</pubDate>
</item>
<item>
  <guid>https://supabase.com/blog/new-in-postgres-15</guid>
  <title>What&apos;s new in Postgres 15?</title>
  <link>https://supabase.com/blog/new-in-postgres-15</link>
  <description>Describes the release of Postgres 15, new features and reasons to use it</description>
  <pubDate>Thu, 15 Dec 2022 16:00:00 GMT</pubDate>
</item>
<item>
  <guid>https://supabase.com/blog/postgresql-commitfest</guid>
  <title>What is PostgreSQL commitfest and how to contribute</title>
  <link>https://supabase.com/blog/postgresql-commitfest</link>
  <description>A time-tested method for contributing to the core Postgres code</description>
  <pubDate>Wed, 26 Oct 2022 16:00:00 GMT</pubDate>
</item>

    </channel>
  </rss><|MERGE_RESOLUTION|>--- conflicted
+++ resolved
@@ -5,33 +5,21 @@
       <link>https://supabase.com/blog</link>
       <description>Latest Postgres news from Pavel Borisov at Supabase</description>
       <language>en</language>
-<<<<<<< HEAD
       <lastBuildDate>Wed, 01 May 2024 22:00:00 GMT</lastBuildDate>
-=======
-      <lastBuildDate>Wed, 01 May 2024 16:00:00 GMT</lastBuildDate>
->>>>>>> 0acd2afa
       <atom:link href="https://supabase.com/planetpg-pavel-rss.xml" rel="self" type="application/rss+xml"/>
       <item>
   <guid>https://supabase.com/blog/pgvector-0-7-0</guid>
   <title>What&apos;s new in pgvector v0.7.0</title>
   <link>https://supabase.com/blog/pgvector-0-7-0</link>
   <description>Exploring new features in pgvector v0.7.0</description>
-<<<<<<< HEAD
   <pubDate>Wed, 01 May 2024 22:00:00 GMT</pubDate>
-=======
-  <pubDate>Wed, 01 May 2024 16:00:00 GMT</pubDate>
->>>>>>> 0acd2afa
 </item>
 <item>
   <guid>https://supabase.com/blog/postgres-bloat</guid>
   <title>Postgres Bloat Minimization</title>
   <link>https://supabase.com/blog/postgres-bloat</link>
   <description>Understanding and minimizing Postgres table bloat</description>
-<<<<<<< HEAD
   <pubDate>Thu, 25 Apr 2024 22:00:00 GMT</pubDate>
-=======
-  <pubDate>Thu, 25 Apr 2024 16:00:00 GMT</pubDate>
->>>>>>> 0acd2afa
 </item>
 <item>
   <guid>https://supabase.com/blog/pgvector-performance</guid>
