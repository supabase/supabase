<?xml version="1.0" encoding="UTF-8"?>
<urlset xmlns="http://www.sitemaps.org/schemas/sitemap/0.9">
  <url>
    <loc>https://supabase.com/404</loc>
    <changefreq>weekly</changefreq>
    <changefreq>0.5</changefreq>
  </url>

  <url>
    <loc>https://supabase.com/_app</loc>
    <changefreq>weekly</changefreq>
    <changefreq>0.5</changefreq>
  </url>

  <url>
    <loc>https://supabase.com/beta</loc>
    <changefreq>weekly</changefreq>
    <changefreq>0.5</changefreq>
  </url>

  <url>
    <loc>https://supabase.com/blog</loc>
    <changefreq>weekly</changefreq>
    <changefreq>0.5</changefreq>
  </url>

  <url>
    <loc>https://supabase.com/brand-assets</loc>
    <changefreq>weekly</changefreq>
    <changefreq>0.5</changefreq>
  </url>

  <url>
    <loc>https://supabase.com/company</loc>
    <changefreq>weekly</changefreq>
    <changefreq>0.5</changefreq>
  </url>

  <url>
    <loc>https://supabase.com/support</loc>
    <changefreq>weekly</changefreq>
    <changefreq>0.5</changefreq>
  </url>

  <url>
    <loc>https://supabase.com/blog/</loc>
    <changefreq>weekly</changefreq>
    <changefreq>0.5</changefreq>
  </url>

  <url>
<<<<<<< HEAD
    <loc>https://supabase.com/blog/</loc>
=======
    <loc>https://supabase.com/auth</loc>
>>>>>>> 0bcdaf18
    <changefreq>weekly</changefreq>
    <changefreq>0.5</changefreq>
  </url>

  <url>
<<<<<<< HEAD
    <loc>https://supabase.com/contact/enterprise</loc>
=======
    <loc>https://supabase.com/database</loc>
>>>>>>> 0bcdaf18
    <changefreq>weekly</changefreq>
    <changefreq>0.5</changefreq>
  </url>

  <url>
    <loc>https://supabase.com/contact/enterprise</loc>
    <changefreq>weekly</changefreq>
    <changefreq>0.5</changefreq>
  </url>

  <url>
    <loc>https://supabase.com/edge-functions/edge-functions</loc>
    <changefreq>weekly</changefreq>
    <changefreq>0.5</changefreq>
  </url>

  <url>
    <loc>https://supabase.com/launch-week/HackathonSection</loc>
    <changefreq>weekly</changefreq>
    <changefreq>0.5</changefreq>
  </url>

  <url>
    <loc>https://supabase.com/launch-week/LaunchHero</loc>
    <changefreq>weekly</changefreq>
    <changefreq>0.5</changefreq>
  </url>

  <url>
    <loc>https://supabase.com/launch-week/PreLaunchTeaser</loc>
    <changefreq>weekly</changefreq>
    <changefreq>0.5</changefreq>
  </url>

  <url>
    <loc>https://supabase.com/launch-week/ScheduleInfo</loc>
    <changefreq>weekly</changefreq>
    <changefreq>0.5</changefreq>
  </url>

  <url>
    <loc>https://supabase.com/nextjs/Nextjs</loc>
    <changefreq>weekly</changefreq>
    <changefreq>0.5</changefreq>
  </url>

  <url>
    <loc>https://supabase.com/storage</loc>
    <changefreq>weekly</changefreq>
    <changefreq>0.5</changefreq>
  </url>

  <url>
    <loc>https://supabase.com/blog/supabase-alpha-april-2020</loc>
    <changefreq>weekly</changefreq>
    <changefreq>0.5</changefreq>
  </url>

  <url>
    <loc>https://supabase.com/blog/supabase-alpha-may-2020</loc>
    <changefreq>weekly</changefreq>
    <changefreq>0.5</changefreq>
  </url>

  <url>
    <loc>https://supabase.com/blog/supabase-steve-chavez</loc>
    <changefreq>weekly</changefreq>
    <changefreq>0.5</changefreq>
  </url>

  <url>
    <loc>https://supabase.com/blog/supabase-alpha-june-2020</loc>
    <changefreq>weekly</changefreq>
    <changefreq>0.5</changefreq>
  </url>

  <url>
    <loc>https://supabase.com/blog/postgresql-templates</loc>
    <changefreq>weekly</changefreq>
    <changefreq>0.5</changefreq>
  </url>

  <url>
    <loc>https://supabase.com/blog/alpha-launch-postmortem</loc>
    <changefreq>weekly</changefreq>
    <changefreq>0.5</changefreq>
  </url>

  <url>
    <loc>https://supabase.com/blog/postgresql-physical-logical-backups</loc>
    <changefreq>weekly</changefreq>
    <changefreq>0.5</changefreq>
  </url>

  <url>
    <loc>https://supabase.com/blog/continuous-postgresql-backup-walg</loc>
    <changefreq>weekly</changefreq>
    <changefreq>0.5</changefreq>
  </url>

  <url>
    <loc>https://supabase.com/blog/supabase-alpha-july-2020</loc>
    <changefreq>weekly</changefreq>
    <changefreq>0.5</changefreq>
  </url>

  <url>
    <loc>https://supabase.com/blog/supabase-auth</loc>
    <changefreq>weekly</changefreq>
    <changefreq>0.5</changefreq>
  </url>

  <url>
    <loc>https://supabase.com/blog/supabase-alpha-august-2020</loc>
    <changefreq>weekly</changefreq>
    <changefreq>0.5</changefreq>
  </url>

  <url>
    <loc>https://supabase.com/blog/supabase-hacktoberfest-2020</loc>
    <changefreq>weekly</changefreq>
    <changefreq>0.5</changefreq>
  </url>

  <url>
    <loc>https://supabase.com/blog/supabase-alpha-september-2020</loc>
    <changefreq>weekly</changefreq>
    <changefreq>0.5</changefreq>
  </url>

  <url>
    <loc>https://supabase.com/blog/improved-dx</loc>
    <changefreq>weekly</changefreq>
    <changefreq>0.5</changefreq>
  </url>

  <url>
    <loc>https://supabase.com/blog/supabase-alpha-october-2020</loc>
    <changefreq>weekly</changefreq>
    <changefreq>0.5</changefreq>
  </url>

  <url>
    <loc>https://supabase.com/blog/postgresql-views</loc>
    <changefreq>weekly</changefreq>
    <changefreq>0.5</changefreq>
  </url>

  <url>
    <loc>https://supabase.com/blog/supabase-alpha-november-2020</loc>
    <changefreq>weekly</changefreq>
    <changefreq>0.5</changefreq>
  </url>

  <url>
    <loc>https://supabase.com/blog/case-study-monitoro</loc>
    <changefreq>weekly</changefreq>
    <changefreq>0.5</changefreq>
  </url>

  <url>
    <loc>https://supabase.com/blog/case-study-tayfa</loc>
    <changefreq>weekly</changefreq>
    <changefreq>0.5</changefreq>
  </url>

  <url>
    <loc>https://supabase.com/blog/case-study-xendit</loc>
    <changefreq>weekly</changefreq>
    <changefreq>0.5</changefreq>
  </url>

  <url>
    <loc>https://supabase.com/blog/supabase-striveschool</loc>
    <changefreq>weekly</changefreq>
    <changefreq>0.5</changefreq>
  </url>

  <url>
    <loc>https://supabase.com/blog/supabase-dashboard-performance</loc>
    <changefreq>weekly</changefreq>
    <changefreq>0.5</changefreq>
  </url>

  <url>
    <loc>https://supabase.com/blog/supabase-beta-december-2020</loc>
    <changefreq>weekly</changefreq>
    <changefreq>0.5</changefreq>
  </url>

  <url>
    <loc>https://supabase.com/blog/supabase-beta-january-2021</loc>
    <changefreq>weekly</changefreq>
    <changefreq>0.5</changefreq>
  </url>

  <url>
    <loc>https://supabase.com/blog/case-study-roboflow</loc>
    <changefreq>weekly</changefreq>
    <changefreq>0.5</changefreq>
  </url>

  <url>
    <loc>https://supabase.com/blog/cracking-postgres-interview</loc>
    <changefreq>weekly</changefreq>
    <changefreq>0.5</changefreq>
  </url>

  <url>
    <loc>https://supabase.com/blog/supabase-beta-february-2021</loc>
    <changefreq>weekly</changefreq>
    <changefreq>0.5</changefreq>
  </url>

  <url>
    <loc>https://supabase.com/blog/postgres-as-a-cron-server</loc>
    <changefreq>weekly</changefreq>
    <changefreq>0.5</changefreq>
  </url>

  <url>
    <loc>https://supabase.com/blog/toad-a-link-shortener-with-simple-apis-for-low-coders</loc>
    <changefreq>weekly</changefreq>
    <changefreq>0.5</changefreq>
  </url>

  <url>
    <loc>https://supabase.com/blog/using-supabase-replit</loc>
    <changefreq>weekly</changefreq>
    <changefreq>0.5</changefreq>
  </url>

  <url>
    <loc>https://supabase.com/blog/In-The-Loop</loc>
    <changefreq>weekly</changefreq>
    <changefreq>0.5</changefreq>
  </url>

  <url>
    <loc>https://supabase.com/blog/angels-of-supabase</loc>
    <changefreq>weekly</changefreq>
    <changefreq>0.5</changefreq>
  </url>

  <url>
    <loc>https://supabase.com/blog/launch-week</loc>
    <changefreq>weekly</changefreq>
    <changefreq>0.5</changefreq>
  </url>

  <url>
    <loc>https://supabase.com/blog/pricing</loc>
    <changefreq>weekly</changefreq>
    <changefreq>0.5</changefreq>
  </url>

  <url>
    <loc>https://supabase.com/blog/supabase-storage</loc>
    <changefreq>weekly</changefreq>
    <changefreq>0.5</changefreq>
  </url>

  <url>
    <loc>https://supabase.com/blog/supabase-cli</loc>
    <changefreq>weekly</changefreq>
    <changefreq>0.5</changefreq>
  </url>

  <url>
    <loc>https://supabase.com/blog/supabase-nft-marketplace</loc>
    <changefreq>weekly</changefreq>
    <changefreq>0.5</changefreq>
  </url>

  <url>
    <loc>https://supabase.com/blog/supabase-dot-com</loc>
    <changefreq>weekly</changefreq>
    <changefreq>0.5</changefreq>
  </url>

  <url>
    <loc>https://supabase.com/blog/supabase-pgbouncer</loc>
    <changefreq>weekly</changefreq>
    <changefreq>0.5</changefreq>
  </url>

  <url>
    <loc>https://supabase.com/blog/supabase-workflows</loc>
    <changefreq>weekly</changefreq>
    <changefreq>0.5</changefreq>
  </url>

  <url>
    <loc>https://supabase.com/blog/supabase-beta-march-2021</loc>
    <changefreq>weekly</changefreq>
    <changefreq>0.5</changefreq>
  </url>

  <url>
    <loc>https://supabase.com/blog/supabase-beta-april-2021</loc>
    <changefreq>weekly</changefreq>
    <changefreq>0.5</changefreq>
  </url>

  <url>
    <loc>https://supabase.com/blog/supabase-beta-may-2021</loc>
    <changefreq>weekly</changefreq>
    <changefreq>0.5</changefreq>
  </url>

  <url>
    <loc>https://supabase.com/blog/roles-postgres-hooks</loc>
    <changefreq>weekly</changefreq>
    <changefreq>0.5</changefreq>
  </url>

  <url>
    <loc>https://supabase.com/blog/supabase-beta-june-2021</loc>
    <changefreq>weekly</changefreq>
    <changefreq>0.5</changefreq>
  </url>

  <url>
    <loc>https://supabase.com/blog/supabase-launch-week-sql</loc>
    <changefreq>weekly</changefreq>
    <changefreq>0.5</changefreq>
  </url>

  <url>
    <loc>https://supabase.com/blog/epsilon3-self-hosting</loc>
    <changefreq>weekly</changefreq>
    <changefreq>0.5</changefreq>
  </url>

  <url>
    <loc>https://supabase.com/blog/supabase-community-day</loc>
    <changefreq>weekly</changefreq>
    <changefreq>0.5</changefreq>
  </url>

  <url>
    <loc>https://supabase.com/blog/supabase-postgres-13</loc>
    <changefreq>weekly</changefreq>
    <changefreq>0.5</changefreq>
  </url>

  <url>
    <loc>https://supabase.com/blog/spot-flutter-with-postgres</loc>
    <changefreq>weekly</changefreq>
    <changefreq>0.5</changefreq>
  </url>

  <url>
    <loc>https://supabase.com/blog/storage-beta</loc>
    <changefreq>weekly</changefreq>
    <changefreq>0.5</changefreq>
  </url>

  <url>
    <loc>https://supabase.com/blog/mobbin-supabase-200000-users</loc>
    <changefreq>weekly</changefreq>
    <changefreq>0.5</changefreq>
  </url>

  <url>
    <loc>https://supabase.com/blog/supabase-auth-passwordless-sms-login</loc>
    <changefreq>weekly</changefreq>
    <changefreq>0.5</changefreq>
  </url>

  <url>
    <loc>https://supabase.com/blog/supabase-reports-and-metrics</loc>
    <changefreq>weekly</changefreq>
    <changefreq>0.5</changefreq>
  </url>

  <url>
    <loc>https://supabase.com/blog/1-the-supabase-hackathon</loc>
    <changefreq>weekly</changefreq>
    <changefreq>0.5</changefreq>
  </url>

  <url>
    <loc>https://supabase.com/blog/supabase-functions-updates</loc>
    <changefreq>weekly</changefreq>
    <changefreq>0.5</changefreq>
  </url>

  <url>
    <loc>https://supabase.com/blog/supabase-swag-store</loc>
    <changefreq>weekly</changefreq>
    <changefreq>0.5</changefreq>
  </url>

  <url>
    <loc>https://supabase.com/blog/hackathon-winners</loc>
    <changefreq>weekly</changefreq>
    <changefreq>0.5</changefreq>
  </url>

  <url>
    <loc>https://supabase.com/blog/supabase-beta-july-2021</loc>
    <changefreq>weekly</changefreq>
    <changefreq>0.5</changefreq>
  </url>

  <url>
    <loc>https://supabase.com/blog/supabase-beta-august-2021</loc>
    <changefreq>weekly</changefreq>
    <changefreq>0.5</changefreq>
  </url>

  <url>
    <loc>https://supabase.com/blog/supabase-hacktoberfest-hackathon-2021</loc>
    <changefreq>weekly</changefreq>
    <changefreq>0.5</changefreq>
  </url>

  <url>
    <loc>https://supabase.com/blog/supabase-beta-sept-2021</loc>
    <changefreq>weekly</changefreq>
    <changefreq>0.5</changefreq>
  </url>

  <url>
    <loc>https://supabase.com/blog/hacktoberfest-hackathon-winners-2021</loc>
    <changefreq>weekly</changefreq>
    <changefreq>0.5</changefreq>
  </url>

  <url>
    <loc>https://supabase.com/blog/replenysh-time-to-value-in-less-than-24-hours</loc>
    <changefreq>weekly</changefreq>
    <changefreq>0.5</changefreq>
  </url>

  <url>
    <loc>https://supabase.com/blog/supabase-series-a</loc>
    <changefreq>weekly</changefreq>
    <changefreq>0.5</changefreq>
  </url>

  <url>
    <loc>https://supabase.com/blog/supabase-beta-october-2021</loc>
    <changefreq>weekly</changefreq>
    <changefreq>0.5</changefreq>
  </url>

  <url>
    <loc>https://supabase.com/blog/supabase-how-we-launch</loc>
    <changefreq>weekly</changefreq>
    <changefreq>0.5</changefreq>
  </url>

  <url>
    <loc>https://supabase.com/blog/supabase-launch-week-the-trilogy</loc>
    <changefreq>weekly</changefreq>
    <changefreq>0.5</changefreq>
  </url>

  <url>
    <loc>https://supabase.com/blog/postgrest-9</loc>
    <changefreq>weekly</changefreq>
    <changefreq>0.5</changefreq>
  </url>

  <url>
    <loc>https://supabase.com/blog/whats-new-in-postgres-14</loc>
    <changefreq>weekly</changefreq>
    <changefreq>0.5</changefreq>
  </url>

  <url>
    <loc>https://supabase.com/blog/community-day</loc>
    <changefreq>weekly</changefreq>
    <changefreq>0.5</changefreq>
  </url>

  <url>
    <loc>https://supabase.com/blog/supabase-studio</loc>
    <changefreq>weekly</changefreq>
    <changefreq>0.5</changefreq>
  </url>

  <url>
    <loc>https://supabase.com/blog/realtime-row-level-security-in-postgresql</loc>
    <changefreq>weekly</changefreq>
    <changefreq>0.5</changefreq>
  </url>

  <url>
    <loc>https://supabase.com/blog/supabase-acquires-logflare</loc>
    <changefreq>weekly</changefreq>
    <changefreq>0.5</changefreq>
  </url>

  <url>
    <loc>https://supabase.com/blog/launch-week-three-friday-five-more-things</loc>
    <changefreq>weekly</changefreq>
    <changefreq>0.5</changefreq>
  </url>

  <url>
    <loc>https://supabase.com/blog/pg-graphql</loc>
    <changefreq>weekly</changefreq>
    <changefreq>0.5</changefreq>
  </url>

  <url>
    <loc>https://supabase.com/blog/supabase-holiday-hackdays-hackathon</loc>
    <changefreq>weekly</changefreq>
    <changefreq>0.5</changefreq>
  </url>

  <url>
    <loc>https://supabase.com/blog/beta-november-2021-launch-week-recap</loc>
    <changefreq>weekly</changefreq>
    <changefreq>0.5</changefreq>
  </url>

  <url>
    <loc>https://supabase.com/blog/holiday-hackdays-winners-2021</loc>
    <changefreq>weekly</changefreq>
    <changefreq>0.5</changefreq>
  </url>

  <url>
    <loc>https://supabase.com/blog/product-hunt-golden-kitty-awards-2021</loc>
    <changefreq>weekly</changefreq>
    <changefreq>0.5</changefreq>
  </url>

  <url>
    <loc>https://supabase.com/blog/supabase-beta-december-2021</loc>
    <changefreq>weekly</changefreq>
    <changefreq>0.5</changefreq>
  </url>

  <url>
    <loc>https://supabase.com/blog/supabase-beta-january-2022</loc>
    <changefreq>weekly</changefreq>
    <changefreq>0.5</changefreq>
  </url>

  <url>
    <loc>https://supabase.com/blog/audit</loc>
    <changefreq>weekly</changefreq>
    <changefreq>0.5</changefreq>
  </url>

  <url>
    <loc>https://supabase.com/blog/should-i-open-source-my-company</loc>
    <changefreq>weekly</changefreq>
    <changefreq>0.5</changefreq>
  </url>

  <url>
    <loc>https://supabase.com/blog/supabase-launch-week-four</loc>
    <changefreq>weekly</changefreq>
    <changefreq>0.5</changefreq>
  </url>

  <url>
    <loc>https://supabase.com/blog/community-day</loc>
    <changefreq>weekly</changefreq>
    <changefreq>0.5</changefreq>
  </url>

  <url>
    <loc>https://supabase.com/blog/graphql-now-available</loc>
    <changefreq>weekly</changefreq>
    <changefreq>0.5</changefreq>
  </url>

  <url>
    <loc>https://supabase.com/blog/supabase-enterprise</loc>
    <changefreq>weekly</changefreq>
    <changefreq>0.5</changefreq>
  </url>

  <url>
    <loc>https://supabase.com/blog/supabase-edge-functions</loc>
    <changefreq>weekly</changefreq>
    <changefreq>0.5</changefreq>
  </url>

  <url>
    <loc>https://supabase.com/blog/hackathon-bring-the-func</loc>
    <changefreq>weekly</changefreq>
    <changefreq>0.5</changefreq>
  </url>

  <url>
    <loc>https://supabase.com/blog/supabase-realtime-with-multiplayer-features</loc>
    <changefreq>weekly</changefreq>
    <changefreq>0.5</changefreq>
  </url>

  <url>
    <loc>https://supabase.com/blog/supabrew</loc>
    <changefreq>weekly</changefreq>
    <changefreq>0.5</changefreq>
  </url>

  <url>
    <loc>https://supabase.com/blog/beta-update-march-2022</loc>
    <changefreq>weekly</changefreq>
    <changefreq>0.5</changefreq>
  </url>

  <url>
    <loc>https://supabase.com/blog/bring-the-func-hackathon-winners</loc>
    <changefreq>weekly</changefreq>
    <changefreq>0.5</changefreq>
  </url>

  <url>
    <loc>https://supabase.com/blog/partner-gallery-works-with-supabase</loc>
    <changefreq>weekly</changefreq>
    <changefreq>0.5</changefreq>
  </url>

  <url>
    <loc>https://supabase.com/blog/how-supabase-accelerates-development-of-all-pull-together</loc>
    <changefreq>weekly</changefreq>
    <changefreq>0.5</changefreq>
  </url>

  <url>
    <loc>https://supabase.com/blog/beta-update-may-2022</loc>
    <changefreq>weekly</changefreq>
    <changefreq>0.5</changefreq>
  </url>

  <url>
    <loc>https://supabase.com/blog/loading-data-supabase-python</loc>
    <changefreq>weekly</changefreq>
    <changefreq>0.5</changefreq>
  </url>

  <url>
    <loc>https://supabase.com/blog/partial-postgresql-data-dumps-with-rls</loc>
    <changefreq>weekly</changefreq>
    <changefreq>0.5</changefreq>
  </url>

  <url>
    <loc>https://supabase.com/blog/visualizing-supabase-data-using-metabase</loc>
    <changefreq>weekly</changefreq>
    <changefreq>0.5</changefreq>
  </url>

  <url>
    <loc>https://supabase.com/blog/flutter-tutorial-building-a-chat-app</loc>
    <changefreq>weekly</changefreq>
    <changefreq>0.5</changefreq>
  </url>

  <url>
    <loc>https://supabase.com/blog/beta-update-june-2022</loc>
    <changefreq>weekly</changefreq>
    <changefreq>0.5</changefreq>
  </url>

  <url>
    <loc>https://supabase.com/blog/supabase-auth-helpers-with-sveltekit-support</loc>
    <changefreq>weekly</changefreq>
    <changefreq>0.5</changefreq>
  </url>

  <url>
    <loc>https://supabase.com/blog/seen-by-in-postgresql</loc>
    <changefreq>weekly</changefreq>
    <changefreq>0.5</changefreq>
  </url>

  <url>
    <loc>https://supabase.com/blog/supabase-flutter-sdk-1-developer-preview</loc>
    <changefreq>weekly</changefreq>
    <changefreq>0.5</changefreq>
  </url>

  <url>
    <loc>https://supabase.com/blog/supabase-beta-update-july-2022</loc>
    <changefreq>weekly</changefreq>
    <changefreq>0.5</changefreq>
  </url>

  <url>
<<<<<<< HEAD
=======
    <loc>https://supabase.com/blog/slack-consolidate-slackbot-to-consolidate-messages</loc>
    <changefreq>weekly</changefreq>
    <changefreq>0.5</changefreq>
  </url>

  <url>
    <loc>https://supabase.com/blog/launch-week-5-hackathon</loc>
    <changefreq>weekly</changefreq>
    <changefreq>0.5</changefreq>
  </url>

  <url>
    <loc>https://supabase.com/blog/supabase-series-b</loc>
    <changefreq>weekly</changefreq>
    <changefreq>0.5</changefreq>
  </url>

  <url>
>>>>>>> 0bcdaf18
    <loc>https://supabase.com/alternatives/supabase-vs-firebase</loc>
    <changefreq>weekly</changefreq>
    <changefreq>0.5</changefreq>
  </url>

  <url>
    <loc>https://supabase.com/alternatives/supabase-vs-heroku-postgres</loc>
    <changefreq>weekly</changefreq>
    <changefreq>0.5</changefreq>
  </url>
</urlset><|MERGE_RESOLUTION|>--- conflicted
+++ resolved
@@ -43,33 +43,25 @@
   </url>
 
   <url>
+    <loc>https://supabase.com/auth</loc>
+    <changefreq>weekly</changefreq>
+    <changefreq>0.5</changefreq>
+  </url>
+
+  <url>
     <loc>https://supabase.com/blog/</loc>
     <changefreq>weekly</changefreq>
     <changefreq>0.5</changefreq>
   </url>
 
   <url>
-<<<<<<< HEAD
-    <loc>https://supabase.com/blog/</loc>
-=======
-    <loc>https://supabase.com/auth</loc>
->>>>>>> 0bcdaf18
-    <changefreq>weekly</changefreq>
-    <changefreq>0.5</changefreq>
-  </url>
-
-  <url>
-<<<<<<< HEAD
+    <loc>https://supabase.com/database</loc>
+    <changefreq>weekly</changefreq>
+    <changefreq>0.5</changefreq>
+  </url>
+
+  <url>
     <loc>https://supabase.com/contact/enterprise</loc>
-=======
-    <loc>https://supabase.com/database</loc>
->>>>>>> 0bcdaf18
-    <changefreq>weekly</changefreq>
-    <changefreq>0.5</changefreq>
-  </url>
-
-  <url>
-    <loc>https://supabase.com/contact/enterprise</loc>
     <changefreq>weekly</changefreq>
     <changefreq>0.5</changefreq>
   </url>
@@ -81,6 +73,12 @@
   </url>
 
   <url>
+    <loc>https://supabase.com/nextjs/Nextjs</loc>
+    <changefreq>weekly</changefreq>
+    <changefreq>0.5</changefreq>
+  </url>
+
+  <url>
     <loc>https://supabase.com/launch-week/HackathonSection</loc>
     <changefreq>weekly</changefreq>
     <changefreq>0.5</changefreq>
@@ -105,12 +103,6 @@
   </url>
 
   <url>
-    <loc>https://supabase.com/nextjs/Nextjs</loc>
-    <changefreq>weekly</changefreq>
-    <changefreq>0.5</changefreq>
-  </url>
-
-  <url>
     <loc>https://supabase.com/storage</loc>
     <changefreq>weekly</changefreq>
     <changefreq>0.5</changefreq>
@@ -753,8 +745,6 @@
   </url>
 
   <url>
-<<<<<<< HEAD
-=======
     <loc>https://supabase.com/blog/slack-consolidate-slackbot-to-consolidate-messages</loc>
     <changefreq>weekly</changefreq>
     <changefreq>0.5</changefreq>
@@ -773,7 +763,6 @@
   </url>
 
   <url>
->>>>>>> 0bcdaf18
     <loc>https://supabase.com/alternatives/supabase-vs-firebase</loc>
     <changefreq>weekly</changefreq>
     <changefreq>0.5</changefreq>
