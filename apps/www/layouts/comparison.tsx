--- conflicted
+++ resolved
@@ -101,42 +101,22 @@
                 {author.map((author: any) => {
                   return (
                     <div className="mt-6 mb-8 mr-4 w-max lg:mb-0">
-<<<<<<< HEAD
                       <Link href={author.author_url} className="cursor-pointer">
                         <div className="flex items-center gap-3">
                           {author.author_image_url && (
-                            <div className="w-10">
+                            <div className="w-10 relative">
                               <Image
                                 src={author.author_image_url}
-                                className="dark:border-dark rounded-full border"
-                                width="100%"
-                                height="100%"
-                                layout="responsive"
+                                alt="author avatar"
+                                className="dark:border-dark rounded-full border w-full"
+                                layout="fill"
+                                objectFit="cover"
                               />
-=======
-                      <Link href={author.author_url}>
-                        <a className="cursor-pointer">
-                          <div className="flex items-center gap-3">
-                            {author.author_image_url && (
-                              <div className="w-10">
-                                <Image
-                                  src={author.author_image_url}
-                                  className="dark:border-dark rounded-full border"
-                                  width="100%"
-                                  height="100%"
-                                  layout="responsive"
-                                />
-                              </div>
-                            )}
-                            <div className="flex flex-col">
-                              <span className="text-foreground mb-0 text-sm">{author.author}</span>
-                              <span className="text-muted mb-0 text-xs">{author.position}</span>
->>>>>>> dd7a681d
                             </div>
                           )}
                           <div className="flex flex-col">
-                            <span className="text-scale-1200 mb-0 text-sm">{author.author}</span>
-                            <span className="text-scale-900 mb-0 text-xs">{author.position}</span>
+                            <span className="text-foreground mb-0 text-sm">{author.author}</span>
+                            <span className="text-muted mb-0 text-xs">{author.position}</span>
                           </div>
                         </div>
                       </Link>
@@ -157,9 +137,8 @@
                 <Link
                   href={`https://twitter.com/share?text=${props.blog.title}&url=https://supabase.com/blog/${props.blog.slug}`}
                   target="_blank"
-                  className="text-scale-900 hover:text-scale-1200"
+                  className="text-muted hover:text-foreground"
                 >
-<<<<<<< HEAD
                   <svg
                     height="26"
                     width="26"
@@ -172,30 +151,13 @@
                       fillRule="nonzero"
                     />
                   </svg>
-=======
-                  <a target="_blank" className="text-muted hover:text-foreground">
-                    <svg
-                      height="26"
-                      width="26"
-                      viewBox="-89 -46.8 644 446.8"
-                      xmlns="http://www.w3.org/2000/svg"
-                      fill="currentColor"
-                    >
-                      <path
-                        d="m154.729 400c185.669 0 287.205-153.876 287.205-287.312 0-4.37-.089-8.72-.286-13.052a205.304 205.304 0 0 0 50.352-52.29c-18.087 8.044-37.55 13.458-57.968 15.899 20.841-12.501 36.84-32.278 44.389-55.852a202.42 202.42 0 0 1 -64.098 24.511c-18.42-19.628-44.644-31.904-73.682-31.904-55.744 0-100.948 45.222-100.948 100.965 0 7.925.887 15.631 2.619 23.025-83.895-4.223-158.287-44.405-208.074-105.504a100.739 100.739 0 0 0 -13.668 50.754c0 35.034 17.82 65.961 44.92 84.055a100.172 100.172 0 0 1 -45.716-12.63c-.015.424-.015.837-.015 1.29 0 48.903 34.794 89.734 80.982 98.986a101.036 101.036 0 0 1 -26.617 3.553c-6.493 0-12.821-.639-18.971-1.82 12.851 40.122 50.115 69.319 94.296 70.135-34.549 27.089-78.07 43.224-125.371 43.224a204.9 204.9 0 0 1 -24.078-1.399c44.674 28.645 97.72 45.359 154.734 45.359"
-                        fillRule="nonzero"
-                      />
-                    </svg>
-                  </a>
->>>>>>> dd7a681d
                 </Link>
 
                 <Link
                   href={`https://www.linkedin.com/shareArticle?url=https://supabase.com/blog/${props.blog.slug}&title=${props.blog.title}`}
                   target="_blank"
-                  className="text-scale-900 hover:text-scale-1200"
+                  className="text-muted hover:text-foreground"
                 >
-<<<<<<< HEAD
                   <svg
                     width="20"
                     height="20"
@@ -205,19 +167,6 @@
                   >
                     <path d="M0 120c0-33.334 11.667-60.834 35-82.5C58.333 15.833 88.667 5 126 5c36.667 0 66.333 10.666 89 32 23.333 22 35 50.666 35 86 0 32-11.333 58.666-34 80-23.333 22-54 33-92 33h-1c-36.667 0-66.333-11-89-33S0 153.333 0 120zm13 875V327h222v668H13zm345 0h222V622c0-23.334 2.667-41.334 8-54 9.333-22.667 23.5-41.834 42.5-57.5 19-15.667 42.833-23.5 71.5-23.5 74.667 0 112 50.333 112 151v357h222V612c0-98.667-23.333-173.5-70-224.5S857.667 311 781 311c-86 0-153 37-201 111v2h-1l1-2v-95H358c1.333 21.333 2 87.666 2 199 0 111.333-.667 267.666-2 469z" />
                   </svg>
-=======
-                  <a target="_blank" className="text-muted hover:text-foreground">
-                    <svg
-                      width="20"
-                      height="20"
-                      viewBox="0 5 1036 990"
-                      xmlns="http://www.w3.org/2000/svg"
-                      fill="currentColor"
-                    >
-                      <path d="M0 120c0-33.334 11.667-60.834 35-82.5C58.333 15.833 88.667 5 126 5c36.667 0 66.333 10.666 89 32 23.333 22 35 50.666 35 86 0 32-11.333 58.666-34 80-23.333 22-54 33-92 33h-1c-36.667 0-66.333-11-89-33S0 153.333 0 120zm13 875V327h222v668H13zm345 0h222V622c0-23.334 2.667-41.334 8-54 9.333-22.667 23.5-41.834 42.5-57.5 19-15.667 42.833-23.5 71.5-23.5 74.667 0 112 50.333 112 151v357h222V612c0-98.667-23.333-173.5-70-224.5S857.667 311 781 311c-86 0-153 37-201 111v2h-1l1-2v-95H358c1.333 21.333 2 87.666 2 199 0 111.333-.667 267.666-2 469z" />
-                    </svg>
-                  </a>
->>>>>>> dd7a681d
                 </Link>
               </div>
             </div>
