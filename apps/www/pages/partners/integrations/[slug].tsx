import { CodeHikeConfig, remarkCodeHike } from '@code-hike/mdx'
import { CH } from '@code-hike/mdx/components'
import codeHikeTheme from 'config/code-hike.theme.json' assert { type: 'json' }
import { GetStaticPaths, GetStaticProps } from 'next'
import { MDXRemote, MDXRemoteSerializeResult } from 'next-mdx-remote'
import { serialize } from 'next-mdx-remote/serialize'
import { NextSeo } from 'next-seo'
import Image from 'next/image'
import Link from 'next/link'
import { Dispatch, SetStateAction, useState } from 'react'
import remarkGfm from 'remark-gfm'
import { Swiper, SwiperSlide } from 'swiper/react'
import 'swiper/swiper.min.css'
import { Admonition, Button, ExpandableVideo, IconChevronLeft, IconExternalLink } from 'ui'
import ImageModal from '~/components/ImageModal'
import DefaultLayout from '~/components/Layouts/Default'
import SectionContainer from '~/components/Layouts/SectionContainer'
import supabase from '~/lib/supabaseMisc'
import { Partner } from '~/types/partners'
import Error404 from '../../404'

/**
 * Returns custom components so that the markdown converts to a nice looking html.
 */
function mdxComponents(callback: Dispatch<SetStateAction<string | null>>) {
  const components = {
    CH,
    Admonition,
    /**
     * Returns a custom img element which has a bound onClick listener. When the image is clicked, it will open a modal showing that particular image.
     */
    img: (
      props: React.DetailedHTMLProps<React.ImgHTMLAttributes<HTMLImageElement>, HTMLImageElement>
    ) => {
      return <img {...props} onClick={() => callback(props.src!)} />
    },
  }

  return components
}

function Partner({
  partner,
  overview,
}: {
  partner: Partner
  overview: MDXRemoteSerializeResult<Record<string, unknown>, Record<string, unknown>>
}) {
  const [focusedImage, setFocusedImage] = useState<string | null>(null)

  if (!partner) return <Error404 />

  const videoThumbnail = partner.video
    ? `http://img.youtube.com/vi/${partner.video}/0.jpg`
    : undefined

  return (
    <>
      <NextSeo
        title={`${partner.title} | Works With Supabase`}
        description={partner.description}
        openGraph={{
          title: `${partner.title} | Works With Supabase`,
          description: partner.description,
          url: `https://supabase.com/partners/integrations/${partner.slug}`,
          images: [
            {
              url: partner.images ? partner.images[0] : partner.logo,
            },
          ],
        }}
      />

      {focusedImage ? (
        <ImageModal
          visible
          onCancel={() => setFocusedImage(null)}
          size="xxlarge"
          className="w-full outline-none"
        >
          <Image
            layout="responsive"
            objectFit="contain"
            width={1152}
            height={766}
            src={focusedImage!}
            alt={partner.title}
          />
        </ImageModal>
      ) : null}
      <DefaultLayout>
        <SectionContainer>
          <div className="col-span-12 mx-auto mb-2 max-w-5xl space-y-10 lg:col-span-2">
            {/* Back button */}
<<<<<<< HEAD
            <Link
              href="/partners/integrations"
              className="text-scale-1200 hover:text-scale-1000 flex cursor-pointer items-center transition-colors"
            >
              <IconChevronLeft style={{ padding: 0 }} />
              Back
=======
            <Link href="/partners/integrations">
              <a className="text-foreground hover:text-lighter flex cursor-pointer items-center transition-colors">
                <IconChevronLeft style={{ padding: 0 }} />
                Back
              </a>
>>>>>>> dd7a681d
            </Link>

            <div className="flex items-center space-x-4">
              <Image
                layout="fixed"
                width={56}
                height={56}
                className="bg-surface-200 flex-shrink-f0 h-14 w-14 rounded-full"
                src={partner.logo}
                alt={partner.title}
              />
              <h1 className="h1" style={{ marginBottom: 0 }}>
                {partner.title}
              </h1>
            </div>

            <div
              className="bg-gradient-to-t from-background-alternative to-background border-b p-6 [&_.swiper-container]:overflow-visible"
              style={{ marginLeft: 'calc(50% - 50vw)', marginRight: 'calc(50% - 50vw)' }}
            >
              <SectionContainer className="!py-0 !px-3 lg:!px-12 xl:!p-0 mx-auto max-w-5xl">
                <Swiper
                  initialSlide={0}
                  spaceBetween={20}
                  slidesPerView={4}
                  speed={300}
                  grabCursor
                  centeredSlides={false}
                  centerInsufficientSlides={false}
                  breakpoints={{
                    320: {
                      slidesPerView: 1.25,
                      centeredSlides: false,
                      spaceBetween: 10,
                    },
                    720: {
                      slidesPerView: 2,
                      centeredSlides: false,
                      spaceBetween: 10,
                    },
                    920: {
                      slidesPerView: 3,
                      centeredSlides: false,
                    },
                    1024: {
                      slidesPerView: 4,
                    },
                    1280: {
                      slidesPerView: 5,
                    },
                  }}
                >
                  {partner.images?.map((image: any, i: number) => {
                    return (
                      <SwiperSlide key={i}>
                        <div className="relative block overflow-hidden rounded-md">
                          <Image
                            layout="responsive"
                            objectFit="contain"
                            placeholder="blur"
                            blurDataURL="/images/blur.png"
                            width={1460}
                            height={960}
                            src={image}
                            alt={partner.title}
                            onClick={() => setFocusedImage(image)}
                          />
                        </div>
                      </SwiperSlide>
                    )
                  })}
                </Swiper>
              </SectionContainer>
            </div>

            <div className="grid lg:grid-cols-8 lg:space-x-12">
              <div className="lg:col-span-5 overflow-hidden">
                <h2
                  className="text-foreground"
                  style={{ fontSize: '1.5rem', marginBottom: '1rem' }}
                >
                  Overview
                </h2>

                <div className="prose">
                  <MDXRemote {...overview} components={mdxComponents(setFocusedImage)} />
                </div>
              </div>

              <div className="lg:col-span-3 order-first lg:order-last">
                <div className="sticky top-20">
                  <h2
                    className="text-foreground"
                    style={{ fontSize: '1.5rem', marginBottom: '1rem' }}
                  >
                    Details
                  </h2>

                  {partner.video && (
                    <div className="mb-6">
                      <ExpandableVideo
                        videoId={partner.video}
                        imgUrl={videoThumbnail}
                        imgOverlayText="Watch an introductory video"
                        triggerContainerClassName="w-full"
                      />
                    </div>
                  )}

                  <div className="text-foreground divide-y">
                    {partner.type === 'technology' && (
                      <div className="flex items-center justify-between py-2">
                        <span className="text-lighter">Developer</span>
                        <span className="text-foreground">{partner.developer}</span>
                      </div>
                    )}

                    <div className="flex items-center justify-between py-2">
<<<<<<< HEAD
                      <span className="text-scale-900">Category</span>
                      <Link
                        href={`/partners/integrations#${partner.category.toLowerCase()}`}
                        className="text-brand hover:text-brand-300 transition-colors"
                      >
                        {partner.category}
=======
                      <span className="text-lighter">Category</span>
                      <Link href={`/partners/integrations#${partner.category.toLowerCase()}`}>
                        <a className="text-brand hover:text-brand-300 transition-colors">
                          {partner.category}
                        </a>
>>>>>>> dd7a681d
                      </Link>
                    </div>

                    <div className="flex items-center justify-between py-2">
                      <span className="text-lighter">Website</span>
                      <a
                        href={partner.website}
                        target="_blank"
                        rel="noreferrer"
                        className="text-brand hover:text-brand-300 transition-colors"
                      >
                        {new URL(partner.website).host}
                      </a>
                    </div>

                    {partner.type === 'technology' && partner.docs && (
                      <div className="flex items-center justify-between py-2">
                        <span className="text-lighter">Documentation</span>
                        <a
                          href={partner.docs}
                          target="_blank"
                          rel="noreferrer"
                          className="text-brand hover:text-brand-300 transition-colors"
                        >
                          <span className="flex items-center space-x-1">
                            <span>Learn</span>
                            <IconExternalLink size="small" />
                          </span>
                        </a>
                      </div>
                    )}
                  </div>
                </div>
              </div>
            </div>
            {partner.call_to_action_link && (
              <div className="bg-background hover:border-border-control border-border rounded-2xl border p-10 drop-shadow-sm max-w-5xl mx-auto mt-12">
                <div className="flex flex-row justify-between">
                  <h1 className="text-2xl font-medium self-center">
                    Get started with {partner.title} and Supabase.
                  </h1>
                  <a href={partner.call_to_action_link} target="_blank" rel="noreferrer">
                    <Button size="medium" type="secondary">
                      Add integration
                    </Button>
                  </a>
                </div>
              </div>
            )}
          </div>
        </SectionContainer>
      </DefaultLayout>
    </>
  )
}

// This function gets called at build time
export const getStaticPaths: GetStaticPaths = async () => {
  const { data: slugs } = await supabase
    .from('partners')
    .select('slug')
    .eq('approved', true)
    .eq('type', 'technology')

  const paths: {
    params: { slug: string }
    locale?: string | undefined
  }[] =
    slugs?.map(({ slug }) => ({
      params: {
        slug,
      },
    })) ?? []

  return {
    paths,
    fallback: 'blocking',
  }
}

// This also gets called at build time
export const getStaticProps: GetStaticProps = async ({ params }) => {
  let { data: partner } = await supabase
    .from('partners')
    .select('*')
    .eq('approved', true)
    .eq('slug', params!.slug as string)
    .single()

  if (!partner) {
    return {
      notFound: true,
    }
  }

  const codeHikeOptions: CodeHikeConfig = {
    theme: codeHikeTheme,
    lineNumbers: true,
    showCopyButton: true,
    skipLanguages: [],
    autoImport: false,
  }

  // Parse markdown
  const overview = await serialize(partner.overview, {
    mdxOptions: {
      useDynamicImport: true,
      remarkPlugins: [remarkGfm, [remarkCodeHike, codeHikeOptions]],
    },
  })

  return {
    props: { partner, overview },
    revalidate: 18000, // In seconds - refresh every 5 hours
  }
}

export default Partner<|MERGE_RESOLUTION|>--- conflicted
+++ resolved
@@ -92,20 +92,12 @@
         <SectionContainer>
           <div className="col-span-12 mx-auto mb-2 max-w-5xl space-y-10 lg:col-span-2">
             {/* Back button */}
-<<<<<<< HEAD
             <Link
               href="/partners/integrations"
-              className="text-scale-1200 hover:text-scale-1000 flex cursor-pointer items-center transition-colors"
+              className="text-foreground hover:text-lighter flex cursor-pointer items-center transition-colors"
             >
               <IconChevronLeft style={{ padding: 0 }} />
               Back
-=======
-            <Link href="/partners/integrations">
-              <a className="text-foreground hover:text-lighter flex cursor-pointer items-center transition-colors">
-                <IconChevronLeft style={{ padding: 0 }} />
-                Back
-              </a>
->>>>>>> dd7a681d
             </Link>
 
             <div className="flex items-center space-x-4">
@@ -224,20 +216,12 @@
                     )}
 
                     <div className="flex items-center justify-between py-2">
-<<<<<<< HEAD
-                      <span className="text-scale-900">Category</span>
+                      <span className="text-lighter">Category</span>
                       <Link
                         href={`/partners/integrations#${partner.category.toLowerCase()}`}
                         className="text-brand hover:text-brand-300 transition-colors"
                       >
                         {partner.category}
-=======
-                      <span className="text-lighter">Category</span>
-                      <Link href={`/partners/integrations#${partner.category.toLowerCase()}`}>
-                        <a className="text-brand hover:text-brand-300 transition-colors">
-                          {partner.category}
-                        </a>
->>>>>>> dd7a681d
                       </Link>
                     </div>
 
