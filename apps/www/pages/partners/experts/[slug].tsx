--- conflicted
+++ resolved
@@ -42,20 +42,12 @@
         <SectionContainer>
           <div className="col-span-12 mx-auto mb-2 max-w-5xl space-y-12 lg:col-span-2">
             {/* Back button */}
-<<<<<<< HEAD
-            <Link href="/partners/experts">
-              <a className="text-foreground hover:text-foreground-lighter flex cursor-pointer items-center transition-colors">
-                <IconChevronLeft style={{ padding: 0 }} />
-                Back
-              </a>
-=======
             <Link
               href="/partners/experts"
-              className="text-foreground hover:text-lighter flex cursor-pointer items-center transition-colors"
+              className="text-foreground hover:text-foreground-lighter flex cursor-pointer items-center transition-colors"
             >
               <IconChevronLeft style={{ padding: 0 }} />
               Back
->>>>>>> 7f1de2f9
             </Link>
 
             <div className="flex items-center space-x-4">
@@ -167,20 +159,12 @@
                   )}
 
                   <div className="flex items-center justify-between py-2">
-<<<<<<< HEAD
-                    <span className="text-foreground-lighter">Category</span>
-                    <Link href={`/partners/experts#${partner.category.toLowerCase()}`}>
-                      <a className="text-brand hover:text-brand-300 transition-colors">
-                        {partner.category}
-                      </a>
-=======
                     <span className="text-lighter">Category</span>
                     <Link
                       href={`/partners/experts#${partner.category.toLowerCase()}`}
                       className="text-brand hover:underline transition-colors"
                     >
                       {partner.category}
->>>>>>> 7f1de2f9
                     </Link>
                   </div>
 
