--- conflicted
+++ resolved
@@ -6,12 +6,7 @@
 import Link from 'next/link'
 import { useRouter } from 'next/router'
 import { ReactMarkdown } from 'react-markdown/lib/react-markdown'
-<<<<<<< HEAD
-import { Badge, IconChevronLeft } from 'ui'
-import dayjs from 'dayjs'
-=======
 import { Badge } from 'ui'
->>>>>>> 05a542cc
 
 import authors from 'lib/authors.json'
 import { generateReadingTime, isNotNullOrUndefined } from '~/lib/helpers'
