--- conflicted
+++ resolved
@@ -265,7 +265,6 @@
                       {author.map((author: any, i: number) => {
                         return (
                           <div className="mr-4 w-max" key={i}>
-<<<<<<< HEAD
                             <Link
                               href={author.author_url}
                               target="_blank"
@@ -282,39 +281,13 @@
                                       height="100%"
                                       layout="responsive"
                                     />
-=======
-                            <Link href={author.author_url} target="_blank">
-                              <a className="cursor-pointer">
-                                <div className="flex items-center gap-3">
-                                  {author.author_image_url && (
-                                    <div className="w-10">
-                                      <Image
-                                        src={author.author_image_url}
-                                        className="dark:border-dark rounded-full border"
-                                        alt={`${author.author} avatar`}
-                                        width="100%"
-                                        height="100%"
-                                        layout="responsive"
-                                      />
-                                    </div>
-                                  )}
-                                  <div className="flex flex-col">
-                                    <span className="text-foreground mb-0 text-sm">
-                                      {author.author}
-                                    </span>
-                                    <span className="text-muted mb-0 text-xs">
-                                      {author.position}
-                                    </span>
->>>>>>> dd7a681d
                                   </div>
                                 )}
                                 <div className="flex flex-col">
-                                  <span className="text-scale-1200 mb-0 text-sm">
+                                  <span className="text-foreground mb-0 text-sm">
                                     {author.author}
                                   </span>
-                                  <span className="text-scale-900 mb-0 text-xs">
-                                    {author.position}
-                                  </span>
+                                  <span className="text-muted mb-0 text-xs">{author.position}</span>
                                 </div>
                               </div>
                             </Link>
@@ -399,18 +372,10 @@
                           </Link>
                         ))}
                         <div className="mt-2">
-<<<<<<< HEAD
-                          <Link
-                            href={`/blog`}
-                            className="text-scale-1100 hover:text-scale-1200 cursor-pointer text-xs"
-                          >
-                            View all posts
-=======
                           <Link href={`/blog`} passHref>
                             <a className="text-light hover:text-foreground cursor-pointer text-xs">
                               View all posts
                             </a>
->>>>>>> dd7a681d
                           </Link>
                         </div>
                         <div className="py-4 hidden lg:block">
