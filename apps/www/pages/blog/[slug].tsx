import { NextSeo } from 'next-seo'
import type { GetStaticProps, InferGetStaticPropsType } from 'next'
import Image from 'next/image'
import Link from 'next/link'
import { useRouter } from 'next/router'
import matter from 'gray-matter'
import authors from 'lib/authors.json'
import { MDXRemote } from 'next-mdx-remote'
import { Badge, Divider, IconChevronLeft } from 'ui'

import CTABanner from '~/components/CTABanner'
import DefaultLayout from '~/components/Layouts/Default'
import BlogLinks from '~/components/LaunchWeek/7/BlogLinks'
import { generateReadingTime, isNotNullOrUndefined } from '~/lib/helpers'
import ShareArticleActions from '~/components/Blog/ShareArticleActions'
import useActiveAnchors from '~/hooks/useActiveAnchors'
import mdxComponents from '~/lib/mdx/mdxComponents'
import { mdxSerialize } from '~/lib/mdx/mdxSerialize'
import { getAllPostSlugs, getPostdata, getSortedPosts } from '~/lib/posts'
import { ReactMarkdown } from 'react-markdown/lib/react-markdown'

type Post = ReturnType<typeof getSortedPosts>[number]

type BlogData = {
  title: string
  description: string
  tags?: string[]
  date: string
  toc_depth?: number
  author: string
  image?: string
  thumb?: string
  youtubeHero?: string
  author_url?: string
  launchweek?: number
  meta_title?: string
  meta_description?: string
  video?: string
}

type MatterReturn = {
  data: BlogData
  content: string
}

type Blog = {
  slug: string
  source: string
  content: any
  toc: any
}

type BlogPostPageProps = {
  prevPost: Post | null
  nextPost: Post | null
  relatedPosts: (Post & BlogData)[]
  blog: Blog & BlogData
}

type Params = {
  slug: string
}

// table of contents extractor
const toc = require('markdown-toc')

export async function getStaticPaths() {
  const paths = getAllPostSlugs('_blog')
  return {
    paths,
    fallback: false,
  }
}

export const getStaticProps: GetStaticProps<BlogPostPageProps, Params> = async ({ params }) => {
  if (params?.slug === undefined) {
    throw new Error('Missing slug for pages/blog/[slug].tsx')
  }

  const filePath = `${params.slug}`
  const postContent = await getPostdata(filePath, '_blog')
  const { data, content } = matter(postContent) as unknown as MatterReturn

  const mdxSource: any = await mdxSerialize(content)

  const relatedPosts = getSortedPosts({
    directory: '_blog',
    limit: 5,
    tags: mdxSource.scope.tags,
    currentPostSlug: filePath,
  }) as unknown as (BlogData & Post)[]

  const allPosts = getSortedPosts({ directory: '_blog' })

  const currentIndex = allPosts
    .map(function (e) {
      return e.slug
    })
    .indexOf(filePath)

  const nextPost = allPosts[currentIndex + 1]
  const prevPost = allPosts[currentIndex - 1]

  return {
    props: {
      prevPost: currentIndex === 0 ? null : prevPost ? prevPost : null,
      nextPost: currentIndex === allPosts.length ? null : nextPost ? nextPost : null,
      relatedPosts,
      blog: {
        slug: `${params.slug}`,
        source: content,
        ...data,
        content: mdxSource,
        toc: toc(content, { maxdepth: data.toc_depth ? data.toc_depth : 2 }),
      },
    },
  }
}

function BlogPostPage(props: InferGetStaticPropsType<typeof getStaticProps>) {
  const content = props.blog.content
  const authorArray = props.blog.author.split(',')
  useActiveAnchors('h2, h3, h4', '.prose-toc a')
  const isLaunchWeek7 = props.blog.launchweek === 7

  const author = authorArray
    .map((authorId) => {
      return authors.find((author) => author.author_id === authorId)
    })
    .filter(isNotNullOrUndefined)

  const authorUrls = author.map((author) => author?.author_url).filter(isNotNullOrUndefined)

  const { basePath } = useRouter()

  const NextCard = (props: any) => {
    const { post, label, className } = props

    return (
      <Link href={`${post.path}`} as={`${post.path}`}>
        <div className={className}>
          <div className="hover:bg-control cursor-pointer rounded border p-6 transition">
            <div className="space-y-4">
              <div>
                <p className="text-foreground-lighter text-sm">{label}</p>
              </div>
              <div>
                <h4 className="text-foreground text-lg">{post.title}</h4>
                <p className="small">{post.date}</p>
              </div>
            </div>
          </div>
        </div>
      </Link>
    )
  }

  const toc = props.blog.toc && (
    <div className="space-y-8 py-8 lg:py-0">
      <div>
        <div className="flex flex-wrap gap-2">
          {props.blog.tags?.map((tag: string) => {
            return (
              <Link href={`/blog/tags/${tag}`} key={`category-badge-${tag}`}>
                <Badge>{tag}</Badge>
              </Link>
            )
          })}
        </div>
      </div>
      <div>
        <div>
          <p className="text-foreground mb-4">On this page</p>
          <div className="prose-toc">
            <ReactMarkdown>{props.blog.toc.content}</ReactMarkdown>
          </div>
        </div>
      </div>
    </div>
  )

  const meta = {
    title: props.blog.meta_title ?? props.blog.title,
    description: props.blog.meta_description ?? props.blog.description,
    url: `https://supabase.com/blog/${props.blog.slug}`,
  }

  return (
    <>
      <NextSeo
        title={meta.title}
        description={meta.description}
        openGraph={{
          title: meta.title,
          description: meta.description,
          url: meta.url,
          type: 'article',
          videos: props.blog.video
            ? [
                {
                  // youtube based video meta
                  url: props.blog.video,
                  type: 'application/x-shockwave-flash',
                  width: 640,
                  height: 385,
                },
              ]
            : undefined,
          article: {
            //
            // to do: add expiration and modified dates
            // https://github.com/garmeeh/next-seo#article
            publishedTime: props.blog.date,
            //
            // to do: author urls should be internal in future
            // currently we have external links to github profiles
            authors: authorUrls,
            tags: props.blog.tags?.map((cat: string) => {
              return cat
            }),
          },
          images: [
            {
              url: `https://supabase.com${basePath}/images/blog/${
                props.blog.image ? props.blog.image : props.blog.thumb
              }`,
              alt: `${props.blog.title} thumbnail`,
            },
          ],
        }}
      />
      <DefaultLayout>
        <div
          className="
            container mx-auto px-8 py-16 sm:px-16
            xl:px-20
          "
        >
          <div className="grid grid-cols-12 gap-4">
            <div className="col-span-12 mb-2 lg:col-span-2">
              {/* Back button */}
              <p>
                <Link
                  href={'/blog'}
                  className="text-foreground-lighter hover:text-foreground flex cursor-pointer items-center text-sm transition"
                >
                  <IconChevronLeft style={{ padding: 0 }} />
                  Back
                </Link>
              </p>
            </div>
            <div className="col-span-12 lg:col-span-12 xl:col-span-10">
              {/* Title and description */}
              <div className="mb-16 max-w-5xl space-y-8">
                <div className="space-y-4">
                  <p className="text-brand">Blog post</p>
                  <h1 className="h1">{props.blog.title}</h1>
                  <div className="text-light flex space-x-3 text-sm">
                    <p>{props.blog.date}</p>
                    <p>•</p>
                    <p>{generateReadingTime(props.blog.source)}</p>
                  </div>
                  <div className="flex justify-between">
                    <div className="flex-1 flex flex-col gap-3 pt-6 md:flex-row md:gap-0 lg:gap-3">
                      {author.map((author: any, i: number) => {
                        return (
                          <div className="mr-4 w-max" key={i}>
<<<<<<< HEAD
                            <Link href={author.author_url} target="_blank">
                              <a className="cursor-pointer">
                                <div className="flex items-center gap-3">
                                  {author.author_image_url && (
                                    <div className="w-10">
                                      <Image
                                        src={author.author_image_url}
                                        className="dark:border-dark rounded-full border"
                                        alt={`${author.author} avatar`}
                                        width="100%"
                                        height="100%"
                                        layout="responsive"
                                      />
                                    </div>
                                  )}
                                  <div className="flex flex-col">
                                    <span className="text-foreground mb-0 text-sm">
                                      {author.author}
                                    </span>
                                    <span className="text-foreground-lighter mb-0 text-xs">
                                      {author.position}
                                    </span>
=======
                            <Link
                              href={author.author_url}
                              target="_blank"
                              className="cursor-pointer"
                            >
                              <div className="flex items-center gap-3">
                                {author.author_image_url && (
                                  <div className="w-10">
                                    <Image
                                      src={author.author_image_url}
                                      className="dark:border-dark rounded-full border"
                                      alt={`${author.author} avatar`}
                                      width={40}
                                      height={40}
                                    />
>>>>>>> 7f1de2f9
                                  </div>
                                )}
                                <div className="flex flex-col">
                                  <span className="text-foreground mb-0 text-sm">
                                    {author.author}
                                  </span>
                                  <span className="text-muted mb-0 text-xs">{author.position}</span>
                                </div>
                              </div>
                            </Link>
                          </div>
                        )
                      })}
                    </div>
                  </div>
                </div>
              </div>
              <div className="grid grid-cols-12 lg:gap-16 xl:gap-8">
                {/* Content */}
                <div className="col-span-12 lg:col-span-7 xl:col-span-7">
                  <article>
                    <div className={['prose prose-docs'].join(' ')}>
                      {props.blog.youtubeHero ? (
                        <iframe
                          className="w-full"
                          width="700"
                          height="350"
                          src={props.blog.youtubeHero}
                          frameBorder="0"
                          allow="accelerometer; autoplay; encrypted-media; gyroscope; picture-in-picture"
                          // @ts-expect-error
                          allowfullscreen={true}
                        ></iframe>
                      ) : (
                        props.blog.thumb && (
                          <div className="relative mb-8 h-96 w-full overflow-auto rounded-lg border">
                            <Image
                              src={'/images/blog/' + props.blog.thumb}
                              alt={props.blog.title}
                              fill
                              className="object-cover m-0"
                            />
                          </div>
                        )
                      )}
                      <MDXRemote {...content} components={mdxComponents('blog')} />
                    </div>
                  </article>
                  {isLaunchWeek7 && <BlogLinks />}
                  <div className="block lg:hidden py-8">
                    <div className="text-foreground-lighter text-sm">Share this article</div>
                    <ShareArticleActions title={props.blog.title} slug={props.blog.slug} />
                  </div>
                  <div className="grid gap-8 py-8 lg:grid-cols-1">
                    <div>
                      {props.prevPost && <NextCard post={props.prevPost} label="Last post" />}
                    </div>
                    <div>
                      {props.nextPost && (
                        <NextCard post={props.nextPost} label="Next post" className="text-right" />
                      )}
                    </div>
                  </div>
                </div>
                {/* Sidebar */}
                <div className="col-span-12 space-y-8 lg:col-span-5 xl:col-span-3 xl:col-start-9">
                  <div className="space-y-6 lg:sticky lg:top-24 lg:mb-48">
                    <div className="hidden lg:block">{toc}</div>
                    <div>
                      <div className="mb-4">
                        <p className="text-foreground text-sm">Related articles</p>
                      </div>
                      <div className="space-y-2">
                        {props.relatedPosts.map((post) => (
                          <Link href={`${post.path}`} as={`${post.path}`} key={post.slug}>
                            <div>
                              <div className="cursor-pointer">
                                <div className="flex gap-2">
                                  {/* <div className="text-foreground-lighter">
                                    <IconFile size={'small'} style={{ minWidth: '1.2rem' }} />
                                  </div> */}
                                  <span className="text-light hover:text-gray-1200 text-sm">
                                    {post.title}
                                  </span>
                                </div>
                              </div>
                              <Divider light className="mt-2" />
                            </div>
                          </Link>
                        ))}
                        <div className="mt-2">
                          <Link
                            href={`/blog`}
                            className="text-light hover:text-foreground cursor-pointer text-xs"
                          >
                            View all posts
                          </Link>
                        </div>
                        <div className="py-4 hidden lg:block">
                          <div className="text-foreground text-sm">Share this article</div>
                          <ShareArticleActions title={props.blog.title} slug={props.blog.slug} />
                        </div>
                      </div>
                    </div>
                  </div>
                </div>
              </div>
            </div>
          </div>
        </div>

        <CTABanner />
      </DefaultLayout>
    </>
  )
}

export default BlogPostPage<|MERGE_RESOLUTION|>--- conflicted
+++ resolved
@@ -265,30 +265,6 @@
                       {author.map((author: any, i: number) => {
                         return (
                           <div className="mr-4 w-max" key={i}>
-<<<<<<< HEAD
-                            <Link href={author.author_url} target="_blank">
-                              <a className="cursor-pointer">
-                                <div className="flex items-center gap-3">
-                                  {author.author_image_url && (
-                                    <div className="w-10">
-                                      <Image
-                                        src={author.author_image_url}
-                                        className="dark:border-dark rounded-full border"
-                                        alt={`${author.author} avatar`}
-                                        width="100%"
-                                        height="100%"
-                                        layout="responsive"
-                                      />
-                                    </div>
-                                  )}
-                                  <div className="flex flex-col">
-                                    <span className="text-foreground mb-0 text-sm">
-                                      {author.author}
-                                    </span>
-                                    <span className="text-foreground-lighter mb-0 text-xs">
-                                      {author.position}
-                                    </span>
-=======
                             <Link
                               href={author.author_url}
                               target="_blank"
@@ -304,14 +280,15 @@
                                       width={40}
                                       height={40}
                                     />
->>>>>>> 7f1de2f9
                                   </div>
                                 )}
                                 <div className="flex flex-col">
                                   <span className="text-foreground mb-0 text-sm">
                                     {author.author}
                                   </span>
-                                  <span className="text-muted mb-0 text-xs">{author.position}</span>
+                                  <span className="text-foreground-lighter mb-0 text-xs">
+                                    {author.position}
+                                  </span>
                                 </div>
                               </div>
                             </Link>
