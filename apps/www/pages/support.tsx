import { useEffect, useRef } from 'react'
import Link from 'next/link'
import { useRouter } from 'next/router'
import { NextSeo } from 'next-seo'
import Typed from 'typed.js'
import { Button, ButtonProps, cn, IconCommand, IconSearch, SearchButton } from 'ui'

import DefaultLayout from '~/components/Layouts/Default'
import InteractiveShimmerCard from '~/components/InteractiveShimmerCard'
import SectionContainer from '~/components/Layouts/SectionContainer'
import { questions } from 'shared-data'
import data from '~/data/support'

const Index = () => {
  const router = useRouter()
  const typerRef = useRef(null)

  useEffect(() => {
    const typed = new Typed(typerRef.current, {
      strings: questions,
      typeSpeed: 50,
      backDelay: 4000,
      showCursor: false,
    })

    return () => {
      // Destroy Typed instance during cleanup to stop animation
      typed.destroy()
    }
  }, [])

  return (
    <>
      <NextSeo
        title={data.meta_title}
        description={data.meta_description}
        openGraph={{
          title: data.meta_title,
          description: data.meta_description,
          url: `https://supabase.com/${router.pathname}`,
          images: [
            {
              url: `https://supabase.com/images/og/og-image-v2.jpg`,
            },
          ],
        }}
      />
      <DefaultLayout className="!min-h-fit">
        <div className="bg-alternative">
          <SectionContainer className="space-y-2 text-center">
            <h1 className="text-brand font-mono text-base uppercase tracking-widest">
              {data.hero.h1}
            </h1>
            <p className="h1 tracking-[-1px]">{data.hero.title}</p>
            <SearchButton className="mx-auto w-full max-w-lg">
              <div
                className="
                  flex
                  px-3
                  py-3
                  group
                  items-center
                  justify-between
                  bg-scale-200
                  border
                  border-scale-500
                  hover:bg-scale-300
                  hover:border-scale-600
                  transition 
                  rounded"
              >
                <div className="flex items-center flex-1 space-x-2">
                  <IconSearch className="text-scale-1100" size={18} strokeWidth={2} />
                  <p
                    ref={typerRef}
                    className="text-lighter text-sm group-hover:text-light transition"
                  />
                </div>
<<<<<<< HEAD
                <Divider type="horizontal" light orientation="center" />
                <div>
                  <div
                    className="
                    dark:bg-scale-400 flex
                    flex-col justify-between rounded rounded-t-none border-b
                    border-r border-l
                    border-gray-100 bg-white p-5
                    pt-14 dark:border-gray-600"
                  >
                    <Button asChild size="medium" type="default" iconRight={<IconGitHub />}>
                      <Link
                        href="https://github.com/supabase/supabase/issues"
                        as="https://github.com/supabase/supabase/issues"
                        target="_blank"
                      >
                        Go To Issues
                      </Link>
                    </Button>
=======
                <div className="flex items-center h-full space-x-1">
                  <div className="hidden text-lighter md:flex items-center justify-center h-5 w-10 border rounded bg-scale-500 border-scale-700 gap-1">
                    <IconCommand size={12} strokeWidth={1.5} />
                    <span className="text-[12px]">K</span>
>>>>>>> 09adec62
                  </div>
                </div>
              </div>
            </SearchButton>
          </SectionContainer>
        </div>
        <SectionContainer className="text grid gap-5 md:grid-cols-2 xl:grid-cols-3 max-w-7xl !pb-8">
          {data.cards.map((card) => (
            <InteractiveShimmerCard
              key={card.title}
              outerClassName={cn(card.className)}
              innerClassName="flex flex-col p-5"
            >
              <div className="mb-4 lg:mb-8 flex-1">
                <h2 className="text text-lg font-medium">{card.title}</h2>
                <div className="my-2 block">
                  <p className="text-light">{card.paragraph}</p>
                </div>
<<<<<<< HEAD
                <Divider type="horizontal" light orientation="center" />
                <div>
                  <div
                    className="
                    dark:bg-scale-400 flex flex-row
                    gap-2 rounded rounded-t-none border-b border-r
                    border-l border-gray-100
                    bg-white p-5 pt-14
                    dark:border-gray-600 lg:justify-evenly"
                  >
                    <Button asChild size="medium" type="default" iconRight={<IconMessageCircle />}>
                      <Link
                        href="https://github.com/supabase/supabase/discussions"
                        as="https://github.com/supabase/supabase/discussions"
                        target="_blank"
                      >
                        Join the discussion
                      </Link>
                    </Button>
                    <Button
                      asChild
                      size="medium"
                      type="default"
                      iconRight={
                        <svg
                          className="h-5 w-5"
                          fill="currentColor"
                          viewBox="0 0 71 55"
                          aria-hidden="true"
                        >
                          <path
                            fillRule="evenodd"
                            d="M60.1045 4.8978C55.5792 2.8214 50.7265 1.2916 45.6527 0.41542C45.5603 0.39851 45.468 0.440769 45.4204 0.525289C44.7963 1.6353 44.105 3.0834 43.6209 4.2216C38.1637 3.4046 32.7345 3.4046 27.3892 4.2216C26.905 3.0581 26.1886 1.6353 25.5617 0.525289C25.5141 0.443589 25.4218 0.40133 25.3294 0.41542C20.2584 1.2888 15.4057 2.8186 10.8776 4.8978C10.8384 4.9147 10.8048 4.9429 10.7825 4.9795C1.57795 18.7309 -0.943561 32.1443 0.293408 45.3914C0.299005 45.4562 0.335386 45.5182 0.385761 45.5576C6.45866 50.0174 12.3413 52.7249 18.1147 54.5195C18.2071 54.5477 18.305 54.5139 18.3638 54.4378C19.7295 52.5728 20.9469 50.6063 21.9907 48.5383C22.0523 48.4172 21.9935 48.2735 21.8676 48.2256C19.9366 47.4931 18.0979 46.6 16.3292 45.5858C16.1893 45.5041 16.1781 45.304 16.3068 45.2082C16.679 44.9293 17.0513 44.6391 17.4067 44.3461C17.471 44.2926 17.5606 44.2813 17.6362 44.3151C29.2558 49.6202 41.8354 49.6202 53.3179 44.3151C53.3935 44.2785 53.4831 44.2898 53.5502 44.3433C53.9057 44.6363 54.2779 44.9293 54.6529 45.2082C54.7816 45.304 54.7732 45.5041 54.6333 45.5858C52.8646 46.6197 51.0259 47.4931 49.0921 48.2228C48.9662 48.2707 48.9102 48.4172 48.9718 48.5383C50.038 50.6034 51.2554 52.5699 52.5959 54.435C52.6519 54.5139 52.7526 54.5477 52.845 54.5195C58.6464 52.7249 64.529 50.0174 70.6019 45.5576C70.6551 45.5182 70.6887 45.459 70.6943 45.3942C72.1747 30.0791 68.2147 16.7757 60.1968 4.9823C60.1772 4.9429 60.1437 4.9147 60.1045 4.8978ZM23.7259 37.3253C20.2276 37.3253 17.3451 34.1136 17.3451 30.1693C17.3451 26.225 20.1717 23.0133 23.7259 23.0133C27.308 23.0133 30.1626 26.2532 30.1066 30.1693C30.1066 34.1136 27.28 37.3253 23.7259 37.3253ZM47.3178 37.3253C43.8196 37.3253 40.9371 34.1136 40.9371 30.1693C40.9371 26.225 43.7636 23.0133 47.3178 23.0133C50.9 23.0133 53.7545 26.2532 53.6986 30.1693C53.6986 34.1136 50.9 37.3253 47.3178 37.3253Z"
                            clipRule="evenodd"
                          />
                        </svg>
                      }
                    >
                      <Link
                        href="https://discord.supabase.com/"
                        as="https://discord.supabase.com/"
                        target="_blank"
                      >
                        Join Discord
                      </Link>
                    </Button>
                  </div>
                </div>
              </div>

              <div className="col-span-12 lg:col-span-6 xl:col-span-4">
                <div
                  className="dark:bg-scale-400 flex h-40
                    flex-col justify-between rounded rounded-b-none border-t
                    border-r
                    border-l border-gray-100 bg-white
                    p-5 dark:border-gray-600
                    "
                >
                  <div className="mb-4">
                    <h5 className="text-scale-1200 text-lg font-medium">Email Support</h5>
                    <p className="my-2 block">
                      <p className="text-scale-1100">
                        We offer email based support. If you need SLAs, guaranteed response times,
                        or have an issue, please contact us here.
                      </p>
                      <p className="text-scale-1100 mt-2 text-sm">
                        <span className="text-brand text-sm font-bold">Use this for:</span> Issues
                        or questions specific to you
                      </p>
                    </p>
                  </div>
                </div>
                <Divider type="horizontal" light orientation="center" />
                <div>
                  <div
                    className="
                    dark:bg-scale-400 flex
                    flex-col justify-between rounded rounded-t-none border-b
                    border-r border-l
                    border-gray-100 bg-white p-5
                    pt-14 dark:border-gray-600"
                  >
                    <Button asChild size="medium" type="default" iconRight={<IconMail />}>
                      <a href="https://supabase.com/dashboard/support/new">Email Support</a>
                    </Button>
                  </div>
=======
              </div>
              <div className="flex gap-2">
                {card.links.map((link) => (
                  <Link href={link.link} as={link.link} passHref>
                    <Button
                      size="small"
                      type={(link.type as ButtonProps['type']) ?? 'default'}
                      iconRight={link.icon}
                      asChild
                    >
                      <a target={link.target}>{link.label}</a>
                    </Button>
                  </Link>
                ))}
              </div>
            </InteractiveShimmerCard>
          ))}
        </SectionContainer>
        <SectionContainer className="!pt-0 max-w-7xl">
          <div className="mx-auto bg-alternative border rounded-xl p-6 lg:p-10">
            <div className="grid grid-cols-1 lg:grid-cols-2 gap-2 xl:gap-16 justify-between">
              <div className="gap-2 flex flex-col">
                <h2 className="text-xl lg:text-2xl tracking-tight">{data.banner.title}</h2>
              </div>
              <div className="flex flex-col gap-4">
                <div className="flex flex-col">{data.banner.paragraph}</div>
                <div className="flex gap-2">
                  {data.banner.links.map((link) => (
                    <Link href={link.link} as={link.link} passHref>
                      <Button
                        size="tiny"
                        type={(link.type as ButtonProps['type']) ?? 'default'}
                        iconRight={link.icon}
                        asChild
                      >
                        <a target={link.target} className={cn(link.className)}>
                          {link.label}
                        </a>
                      </Button>
                    </Link>
                  ))}
>>>>>>> 09adec62
                </div>
              </div>
            </div>
          </div>
        </SectionContainer>
      </DefaultLayout>
    </>
  )
}

export default Index<|MERGE_RESOLUTION|>--- conflicted
+++ resolved
@@ -76,32 +76,10 @@
                     className="text-lighter text-sm group-hover:text-light transition"
                   />
                 </div>
-<<<<<<< HEAD
-                <Divider type="horizontal" light orientation="center" />
-                <div>
-                  <div
-                    className="
-                    dark:bg-scale-400 flex
-                    flex-col justify-between rounded rounded-t-none border-b
-                    border-r border-l
-                    border-gray-100 bg-white p-5
-                    pt-14 dark:border-gray-600"
-                  >
-                    <Button asChild size="medium" type="default" iconRight={<IconGitHub />}>
-                      <Link
-                        href="https://github.com/supabase/supabase/issues"
-                        as="https://github.com/supabase/supabase/issues"
-                        target="_blank"
-                      >
-                        Go To Issues
-                      </Link>
-                    </Button>
-=======
                 <div className="flex items-center h-full space-x-1">
                   <div className="hidden text-lighter md:flex items-center justify-center h-5 w-10 border rounded bg-scale-500 border-scale-700 gap-1">
                     <IconCommand size={12} strokeWidth={1.5} />
                     <span className="text-[12px]">K</span>
->>>>>>> 09adec62
                   </div>
                 </div>
               </div>
@@ -120,108 +98,19 @@
                 <div className="my-2 block">
                   <p className="text-light">{card.paragraph}</p>
                 </div>
-<<<<<<< HEAD
-                <Divider type="horizontal" light orientation="center" />
-                <div>
-                  <div
-                    className="
-                    dark:bg-scale-400 flex flex-row
-                    gap-2 rounded rounded-t-none border-b border-r
-                    border-l border-gray-100
-                    bg-white p-5 pt-14
-                    dark:border-gray-600 lg:justify-evenly"
-                  >
-                    <Button asChild size="medium" type="default" iconRight={<IconMessageCircle />}>
-                      <Link
-                        href="https://github.com/supabase/supabase/discussions"
-                        as="https://github.com/supabase/supabase/discussions"
-                        target="_blank"
-                      >
-                        Join the discussion
-                      </Link>
-                    </Button>
-                    <Button
-                      asChild
-                      size="medium"
-                      type="default"
-                      iconRight={
-                        <svg
-                          className="h-5 w-5"
-                          fill="currentColor"
-                          viewBox="0 0 71 55"
-                          aria-hidden="true"
-                        >
-                          <path
-                            fillRule="evenodd"
-                            d="M60.1045 4.8978C55.5792 2.8214 50.7265 1.2916 45.6527 0.41542C45.5603 0.39851 45.468 0.440769 45.4204 0.525289C44.7963 1.6353 44.105 3.0834 43.6209 4.2216C38.1637 3.4046 32.7345 3.4046 27.3892 4.2216C26.905 3.0581 26.1886 1.6353 25.5617 0.525289C25.5141 0.443589 25.4218 0.40133 25.3294 0.41542C20.2584 1.2888 15.4057 2.8186 10.8776 4.8978C10.8384 4.9147 10.8048 4.9429 10.7825 4.9795C1.57795 18.7309 -0.943561 32.1443 0.293408 45.3914C0.299005 45.4562 0.335386 45.5182 0.385761 45.5576C6.45866 50.0174 12.3413 52.7249 18.1147 54.5195C18.2071 54.5477 18.305 54.5139 18.3638 54.4378C19.7295 52.5728 20.9469 50.6063 21.9907 48.5383C22.0523 48.4172 21.9935 48.2735 21.8676 48.2256C19.9366 47.4931 18.0979 46.6 16.3292 45.5858C16.1893 45.5041 16.1781 45.304 16.3068 45.2082C16.679 44.9293 17.0513 44.6391 17.4067 44.3461C17.471 44.2926 17.5606 44.2813 17.6362 44.3151C29.2558 49.6202 41.8354 49.6202 53.3179 44.3151C53.3935 44.2785 53.4831 44.2898 53.5502 44.3433C53.9057 44.6363 54.2779 44.9293 54.6529 45.2082C54.7816 45.304 54.7732 45.5041 54.6333 45.5858C52.8646 46.6197 51.0259 47.4931 49.0921 48.2228C48.9662 48.2707 48.9102 48.4172 48.9718 48.5383C50.038 50.6034 51.2554 52.5699 52.5959 54.435C52.6519 54.5139 52.7526 54.5477 52.845 54.5195C58.6464 52.7249 64.529 50.0174 70.6019 45.5576C70.6551 45.5182 70.6887 45.459 70.6943 45.3942C72.1747 30.0791 68.2147 16.7757 60.1968 4.9823C60.1772 4.9429 60.1437 4.9147 60.1045 4.8978ZM23.7259 37.3253C20.2276 37.3253 17.3451 34.1136 17.3451 30.1693C17.3451 26.225 20.1717 23.0133 23.7259 23.0133C27.308 23.0133 30.1626 26.2532 30.1066 30.1693C30.1066 34.1136 27.28 37.3253 23.7259 37.3253ZM47.3178 37.3253C43.8196 37.3253 40.9371 34.1136 40.9371 30.1693C40.9371 26.225 43.7636 23.0133 47.3178 23.0133C50.9 23.0133 53.7545 26.2532 53.6986 30.1693C53.6986 34.1136 50.9 37.3253 47.3178 37.3253Z"
-                            clipRule="evenodd"
-                          />
-                        </svg>
-                      }
-                    >
-                      <Link
-                        href="https://discord.supabase.com/"
-                        as="https://discord.supabase.com/"
-                        target="_blank"
-                      >
-                        Join Discord
-                      </Link>
-                    </Button>
-                  </div>
-                </div>
-              </div>
-
-              <div className="col-span-12 lg:col-span-6 xl:col-span-4">
-                <div
-                  className="dark:bg-scale-400 flex h-40
-                    flex-col justify-between rounded rounded-b-none border-t
-                    border-r
-                    border-l border-gray-100 bg-white
-                    p-5 dark:border-gray-600
-                    "
-                >
-                  <div className="mb-4">
-                    <h5 className="text-scale-1200 text-lg font-medium">Email Support</h5>
-                    <p className="my-2 block">
-                      <p className="text-scale-1100">
-                        We offer email based support. If you need SLAs, guaranteed response times,
-                        or have an issue, please contact us here.
-                      </p>
-                      <p className="text-scale-1100 mt-2 text-sm">
-                        <span className="text-brand text-sm font-bold">Use this for:</span> Issues
-                        or questions specific to you
-                      </p>
-                    </p>
-                  </div>
-                </div>
-                <Divider type="horizontal" light orientation="center" />
-                <div>
-                  <div
-                    className="
-                    dark:bg-scale-400 flex
-                    flex-col justify-between rounded rounded-t-none border-b
-                    border-r border-l
-                    border-gray-100 bg-white p-5
-                    pt-14 dark:border-gray-600"
-                  >
-                    <Button asChild size="medium" type="default" iconRight={<IconMail />}>
-                      <a href="https://supabase.com/dashboard/support/new">Email Support</a>
-                    </Button>
-                  </div>
-=======
               </div>
               <div className="flex gap-2">
                 {card.links.map((link) => (
-                  <Link href={link.link} as={link.link} passHref>
-                    <Button
-                      size="small"
-                      type={(link.type as ButtonProps['type']) ?? 'default'}
-                      iconRight={link.icon}
-                      asChild
-                    >
-                      <a target={link.target}>{link.label}</a>
-                    </Button>
-                  </Link>
+                  <Button
+                    size="small"
+                    type={(link.type as ButtonProps['type']) ?? 'default'}
+                    iconRight={link.icon}
+                    asChild
+                  >
+                    <Link href={link.link} as={link.link} target={link.target}>
+                      {link.label}
+                    </Link>
+                  </Button>
                 ))}
               </div>
             </InteractiveShimmerCard>
@@ -237,20 +126,22 @@
                 <div className="flex flex-col">{data.banner.paragraph}</div>
                 <div className="flex gap-2">
                   {data.banner.links.map((link) => (
-                    <Link href={link.link} as={link.link} passHref>
-                      <Button
-                        size="tiny"
-                        type={(link.type as ButtonProps['type']) ?? 'default'}
-                        iconRight={link.icon}
-                        asChild
+                    <Button
+                      size="tiny"
+                      type={(link.type as ButtonProps['type']) ?? 'default'}
+                      iconRight={link.icon}
+                      asChild
+                    >
+                      <Link
+                        href={link.link}
+                        as={link.link}
+                        target={link.target}
+                        className={cn(link.className)}
                       >
-                        <a target={link.target} className={cn(link.className)}>
-                          {link.label}
-                        </a>
-                      </Button>
-                    </Link>
+                        {link.label}
+                      </Link>
+                    </Button>
                   ))}
->>>>>>> 09adec62
                 </div>
               </div>
             </div>
