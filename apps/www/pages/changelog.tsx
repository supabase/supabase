--- conflicted
+++ resolved
@@ -147,16 +147,9 @@
   }
 }
 
-<<<<<<< HEAD
 function ChangelogPage({ changelog }: any) {
   const TITLE = 'Changelog'
   const DESCRIPTION = 'New updates and improvements to Supabase'
-=======
-function ChangelogPage(props: any) {
-  const TITLE = 'Changelog'
-  const DESCRIPTION = 'New updates and improvements to Supabase'
-
->>>>>>> bd3720bc
   return (
     <>
       <NextSeo
@@ -197,19 +190,12 @@
                         <IconGitCommit size={14} strokeWidth={1.5} />
                       </div>
                       <div className="flex w-full flex-col gap-1">
-<<<<<<< HEAD
                         {changelog.title && (
-                          <h3 className="text-scale-1200 text-2xl">{changelog.title}</h3>
+                          <h3 className="text-foreground text-2xl">{changelog.title}</h3>
                         )}
-                        <p className="text-scale-900 text-lg">
+                        <p className="text-muted text-lg">
                           {dayjs(changelog.publishedAt).format('MMM D, YYYY')}
                         </p>
-=======
-                        {changelog.name && (
-                          <h3 className="text-foreground text-2xl">{changelog.name}</h3>
-                        )}
-                        <p className="text-muted text-lg">{dayjs(date[0]).format('MMM D, YYYY')}</p>
->>>>>>> bd3720bc
                       </div>
                     </div>
                   </div>
