import {
  DesktopComputerIcon,
  HandIcon,
  MicrophoneIcon,
  VideoCameraIcon,
} from '@heroicons/react/solid'
import dayjs from 'dayjs'
import matter from 'gray-matter'
<<<<<<< HEAD
import { capitalize } from 'lodash'
=======
>>>>>>> 9ef6d0d9
import { ChevronLeft, X as XIcon } from 'lucide-react'
import { MDXRemote } from 'next-mdx-remote'
import { NextSeo } from 'next-seo'
import NextImage from 'next/image'
import Link from 'next/link'

import authors from 'lib/authors.json'
import { capitalize, isNotNullOrUndefined } from '~/lib/helpers'
import mdxComponents from '~/lib/mdx/mdxComponents'
import { mdxSerialize } from '~/lib/mdx/mdxSerialize'
import { getAllPostSlugs, getPostdata } from '~/lib/posts'
import { useSendTelemetryEvent } from '~/lib/telemetry'

import advancedFormat from 'dayjs/plugin/advancedFormat'
import timezone from 'dayjs/plugin/timezone'
import utc from 'dayjs/plugin/utc'

import { Button, Image } from 'ui'
import ShareArticleActions from '~/components/Blog/ShareArticleActions'
import DefaultLayout from '~/components/Layouts/Default'
import SectionContainer from '~/components/Layouts/SectionContainer'

import * as supabaseLogoWordmarkDark from 'common/assets/images/supabase-logo-wordmark--dark.png'
import * as supabaseLogoWordmarkLight from 'common/assets/images/supabase-logo-wordmark--light.png'

import type { GetStaticProps, InferGetStaticPropsType } from 'next'
import type Author from '~/types/author'

dayjs.extend(utc)
dayjs.extend(timezone)
dayjs.extend(advancedFormat)

type EventType = 'webinar' | 'meetup' | 'conference' | 'talk' | 'hackathon' | 'launch_week'

type CTA = {
  url: string
  label?: string
  disabled_label?: string
  disabled?: boolean
  target?: '_blank' | '_self'
}

type CompanyType = {
  name: string
  website_url: string
  logo: string
  logo_light: string
}

interface EventData {
  title: string
  subtitle?: string
  main_cta?: CTA
  description: string
  type: EventType
  company?: CompanyType
  onDemand?: boolean
  disable_page_build?: boolean
  duration?: string
  timezone?: string
  tags?: string[]
  date: string
  end_date?: string
  speakers: string
  speakers_label?: string
  og_image?: string
  thumb?: string
  thumb_light?: string
  youtubeHero?: string
  author_url?: string
  launchweek?: number | string
  meta_title?: string
  meta_description?: string
  video?: string
}

type EventPageProps = {
  event: Event & EventData
}

type MatterReturn = {
  data: EventData
  content: string
}

type Event = {
  slug: string
  source: string
  content: any
}

type Params = {
  slug: string
}

export async function getStaticPaths() {
  const paths = getAllPostSlugs('_events')
  return {
    paths,
    fallback: false,
  }
}

export const getStaticProps: GetStaticProps<EventPageProps, Params> = async ({ params }) => {
  if (params?.slug === undefined) {
    throw new Error('Missing slug for pages/event/[slug].tsx')
  }

  const filePath = `${params.slug}`
  const postContent = await getPostdata(filePath, '_events')
  const { data, content } = matter(postContent) as unknown as MatterReturn

  if (data.disable_page_build) {
    return {
      notFound: true,
    }
  }

  const mdxSource: any = await mdxSerialize(content)

  return {
    props: {
      event: {
        slug: `${params.slug}`,
        source: content,
        ...data,
        content: mdxSource,
      },
    },
  }
}

const EventPage = ({ event }: InferGetStaticPropsType<typeof getStaticProps>) => {
  const content = event.content
  const speakersArray = event.speakers?.split(',')
  const speakers = speakersArray
    ?.map((speakerId: string) => {
      return authors.find((author) => author.author_id === speakerId)
    })
    .filter(isNotNullOrUndefined) as Author[]
  const hadEndDate = event.end_date?.length

  const IS_REGISTRATION_OPEN =
    event.onDemand ||
    (hadEndDate ? Date.parse(event.end_date!) > Date.now() : Date.parse(event.date) > Date.now())

  const ogImageUrl = event.og_image
    ? event.og_image
    : encodeURI(
        `${process.env.NODE_ENV === 'development' ? 'http://127.0.0.1:54321' : 'https://obuldanrptloktxcffvn.supabase.co'}/functions/v1/og-images?site=events&eventType=${event.type}&title=${event.meta_title ?? event.title}&description=${event.meta_description ?? event.description}&date=${dayjs(event.date).tz(event.timezone).format(`DD MMM YYYY`)}&duration=${event.duration}`
      )

  const meta = {
    title: `${event.meta_title ?? event.title} | ${dayjs(event.date)
      .tz(event.timezone)
      .format(
        hadEndDate ? `DD` : `DD MMM YYYY`
      )}${hadEndDate ? dayjs(event.end_date).tz(event.timezone).format(` - DD MMM`) : ''} | ${capitalize(event.type)}`,
    description: event.meta_description ?? event.description,
    url: `https://supabase.com/events/${event.slug}`,
    image: ogImageUrl,
  }

  const eventIcons = {
    conference: (props: any) => <VideoCameraIcon {...props} />,
    hackathon: (props: any) => <DesktopComputerIcon {...props} />,
    launch_week: (props: any) => <VideoCameraIcon {...props} />,
    meetup: (props: any) => <HandIcon {...props} />,
    talk: (props: any) => <MicrophoneIcon {...props} />,
    webinar: (props: any) => <VideoCameraIcon {...props} />,
  }

  const Icon = eventIcons[event.type]

  const sendTelemetryEvent = useSendTelemetryEvent()

  return (
    <>
      <NextSeo
        title={meta.title}
        description={meta.description}
        openGraph={{
          title: meta.title,
          description: meta.description,
          url: meta.url,
          type: 'article',
          images: [
            {
              url: meta.image,
              alt: `${event.title} thumbnail`,
              width: 1200,
              height: 627,
            },
          ],
          videos: event.video
            ? [
                {
                  // youtube based video meta
                  url: event.video,
                  type: 'application/x-shockwave-flash',
                  width: 640,
                  height: 385,
                },
              ]
            : undefined,
          article: {
            publishedTime: event.date,
            tags: event.tags?.map((cat: string) => {
              return cat
            }),
          },
        }}
      />
      <DefaultLayout>
        <div className="flex flex-col w-full bg-alternative border-b border-muted">
          <SectionContainer className="!py-2 flex items-start">
            <Link
              href="/events"
              className="text-foreground-lighter hover:text-foreground flex !m-0 !p-0 !leading-3 gap-1 cursor-pointer items-center text-sm transition"
            >
              <ChevronLeft className="w-4 h-4" />
              All Events
            </Link>
          </SectionContainer>
        </div>

        <div className="flex flex-col w-full">
          <header className="relative bg-alternative w-full overflow-hidden">
            <NextImage
              src="/images/events/events-bg-dark.svg"
              alt=""
              fill
              sizes="100%"
              className="not-sr-only hidden dark:block w-full h-full absolute inset-0 object-cover object-bottom"
            />
            <NextImage
              src="/images/events/events-bg-light.svg"
              alt=""
              fill
              sizes="100%"
              className="not-sr-only block dark:hidden w-full h-full absolute inset-0 object-cover object-bottom"
            />
            <SectionContainer
              className="
                relative z-10
                lg:min-h-[400px] h-full
                grid grid-cols-1 xl:grid-cols-2
                gap-8
                text-foreground-light
                !py-10 md:!py-16
              "
            >
              <div className="h-full flex flex-col justify-between">
                <div className="flex flex-col gap-2 md:gap-3 items-start mb-8">
                  <div className="flex flex-row text-sm items-center flex-wrap">
                    <Icon className="hidden sm:inline-block w-4 h-4 text-brand mr-2" />
                    <span className="uppercase text-brand font-mono">{event.type}</span>
                    <span className="mx-3 px-3 border-x">
                      {dayjs(event.date).tz(event.timezone).format(`DD MMM YYYY [at] hA z`)}
                    </span>
                    <span className="">Duration: {event.duration}</span>
                  </div>

                  <h1 className="text-foreground text-3xl md:text-4xl xl:pr-9">{event.title}</h1>
                  <p>{event.subtitle}</p>
                  <Button
                    type="primary"
                    size="medium"
                    className="mt-2"
                    disabled={
                      !IS_REGISTRATION_OPEN || event.main_cta?.disabled || event.main_cta?.disabled
                    }
                    asChild
                  >
                    <Link
                      href={event.main_cta?.url ?? '#'}
                      target={event.main_cta?.target ? event.main_cta?.target : undefined}
                      onClick={() =>
                        sendTelemetryEvent({
                          action: 'www_pricing_plan_cta_clicked',
                          properties: { eventTitle: event.title },
                        })
                      }
                    >
                      {IS_REGISTRATION_OPEN
                        ? event.main_cta?.label
                          ? event.main_cta?.label
                          : 'Register to this event'
                        : event.main_cta?.disabled_label
                          ? event.main_cta?.disabled_label
                          : 'Registrations are closed'}
                    </Link>
                  </Button>
                </div>
                <div className="flex flex-col text-sm">
                  <span>Share on</span>
                  <ShareArticleActions title={meta.title} slug={meta.url} basePath="" />
                </div>
              </div>
              {!!event.thumb && (
                <div className="relative w-full aspect-[5/3] lg:aspect-[3/2] overflow-hidden border shadow-lg rounded-lg z-10">
                  <Image
                    src={{
                      dark: `/images/events/` + event.thumb,
                      light:
                        `/images/events/` +
                        (!!event.thumb_light ? event.thumb_light! : event.thumb),
                    }}
                    fill
                    sizes="100%"
                    quality={100}
                    containerClassName="
                      h-full
                      [&.next-image--dynamic-fill_img]:!h-full
                      [&.next-image--dynamic-fill_img]:!object-cover
                      "
                    alt={`${event.title} thumbnail`}
                  />
                </div>
              )}
            </SectionContainer>
          </header>
          <SectionContainer className="grid lg:grid-cols-3 gap-12 !py-10 md:!py-16">
            {event.company && (
              <div className="order-first lg:col-span-full flex items-center gap-4 md:gap-6 lg:mb-4">
                <figure className="h-6 [&_.next-image--dynamic-fill_img]:!h-full">
                  <Image
                    src={{ dark: supabaseLogoWordmarkDark, light: supabaseLogoWordmarkLight }}
                    alt="Supabase Logo"
                    width={160}
                    height={30}
                    sizes="100%"
                    className="!relative object-contain object-left"
                    containerClassName="h-full object-contain object-left !rounded-none !border-none"
                    priority
                  />
                </figure>
                <XIcon className="w-4 h-4 text-foreground-lighter" />
                <Link
                  href={event.company?.website_url ?? '#'}
                  target="_blank"
                  className="h-5 aspect-[9/1] transition-opacity opacity-100 hover:opacity-90 [&_.next-image--dynamic-fill_img]:!h-full"
                >
                  <Image
                    src={{ dark: event.company?.logo, light: event.company?.logo_light }}
                    alt={`${event.company?.name} Logo`}
                    width={160}
                    height={30}
                    sizes="100%"
                    className="!relative object-contain object-left"
                    containerClassName="h-full object-contain object-left !rounded-none !border-none"
                    priority
                  />
                </Link>
              </div>
            )}
            <main className="lg:col-span-2">
              <div className="prose prose-docs">
                <h2 className="text-foreground-light text-sm font-mono uppercase">
                  About this event
                </h2>
                <MDXRemote {...content} components={mdxComponents()} />
              </div>
              <aside className="mt-8">
                <Button
                  type="primary"
                  size="medium"
                  className="mt-2"
                  disabled={!IS_REGISTRATION_OPEN || event.main_cta?.disabled}
                  asChild
                >
                  <Link
                    href={event.main_cta?.url ?? '#'}
                    aria-disabled={!IS_REGISTRATION_OPEN}
                    target={event.main_cta?.target ? event.main_cta?.target : undefined}
                  >
                    {IS_REGISTRATION_OPEN
                      ? event.main_cta?.label
                        ? event.main_cta?.label
                        : 'Register now'
                      : event.main_cta?.disabled_label
                        ? event.main_cta?.disabled_label
                        : 'Registrations are closed'}
                  </Link>
                </Button>
              </aside>
            </main>
            <aside className="order-first lg:order-last">
              {speakers && (
                <div className="flex flex-col gap-4">
                  <h2 className="text-foreground-light text-sm font-mono uppercase">
                    {event.speakers_label ?? 'Speakers'}
                  </h2>
                  <ul className="list-none flex flex-col md:flex-row flex-wrap lg:flex-col gap-4 md:gap-8 lg:gap-4">
                    {speakers?.map((speaker) => (
                      <li key={speaker?.author_id}>
                        <Link href={speaker.author_url} target="_blank" className="flex gap-4">
                          <div className="relative ring-background w-10 h-10 md:w-12 md:h-12 rounded-full ring-2 cursor-pointer">
                            {speaker?.author_image_url && (
                              <NextImage
                                src={speaker.author_image_url}
                                className="rounded-full object-cover border border-default w-full h-full"
                                alt={`${speaker.author} avatar`}
                                width={100}
                                height={100}
                                draggable={false}
                              />
                            )}
                          </div>
                          <div className="flex flex-col gap-1">
                            <p>{speaker?.author}</p>
                            <span className="text-xs text-foreground-light">
                              {speaker?.position}
                              {speaker?.company ? `, ${speaker?.company}` : ', Supabase'}
                            </span>
                          </div>
                        </Link>
                      </li>
                    ))}
                  </ul>
                </div>
              )}
            </aside>
          </SectionContainer>
        </div>
      </DefaultLayout>
    </>
  )
}

export default EventPage<|MERGE_RESOLUTION|>--- conflicted
+++ resolved
@@ -6,10 +6,6 @@
 } from '@heroicons/react/solid'
 import dayjs from 'dayjs'
 import matter from 'gray-matter'
-<<<<<<< HEAD
-import { capitalize } from 'lodash'
-=======
->>>>>>> 9ef6d0d9
 import { ChevronLeft, X as XIcon } from 'lucide-react'
 import { MDXRemote } from 'next-mdx-remote'
 import { NextSeo } from 'next-seo'
