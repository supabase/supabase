import fs from 'fs'
import { useEffect, useState } from 'react'

import { useRouter } from 'next/router'
import Image from 'next/image'
import Link from 'next/link'

import { NextSeo } from 'next-seo'
import { generateRss } from '~/lib/rss'
import { getSortedPosts } from '~/lib/posts'
import authors from 'lib/authors.json'

import PostTypes from '~/types/post'
import DefaultLayout from '~/components/Layouts/Default'
import BlogListItem from '~/components/Blog/BlogListItem'
import BlogFilters from '~/components/Blog/BlogFilters'

export async function getStaticProps() {
  const allPostsData = getSortedPosts({ directory: '_blog', runner: '** BLOG PAGE **' })
  const rss = generateRss(allPostsData)

  // create a rss feed in public directory
  // rss feed is added via <Head> component in render return
  fs.writeFileSync('./public/rss.xml', rss)

  // generate a series of rss feeds for each author (for PlanetPG)
  const planetPgPosts = allPostsData.filter((post: any) => post.tags?.includes('planetpg'))
  const planetPgAuthors = planetPgPosts.map((post: any) => post.author.split(','))
  const uniquePlanetPgAuthors = new Set([].concat(...planetPgAuthors))

  uniquePlanetPgAuthors.forEach((author) => {
    const authorPosts = planetPgPosts.filter((post: any) => post.author.includes(author))
    if (authorPosts.length > 0) {
      const authorRss = generateRss(authorPosts, author)
      fs.writeFileSync(`./public/planetpg-${author}-rss.xml`, authorRss)
    }
  })

  return {
    props: {
      blogs: allPostsData,
    },
  }
}

function Blog(props: any) {
  const [blogs, setBlogs] = useState(props.blogs)
  const [category, setCategory] = useState<string>('all')

  // Using hard-coded categories as they:
  // - serve as a reference
  // - are easier to reorder
  const allCategories = [
    'all',
    'product',
    'company',
    'postgres',
    'developers',
    'engineering',
    'launch-week',
  ]
  const router = useRouter()

  const meta_title = 'Supabase Blog: Open Source Firebase alternative Blog'
  const meta_description = 'Get all your Supabase News on the Supabase blog.'

  useEffect(() => {
    handlePosts()
  }, [category])

  const handlePosts = () => {
    // construct an array of blog posts
    // not inluding the first blog post
    const shiftedBlogs = [...props.blogs]
    shiftedBlogs.shift()

    if (category === 'all') {
      router.replace('/blog', undefined, { shallow: true, scroll: false })
    } else {
      router.query.category = category
      router.replace(router, undefined, { shallow: true, scroll: false })
    }

    setBlogs(
      category === 'all'
        ? shiftedBlogs
        : props.blogs.filter((post: any) => {
            const found = post.categories?.includes(category)
            return found
          })
    )
  }

  return (
    <>
      <NextSeo
        title={meta_title}
        description={meta_description}
        openGraph={{
          title: meta_title,
          description: meta_description,
          url: `https://supabase.com/${router.pathname}`,
          images: [
            {
              url: `https://supabase.com/images/og/og-image-v2.jpg`,
            },
          ],
        }}
        additionalLinkTags={[
          {
            rel: 'alternate',
            type: 'application/rss+xml',
            href: `https://supabase.com/rss.xml`,
          },
        ]}
      />
      <DefaultLayout>
        <h1 className="sr-only">Supabase blog</h1>
        <div className="overflow-hidden py-12">
          <div className="container mx-auto mt-16 px-8 sm:px-16 xl:px-20">
            <div className="mx-auto ">
              {props.blogs.slice(0, 1).map((blog: any, i: number) => (
                <FeaturedThumb key={i} {...blog} />
              ))}
            </div>
          </div>
        </div>

        <div className="border-scale-600 border-t">
          <div className="container mx-auto mt-16 px-8 sm:px-16 xl:px-20">
            <BlogFilters
              posts={blogs}
              setPosts={setBlogs}
              setCategory={setCategory}
              allCategories={allCategories}
              handlePosts={handlePosts}
            />

            <ol className="grid grid-cols-12 py-16 lg:gap-16">
              {blogs?.length ? (
                blogs?.map((blog: PostTypes, idx: number) => (
                  <div
                    className="col-span-12 mb-16 md:col-span-12 lg:col-span-6 xl:col-span-4"
                    key={idx}
                  >
                    <BlogListItem post={blog} />
                  </div>
                ))
              ) : (
                <p className="text-sm text-muted col-span-full">No results</p>
              )}
            </ol>
          </div>
        </div>
      </DefaultLayout>
    </>
  )
}

function FeaturedThumb(blog: PostTypes) {
  // @ts-ignore
  const authorArray = blog.author.split(',')

  const author = []
  for (let i = 0; i < authorArray.length; i++) {
    // @ts-ignore
    author.push(
      authors.find((authors: any) => {
        // @ts-ignore
        return authors.author_id === authorArray[i]
      })
    )
  }

  return (
    <div key={blog.slug} className="w-full cursor-pointer">
      <Link href={`${blog.path}`} className="grid gap-8 lg:grid-cols-2 lg:gap-16">
        <div className="relative h-96 w-full overflow-auto rounded-lg border">
          <Image
            src={`/images/blog/` + (blog.thumb ? blog.thumb : blog.image)}
            layout="fill"
            objectFit="cover"
            alt="blog thumbnail"
          />
        </div>
        <div className="flex flex-col space-y-2">
          <div className="text-scale-900 flex space-x-2 text-sm">
            <p>{blog.date}</p>
            <p>•</p>
            <p>{blog.readingTime}</p>
          </div>
<<<<<<< HEAD
=======
          <div className="flex flex-col space-y-2">
            <div className="text-muted flex space-x-2 text-sm">
              <p>{blog.date}</p>
              <p>•</p>
              <p>{blog.readingTime}</p>
            </div>
>>>>>>> dd7a681d

          <div>
            <h2 className="h2">{blog.title}</h2>
            <p className="p text-xl">{blog.description}</p>
          </div>

<<<<<<< HEAD
          <div className="grid w-max grid-flow-col grid-rows-4 gap-4">
            {author.map((author: any, i: number) => {
              return (
                <div className="flex items-center space-x-3" key={i}>
                  {author.author_image_url && (
                    <div className="relative h-10 w-10 overflow-auto">
                      <Image
                        src={author.author_image_url}
                        alt={`${author.author} avatar`}
                        className="rounded-full"
                        layout="fill"
                        objectFit="cover"
                      />
=======
            <div className="grid w-max grid-flow-col grid-rows-4 gap-4">
              {author.map((author: any, i: number) => {
                return (
                  <div className="flex items-center space-x-3" key={i}>
                    {author.author_image_url && (
                      <div className="relative h-10 w-10 overflow-auto">
                        <Image
                          src={author.author_image_url}
                          alt={`${author.author} avatar`}
                          className="rounded-full"
                          layout="fill"
                          objectFit="cover"
                        />
                      </div>
                    )}
                    <div className="flex flex-col">
                      <span className="text-foreground m-0 text-sm">{author.author}</span>
                      <span className="text-muted m-0 text-xs">{author.position}</span>
>>>>>>> dd7a681d
                    </div>
                  )}
                  <div className="flex flex-col">
                    <span className="text-scale-1200 m-0 text-sm">{author.author}</span>
                    <span className="text-scale-900 m-0 text-xs">{author.position}</span>
                  </div>
                </div>
              )
            })}
          </div>
        </div>
      </Link>
    </div>
  )
}

export default Blog<|MERGE_RESOLUTION|>--- conflicted
+++ resolved
@@ -2,7 +2,7 @@
 import { useEffect, useState } from 'react'
 
 import { useRouter } from 'next/router'
-import Image from 'next/image'
+import Image from 'next/legacy/image'
 import Link from 'next/link'
 
 import { NextSeo } from 'next-seo'
@@ -184,27 +184,17 @@
           />
         </div>
         <div className="flex flex-col space-y-2">
-          <div className="text-scale-900 flex space-x-2 text-sm">
+          <div className="text-muted flex space-x-2 text-sm">
             <p>{blog.date}</p>
             <p>•</p>
             <p>{blog.readingTime}</p>
           </div>
-<<<<<<< HEAD
-=======
-          <div className="flex flex-col space-y-2">
-            <div className="text-muted flex space-x-2 text-sm">
-              <p>{blog.date}</p>
-              <p>•</p>
-              <p>{blog.readingTime}</p>
-            </div>
->>>>>>> dd7a681d
 
           <div>
             <h2 className="h2">{blog.title}</h2>
             <p className="p text-xl">{blog.description}</p>
           </div>
 
-<<<<<<< HEAD
           <div className="grid w-max grid-flow-col grid-rows-4 gap-4">
             {author.map((author: any, i: number) => {
               return (
@@ -218,31 +208,11 @@
                         layout="fill"
                         objectFit="cover"
                       />
-=======
-            <div className="grid w-max grid-flow-col grid-rows-4 gap-4">
-              {author.map((author: any, i: number) => {
-                return (
-                  <div className="flex items-center space-x-3" key={i}>
-                    {author.author_image_url && (
-                      <div className="relative h-10 w-10 overflow-auto">
-                        <Image
-                          src={author.author_image_url}
-                          alt={`${author.author} avatar`}
-                          className="rounded-full"
-                          layout="fill"
-                          objectFit="cover"
-                        />
-                      </div>
-                    )}
-                    <div className="flex flex-col">
-                      <span className="text-foreground m-0 text-sm">{author.author}</span>
-                      <span className="text-muted m-0 text-xs">{author.position}</span>
->>>>>>> dd7a681d
                     </div>
                   )}
                   <div className="flex flex-col">
-                    <span className="text-scale-1200 m-0 text-sm">{author.author}</span>
-                    <span className="text-scale-900 m-0 text-xs">{author.position}</span>
+                    <span className="text-foreground m-0 text-sm">{author.author}</span>
+                    <span className="text-muted m-0 text-xs">{author.position}</span>
                   </div>
                 </div>
               )
