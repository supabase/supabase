import { useRouter } from 'next/router'

import Layout from '~/components/Layouts/Default'

import SectionHeader from 'components/UI/SectionHeader'
import CTABanner from 'components/CTABanner/index'
import ImageGrid from 'components/ImageGrid'
import SectionContainer from '~/components/Layouts/SectionContainer'

import PressData from 'data/Press'
import CommunityData from 'data/Community'
import CompaniesData from 'data/Companies'
import InvestorData from 'data/Investors'

import Image from 'next/image'
import Link from 'next/link'

import { Button, Card, Space } from 'ui'
import { NextSeo } from 'next-seo'

type Props = {}

const Index = ({}: Props) => {
  const router = useRouter()

  const meta_title = "One of the world's fastest-growing open source communities | Supabase"
  const meta_description =
    'Supabase is the community that builds the infrastructure for your applications. Build using Supabase for any size project—from a new startup to even large growing companies'

  return (
    <>
      <NextSeo
        title={meta_title}
        description={meta_description}
        openGraph={{
          title: meta_title,
          description: meta_description,
          url: `https://supabase.com/${router.pathname}`,
          images: [
            {
              url: `https://supabase.com/images/og/og-image-v2.jpg`,
            },
          ],
        }}
      />
      <Layout>
        <Header />
        <Community />
        <Investors />
        <Press />
        <Team />
        <CTABanner />
      </Layout>
    </>
  )
}

export default Index

const Header = () => {
  return (
    <>
      <div
        className="
          sm:py-18
          container relative mx-auto px-6 py-16 text-center md:py-24 lg:px-16 lg:py-24
          xl:px-20"
      >
        <h1 className="text-foreground text-5xl">
          Join one of the world's fastest growing open source communities.
        </h1>
      </div>
    </>
  )
}

const Team = () => {
  interface iIconLink {
    link: string
    icon: React.ReactNode
  }

  const IconLink = ({ link, icon }: iIconLink) => {
    return (
      <a href={link} target="_blank">
        <div className="opacity-50 transition-opacity hover:opacity-75">{icon}</div>
      </a>
    )
  }

  return (
    <div className="border-t dark:border-gray-600">
      <SectionContainer className="">
        <SectionHeader title="Team" paragraph={<div className=""></div>} />
        <div className="grid grid-cols-2 md:grid-cols-12">
          <div className="col-span-8 ">
            <p>
              <p className="text-foreground text-lg">
                Supabase is fully remote, with a strong affinity for open source maintainers and
                ex-Founders. Our engineering team is made up of developers from AWS, Google,
                Palantir, Stripe, and other YC companies.
              </p>
            </p>
          </div>
          <div className=" col-span-4 pt-8 md:mt-0 md:text-right">
            <a href="https://supabase.com/careers">
              <Button size="medium" className="text-white">
                Join the team
              </Button>
            </a>
          </div>
        </div>
        {/* <div className="mt-5 grid md:gap-8 grid-cols-2 lg:grid-cols-4 w-full">
        {TeamData.filter((x) => x.active).map((x) => (
          <div key={x.name}>
            <div className="flex flex-col lg:flex-row space-y-3 lg:space-y-0 lg:space-x-4">
              <div>
                <Image
                  src={x.img}
                  alt={x.name}
                  width={40}
                  height={40}
                  className="rounded-md shadow-md object-contain"
                />
              </div>
              <div className="flex flex-col justify-center space-y-2">
                <div>
                  <h5 className="mb-0">
                    {x.name}
                  </h5>
                  <p className="mb-0">
                    {x.department}
                  </p>
                </div>
                <div className="flex space-x-2 text-gray-300 dark:text-gray-500">
                  {x.twitter && (
                    <IconLink
                      icon={<IconTwitter size={14} strokeWidth={2} fill={'currentColor'} />}
                      link={x.twitter}
                    />
                  )}
                  {x.github && (
                    <IconLink
                      icon={<IconGitHub size={14} strokeWidth={2} fill={'currentColor'} />}
                      link={x.github}
                    />
                  )}
                  {x.linkedin && (
                    <IconLink
                      icon={<IconLinkedin size={14} strokeWidth={2} fill={'currentColor'} />}
                      link={x.linkedin}
                    />
                  )}
                </div>
              </div>
            </div>
          </div>
        ))}
      </div> */}
      </SectionContainer>
    </div>
  )
}

const Community = () => {
  const { basePath } = useRouter()

  return (
    <SectionContainer className="pt-0 lg:pt-0">
      {/* <SectionHeader
        title={'Community'}
        paragraph={
          <>
            <p>
              <p className="text-lg">
                Join one of the world's fastest growing open source communities. Let's build
                together.
              </p>
            </p>
          </>
        }
      /> */}
      <div className="space-y-16">
        <div className="relative grid max-w-5xl grid-cols-2 gap-8 lg:grid-cols-4 ">
          {CommunityData.map((x, i) => (
            <div
              key={x.title}
              className={`
              space-y-4 text-center lg:text-left
              ${i !== CommunityData.length - 1 ? 'dark:border-r-dark lg:border-r' : ''}
              ${i === 1 ? 'dark:border-r-dark md:border-0 lg:border-r ' : ''}
          `}
            >
              <div
                className={`relative mx-auto h-7 w-7 lg:mx-0 ${
                  x.invertImgDarkMode ? ' dark:invert dark:filter' : ''
                }`}
              >
                <Image
                  layout="fill"
                  alt={`${x.title} logo`}
                  src={`${basePath}/images/company/community/${x.img}`}
                  objectFit="scale-down"
                  objectPosition="center"
                  className="
                      bg-no-repeat
                  "
                />
              </div>
              <div>
                <h1 className="text-foreground mb-0 text-4xl">{x.stat}</h1>
                <p className="text-foreground-light text-sm">{x.statLabel}</p>
              </div>
            </div>
          ))}
        </div>
        <div className="space-y-8">
          <div className="max-w-3xl">
            <p className="text-foreground-light text-sm">
              With developer signups from the world's leading brands.
            </p>
          </div>

          <ImageGrid images={CompaniesData} />
        </div>
      </div>
    </SectionContainer>
  )
}

const Investors = () => {
  return (
    <SectionContainer className="pt-0 lg:pt-0">
      <div id="investors">
        <SectionHeader
          title="Our investors"
          paragraph={
            <>
              <p>
                <p className="text-lg">
                  We've raised over $116 million in funding, backed by some of the world's leading
                  investors.
                </p>
              </p>
            </>
          }
        />
      </div>

      <div className="mx-auto mt-5 mb-16 grid max-w-lg gap-0.5 lg:max-w-none lg:grid-cols-4">
        {InvestorData.filter((x) => x.lead === true).map((x) => (
          <div key={x.name}>
            <div
              className="
              bg-surface-100
              col-span-1 flex h-32 content-end
              items-center justify-center"
            >
              <div className="relative h-8 w-full overflow-auto">
                <Image
                  layout="fill"
                  src={`${x.img}`}
                  alt={x.name}
                  objectFit="scale-down"
                  objectPosition="center"
                  className="
                    opacity-50
                    contrast-0
                    filter
                  "
                />
              </div>
            </div>
          </div>
        ))}
      </div>
      <h2 className="text-foreground text-2xl">Individual investors</h2>
      <div className="mx-auto mt-5 grid grid-cols-2 gap-5 lg:max-w-none lg:grid-cols-4">
        {InvestorData.filter((x) => x.lead === false)
          .sort((a, b) => a.name.localeCompare(b.name))
          .map((x) => (
            <div key={x.name}>
              {x.img && <img src={x.img} alt={x.name} />}

              <div className="flex flex-col justify-center space-y-2">
                <div>
                  <h1 className="text-foreground mb-0 text-base">{x.name}</h1>
                  <p className="text-foreground-lighter mb-0 text-xs">{x.title}</p>
                </div>
              </div>
            </div>
          ))}
      </div>
    </SectionContainer>
  )
}

const Press = () => {
  return (
    <SectionContainer className="pt-0 lg:pt-0">
      <div>
        <SectionHeader title={'Press'} />
      </div>
      <div className="mx-auto mt-5 grid gap-5 lg:max-w-none lg:grid-cols-3">
        {PressData.filter((x) => x.type == 'article').map((x) => (
<<<<<<< HEAD
          <Link href={x.href} key={x.href}>
            <a target="_blank">
              <Card key={`press_${x.href}`} hoverable className="h-36">
                <Space className="h-40 justify-between" direction="vertical">
                  <div>
                    <h1 className="text-foreground text-xl">{x.type.toUpperCase()}</h1>
                    <p className="text-foreground-light line-clamp block h-12 overflow-hidden text-ellipsis text-base">
                      {x.title}
                    </p>
                  </div>
                </Space>
              </Card>
            </a>
=======
          <Link href={x.href} key={x.href} target="_blank">
            <Card key={`press_${x.href}`} hoverable className="dark:bg-scale-400 h-36 bg-white">
              <Space className="h-40 justify-between" direction="vertical">
                <div>
                  <h1 className="text-foreground text-xl">{x.type.toUpperCase()}</h1>
                  <p className="text-light line-clamp block h-12 overflow-hidden text-ellipsis text-base">
                    {x.title}
                  </p>
                </div>
              </Space>
            </Card>
>>>>>>> 7f1de2f9
          </Link>
        ))}
      </div>
      <div className="mx-auto mt-5 grid gap-5 sm:grid-cols-2 lg:max-w-none lg:grid-cols-4">
        {PressData.filter((x) => x.type == 'podcast').map((x) => (
<<<<<<< HEAD
          <Link href={x.href} key={x.href}>
            <a target="_blank">
              <Card key={`press_${x.href}`} hoverable className="h-36">
                <Space className="h-40 justify-between" direction="vertical">
                  <div>
                    <h1 className="text-foreground text-xl">{x.type.toUpperCase()}</h1>
                    <p className="text-foreground-light line-clamp block h-12 overflow-hidden text-ellipsis text-base">
                      {x.title}
                    </p>
                  </div>
                </Space>
              </Card>
            </a>
=======
          <Link href={x.href} key={x.href} target="_blank">
            <Card key={`press_${x.href}`} hoverable className="dark:bg-scale-400 h-36 bg-white">
              <Space className="h-40 justify-between" direction="vertical">
                <div>
                  <h1 className="text-foreground text-xl">{x.type.toUpperCase()}</h1>
                  <p className="text-light line-clamp block h-12 overflow-hidden text-ellipsis text-base">
                    {x.title}
                  </p>
                </div>
              </Space>
            </Card>
>>>>>>> 7f1de2f9
          </Link>
        ))}
      </div>
    </SectionContainer>
  )
}<|MERGE_RESOLUTION|>--- conflicted
+++ resolved
@@ -303,65 +303,33 @@
       </div>
       <div className="mx-auto mt-5 grid gap-5 lg:max-w-none lg:grid-cols-3">
         {PressData.filter((x) => x.type == 'article').map((x) => (
-<<<<<<< HEAD
-          <Link href={x.href} key={x.href}>
-            <a target="_blank">
-              <Card key={`press_${x.href}`} hoverable className="h-36">
-                <Space className="h-40 justify-between" direction="vertical">
-                  <div>
-                    <h1 className="text-foreground text-xl">{x.type.toUpperCase()}</h1>
-                    <p className="text-foreground-light line-clamp block h-12 overflow-hidden text-ellipsis text-base">
-                      {x.title}
-                    </p>
-                  </div>
-                </Space>
-              </Card>
-            </a>
-=======
           <Link href={x.href} key={x.href} target="_blank">
-            <Card key={`press_${x.href}`} hoverable className="dark:bg-scale-400 h-36 bg-white">
+            <Card key={`press_${x.href}`} hoverable className="h-36">
               <Space className="h-40 justify-between" direction="vertical">
                 <div>
                   <h1 className="text-foreground text-xl">{x.type.toUpperCase()}</h1>
-                  <p className="text-light line-clamp block h-12 overflow-hidden text-ellipsis text-base">
+                  <p className="text-foreground-light line-clamp block h-12 overflow-hidden text-ellipsis text-base">
                     {x.title}
                   </p>
                 </div>
               </Space>
             </Card>
->>>>>>> 7f1de2f9
           </Link>
         ))}
       </div>
       <div className="mx-auto mt-5 grid gap-5 sm:grid-cols-2 lg:max-w-none lg:grid-cols-4">
         {PressData.filter((x) => x.type == 'podcast').map((x) => (
-<<<<<<< HEAD
-          <Link href={x.href} key={x.href}>
-            <a target="_blank">
-              <Card key={`press_${x.href}`} hoverable className="h-36">
-                <Space className="h-40 justify-between" direction="vertical">
-                  <div>
-                    <h1 className="text-foreground text-xl">{x.type.toUpperCase()}</h1>
-                    <p className="text-foreground-light line-clamp block h-12 overflow-hidden text-ellipsis text-base">
-                      {x.title}
-                    </p>
-                  </div>
-                </Space>
-              </Card>
-            </a>
-=======
           <Link href={x.href} key={x.href} target="_blank">
-            <Card key={`press_${x.href}`} hoverable className="dark:bg-scale-400 h-36 bg-white">
+            <Card key={`press_${x.href}`} hoverable className="h-36">
               <Space className="h-40 justify-between" direction="vertical">
                 <div>
                   <h1 className="text-foreground text-xl">{x.type.toUpperCase()}</h1>
-                  <p className="text-light line-clamp block h-12 overflow-hidden text-ellipsis text-base">
+                  <p className="text-foreground-light line-clamp block h-12 overflow-hidden text-ellipsis text-base">
                     {x.title}
                   </p>
                 </div>
               </Space>
             </Card>
->>>>>>> 7f1de2f9
           </Link>
         ))}
       </div>
