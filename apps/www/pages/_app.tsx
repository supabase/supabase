--- conflicted
+++ resolved
@@ -5,7 +5,7 @@
 import '../styles/index.css'
 
 import { SessionContextProvider } from '@supabase/auth-helpers-react'
-import { AuthProvider, ThemeProvider, useTelemetryProps } from 'common'
+import { AuthProvider, ThemeProvider, useTelemetryProps, useThemeSandbox } from 'common'
 import { API_URL, APP_NAME, DEFAULT_META_DESCRIPTION } from 'lib/constants'
 import { DefaultSeo } from 'next-seo'
 import { AppProps } from 'next/app'
@@ -16,14 +16,6 @@
 import Meta from '~/components/Favicons'
 import { post } from '~/lib/fetchWrapper'
 import supabase from '~/lib/supabase'
-<<<<<<< HEAD
-import { CommandMenuProvider } from 'ui'
-import PortalToast from 'ui/src/layout/PortalToast'
-import { AuthProvider, ThemeProvider, useConsent, useTelemetryProps, useThemeSandbox } from 'common'
-
-import Meta from '~/components/Favicons'
-=======
->>>>>>> 7f1de2f9
 
 export default function App({ Component, pageProps }: AppProps) {
   const router = useRouter()
