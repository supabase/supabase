import '@code-hike/mdx/styles'
import 'config/code-hike.scss'
import '../styles/index.css'

import {
  AuthProvider,
  FeatureFlagProvider,
  PageTelemetry,
  ThemeProvider,
  useThemeSandbox,
} from 'common'
import { DefaultSeo } from 'next-seo'
import { AppProps } from 'next/app'
import Head from 'next/head'
import { useRouter } from 'next/router'
<<<<<<< HEAD
import { Announcement, SonnerToaster, themes } from 'ui'
=======
import { useEffect } from 'react'
import { SonnerToaster, themes } from 'ui'
>>>>>>> 2781fb92
import { CommandProvider } from 'ui-patterns/CommandMenu'
import { useConsent } from 'ui-patterns/ConsentToast'

import MetaFaviconsPagesRouter, {
  DEFAULT_FAVICON_ROUTE,
  DEFAULT_FAVICON_THEME_COLOR,
} from 'common/MetaFavicons/pages-router'
import { WwwCommandMenu } from '~/components/CommandMenu'
import { API_URL, APP_NAME, DEFAULT_META_DESCRIPTION } from '~/lib/constants'
import useDarkLaunchWeeks from '../hooks/useDarkLaunchWeeks'

export default function App({ Component, pageProps }: AppProps) {
  const router = useRouter()
  const { hasAcceptedConsent } = useConsent()

  useThemeSandbox()

  const site_title = `${APP_NAME} | The Open Source Firebase Alternative`
  const { basePath } = useRouter()

  const isDarkLaunchWeek = useDarkLaunchWeeks()
  const forceDarkMode = isDarkLaunchWeek

  let applicationName = 'Supabase'
  let faviconRoute = DEFAULT_FAVICON_ROUTE
  let themeColor = DEFAULT_FAVICON_THEME_COLOR

  if (router.asPath && router.asPath.includes('/launch-week/x')) {
    applicationName = 'Supabase LWX'
    faviconRoute = 'images/launchweek/lwx/favicon'
    themeColor = 'FFFFFF'
  }

  return (
    <>
      <Head>
        <meta name="viewport" content="width=device-width, initial-scale=1.0" />
      </Head>
      <MetaFaviconsPagesRouter
        applicationName={applicationName}
        route={faviconRoute}
        themeColor={themeColor}
        includeManifest
        includeMsApplicationConfig
        includeRssXmlFeed
      />
      <DefaultSeo
        title={site_title}
        description={DEFAULT_META_DESCRIPTION}
        openGraph={{
          type: 'website',
          url: 'https://supabase.com/',
          site_name: 'Supabase',
          images: [
            {
              url: `https://supabase.com${basePath}/images/og/supabase-og.png`,
              width: 800,
              height: 600,
              alt: 'Supabase Og Image',
            },
          ],
        }}
        twitter={{
          handle: '@supabase',
          site: '@supabase',
          cardType: 'summary_large_image',
        }}
      />

      <AuthProvider>
<<<<<<< HEAD
        <FeatureFlagProvider API_URL={API_URL}>
          <ThemeProvider
            themes={themes.map((theme) => theme.value)}
            enableSystem
            disableTransitionOnChange
            forcedTheme={forceDarkMode ? 'dark' : undefined}
          >
            <CommandProvider>
              <Announcement>
                <LW13CountdownBanner />
              </Announcement>
              <SonnerToaster position="top-right" />
              <Component {...pageProps} />
              <WwwCommandMenu />
              <PageTelemetry API_URL={API_URL} hasAcceptedConsent={hasAcceptedConsent} />
            </CommandProvider>
          </ThemeProvider>
        </FeatureFlagProvider>
=======
        <ThemeProvider
          themes={themes.map((theme) => theme.value)}
          enableSystem
          disableTransitionOnChange
          forcedTheme={forceDarkMode ? 'dark' : undefined}
        >
          <CommandProvider>
            <SonnerToaster position="top-right" />
            <Component {...pageProps} />
            <WwwCommandMenu />
          </CommandProvider>
        </ThemeProvider>
>>>>>>> 2781fb92
      </AuthProvider>
    </>
  )
}<|MERGE_RESOLUTION|>--- conflicted
+++ resolved
@@ -13,12 +13,7 @@
 import { AppProps } from 'next/app'
 import Head from 'next/head'
 import { useRouter } from 'next/router'
-<<<<<<< HEAD
-import { Announcement, SonnerToaster, themes } from 'ui'
-=======
-import { useEffect } from 'react'
 import { SonnerToaster, themes } from 'ui'
->>>>>>> 2781fb92
 import { CommandProvider } from 'ui-patterns/CommandMenu'
 import { useConsent } from 'ui-patterns/ConsentToast'
 
@@ -89,7 +84,6 @@
       />
 
       <AuthProvider>
-<<<<<<< HEAD
         <FeatureFlagProvider API_URL={API_URL}>
           <ThemeProvider
             themes={themes.map((theme) => theme.value)}
@@ -98,9 +92,6 @@
             forcedTheme={forceDarkMode ? 'dark' : undefined}
           >
             <CommandProvider>
-              <Announcement>
-                <LW13CountdownBanner />
-              </Announcement>
               <SonnerToaster position="top-right" />
               <Component {...pageProps} />
               <WwwCommandMenu />
@@ -108,20 +99,6 @@
             </CommandProvider>
           </ThemeProvider>
         </FeatureFlagProvider>
-=======
-        <ThemeProvider
-          themes={themes.map((theme) => theme.value)}
-          enableSystem
-          disableTransitionOnChange
-          forcedTheme={forceDarkMode ? 'dark' : undefined}
-        >
-          <CommandProvider>
-            <SonnerToaster position="top-right" />
-            <Component {...pageProps} />
-            <WwwCommandMenu />
-          </CommandProvider>
-        </ThemeProvider>
->>>>>>> 2781fb92
       </AuthProvider>
     </>
   )
