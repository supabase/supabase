--- conflicted
+++ resolved
@@ -2,32 +2,16 @@
 import dynamic from 'next/dynamic'
 import { useRouter } from 'next/router'
 import { NextSeo } from 'next-seo'
-<<<<<<< HEAD
 import { Button, IconArrowUpRight } from 'ui'
 import { ArrowDownIcon } from '@heroicons/react/outline'
-=======
-import { useTheme } from 'next-themes'
-import { Accordion, Button, IconCheck, Select } from 'ui'
-import Telemetry, { TelemetryEvent } from '~/lib/telemetry'
-import { useTelemetryProps } from 'common/hooks/useTelemetryProps'
->>>>>>> b7cac428
-
 import DefaultLayout from '~/components/Layouts/Default'
 import PricingPlans from '~/components/Pricing/PricingPlans'
 
-<<<<<<< HEAD
 const PricingComputeSection = dynamic(() => import('~/components/Pricing/PricingComputeSection'))
 const PricingAddons = dynamic(() => import('~/components/Pricing/PricingAddons'))
 const PricingComparisonTable = dynamic(() => import('~/components/Pricing/PricingComparisonTable'))
 const PricingFAQs = dynamic(() => import('~/components/Pricing/PricingFAQs'))
 const CTABanner = dynamic(() => import('~/components/CTABanner'))
-=======
-import gaEvents from '~/lib/gaEvents'
-import Solutions from '~/data/Solutions'
-import pricingFaq from '~/data/PricingFAQ.json'
-import { pricing } from 'shared-data/pricing'
-import { plans } from 'shared-data/plans'
->>>>>>> b7cac428
 
 export default function IndexPage() {
   const router = useRouter()
@@ -64,91 +48,7 @@
     }
   }, [asPath])
 
-<<<<<<< HEAD
   if (!mounted) return null
-=======
-  const telemetryProps = useTelemetryProps()
-  const sendTelemetryEvent = async (event: TelemetryEvent) => {
-    await Telemetry.sendEvent(event, telemetryProps, router)
-  }
-
-  const addons = [
-    {
-      name: 'Optimized Compute',
-      heroImg: 'addons-compute-hero',
-      icon: 'compute-upgrade',
-      price: 'Starts from $5',
-      description: 'Increase the capability of your database only for what you need.',
-      leftCtaText: 'Documentation',
-      leftCtaLink: 'https://supabase.com/docs/guides/platform/compute-add-ons',
-      rightCtaText: 'See Pricing breakdown',
-      rightCtaLink: '#open-modal',
-    },
-    {
-      name: 'Custom Domain',
-      heroImg: 'addons-domains-hero',
-      icon: 'custom-domain-upgrade',
-      price: 'Flat fee $10',
-      description:
-        'Use your own domain for your Supabase project to present a more polished product to your users.',
-      leftCtaText: 'Documentation',
-      leftCtaLink: 'https://supabase.com/docs/guides/platform/custom-domains',
-      rightCtaText: 'See more',
-      rightCtaLink: 'http://',
-    },
-    {
-      name: 'Point in Time Recovery',
-      heroImg: 'addons-pitr-hero',
-      icon: 'pitr-upgrade',
-      price: 'Starts from $100',
-      description: 'Roll back to any specific point in time and ensure that data is not lost.',
-      leftCtaText: 'Documentation',
-      leftCtaLink: 'https://supabase.com/docs/guides/platform/backups',
-      rightCtaText: 'See Pricing breakdown',
-      rightCtaLink: 'http://',
-    },
-  ]
-
-  const MobileHeader = ({
-    // title,
-    description,
-    priceDescription,
-    price,
-    plan,
-    showDollarSign = true,
-    from = false,
-  }: {
-    description: string
-    priceDescription: string
-    price: string
-    plan: string
-    showDollarSign?: boolean
-    from?: boolean
-  }) => {
-    return (
-      <div className="mt-8 px-4 mobile-header">
-        <h2 className="text-brand text-3xl font-medium uppercase font-mono">{plan}</h2>
-        <div className="flex items-baseline gap-2">
-          {from && <span className="text-foreground text-base">From</span>}
-          {showDollarSign ? (
-            <span className="h1">
-              {plan !== 'Enterprise' ? '$' : ''}
-              {price}
-            </span>
-          ) : (
-            <span className="text-foreground-light">{price}</span>
-          )}
-
-          <p className="p">{priceDescription}</p>
-        </div>
-        <p className="p">{description}</p>
-        <Button asChild size="medium" block>
-          <Link href="https://supabase.com/dashboard/new">Get started</Link>
-        </Button>
-      </div>
-    )
-  }
->>>>>>> b7cac428
 
   return (
     <DefaultLayout>
@@ -184,43 +84,12 @@
 
       <PricingPlans />
 
-<<<<<<< HEAD
       <div className="text-center mt-10 xl:mt-16 mx-auto max-w-lg flex flex-col gap-8">
         <p className="text-foreground-lighter">
           We bill extra only for the resources you consume
           <br className="hidden md:block" /> that exceed the quota included in a paid plan.
         </p>
         <div className="flex justify-center gap-2">
-=======
-                      <div className="flex flex-col gap-6 mt-auto prose">
-                        <div className="space-y-2 mt-12">
-                          {plan.footer && (
-                            <p className="text-[13px] whitespace-pre-wrap">{plan.footer}</p>
-                          )}
-                        </div>
-                        <Button block size="small" asChild>
-                          <Link
-                            href={plan.href}
-                            onClick={() =>
-                              sendTelemetryEvent(
-                                gaEvents[`www_pricing_hero_plan_${plan.name.toLowerCase()}`]
-                              )
-                            }
-                          >
-                            {plan.cta}
-                          </Link>
-                        </Button>
-                      </div>
-                    </div>
-                  </div>
-                </div>
-              ))}
-            </div>
-          </div>
-        </div>
-
-        <div className="text-center mt-20">
->>>>>>> b7cac428
           <a href="#compare-plans">
             <Button size="tiny" type="secondary" iconRight={<ArrowDownIcon className="w-3" />}>
               Compare Plans
@@ -246,449 +115,9 @@
         <PricingComputeSection />
       </div>
 
-<<<<<<< HEAD
       <div id="addons" className="sm:py-18 container relative mx-auto px-4 py-16 md:py-24 lg:px-12">
         <PricingAddons />
       </div>
-=======
-      <div className="bg-background">
-        <div className="sm:py-18 container relative mx-auto px-4 py-16 md:py-24 lg:px-16 lg:py-24 xl:px-20">
-          <div className="text-center">
-            <h2 className="text-foreground text-3xl scroll-m-20" id="compare-plans">
-              Compare Plans
-            </h2>
-            <p className="text-foreground-light mt-4 mb-8 lg:mb-16 text-lg">
-              Start with a hobby project, collaborate with a team, and scale to millions of users.
-            </p>
-          </div>
-
-          <div className="sm:mb-18 mb-16 md:mb-24 lg:mb-24">
-            {/* <!-- xs to lg --> */}
-
-            <div className="lg:hidden">
-              {/* Free - Mobile  */}
-              <div className="bg-slate-200 p-2 sticky top-14 z-10 pt-4">
-                <div className="bg-slate-300 rounded-lg border border-slate-500 py-2 px-4 flex justify-between items-center">
-                  <label className="text-foreground-lighter">Change plan</label>
-                  <Select
-                    id="change-plan"
-                    name="Change plan"
-                    layout="vertical"
-                    value={activeMobilePlan}
-                    className="min-w-[120px] bg-slate-400 text-red-500"
-                    onChange={(e) => setActiveMobilePlan(e.target.value)}
-                  >
-                    <Select.Option value="Free">Free</Select.Option>
-                    <Select.Option value="Pro">Pro</Select.Option>
-                    <Select.Option value="Team">Team</Select.Option>
-                    <Select.Option value="Enterprise">Enterprise</Select.Option>
-                  </Select>
-                </div>
-              </div>
-              {activeMobilePlan === 'Free' && (
-                <>
-                  <MobileHeader
-                    plan="Free"
-                    price={'0'}
-                    priceDescription={'/month'}
-                    description={'Perfect for hobby projects and experiments'}
-                  />
-                  <PricingTableRowMobile
-                    category={pricing.database}
-                    plan={'free'}
-                    icon={Solutions['database'].icon}
-                    sectionId="database"
-                  />
-                  <PricingTableRowMobile
-                    category={pricing.auth}
-                    plan={'free'}
-                    icon={Solutions['authentication'].icon}
-                    sectionId="auth"
-                  />
-                  <PricingTableRowMobile
-                    category={pricing.storage}
-                    plan={'free'}
-                    icon={Solutions['storage'].icon}
-                    sectionId="storage"
-                  />
-                  <PricingTableRowMobile
-                    category={pricing.realtime}
-                    plan={'free'}
-                    icon={Solutions['realtime'].icon}
-                    sectionId="realtime"
-                  />
-                  <PricingTableRowMobile
-                    category={pricing['edge_functions']}
-                    plan={'free'}
-                    icon={Solutions['functions'].icon}
-                    sectionId="edge-functions"
-                  />
-                  <PricingTableRowMobile
-                    category={pricing.dashboard}
-                    plan={'free'}
-                    icon={pricing.dashboard.icon}
-                    sectionId="dashboard"
-                  />
-                  <PricingTableRowMobile
-                    category={pricing.security}
-                    plan={'free'}
-                    icon={pricing.security.icon}
-                    sectionId="security"
-                  />
-                  <PricingTableRowMobile
-                    category={pricing.support}
-                    plan={'free'}
-                    icon={pricing.support.icon}
-                    sectionId="support"
-                  />
-                </>
-              )}
-
-              {activeMobilePlan === 'Pro' && (
-                <>
-                  <MobileHeader
-                    plan="Pro"
-                    from={false}
-                    price={'25'}
-                    priceDescription={'/month + additional use'}
-                    description={'Everything you need to scale your project into production'}
-                  />
-                  <PricingTableRowMobile
-                    category={pricing.database}
-                    plan={'pro'}
-                    icon={Solutions['database'].icon}
-                  />
-                  <PricingTableRowMobile
-                    category={pricing.auth}
-                    plan={'pro'}
-                    icon={Solutions['authentication'].icon}
-                  />
-                  <PricingTableRowMobile
-                    category={pricing.storage}
-                    plan={'pro'}
-                    icon={Solutions['storage'].icon}
-                  />
-                  <PricingTableRowMobile
-                    category={pricing.realtime}
-                    plan={'pro'}
-                    icon={Solutions['realtime'].icon}
-                  />
-                  <PricingTableRowMobile
-                    category={pricing['edge_functions']}
-                    plan={'pro'}
-                    icon={Solutions['functions'].icon}
-                  />
-                  <PricingTableRowMobile
-                    category={pricing.dashboard}
-                    plan={'pro'}
-                    icon={pricing.dashboard.icon}
-                  />
-                  <PricingTableRowMobile
-                    category={pricing.security}
-                    plan={'pro'}
-                    icon={pricing.security.icon}
-                  />
-                  <PricingTableRowMobile
-                    category={pricing.support}
-                    plan={'pro'}
-                    icon={pricing.support.icon}
-                  />
-                </>
-              )}
-
-              {activeMobilePlan === 'Team' && (
-                <>
-                  <MobileHeader
-                    plan="Team"
-                    from={false}
-                    price={'599'}
-                    priceDescription={'/month + additional use'}
-                    description={'Collaborate with different permissions and access patterns'}
-                  />
-                  <PricingTableRowMobile
-                    category={pricing.database}
-                    plan={'team'}
-                    icon={Solutions['database'].icon}
-                  />
-                  <PricingTableRowMobile
-                    category={pricing.auth}
-                    plan={'team'}
-                    icon={Solutions['authentication'].icon}
-                  />
-                  <PricingTableRowMobile
-                    category={pricing.storage}
-                    plan={'team'}
-                    icon={Solutions['storage'].icon}
-                  />
-                  <PricingTableRowMobile
-                    category={pricing.realtime}
-                    plan={'team'}
-                    icon={Solutions['realtime'].icon}
-                  />
-                  <PricingTableRowMobile
-                    category={pricing['edge_functions']}
-                    plan={'team'}
-                    icon={Solutions['functions'].icon}
-                  />
-                  <PricingTableRowMobile
-                    category={pricing.dashboard}
-                    plan={'team'}
-                    icon={pricing.dashboard.icon}
-                  />
-                  <PricingTableRowMobile
-                    category={pricing.security}
-                    plan={'team'}
-                    icon={pricing.security.icon}
-                  />
-                  <PricingTableRowMobile
-                    category={pricing.support}
-                    plan={'team'}
-                    icon={pricing.support.icon}
-                  />
-                </>
-              )}
-
-              {activeMobilePlan === 'Enterprise' && (
-                <>
-                  <MobileHeader
-                    plan="Enterprise"
-                    price={'Contact us for a quote'}
-                    priceDescription={''}
-                    description={
-                      'Designated support team, account manager and technical specialist'
-                    }
-                    showDollarSign={false}
-                  />
-                  <PricingTableRowMobile
-                    category={pricing.database}
-                    plan={'enterprise'}
-                    icon={Solutions['database'].icon}
-                  />
-                  <PricingTableRowMobile
-                    category={pricing.auth}
-                    plan={'enterprise'}
-                    icon={Solutions['authentication'].icon}
-                  />
-                  <PricingTableRowMobile
-                    category={pricing.storage}
-                    plan={'enterprise'}
-                    icon={Solutions['storage'].icon}
-                  />
-                  <PricingTableRowMobile
-                    category={pricing.realtime}
-                    plan={'enterprise'}
-                    icon={Solutions['realtime'].icon}
-                  />
-                  <PricingTableRowMobile
-                    category={pricing['edge_functions']}
-                    plan={'enterprise'}
-                    icon={Solutions['functions'].icon}
-                  />
-                  <PricingTableRowMobile
-                    category={pricing.dashboard}
-                    plan={'enterprise'}
-                    icon={pricing.dashboard.icon}
-                  />
-                  <PricingTableRowMobile
-                    category={pricing.security}
-                    plan={'enterprise'}
-                    icon={pricing.security.icon}
-                  />
-                  <PricingTableRowMobile
-                    category={pricing.support}
-                    plan={'enterprise'}
-                    icon={pricing.support.icon}
-                  />
-                </>
-              )}
-            </div>
-
-            {/* <!-- lg+ --> */}
-            <div className="hidden lg:block">
-              <table className="h-px w-full table-fixed">
-                <caption className="sr-only">Pricing plan comparison</caption>
-                <thead className="bg-background sticky top-[62px] z-10">
-                  <tr>
-                    <th
-                      className="text-foreground w-1/3 px-6 pt-2 pb-2 text-left text-sm font-normal"
-                      scope="col"
-                    >
-                      <span className="sr-only">Feature by</span>
-                      <div
-                        className="h-0.25 absolute bottom-0 left-0 w-full"
-                        style={{ height: '1px' }}
-                      ></div>
-                    </th>
-
-                    {plans.map((plan) => (
-                      <th
-                        className="text-foreground w-1/4 px-6 pr-2 pt-2 pb-2 text-left text-sm font-normal"
-                        scope="col"
-                        key={plan.name}
-                      >
-                        <h3 className="text-brand-600 text-2xl font-mono font-normal uppercase flex items-center gap-4">
-                          {plan.name}
-                        </h3>
-                        <div
-                          className="h-0.25 absolute bottom-0 left-0 w-full"
-                          style={{ height: '1px' }}
-                        ></div>
-                      </th>
-                    ))}
-                  </tr>
-                </thead>
-                <thead>
-                  <tr className="descriptions">
-                    <th
-                      className="text-foreground w-1/3 px-6 pt-2 pb-2 text-left text-sm font-normal"
-                      scope="col"
-                    ></th>
-
-                    {plans.map((plan) => (
-                      <th
-                        className="text-foreground w-1/4 px-6 pt-2 pb-2 text-left text-sm font-normal"
-                        scope="col"
-                        key={`th-${plan.name}`}
-                      >
-                        <p className="p text-sm border-b border-default pb-4">{plan.description}</p>
-                        <div
-                          className="h-0.25 absolute bottom-0 left-0 w-full"
-                          style={{ height: '1px' }}
-                        ></div>
-                      </th>
-                    ))}
-                  </tr>
-                </thead>
-                <tbody className="border-default divide-border divide-y">
-                  <tr>
-                    <th
-                      className="text-foreground-light px-6 py-8 text-left align-top text-sm font-medium"
-                      scope="row"
-                    ></th>
-
-                    {plans.map((plan) => (
-                      <td className="h-full px-6 py-2 align-top" key={`price-${plan.name}`}>
-                        <div className="relative h-full w-full">
-                          <div className="flex flex-col justify-between h-full">
-                            <>
-                              <span
-                                className={`text-foreground ${
-                                  plan.name !== 'Enterprise' ? 'text-5xl' : 'text-4xl'
-                                }`}
-                              >
-                                {plan.name !== 'Enterprise' && '$'}
-                                {plan.priceMonthly}
-                              </span>
-                              {['Pro', 'Free'].includes(plan.name) && (
-                                <p className="p text-[13px] leading-4 mt-1">/ month / org</p>
-                              )}
-                              {['Team'].includes(plan.name) && (
-                                <p className="p text-[13px] leading-4 mt-1">/ month / org</p>
-                              )}
-                            </>
-
-                            {plan.warning && (
-                              <p className="-mt-2">
-                                <span className="bg-alternative text-brand-600 border shadow-sm rounded-md bg-opacity-30 py-0.5 px-2 text-[13px] leading-4">
-                                  {plan.warning}
-                                </span>
-                              </p>
-                            )}
-
-                            <div className={plan.name === 'Enterprise' ? 'mt-auto' : 'mt-8'}>
-                              <Button
-                                asChild
-                                size="tiny"
-                                type={plan.name === 'Enterprise' ? 'default' : 'primary'}
-                                block
-                              >
-                                <Link
-                                  href={plan.href}
-                                  onClick={() =>
-                                    sendTelemetryEvent(
-                                      gaEvents[`www_pricing_comparison_${plan.name.toLowerCase()}`]
-                                    )
-                                  }
-                                >
-                                  {plan.cta}
-                                </Link>
-                              </Button>
-                            </div>
-                          </div>
-                        </div>
-                      </td>
-                    ))}
-                  </tr>
-
-                  <PricingTableRowDesktop
-                    category={pricing.database}
-                    icon={Solutions['database'].icon}
-                    sectionId="database"
-                  />
-                  <PricingTableRowDesktop
-                    category={pricing.auth}
-                    icon={Solutions['authentication'].icon}
-                    sectionId="auth"
-                  />
-                  <PricingTableRowDesktop
-                    category={pricing.storage}
-                    icon={Solutions['storage'].icon}
-                    sectionId="storage"
-                  />
-                  <PricingTableRowDesktop
-                    category={pricing.realtime}
-                    icon={Solutions['realtime'].icon}
-                    sectionId="realtime"
-                  />
-                  <PricingTableRowDesktop
-                    category={pricing['edge_functions']}
-                    icon={Solutions['functions'].icon}
-                    sectionId="edge-functions"
-                  />
-                  <PricingTableRowDesktop
-                    category={pricing.dashboard}
-                    icon={pricing.dashboard.icon}
-                    sectionId="dashboard"
-                  />
-                  <PricingTableRowDesktop
-                    category={pricing.security}
-                    icon={pricing.security.icon}
-                    sectionId="security"
-                  />
-                  <PricingTableRowDesktop
-                    category={pricing.support}
-                    icon={pricing.support.icon}
-                    sectionId="support"
-                  />
-                </tbody>
-                <tfoot>
-                  <tr className="border-default border-t">
-                    <th className="sr-only" scope="row">
-                      Choose your plan
-                    </th>
-
-                    <td className="px-6 pt-5">
-                      <Button asChild size="tiny" type="primary" block>
-                        <Link
-                          href="https://supabase.com/dashboard/new?plan=free"
-                          as="https://supabase.com/dashboard/new?plan=free"
-                        >
-                          Get Started
-                        </Link>
-                      </Button>
-                    </td>
-
-                    <td className="px-6 pt-5">
-                      <Button asChild size="tiny" type="primary" block>
-                        <Link
-                          href="https://supabase.com/dashboard/new?plan=pro"
-                          as="https://supabase.com/dashboard/new?plan=pro"
-                        >
-                          Get Started
-                        </Link>
-                      </Button>
-                    </td>
->>>>>>> b7cac428
 
       <PricingComparisonTable />
 
