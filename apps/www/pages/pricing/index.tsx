--- conflicted
+++ resolved
@@ -252,13 +252,8 @@
                                   {plan.name !== 'Enterprise' ? '$' : ''}
                                   {plan.priceMonthly}
                                 </p>
-<<<<<<< HEAD
                                 <p className="text-foreground-lighter mb-1.5 ml-1 text-[13px] leading-4">
-                                  {plan.costUnitOrg}
-=======
-                                <p className="text-muted mb-1.5 ml-1 text-[13px] leading-4">
                                   {plan.costUnit}
->>>>>>> 11914a55
                                 </p>
                               </div>
 
