--- conflicted
+++ resolved
@@ -1,9 +1,4 @@
-<<<<<<< HEAD
-import { Button } from 'ui'
-import CTABanner from 'components/CTABanner/index'
-=======
 import * as Yup from 'yup'
->>>>>>> 47969314
 import Link from 'next/link'
 import { useState } from 'react'
 import { Button, Form, IconDownload, Input } from '@supabase/ui'
