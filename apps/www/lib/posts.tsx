import fs from 'fs'
import path from 'path'
import matter from 'gray-matter'
import { generateReadingTime } from './helpers'

type Directories = '_blog' | '_case-studies' | '_alternatives'

// substring amount for file names
// based on YYYY-MM-DD format
const FILENAME_SUBSTRING = 11

<<<<<<< HEAD
type Directories = '_blog' | '_case-studies' | '_alternatives' | '_changelog'

export const getSortedPosts = (directory: Directories, limit?: number, tags?: any) => {
=======
export const getSortedPosts = (
  directory: Directories,
  limit?: number,
  tags?: any,
  runner?: any
) => {
>>>>>>> 55a91da5
  //Finding directory named "blog" from the current working directory of Node.
  const postDirectory = path.join(process.cwd(), directory)

  //Reads all the files in the post directory
  const fileNames = fs.readdirSync(postDirectory)

  // categories stored in this array

  const allPostsData = fileNames.map((filename) => {
    let slug = ''
    slug = filename.replace('.mdx', '')
    if (directory === '_blog') {
      slug = slug.substring(FILENAME_SUBSTRING)
    }

    const fullPath = path.join(postDirectory, filename)

    //Extracts contents of the MDX file
    const fileContents = fs.readFileSync(fullPath, 'utf8')
    const { data, content } = matter(fileContents)

    const options: Intl.DateTimeFormatOptions = { month: 'long', day: 'numeric', year: 'numeric' }
    const formattedDate = new Date(data.date).toLocaleDateString('en-IN', options)

    const readingTime = generateReadingTime(content)

    // construct url to link to blog posts
    // based on datestamp in file name
    let url = ''
    let contentPath = ''

    url = `/${directory.replace('_', '')}/${slug}`
    contentPath = `/${directory.replace('_', '')}/${slug}`

    const frontmatter = {
      ...data,
      date: formattedDate,
      readingTime,
      url: url,
      path: contentPath,
    }
    return {
      slug,
      ...frontmatter,
    }
  })

  let sortedPosts = [...allPostsData]

  sortedPosts = sortedPosts.sort((a, b) => {
    if (new Date(a.date) < new Date(b.date)) {
      return 1
    } else {
      return -1
    }
  })

  if (tags) {
    sortedPosts = sortedPosts.filter((post: any) => {
      const found = tags.some((tag: any) => post.tags.includes(tag))
      return found
    })
  }

  if (limit) sortedPosts = sortedPosts.slice(0, limit)

  return sortedPosts
}

// Get Slugs
export const getAllPostSlugs = (directory: Directories) => {
  //Finding directory named "blog" from the current working directory of Node.
  const postDirectory = path.join(process.cwd(), directory)

  const fileNames = fs.readdirSync(postDirectory)

  const files = fileNames.map((filename) => {
    const dates =
      directory === '_blog'
        ? getDatesFromFileName(filename)
        : {
            year: '2021',
            month: '04',
            day: '02',
          }

    return {
      params: {
        ...dates,
        slug: filename
          .replace('.mdx', '')
          .substring(directory === '_blog' ? FILENAME_SUBSTRING : 0),
      },
    }
  })

  return files
}

export const getPostdata = async (slug: string, directory: string) => {
  /**
   * All files are mdx files
   */
  const fileType = 'mdx'
  slug = slug + '.' + fileType

  /**
   * Return full directory
   */
  const postDirectory = path.join(process.cwd(), directory)
  const folderfiles = fs.readdirSync(postDirectory)

  /**
   * Check if the file exists in the directory
   * This should return 1 result
   *
   * this is so slugs like 'blog-post.mdx' will work
   * even if the mdx file is date namednamed like '2022-01-01-blog-post.mdx'
   */
  const found = folderfiles.filter((x) => x.includes(slug))[0]

  const fullPath = path.join(postDirectory, found)
  const postContent = fs.readFileSync(fullPath, 'utf8')
  return postContent
}

export const getAllCategories = (directory: Directories) => {
  const posts = getSortedPosts(directory)
  let categories: any = []

  posts.map((post: any) => {
    // add tags into categories array
    post.tags.map((tag: string) => {
      if (!categories.includes(tag)) return categories.push(tag)
    })
  })

  return categories
}

const getDatesFromFileName = (filename: string) => {
  // extract YYYY, MM, DD from post name
  const year = filename.substring(0, 4)
  const month = filename.substring(5, 7)
  const day = filename.substring(8, 10)

  return {
    year,
    month,
    day,
  }
}<|MERGE_RESOLUTION|>--- conflicted
+++ resolved
@@ -3,24 +3,19 @@
 import matter from 'gray-matter'
 import { generateReadingTime } from './helpers'
 
-type Directories = '_blog' | '_case-studies' | '_alternatives'
+type Directories = '_blog' | '_case-studies' | '_alternatives' | '_changelog'
 
 // substring amount for file names
 // based on YYYY-MM-DD format
 const FILENAME_SUBSTRING = 11
 
-<<<<<<< HEAD
-type Directories = '_blog' | '_case-studies' | '_alternatives' | '_changelog'
-
-export const getSortedPosts = (directory: Directories, limit?: number, tags?: any) => {
-=======
 export const getSortedPosts = (
   directory: Directories,
   limit?: number,
   tags?: any,
   runner?: any
 ) => {
->>>>>>> 55a91da5
+
   //Finding directory named "blog" from the current working directory of Node.
   const postDirectory = path.join(process.cwd(), directory)
 
