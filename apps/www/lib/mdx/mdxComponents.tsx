--- conflicted
+++ resolved
@@ -21,17 +21,12 @@
   Collapsible_Shadcn_,
   CollapsibleTrigger_Shadcn_,
   CollapsibleContent_Shadcn_,
+  Heading,
   IconArrowUpRight,
+  IconCheck,
+  IconLink,
   IconTriangle,
-<<<<<<< HEAD
   ThemeImage,
-=======
-  cn,
-  Admonition,
-  IconLink,
-  IconCheck,
-  Heading,
->>>>>>> 6051f8b4
 } from 'ui'
 import ImageFadeStack from '~/components/ImageFadeStack'
 import ZoomableImg from '~/components/ZoomableImg/ZoomableImg'
