--- conflicted
+++ resolved
@@ -1,6 +1,13 @@
+import 'react-medium-image-zoom/dist/styles.css'
+
 import { PropsWithChildren } from 'react'
 import Image from 'next/image'
+import Link from 'next/link'
+import { useRouter } from 'next/router'
 import CopyToClipboard from 'react-copy-to-clipboard'
+import { isBrowser, useCopy } from 'common'
+import { ThemeImage } from 'ui-patterns/ThemeImage'
+
 import Avatar from '~/components/Avatar'
 import CodeBlock from '~/components/CodeBlock/CodeBlock'
 import { CH } from '@code-hike/mdx/components'
@@ -21,15 +28,6 @@
 } from 'ui'
 import ImageFadeStack from '~/components/ImageFadeStack'
 import ZoomableImg from '~/components/ZoomableImg/ZoomableImg'
-
-import 'react-medium-image-zoom/dist/styles.css'
-<<<<<<< HEAD
-import { useRouter } from 'next/router'
-import { isBrowser, useCopy } from 'common'
-import Link from 'next/link'
-=======
-import { ThemeImage } from 'ui-patterns/ThemeImage'
->>>>>>> 754ee55c
 
 // import all components used in blog articles here
 // to do: move this into a helper/utils, it is used elsewhere
