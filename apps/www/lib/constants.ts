--- conflicted
+++ resolved
@@ -25,11 +25,6 @@
   VECTOR = 'vector',
 }
 
-<<<<<<< HEAD
-// Launch Week
-
-=======
->>>>>>> 9ef6d0d9
 export const SITE_ORIGIN =
   process.env.NEXT_PUBLIC_VERCEL_ENV === 'production'
     ? 'https://supabase.com'
@@ -37,7 +32,6 @@
       ? `https://${process.env.NEXT_PUBLIC_VERCEL_BRANCH_URL}`
       : 'http://localhost:3000'
 
-<<<<<<< HEAD
 // Prefer explicit environment configuration for CMS origin (CMS_SITE_ORIGIN or CMS_URL)
 const ENV_CMS_ORIGIN = process.env.CMS_SITE_ORIGIN || process.env.CMS_URL
 export const CMS_SITE_ORIGIN =
@@ -50,10 +44,7 @@
       ? `https://${process.env.NEXT_PUBLIC_VERCEL_BRANCH_URL.replace('zone-www-dot-com-git-', 'cms-git-')}`
       : 'http://localhost:3030')
 
-export const LW_URL = `${SITE_ORIGIN}/launch-week/13`
-=======
 export const LW_URL = `${SITE_ORIGIN}/launch-week`
->>>>>>> 9ef6d0d9
 
 export const LW12_DATE = 'August 12-16 / 7am PT'
 export const LW12_TITLE = 'Launch Week 12'
