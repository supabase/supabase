[
  {
    "author_id": "angelico_de_los_reyes",
    "author": "Angelico de los Reyes",
    "position": "Engineering",
    "author_url": "https://github.com/dragarcia",
    "author_image_url": "https://github.com/dragarcia.png"
  },
  {
    "author_id": "ant_wilson",
    "author": "Ant Wilson",
    "position": "CTO and Co-Founder",
    "author_url": "https://github.com/awalias",
    "author_image_url": "https://github.com/awalias.png"
  },
  {
    "author_id": "soedirgo",
    "author": "Bobbie Soedirgo",
    "username": "soedirgo",
    "position": "Engineering",
    "author_url": "https://github.com/soedirgo",
    "author_image_url": "https://github.com/soedirgo.png"
  },
  {
    "author_id": "div_arora",
    "author": "Div Arora",
    "username": "darora",
    "position": "Engineering",
    "author_url": "https://github.com/darora",
    "author_image_url": "https://github.com/darora.png"
  },
  {
    "author_id": "fracek",
    "author": "Francesco Ceccon",
    "username": "fracek",
    "position": "Engineering",
    "author_url": "https://github.com/fracek",
    "author_image_url": "https://github.com/fracek.png"
  },
  {
    "author_id": "gurjeet",
    "author": "Gurjeet Singh",
    "username": "gurjeet",
    "position": "Engineering",
    "author_url": "https://github.com/gurjeet",
    "author_image_url": "https://github.com/gurjeet.png"
  },
  {
    "author_id": "inian",
    "author": "Inian Parameshwaran",
    "username": "inian",
    "position": "Engineering",
    "author_url": "https://twitter.com/everConfusedGuy",
    "author_image_url": "https://avatars.githubusercontent.com/u/2155545?v=4"
  },
  {
    "author_id": "kangmingtay",
    "author": "Kang Ming Tay",
    "username": "kangmingtay",
    "position": "Engineering",
    "author_url": "https://github.com/kangmingtay",
    "author_image_url": "https://github.com/kangmingtay.png"
  },
  {
    "author_id": "oli_rice",
    "author": "Oliver Rice",
    "username": "olirice",
    "position": "Engineering",
    "author_url": "https://github.com/olirice",
    "author_image_url": "https://github.com/olirice.png"
  },
  {
    "author_id": "paul_copplestone",
    "author": "Paul Copplestone",
    "position": "CEO and Co-Founder",
    "author_url": "https://github.com/kiwicopple",
    "author_image_url": "https://github.com/kiwicopple.png"
  },
  {
    "author_id": "qiao",
    "author": "Qiao Han",
    "position": "Engineering",
    "author_url": "https://github.com/sweatybridge",
    "author_image_url": "https://github.com/sweatybridge.png"
  },
  {
    "author_id": "rory_wilding",
    "author": "Rory Wilding",
    "position": "Head of Growth",
    "author_url": "https://github.com/roryw10",
    "author_image_url": "https://github.com/roryw10.png"
  },
  {
    "author_id": "steve_chavez",
    "author": "Steve Chavez",
    "username": "steve-chavez",
    "position": "Engineering & PostgREST maintainer",
    "author_url": "https://github.com/steve-chavez",
    "author_image_url": "https://github.com/steve-chavez.png"
  },
  {
    "author_id": "supabase",
    "author": "Supabase",
    "position": "",
    "author_url": "https://github.com/supabase",
    "author_image_url": "https://github.com/supabase.png"
  },
  {
    "author_id": "thor_schaeff",
    "author": "Thor Schaeff",
    "position": "DevRel & DX",
    "author_url": "https://twitter.com/thorwebdev",
    "author_image_url": "https://github.com/thorwebdev.png"
  },
  {
    "author_id": "wenbo_xie",
    "author": "Wen Bo Xie",
    "username": "w3b6x9",
    "position": "Engineering",
    "author_url": "https://github.com/w3b6x9",
    "author_image_url": "https://github.com/w3b6x9.png"
  },
  {
    "author_id": "dthyresson",
    "author": "David Thyresson",
    "username": "dthyresson",
    "position": "Engineering",
    "author_url": "https://github.com/dthyresson",
    "author_image_url": "https://github.com/dthyresson.png"
  },
  {
    "author_id": "shanerice",
    "author": "Shane Rice",
    "username": "shanerice",
    "position": "Marketing",
    "author_url": "https://github.com/shanerice",
    "author_image_url": "https://github.com/shanerice.png"
  },
  {
    "author_id": "alaister",
    "author": "Alaister Young",
    "username": "alaister",
    "position": "Engineering",
    "author_url": "https://github.com/alaister",
    "author_image_url": "https://github.com/alaister.png"
  },
  {
    "author_id": "hieu",
    "author": "Hieu Pham",
    "username": "hieu",
    "position": "Engineering",
    "author_url": "https://github.com/phamhieu",
    "author_image_url": "https://github.com/phamhieu.png"
  },
  {
    "author_id": "tyler_shukert",
    "author": "Tyler Shukert",
    "username": "dshukertjr",
    "position": "DevRel",
    "author_url": "https://twitter.com/dshukertjr",
    "author_image_url": "https://github.com/dshukertjr.png"
  },
  {
    "author_id": "victor",
    "author": "Victor",
    "username": "t3hmrman",
    "position": "Guest Author",
    "author_url": "https://github.com/t3hmrman",
    "author_image_url": "https://github.com/t3hmrman.png"
  },
  {
    "author_id": "andrew_smith",
    "author": "Andrew Smith",
    "username": "silentworks",
    "position": "DevRel & DX",
    "author_url": "https://github.com/silentworks",
    "author_image_url": "https://github.com/silentworks.png"
  },
  {
    "author_id": "rodrigo_mansueli",
    "author": "Rodrigo Mansueli",
    "username": "mansueli",
    "position": "Support Engineer",
    "author_url": "https://github.com/mansueli",
    "author_image_url": "https://github.com/mansueli.png"
  },
  {
    "author_id": "stas",
    "author": "Stanislav Muzhyk",
    "username": "abc3",
    "position": "Engineering",
    "author_url": "https://github.com/abc3",
    "author_image_url": "https://github.com/abc3.png"
  },
  {
    "author_id": "jonmeyers_io",
    "author": "Jon Meyers",
    "position": "Developer Advocate",
    "author_url": "https://twitter.com/jonmeyers_io",
    "author_image_url": "https://github.com/dijonmusters.png"
  },
  {
    "author_id": "michel",
    "author": "Michel Pelletier",
    "position": "Engineering",
    "author_url": "https://github.com/michelp",
    "author_image_url": "https://github.com/michelp.png"
  },
  {
    "author_id": "joel",
    "author": "Joel Lee",
    "username": "j0",
    "position": "Engineering",
    "author_url": "https://github.com/j0",
    "author_image_url": "https://github.com/j0.png"
  },
  {
    "author_id": "simon_grimm",
    "author": "Simon Grimm",
    "username": "schlimmson",
    "position": "Guest Author",
    "author_url": "https://twitter.com/schlimmson",
    "author_image_url": "https://github.com/saimon24.png"
  },
  {
    "author_id": "burggraf",
    "author": "Mark Burggraf",
    "username": "burggraf",
    "position": "Engineering",
    "author_url": "https://github.com/burggraf",
    "author_image_url": "https://github.com/burggraf.png"
  },
  {
    "author_id": "pavel",
    "author": "Pavel Borisov",
    "username": "pavel",
    "position": "Postgres Engineer",
    "author_url": "https://github.com/pashkinelfe",
    "author_image_url": "https://avatars.githubusercontent.com/u/63344111?v=4"
  },
  {
    "author_id": "ramiro",
    "author": "Ramiro Nunez Dosio",
    "position": "Growth Marketer",
    "author_url": "https://twitter.com/ramiro__nd",
    "author_image_url": "https://avatars.githubusercontent.com/u/20600542?v=4"
  },
  {
    "author_id": "jonny",
    "author": "Jonny Summers-Muir",
    "position": "Product Design",
    "author_url": "https://github.com/mildtomato",
    "author_image_url": "https://github.com/mildtomato.png"
  },
  {
    "author_id": "fabrizio",
    "author": "Fabrizio Fenoglio",
    "position": "Engineering",
    "author_url": "https://github.com/fenos",
    "author_image_url": "https://github.com/fenos.png"
  },
  {
    "author_id": "bo_lu",
    "author": "Bo Lu",
    "position": "Engineering",
    "author_url": "https://github.com/burmecia",
    "author_image_url": "https://github.com/burmecia.png"
  },
  {
    "author_id": "stojan",
    "author": "Stojan Dimitrovski",
    "position": "Engineering",
    "author_url": "https://github.com/hf",
    "author_image_url": "https://github.com/hf.png"
  },
  {
    "author_id": "gregnr",
    "author": "Greg Richardson",
    "position": "Engineering",
    "author_url": "https://github.com/gregnr",
    "author_image_url": "https://github.com/gregnr.png"
  },
  {
    "author_id": "fsansalvadore",
    "author": "Francesco Sansalvadore",
    "position": "Engineering",
    "author_url": "https://github.com/fsansalvadore",
    "author_image_url": "https://github.com/fsansalvadore.png"
  },
  {
    "author_id": "marijana",
    "author": "Marijana Pavlinić",
    "position": "Design",
    "author_url": "https://github.com/marijanapav",
    "author_image_url": "https://github.com/marijanapav.png"
  },
  {
    "author_id": "ziinc",
    "author": "Lee TzeYiing",
    "position": "Engineering",
    "author_url": "https://github.com/Ziinc",
    "author_image_url": "https://github.com/Ziinc.png"
  },
  {
    "author_id": "chasers",
    "author": "Chase Granberry",
    "position": "Engineering",
    "author_url": "https://github.com/chasers",
    "author_image_url": "https://github.com/chasers.png"
  },
  {
    "author_id": "joshenlim",
    "author": "Joshen Lim",
    "username": "joshenlim",
    "position": "Engineering",
    "author_url": "https://github.com/joshenlim",
    "author_image_url": "https://github.com/joshenlim.png"
  },
  {
    "author_id": "laktek",
    "author": "Lakshan Perera",
    "position": "Engineering",
    "author_url": "https://github.com/laktek",
    "author_image_url": "https://github.com/laktek.png"
  },
  {
    "author_id": "andreespirela",
    "author": "Andrees Pirela",
    "position": "Engineering",
    "author_url": "https://github.com/andreespirela",
    "author_image_url": "https://github.com/andreespirela.png"
  },
  {
    "author_id": "saltcod",
    "author": "Terry Sutton",
    "position": "Engineering",
    "author_url": "https://github.com/saltcod",
    "author_image_url": "https://github.com/saltcod.png"
  },
  {
    "author_id": "daltjoh-aws",
    "author": "John Dalton",
    "position": "Product Management Leader @ AWS",
    "author_url": "https://github.com/daltjoh-aws",
    "author_image_url": "https://github.com/daltjoh-aws.png"
  },
  {
    "author_id": "egor_romanov",
    "author": "Egor Romanov",
    "position": "Engineering",
    "author_url": "https://github.com/egor-romanov",
    "author_image_url": "https://github.com/egor-romanov.png"
  },
  {
    "author_id": "kevcodez",
    "author": "Kevin Grüneberg",
    "position": "Engineering",
    "author_url": "https://github.com/kevcodez",
    "author_image_url": "https://github.com/kevcodez.png"
  },
  {
    "author_id": "benediktmueller",
    "author": "Benedikt Müller",
    "username": "bndkt",
    "position": "Guest Author",
    "author_url": "https://twitter.com/bndkt",
    "author_image_url": "https://github.com/bndkt.png"
  },
  {
    "author_id": "long",
    "author": "Long Hoang",
    "username": "loong",
    "position": "Growth",
    "author_url": "https://github.com/loong",
    "author_image_url": "https://github.com/loong.png"
  },
  {
    "author_id": "kamil_ogorek",
    "author": "Kamil Ogórek",
    "username": "kamil",
    "position": "Integrations Lead",
    "author_url": "https://twitter.com/kamilogorek",
    "author_image_url": "https://github.com/kamilogorek.png"
  },
  {
    "author_id": "yuri",
    "author": "Yuri Santana",
    "username": "yuri",
    "position": "DevRel Social Media and Community",
    "author_url": "https://twitter.com/yuricodesbot",
    "author_image_url": "https://github.com/YuriCodes.png"
  },
  {
    "author_id": "ivasilov",
    "author": "Ivan Vasilov",
    "username": "ivasilov",
    "position": "Engineering",
    "author_url": "https://twitter.com/ivasilov",
    "author_image_url": "https://github.com/ivasilov.png"
  },
  {
    "author_id": "philipp",
    "author": "Philipp Steinrötter",
    "username": "psteinroe",
    "position": "Guest Author",
    "author_url": "https://twitter.com/psteinroe",
    "author_image_url": "/images/philipp-steinrotter.jpg"
  },
  {
    "author_id": "giancarlo",
    "author": "Giancarlo Buomprisco",
    "username": "giancarlo",
    "position": "Guest Author",
    "author_url": "https://twitter.com/gc_psk",
    "author_image_url": "https://github.com/Gbuomprisco.png"
  },
  {
    "author_id": "filipe",
    "author": "Filipe Cabaço",
    "username": "filipe",
    "position": "Engineering",
    "author_url": "https://twitter.com/filipecabaco",
    "author_image_url": "https://github.com/filipecabaco.png"
  },
  {
    "author_id": "raminder_singh",
    "author": "Raminder Singh",
    "username": "imor",
    "position": "Engineering",
    "author_url": "https://github.com/imor",
    "author_image_url": "https://github.com/imor.png"
  },
  {
    "author_id": "samrose",
    "author": "Sam Rose",
    "username": "samrose",
    "position": "Engineering",
    "author_url": "https://github.com/samrose",
    "author_image_url": "https://github.com/samrose.png"
  },
  {
    "author_id": "timabdulla",
    "author": "Tim Abdulla",
    "username": "timabdulla",
    "position": "Guest Author",
    "author_url": "https://github.com/timabdulla",
    "author_image_url": "https://github.com/timabdulla.png"
  },
  {
    "author_id": "grdsdev",
    "author": "Guilherme Souza",
    "username": "grdsdev",
    "position": "Engineering",
    "author_url": "https://github.com/grdsdev",
    "author_image_url": "https://github.com/grdsdev.png"
  },
  {
    "author_id": "chris_chandler",
    "author": "Chris Chandler",
    "username": "chrischandler",
    "position": "Partnerships",
    "author_url": "https://github.com/chrischandler",
    "author_image_url": "https://github.com/chrischandler.png"
  },
  {
    "author_id": "bdon",
    "author": "Brandon Liu",
    "username": "bdon",
    "position": "Guest Author",
    "author_url": "https://github.com/bdon",
    "author_image_url": "https://github.com/bdon.png"
  },
  {
    "author_id": "p6l-richard",
    "author": "Richard Poelderl",
    "username": "p6l-richard",
    "position": "Guest Author",
    "author_url": "https://github.com/p6l-richard",
    "author_image_url": "https://github.com/p6l-richard.png"
  },
  {
    "author_id": "PeerRich",
    "author": "Peer Richelsen",
    "username": "PeerRich",
    "position": "Guest Author",
    "author_url": "https://github.com/PeerRich",
    "author_image_url": "https://github.com/PeerRich.png"
  },
  {
    "author_id": "khajvandi",
    "author": "Cyrus Khajvandi",
    "username": "khajvandi",
    "position": "Co-Founder & CEO, Humata",
    "author_url": "https://www.linkedin.com/in/khajvandi/",
    "author_image_url": "https://media.licdn.com/dms/image/v2/D5603AQGZst2tvV47PA/profile-displayphoto-shrink_400_400/profile-displayphoto-shrink_400_400/0/1694666298155?e=1728518400&v=beta&t=Jkt6ii4cV8FsvU4qONEGFVUADw-Zc_WI1h-pSrenxGg"
  },
  {
    "author_id": "anas-araid",
    "author": "Anas Araid",
    "username": "anas-araid",
    "position": "Guest Author",
    "author_url": "https://github.com/anas-araid",
    "author_image_url": "https://github.com/anas-araid.png"
  },
  {
    "author_id": "activenode",
    "author": "David Lorenz",
    "username": "activenode",
    "position": "Guest Author",
    "author_url": "https://github.com/activenode",
    "author_image_url": "https://github.com/activenode.png"
  },
  {
    "author_id": "craig_cannon",
    "author": "Craig Cannon",
    "username": "CraigCannon",
    "position": "Marketing",
    "author_url": "https://x.com/CraigCannon",
    "author_image_url": "https://github.com/craigcannon.png"
  },
  {
<<<<<<< HEAD
    "author_id": "jay_meistrich",
    "author": "Jay Meistrich",
    "username": "jmeistrich",
    "position": "Guest Author",
    "author_url": "https://x.com/jmeistrich",
    "author_image_url": "https://github.com/jmeistrich.png"
=======
    "author_id": "nyannyacha",
    "author": "Nyannyacha",
    "username": "nyannyacha",
    "position": "Engineering",
    "author_url": "https://github.com/nyannyacha",
    "author_image_url": "https://github.com/nyannyacha.png"
>>>>>>> 34ca82f1
  }
]<|MERGE_RESOLUTION|>--- conflicted
+++ resolved
@@ -519,20 +519,19 @@
     "author_image_url": "https://github.com/craigcannon.png"
   },
   {
-<<<<<<< HEAD
     "author_id": "jay_meistrich",
     "author": "Jay Meistrich",
     "username": "jmeistrich",
     "position": "Guest Author",
     "author_url": "https://x.com/jmeistrich",
     "author_image_url": "https://github.com/jmeistrich.png"
-=======
+  },
+  {
     "author_id": "nyannyacha",
     "author": "Nyannyacha",
     "username": "nyannyacha",
     "position": "Engineering",
     "author_url": "https://github.com/nyannyacha",
     "author_image_url": "https://github.com/nyannyacha.png"
->>>>>>> 34ca82f1
   }
 ]