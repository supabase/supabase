[
  {
    "author_id": "angelico_de_los_reyes",
    "author": "Angelico de los Reyes",
    "position": "Engineering",
    "author_url": "https://github.com/dragarcia",
    "author_image_url": "https://github.com/dragarcia.png"
  },
  {
    "author_id": "ant_wilson",
    "author": "Ant Wilson",
    "position": "CTO and Co-Founder",
    "author_url": "https://github.com/awalias",
    "author_image_url": "https://github.com/awalias.png"
  },
  {
    "author_id": "soedirgo",
    "author": "Bobbie Soedirgo",
    "username": "soedirgo",
    "position": "Engineering",
    "author_url": "https://github.com/soedirgo",
    "author_image_url": "https://github.com/soedirgo.png"
  },
  {
    "author_id": "div_arora",
    "author": "Div Arora",
    "username": "darora",
    "position": "Engineering",
    "author_url": "https://github.com/darora",
    "author_image_url": "https://github.com/darora.png"
  },
  {
    "author_id": "fracek",
    "author": "Francesco Ceccon",
    "username": "fracek",
    "position": "Engineering",
    "author_url": "https://github.com/fracek",
    "author_image_url": "https://github.com/fracek.png"
  },
  {
    "author_id": "gurjeet",
    "author": "Gurjeet Singh",
    "username": "gurjeet",
    "position": "Engineering",
    "author_url": "https://github.com/gurjeet",
    "author_image_url": "https://github.com/gurjeet.png"
  },
  {
    "author_id": "inian",
    "author": "Inian Parameshwaran",
    "username": "inian",
    "position": "Engineering",
    "author_url": "https://twitter.com/everConfusedGuy",
    "author_image_url": "https://avatars.githubusercontent.com/u/2155545?v=4"
  },
  {
    "author_id": "kangmingtay",
    "author": "Kang Ming Tay",
    "username": "kangmingtay",
    "position": "Engineering",
    "author_url": "https://github.com/kangmingtay",
    "author_image_url": "https://github.com/kangmingtay.png"
  },
  {
    "author_id": "oli_rice",
    "author": "Oliver Rice",
    "username": "olirice",
    "position": "Engineering",
    "author_url": "https://github.com/olirice",
    "author_image_url": "https://github.com/olirice.png"
  },
  {
    "author_id": "paul_copplestone",
    "author": "Paul Copplestone",
    "position": "CEO and Co-Founder",
    "author_url": "https://github.com/kiwicopple",
    "author_image_url": "https://github.com/kiwicopple.png"
  },
  {
    "author_id": "qiao",
    "author": "Qiao Han",
    "position": "Engineering",
    "author_url": "https://github.com/sweatybridge",
    "author_image_url": "https://github.com/sweatybridge.png"
  },
  {
    "author_id": "rory_wilding",
    "author": "Rory Wilding",
    "position": "Head of Growth",
    "author_url": "https://github.com/roryw10",
    "author_image_url": "https://github.com/roryw10.png"
  },
  {
    "author_id": "steve_chavez",
    "author": "Steve Chavez",
    "username": "steve-chavez",
    "position": "Engineering & PostgREST maintainer",
    "author_url": "https://github.com/steve-chavez",
    "author_image_url": "https://github.com/steve-chavez.png"
  },
  {
    "author_id": "supabase",
    "author": "Supabase",
    "position": "",
    "author_url": "https://github.com/supabase",
    "author_image_url": "https://github.com/supabase.png"
  },
  {
    "author_id": "thor_schaeff",
    "author": "Thor Schaeff",
    "position": "DevRel & DX",
    "author_url": "https://twitter.com/thorwebdev",
    "author_image_url": "https://github.com/thorwebdev.png"
  },
  {
    "author_id": "wenbo_xie",
    "author": "Wen Bo Xie",
    "username": "w3b6x9",
    "position": "Engineering",
    "author_url": "https://github.com/w3b6x9",
    "author_image_url": "https://github.com/w3b6x9.png"
  },
  {
    "author_id": "dthyresson",
    "author": "David Thyresson",
    "username": "dthyresson",
    "position": "Engineering",
    "author_url": "https://github.com/dthyresson",
    "author_image_url": "https://github.com/dthyresson.png"
  },
  {
    "author_id": "shanerice",
    "author": "Shane Rice",
    "username": "shanerice",
    "position": "Marketing",
    "author_url": "https://github.com/shanerice",
    "author_image_url": "https://github.com/shanerice.png"
  },
  {
    "author_id": "alaister",
    "author": "Alaister Young",
    "username": "alaister",
    "position": "Engineering",
    "author_url": "https://github.com/alaister",
    "author_image_url": "https://github.com/alaister.png"
  },
  {
    "author_id": "hieu",
    "author": "Hieu Pham",
    "username": "hieu",
    "position": "Engineering",
    "author_url": "https://github.com/phamhieu",
    "author_image_url": "https://github.com/phamhieu.png"
  },
  {
    "author_id": "tyler_shukert",
    "author": "Tyler Shukert",
    "username": "dshukertjr",
    "position": "DevRel",
    "author_url": "https://twitter.com/dshukertjr",
    "author_image_url": "https://github.com/dshukertjr.png"
  },
  {
    "author_id": "victor",
    "author": "Victor",
    "username": "t3hmrman",
    "position": "Guest Author",
    "author_url": "https://github.com/t3hmrman",
    "author_image_url": "https://github.com/t3hmrman.png"
  },
  {
    "author_id": "andrew_smith",
    "author": "Andrew Smith",
    "username": "silentworks",
    "position": "DevRel & DX",
    "author_url": "https://github.com/silentworks",
    "author_image_url": "https://github.com/silentworks.png"
  },
  {
    "author_id": "rodrigo_mansueli",
    "author": "Rodrigo Mansueli",
    "username": "mansueli",
    "position": "Support Engineer",
    "author_url": "https://github.com/mansueli",
    "author_image_url": "https://github.com/mansueli.png"
  },
  {
    "author_id": "stas",
    "author": "Stanislav Muzhyk",
    "username": "abc3",
    "position": "Engineering",
    "author_url": "https://github.com/abc3",
    "author_image_url": "https://github.com/abc3.png"
  },
  {
    "author_id": "jonmeyers_io",
    "author": "Jon Meyers",
    "position": "Developer Advocate",
    "author_url": "https://twitter.com/jonmeyers_io",
    "author_image_url": "https://github.com/dijonmusters.png"
  },
  {
    "author_id": "michel",
    "author": "Michel Pelletier",
    "position": "Engineering",
    "author_url": "https://github.com/michelp",
    "author_image_url": "https://github.com/michelp.png"
  },
  {
    "author_id": "joel",
    "author": "Joel Lee",
    "username": "j0",
    "position": "Engineering",
    "author_url": "https://github.com/j0",
    "author_image_url": "https://github.com/j0.png"
  },
  {
    "author_id": "simon_grimm",
    "author": "Simon Grimm",
    "username": "schlimmson",
    "position": "Guest Author",
    "author_url": "https://twitter.com/schlimmson",
    "author_image_url": "https://github.com/saimon24.png"
  },
  {
    "author_id": "burggraf",
    "author": "Mark Burggraf",
    "username": "burggraf",
    "position": "Engineering",
    "author_url": "https://github.com/burggraf",
    "author_image_url": "https://github.com/burggraf.png"
  },
  {
    "author_id": "pavel",
    "author": "Pavel Borisov",
    "username": "pavel",
    "position": "Postgres Engineer",
    "author_url": "https://github.com/pashkinelfe",
    "author_image_url": "https://avatars.githubusercontent.com/u/63344111?v=4"
  },
  {
    "author_id": "ramiro",
    "author": "Ramiro Nunez Dosio",
    "position": "Growth Marketer",
    "author_url": "https://twitter.com/ramiro__nd",
    "author_image_url": "https://avatars.githubusercontent.com/u/20600542?v=4"
  },
  {
    "author_id": "jonny",
    "author": "Jonny Summers-Muir",
    "position": "Product Design",
    "author_url": "https://github.com/mildtomato",
    "author_image_url": "https://github.com/mildtomato.png"
  },
  {
    "author_id": "fabrizio",
    "author": "Fabrizio Fenoglio",
    "position": "Engineering",
    "author_url": "https://github.com/fenos",
    "author_image_url": "https://github.com/fenos.png"
  },
  {
    "author_id": "bo_lu",
    "author": "Bo Lu",
    "position": "Engineering",
    "author_url": "https://github.com/burmecia",
    "author_image_url": "https://github.com/burmecia.png"
  },
  {
    "author_id": "stojan",
    "author": "Stojan Dimitrovski",
    "position": "Engineering",
    "author_url": "https://github.com/hf",
    "author_image_url": "https://github.com/hf.png"
  },
  {
    "author_id": "gregnr",
    "author": "Greg Richardson",
    "position": "Engineering",
    "author_url": "https://github.com/gregnr",
    "author_image_url": "https://github.com/gregnr.png"
  },
  {
    "author_id": "fsansalvadore",
    "author": "Francesco Sansalvadore",
    "position": "Engineering",
    "author_url": "https://github.com/fsansalvadore",
    "author_image_url": "https://github.com/fsansalvadore.png"
  },
  {
    "author_id": "marijana",
    "author": "Marijana Pavlinić",
    "position": "Design",
    "author_url": "https://github.com/marijanapav",
    "author_image_url": "https://github.com/marijanapav.png"
  },
  {
    "author_id": "ziinc",
    "author": "Lee TzeYiing",
    "position": "Engineering",
    "author_url": "https://github.com/Ziinc",
    "author_image_url": "https://github.com/Ziinc.png"
  },
  {
    "author_id": "chasers",
    "author": "Chase Granberry",
    "position": "Engineering",
    "author_url": "https://github.com/chasers",
    "author_image_url": "https://github.com/chasers.png"
  },
  {
    "author_id": "joshenlim",
    "author": "Joshen Lim",
    "username": "joshenlim",
    "position": "Engineering",
    "author_url": "https://github.com/joshenlim",
    "author_image_url": "https://github.com/joshenlim.png"
  },
  {
    "author_id": "laktek",
    "author": "Lakshan Perera",
    "position": "Engineering",
    "author_url": "https://github.com/laktek",
    "author_image_url": "https://github.com/laktek.png"
  },
  {
    "author_id": "andreespirela",
    "author": "Andrees Pirela",
    "position": "Engineering",
    "author_url": "https://github.com/andreespirela",
    "author_image_url": "https://github.com/andreespirela.png"
  },
  {
    "author_id": "saltcod",
    "author": "Terry Sutton",
    "position": "Engineering",
    "author_url": "https://github.com/saltcod",
    "author_image_url": "https://github.com/saltcod.png"
  },
  {
    "author_id": "daltjoh-aws",
    "author": "John Dalton",
    "position": "Product Management Leader @ AWS",
    "author_url": "https://github.com/daltjoh-aws",
    "author_image_url": "https://github.com/daltjoh-aws.png"
  },
  {
    "author_id": "egor_romanov",
    "author": "Egor Romanov",
    "position": "Engineering",
    "author_url": "https://github.com/egor-romanov",
    "author_image_url": "https://github.com/egor-romanov.png"
  },
  {
    "author_id": "kevcodez",
    "author": "Kevin Grüneberg",
    "position": "Engineering",
    "author_url": "https://github.com/kevcodez",
    "author_image_url": "https://github.com/kevcodez.png"
  },
  {
    "author_id": "kevinbrolly",
    "author": "Kevin Brolly",
    "position": "Head of Customer Success",
    "author_url": "https://twitter.com/kevinbrolly",
    "author_image_url": "https://pbs.twimg.com/profile_images/1292938696912756736/_DO9_Evo_200x200.jpg"
  },
  {
    "author_id": "benediktmueller",
    "author": "Benedikt Müller",
    "username": "bndkt",
    "position": "Guest Author",
    "author_url": "https://twitter.com/bndkt",
    "author_image_url": "https://github.com/bndkt.png"
  },
  {
    "author_id": "long",
    "author": "Long Hoang",
    "username": "loong",
    "position": "Growth",
    "author_url": "https://github.com/loong",
    "author_image_url": "https://github.com/loong.png"
  },
  {
    "author_id": "kamil_ogorek",
    "author": "Kamil Ogórek",
    "username": "kamil",
    "position": "Integrations Lead",
    "author_url": "https://twitter.com/kamilogorek",
    "author_image_url": "https://github.com/kamilogorek.png"
  },
  {
    "author_id": "yuri",
    "author": "Yuri Santana",
    "username": "yuri",
    "position": "DevRel Social Media and Community",
    "author_url": "https://twitter.com/yuricodesbot",
    "author_image_url": "https://github.com/YuriCodes.png"
  },
  {
    "author_id": "ivasilov",
    "author": "Ivan Vasilov",
    "username": "ivasilov",
    "position": "Engineering",
    "author_url": "https://twitter.com/ivasilov",
    "author_image_url": "https://github.com/ivasilov.png"
  },
  {
    "author_id": "philipp",
    "author": "Philipp Steinrötter",
    "username": "psteinroe",
    "position": "Guest Author",
    "author_url": "https://twitter.com/psteinroe",
    "author_image_url": "/images/philipp-steinrotter.jpg"
  },
  {
    "author_id": "giancarlo",
    "author": "Giancarlo Buomprisco",
    "username": "giancarlo",
    "position": "Guest Author",
    "author_url": "https://twitter.com/gc_psk",
    "author_image_url": "https://github.com/Gbuomprisco.png"
  },
  {
    "author_id": "filipe",
    "author": "Filipe Cabaço",
    "username": "filipe",
    "position": "Engineering",
    "author_url": "https://twitter.com/filipecabaco",
    "author_image_url": "https://github.com/filipecabaco.png"
  },
  {
    "author_id": "raminder_singh",
    "author": "Raminder Singh",
    "username": "imor",
    "position": "Engineering",
    "author_url": "https://github.com/imor",
    "author_image_url": "https://github.com/imor.png"
  },
  {
    "author_id": "samrose",
    "author": "Sam Rose",
    "username": "samrose",
    "position": "Engineering",
    "author_url": "https://github.com/samrose",
    "author_image_url": "https://github.com/samrose.png"
  },
  {
    "author_id": "timabdulla",
    "author": "Tim Abdulla",
    "username": "timabdulla",
    "position": "Guest Author",
    "author_url": "https://github.com/timabdulla",
    "author_image_url": "https://github.com/timabdulla.png"
  },
  {
    "author_id": "grdsdev",
    "author": "Guilherme Souza",
    "username": "grdsdev",
    "position": "Engineering",
    "author_url": "https://github.com/grdsdev",
    "author_image_url": "https://github.com/grdsdev.png"
  },
  {
    "author_id": "chris_chandler",
    "author": "Chris Chandler",
    "username": "chrischandler",
    "position": "Partnerships",
    "author_url": "https://github.com/chrischandler",
    "author_image_url": "https://github.com/chrischandler.png"
  },
  {
    "author_id": "bdon",
    "author": "Brandon Liu",
    "username": "bdon",
    "position": "Guest Author",
    "author_url": "https://github.com/bdon",
    "author_image_url": "https://github.com/bdon.png"
  },
  {
    "author_id": "p6l-richard",
    "author": "Richard Poelderl",
    "username": "p6l-richard",
    "position": "Guest Author",
    "author_url": "https://github.com/p6l-richard",
    "author_image_url": "https://github.com/p6l-richard.png"
  },
  {
    "author_id": "PeerRich",
    "author": "Peer Richelsen",
    "username": "PeerRich",
    "position": "Guest Author",
    "author_url": "https://github.com/PeerRich",
    "author_image_url": "https://github.com/PeerRich.png"
  },
  {
    "author_id": "khajvandi",
    "author": "Cyrus Khajvandi",
    "username": "khajvandi",
    "position": "Co-Founder & CEO",
    "company": "Humata",
    "author_url": "https://www.linkedin.com/in/khajvandi/",
    "author_image_url": "https://media.licdn.com/dms/image/v2/D5603AQGZst2tvV47PA/profile-displayphoto-shrink_400_400/profile-displayphoto-shrink_400_400/0/1694666298155?e=1728518400&v=beta&t=Jkt6ii4cV8FsvU4qONEGFVUADw-Zc_WI1h-pSrenxGg"
  },
  {
    "author_id": "anas-araid",
    "author": "Anas Araid",
    "username": "anas-araid",
    "position": "Guest Author",
    "author_url": "https://github.com/anas-araid",
    "author_image_url": "https://github.com/anas-araid.png"
  },
  {
    "author_id": "activenode",
    "author": "David Lorenz",
    "username": "activenode",
    "position": "Guest Author",
    "author_url": "https://github.com/activenode",
    "author_image_url": "https://github.com/activenode.png"
  },
  {
    "author_id": "craig_cannon",
    "author": "Craig Cannon",
    "username": "CraigCannon",
    "position": "Marketing",
    "author_url": "https://x.com/CraigCannon",
    "author_image_url": "https://github.com/craigcannon.png"
  },
  {
    "author_id": "jay_meistrich",
    "author": "Jay Meistrich",
    "username": "jmeistrich",
    "position": "Guest Author",
    "author_url": "https://x.com/jmeistrich",
    "author_image_url": "https://github.com/jmeistrich.png"
  },
  {
    "author_id": "nyannyacha",
    "author": "Nyannyacha",
    "username": "nyannyacha",
    "position": "Engineering",
    "author_url": "https://github.com/nyannyacha",
    "author_image_url": "https://github.com/nyannyacha.png"
  },
  {
    "author_id": "jstoone",
    "author": "Jakob Steinn",
    "position": "Co-founder & Tech Lead",
    "company": "Good Tape",
    "author_url": "https://twitter.com/jstoone",
    "author_image_url": "https://pbs.twimg.com/profile_images/1233003191538790400/3OxNooXT_200x200.jpg"
  },
  {
    "author_id": "tim_shedor",
    "author": "Tim Shedor",
    "username": "tshedor",
    "position": "Guest Author",
    "author_url": "https://github.com/tshedor",
    "author_image_url": "https://github.com/tshedor.png"
  },
  {
    "author_id": "jgoux",
    "author": "Julien Goux",
    "username": "jgoux",
    "position": "Engineering",
    "author_url": "https://github.com/jgoux",
    "author_image_url": "https://github.com/jgoux.png"
  },
  {
    "author_id": "saxon_fletcher",
    "author": "Saxon Fletcher",
    "username": "saxonf",
    "position": "Product Design",
    "author_url": "https://github.com/saxonf",
    "author_image_url": "https://github.com/saxonf.png"
  },
  {
<<<<<<< HEAD
    "author_id": "crispy1975",
    "author": "Paul Caselton",
    "username": "crispy1975",
    "position": "Engineering",
    "author_url": "https://github.com/crispy1975",
    "author_image_url": "https://github.com/crispy1975.png"
=======
    "author_id": "gregpapas",
    "author": "Greg Papas",
    "username": "gregpapas",
    "position": "Product",
    "author_url": "https://github.com/sayil",
    "author_image_url": "https://github.com/sayil.png"
  },
  {
    "author_id": "pcnc",
    "author": "Paul Cioanca",
    "username": "pcnc",
    "position": "Product",
    "author_url": "https://github.com/pcnc",
    "author_image_url": "https://github.com/pcnc.png"
>>>>>>> 0531daa9
  }
]<|MERGE_RESOLUTION|>--- conflicted
+++ resolved
@@ -575,14 +575,6 @@
     "author_image_url": "https://github.com/saxonf.png"
   },
   {
-<<<<<<< HEAD
-    "author_id": "crispy1975",
-    "author": "Paul Caselton",
-    "username": "crispy1975",
-    "position": "Engineering",
-    "author_url": "https://github.com/crispy1975",
-    "author_image_url": "https://github.com/crispy1975.png"
-=======
     "author_id": "gregpapas",
     "author": "Greg Papas",
     "username": "gregpapas",
@@ -597,6 +589,13 @@
     "position": "Product",
     "author_url": "https://github.com/pcnc",
     "author_image_url": "https://github.com/pcnc.png"
->>>>>>> 0531daa9
+  },
+  {
+    "author_id": "crispy1975",
+    "author": "Paul Caselton",
+    "username": "crispy1975",
+    "position": "Engineering",
+    "author_url": "https://github.com/crispy1975",
+    "author_image_url": "https://github.com/crispy1975.png"
   }
 ]