--- conflicted
+++ resolved
@@ -542,19 +542,18 @@
     "author_image_url": "https://github.com/nyannyacha.png"
   },
   {
-<<<<<<< HEAD
     "author_id": "jstoone",
     "author": "Jakob Steinn",
     "position": "Lead Developer at Good Tape",
     "author_url": "https://twitter.com/jstoone",
     "author_image_url": "https://pbs.twimg.com/profile_images/1233003191538790400/3OxNooXT_200x200.jpg"
-=======
+  },
+  {
     "author_id": "tim_shedor",
     "author": "Tim Shedor",
     "username": "tshedor",
     "position": "Guest Author",
     "author_url": "https://github.com/tshedor",
     "author_image_url": "https://github.com/tshedor.png"
->>>>>>> c5d2590f
   }
 ]