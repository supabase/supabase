--- conflicted
+++ resolved
@@ -399,20 +399,19 @@
     "author_image_url": "/images/philipp-steinrotter.jpg"
   },
   {
-<<<<<<< HEAD
     "author_id": "giancarlo",
     "author": "Giancarlo Buomprisco",
     "username": "giancarlo",
     "position": "Guest Author",
     "author_url": "https://twitter.com/gc_psk",
     "author_image_url": "https://github.com/Gbuomprisco.png"
-=======
+  },
+  {
     "author_id": "filipe",
     "author": "Filipe Cabaço",
     "username": "filipe",
     "position": "Engineering",
     "author_url": "https://twitter.com/filipecabaco",
     "author_image_url": "https://github.com/filipecabaco.png"
->>>>>>> ef651aa9
   }
 ]