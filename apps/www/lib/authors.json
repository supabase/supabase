[
  {
    "author_id": "angelico_de_los_reyes",
    "author": "Angelico de los Reyes",
    "position": "Engineering",
    "author_url": "https://github.com/dragarcia",
    "author_image_url": "https://github.com/dragarcia.png"
  },
  {
    "author_id": "ant_wilson",
    "author": "Ant Wilson",
    "position": "CTO and Co-Founder",
    "author_url": "https://github.com/awalias",
    "author_image_url": "https://github.com/awalias.png"
  },
  {
    "author_id": "soedirgo",
    "author": "Bobbie Soedirgo",
    "username": "soedirgo",
    "position": "Engineering",
    "author_url": "https://github.com/soedirgo",
    "author_image_url": "https://github.com/soedirgo.png"
  },
  {
    "author_id": "div_arora",
    "author": "Div Arora",
    "username": "darora",
    "position": "Engineering",
    "author_url": "https://github.com/darora",
    "author_image_url": "https://github.com/darora.png"
  },
  {
    "author_id": "fracek",
    "author": "Francesco Ceccon",
    "username": "fracek",
    "position": "Engineering",
    "author_url": "https://github.com/fracek",
    "author_image_url": "https://github.com/fracek.png"
  },
  {
    "author_id": "gurjeet",
    "author": "Gurjeet Singh",
    "username": "gurjeet",
    "position": "Engineering",
    "author_url": "https://github.com/gurjeet",
    "author_image_url": "https://github.com/gurjeet.png"
  },
  {
    "author_id": "inian",
    "author": "Inian Parameshwaran",
    "username": "inian",
    "position": "Engineering",
    "author_url": "https://twitter.com/everConfusedGuy",
    "author_image_url": "https://avatars.githubusercontent.com/u/2155545?v=4"
  },
  {
    "author_id": "kangmingtay",
    "author": "Kang Ming Tay",
    "username": "kangmingtay",
    "position": "Engineering",
    "author_url": "https://github.com/kangmingtay",
    "author_image_url": "https://github.com/kangmingtay.png"
  },
  {
    "author_id": "oli_rice",
    "author": "Oliver Rice",
    "username": "olirice",
    "position": "Engineering",
    "author_url": "https://github.com/olirice",
    "author_image_url": "https://github.com/olirice.png"
  },
  {
    "author_id": "paul_copplestone",
    "author": "Paul Copplestone",
    "position": "CEO and Co-Founder",
    "author_url": "https://github.com/kiwicopple",
    "author_image_url": "https://github.com/kiwicopple.png"
  },
  {
    "author_id": "qiao",
    "author": "Qiao Han",
    "position": "Engineering",
    "author_url": "https://github.com/sweatybridge",
    "author_image_url": "https://github.com/sweatybridge.png"
  },
  {
    "author_id": "rory_wilding",
    "author": "Rory Wilding",
    "position": "Head of Growth",
    "author_url": "https://github.com/roryw10",
    "author_image_url": "https://github.com/roryw10.png"
  },
  {
    "author_id": "steve_chavez",
    "author": "Steve Chavez",
    "username": "steve-chavez",
    "position": "Engineering & PostgREST maintainer",
    "author_url": "https://github.com/steve-chavez",
    "author_image_url": "https://github.com/steve-chavez.png"
  },
  {
    "author_id": "laurenceisla",
    "author": "Laurence Isla",
    "username": "laurenceisla",
    "position": "PostgREST engineer",
    "author_url": "https://github.com/laurenceisla",
    "author_image_url": "https://github.com/laurenceisla.png"
  },
  {
    "author_id": "avallete",
    "author": "Andrew Valleteau",
    "username": "avallete",
    "position": "Engineering",
    "author_url": "https://github.com/avallete",
    "author_image_url": "https://github.com/avallete.png"
  },
  {
    "author_id": "supabase",
    "author": "Supabase",
    "position": "",
    "author_url": "https://github.com/supabase",
    "author_image_url": "https://github.com/supabase.png"
  },
  {
    "author_id": "thor_schaeff",
    "author": "Thor Schaeff",
    "position": "DevRel & DX",
    "author_url": "https://twitter.com/thorwebdev",
    "author_image_url": "https://github.com/thorwebdev.png"
  },
  {
    "author_id": "wenbo",
    "author": "Wen Bo Xie",
    "username": "w3b6x9",
    "position": "Product",
    "author_url": "https://twitter.com/wenboxie",
    "author_image_url": "https://github.com/w3b6x9.png"
  },
  {
    "author_id": "dthyresson",
    "author": "David Thyresson",
    "username": "dthyresson",
    "position": "Engineering",
    "author_url": "https://github.com/dthyresson",
    "author_image_url": "https://github.com/dthyresson.png"
  },
  {
    "author_id": "shanerice",
    "author": "Shane Rice",
    "username": "shanerice",
    "position": "Marketing",
    "author_url": "https://github.com/shanerice",
    "author_image_url": "https://github.com/shanerice.png"
  },
  {
    "author_id": "alaister",
    "author": "Alaister Young",
    "username": "alaister",
    "position": "Engineering",
    "author_url": "https://github.com/alaister",
    "author_image_url": "https://github.com/alaister.png"
  },
  {
    "author_id": "hieu",
    "author": "Hieu Pham",
    "username": "hieu",
    "position": "Engineering",
    "author_url": "https://github.com/phamhieu",
    "author_image_url": "https://github.com/phamhieu.png"
  },
  {
    "author_id": "tyler_shukert",
    "author": "Tyler Shukert",
    "username": "dshukertjr",
    "position": "DevRel",
    "author_url": "https://twitter.com/dshukertjr",
    "author_image_url": "https://github.com/dshukertjr.png"
  },
  {
    "author_id": "victor",
    "author": "Victor",
    "username": "t3hmrman",
    "position": "Guest Author",
    "author_url": "https://github.com/t3hmrman",
    "author_image_url": "https://github.com/t3hmrman.png"
  },
  {
    "author_id": "andrew_smith",
    "author": "Andrew Smith",
    "username": "silentworks",
    "position": "DevRel & DX",
    "author_url": "https://github.com/silentworks",
    "author_image_url": "https://github.com/silentworks.png"
  },
  {
    "author_id": "rodrigo_mansueli",
    "author": "Rodrigo Mansueli",
    "username": "mansueli",
    "position": "Support Engineer",
    "author_url": "https://github.com/mansueli",
    "author_image_url": "https://github.com/mansueli.png"
  },
  {
    "author_id": "stas",
    "author": "Stanislav Muzhyk",
    "username": "abc3",
    "position": "Engineering",
    "author_url": "https://github.com/abc3",
    "author_image_url": "https://github.com/abc3.png"
  },
  {
    "author_id": "jonmeyers_io",
    "author": "Jon Meyers",
    "position": "Developer Advocate",
    "author_url": "https://twitter.com/jonmeyers_io",
    "author_image_url": "https://github.com/dijonmusters.png"
  },
  {
    "author_id": "michel",
    "author": "Michel Pelletier",
    "position": "Engineering",
    "author_url": "https://github.com/michelp",
    "author_image_url": "https://github.com/michelp.png"
  },
  {
    "author_id": "joel",
    "author": "Joel Lee",
    "username": "j0",
    "position": "Engineering",
    "author_url": "https://github.com/j0",
    "author_image_url": "https://github.com/j0.png"
  },
  {
    "author_id": "simon_grimm",
    "author": "Simon Grimm",
    "username": "schlimmson",
    "position": "Guest Author",
    "author_url": "https://twitter.com/schlimmson",
    "author_image_url": "https://github.com/saimon24.png"
  },
  {
    "author_id": "burggraf",
    "author": "Mark Burggraf",
    "username": "burggraf",
    "position": "Engineering",
    "author_url": "https://github.com/burggraf",
    "author_image_url": "https://github.com/burggraf.png"
  },
  {
    "author_id": "pavel",
    "author": "Pavel Borisov",
    "username": "pavel",
    "position": "Postgres Engineer",
    "author_url": "https://github.com/pashkinelfe",
    "author_image_url": "https://avatars.githubusercontent.com/u/63344111?v=4"
  },
  {
    "author_id": "ramiro",
    "author": "Ramiro Nunez Dosio",
    "position": "Growth Marketer",
    "author_url": "https://twitter.com/ramiro__nd",
    "author_image_url": "https://avatars.githubusercontent.com/u/20600542?v=4"
  },
  {
    "author_id": "jonny",
    "author": "Jonny Summers-Muir",
    "position": "Product Design",
    "author_url": "https://github.com/mildtomato",
    "author_image_url": "https://github.com/mildtomato.png"
  },
  {
    "author_id": "fabrizio",
    "author": "Fabrizio Fenoglio",
    "position": "Engineering",
    "author_url": "https://github.com/fenos",
    "author_image_url": "https://github.com/fenos.png"
  },
  {
    "author_id": "bo_lu",
    "author": "Bo Lu",
    "position": "Engineering",
    "author_url": "https://github.com/burmecia",
    "author_image_url": "https://github.com/burmecia.png"
  },
  {
    "author_id": "stojan",
    "author": "Stojan Dimitrovski",
    "position": "Engineering",
    "author_url": "https://github.com/hf",
    "author_image_url": "https://github.com/hf.png"
  },
  {
    "author_id": "gregnr",
    "author": "Greg Richardson",
    "position": "Engineering",
    "author_url": "https://github.com/gregnr",
    "author_image_url": "https://github.com/gregnr.png"
  },
  {
    "author_id": "fsansalvadore",
    "author": "Francesco Sansalvadore",
    "position": "Product Design",
    "author_url": "https://github.com/fsansalvadore",
    "author_image_url": "https://github.com/fsansalvadore.png"
  },
  {
    "author_id": "marijana",
    "author": "Marijana Pavlinić",
    "position": "Design",
    "author_url": "https://github.com/marijanapav",
    "author_image_url": "https://github.com/marijanapav.png"
  },
  {
    "author_id": "ziinc",
    "author": "Lee TzeYiing",
    "position": "Engineering",
    "author_url": "https://github.com/Ziinc",
    "author_image_url": "https://github.com/Ziinc.png"
  },
  {
    "author_id": "chasers",
    "author": "Chase Granberry",
    "position": "Engineering",
    "author_url": "https://github.com/chasers",
    "author_image_url": "https://github.com/chasers.png"
  },
  {
    "author_id": "joshenlim",
    "author": "Joshen Lim",
    "username": "joshenlim",
    "position": "Engineering",
    "author_url": "https://github.com/joshenlim",
    "author_image_url": "https://github.com/joshenlim.png"
  },
  {
    "author_id": "laktek",
    "author": "Lakshan Perera",
    "position": "Engineering",
    "author_url": "https://github.com/laktek",
    "author_image_url": "https://github.com/laktek.png"
  },
  {
    "author_id": "andreespirela",
    "author": "Andrees Pirela",
    "position": "Engineering",
    "author_url": "https://github.com/andreespirela",
    "author_image_url": "https://github.com/andreespirela.png"
  },
  {
    "author_id": "saltcod",
    "author": "Terry Sutton",
    "position": "Engineering",
    "author_url": "https://github.com/saltcod",
    "author_image_url": "https://github.com/saltcod.png"
  },
  {
    "author_id": "daltjoh-aws",
    "author": "John Dalton",
    "position": "Product Management Leader @ AWS",
    "author_url": "https://github.com/daltjoh-aws",
    "author_image_url": "https://github.com/daltjoh-aws.png"
  },
  {
    "author_id": "egor_romanov",
    "author": "Egor Romanov",
    "position": "Engineering",
    "author_url": "https://github.com/egor-romanov",
    "author_image_url": "https://github.com/egor-romanov.png"
  },
  {
    "author_id": "kevcodez",
    "author": "Kevin Grüneberg",
    "position": "Engineering",
    "author_url": "https://github.com/kevcodez",
    "author_image_url": "https://github.com/kevcodez.png"
  },
  {
    "author_id": "kevinbrolly",
    "author": "Kevin Brolly",
    "position": "Head of Customer Success",
    "author_url": "https://twitter.com/kevinbrolly",
    "author_image_url": "https://pbs.twimg.com/profile_images/1292938696912756736/_DO9_Evo_200x200.jpg"
  },
  {
    "author_id": "benediktmueller",
    "author": "Benedikt Müller",
    "username": "bndkt",
    "position": "Guest Author",
    "author_url": "https://twitter.com/bndkt",
    "author_image_url": "https://github.com/bndkt.png"
  },
  {
    "author_id": "long",
    "author": "Long Hoang",
    "username": "loong",
    "position": "Growth",
    "author_url": "https://github.com/loong",
    "author_image_url": "https://github.com/loong.png"
  },
  {
    "author_id": "kamil_ogorek",
    "author": "Kamil Ogórek",
    "username": "kamil",
    "position": "Integrations Lead",
    "author_url": "https://twitter.com/kamilogorek",
    "author_image_url": "https://github.com/kamilogorek.png"
  },
  {
    "author_id": "yuri",
    "author": "Yuri Santana",
    "username": "yuri",
    "position": "DevRel Social Media and Community",
    "author_url": "https://twitter.com/yuricodesbot",
    "author_image_url": "https://github.com/YuriCodes.png"
  },
  {
    "author_id": "ivasilov",
    "author": "Ivan Vasilov",
    "username": "ivasilov",
    "position": "Engineering",
    "author_url": "https://twitter.com/ivasilov",
    "author_image_url": "https://github.com/ivasilov.png"
  },
  {
    "author_id": "philipp",
    "author": "Philipp Steinrötter",
    "username": "psteinroe",
    "position": "Guest Author",
    "author_url": "https://twitter.com/psteinroe",
    "author_image_url": "/images/philipp-steinrotter.jpg"
  },
  {
    "author_id": "giancarlo",
    "author": "Giancarlo Buomprisco",
    "username": "giancarlo",
    "position": "Guest Author",
    "author_url": "https://twitter.com/gc_psk",
    "author_image_url": "https://github.com/Gbuomprisco.png"
  },
  {
    "author_id": "filipe",
    "author": "Filipe Cabaço",
    "username": "filipe",
    "position": "Engineering",
    "author_url": "https://twitter.com/filipecabaco",
    "author_image_url": "https://github.com/filipecabaco.png"
  },
  {
    "author_id": "raminder_singh",
    "author": "Raminder Singh",
    "username": "imor",
    "position": "Engineering",
    "author_url": "https://github.com/imor",
    "author_image_url": "https://github.com/imor.png"
  },
  {
    "author_id": "samrose",
    "author": "Sam Rose",
    "username": "samrose",
    "position": "Engineering",
    "author_url": "https://github.com/samrose",
    "author_image_url": "https://github.com/samrose.png"
  },
  {
    "author_id": "timabdulla",
    "author": "Tim Abdulla",
    "username": "timabdulla",
    "position": "Guest Author",
    "author_url": "https://github.com/timabdulla",
    "author_image_url": "https://github.com/timabdulla.png"
  },
  {
    "author_id": "grdsdev",
    "author": "Guilherme Souza",
    "username": "grdsdev",
    "position": "Engineering",
    "author_url": "https://github.com/grdsdev",
    "author_image_url": "https://github.com/grdsdev.png"
  },
  {
    "author_id": "chris_chandler",
    "author": "Chris Chandler",
    "username": "chrischandler",
    "position": "Partnerships",
    "author_url": "https://github.com/chrischandler",
    "author_image_url": "https://github.com/chrischandler.png"
  },
  {
    "author_id": "chris_caruso",
    "author": "Chris Caruso",
    "position": "Senior Solutions Architect",
    "company": "Supabase",
    "author_url": "https://www.linkedin.com/in/carusochristian/",
    "author_image_url": "https://github.com/carusocv.png"
  },
  {
    "author_id": "bdon",
    "author": "Brandon Liu",
    "username": "bdon",
    "position": "Guest Author",
    "author_url": "https://github.com/bdon",
    "author_image_url": "https://github.com/bdon.png"
  },
  {
    "author_id": "p6l-richard",
    "author": "Richard Poelderl",
    "username": "p6l-richard",
    "position": "Guest Author",
    "author_url": "https://github.com/p6l-richard",
    "author_image_url": "https://github.com/p6l-richard.png"
  },
  {
    "author_id": "PeerRich",
    "author": "Peer Richelsen",
    "username": "PeerRich",
    "position": "Guest Author",
    "author_url": "https://github.com/PeerRich",
    "author_image_url": "https://github.com/PeerRich.png"
  },
  {
    "author_id": "khajvandi",
    "author": "Cyrus Khajvandi",
    "username": "khajvandi",
    "position": "Co-Founder & CEO",
    "company": "Humata",
    "author_url": "https://www.linkedin.com/in/khajvandi/",
    "author_image_url": "https://media.licdn.com/dms/image/v2/D5603AQGZst2tvV47PA/profile-displayphoto-shrink_400_400/profile-displayphoto-shrink_400_400/0/1694666298155?e=1728518400&v=beta&t=Jkt6ii4cV8FsvU4qONEGFVUADw-Zc_WI1h-pSrenxGg"
  },
  {
    "author_id": "anas-araid",
    "author": "Anas Araid",
    "username": "anas-araid",
    "position": "Guest Author",
    "author_url": "https://github.com/anas-araid",
    "author_image_url": "https://github.com/anas-araid.png"
  },
  {
    "author_id": "activenode",
    "author": "David Lorenz",
    "username": "activenode",
    "position": "Guest Author",
    "author_url": "https://github.com/activenode",
    "author_image_url": "https://github.com/activenode.png"
  },
  {
    "author_id": "craig_cannon",
    "author": "Craig Cannon",
    "username": "CraigCannon",
    "position": "Marketing",
    "author_url": "https://x.com/CraigCannon",
    "author_image_url": "https://github.com/craigcannon.png"
  },
  {
    "author_id": "jay_meistrich",
    "author": "Jay Meistrich",
    "username": "jmeistrich",
    "position": "Guest Author",
    "author_url": "https://x.com/jmeistrich",
    "author_image_url": "https://github.com/jmeistrich.png"
  },
  {
    "author_id": "nyannyacha",
    "author": "Nyannyacha",
    "username": "nyannyacha",
    "position": "Engineering",
    "author_url": "https://github.com/nyannyacha",
    "author_image_url": "https://github.com/nyannyacha.png"
  },
  {
    "author_id": "jstoone",
    "author": "Jakob Steinn",
    "position": "Co-founder & Tech Lead",
    "company": "Good Tape",
    "author_url": "https://twitter.com/jstoone",
    "author_image_url": "https://pbs.twimg.com/profile_images/1233003191538790400/3OxNooXT_200x200.jpg"
  },
  {
    "author_id": "tim_shedor",
    "author": "Tim Shedor",
    "username": "tshedor",
    "position": "Guest Author",
    "author_url": "https://github.com/tshedor",
    "author_image_url": "https://github.com/tshedor.png"
  },
  {
    "author_id": "jgoux",
    "author": "Julien Goux",
    "username": "jgoux",
    "position": "Engineering",
    "author_url": "https://github.com/jgoux",
    "author_image_url": "https://github.com/jgoux.png"
  },
  {
    "author_id": "stephen_morgan",
    "author": "Stephen Morgan",
    "username": "stephen",
    "position": "Security Engineer",
    "author_url": "https://github.com/doublethink",
    "author_image_url": "https://github.com/doublethink.png"
  },
  {
    "author_id": "saxon_fletcher",
    "author": "Saxon Fletcher",
    "username": "saxonf",
    "position": "Product Design",
    "author_url": "https://github.com/saxonf",
    "author_image_url": "https://github.com/saxonf.png"
  },
  {
    "author_id": "gregpapas",
    "author": "Greg Papas",
    "username": "gregpapas",
    "position": "Product",
    "author_url": "https://github.com/sayil",
    "author_image_url": "https://github.com/sayil.png"
  },
  {
    "author_id": "pcnc",
    "author": "Paul Cioanca",
    "username": "pcnc",
    "position": "Engineering",
    "author_url": "https://github.com/pcnc",
    "author_image_url": "https://github.com/pcnc.png"
  },
  {
    "author_id": "crispy1975",
    "author": "Paul Caselton",
    "username": "crispy1975",
    "position": "Engineering",
    "author_url": "https://github.com/crispy1975",
    "author_image_url": "https://github.com/crispy1975.png"
  },
  {
    "author_id": "prashant",
    "author": "Prashant Sridharan",
    "username": "CoolAssPuppy",
    "position": "Product Marketing",
    "author_url": "https://x.com/CoolAssPuppy",
    "author_image_url": "https://avatars.githubusercontent.com/u/914007?v=4"
  },
  {
    "author_id": "julian",
    "author": "Julian Domke",
    "username": "juleswritescode",
    "position": "Guest Author",
    "author_url": "https://x.com/juleswritescode",
    "author_image_url": "https://avatars.githubusercontent.com/u/68325451?v=4"
  },
  {
    "author_id": "jordi",
    "author": "Jordi Enric",
    "username": "jordienr",
    "position": "Engineering",
    "author_url": "https://x.com/jordienr",
    "author_image_url": "https://avatars.githubusercontent.com/u/37541088?v=4"
  },
  {
    "author_id": "jose",
    "author": "José Ledesma",
    "username": "jose-ledesma",
    "position": "Engineering",
    "author_url": "https://github.com/jose-ledesma",
    "author_image_url": "https://avatars.githubusercontent.com/u/52402874?v=4"
  },
  {
    "author_id": "staaldraad",
    "author": "Etienne Stalmans",
    "username": "staaldraad",
    "position": "Security Engineer",
    "author_url": "https://github.com/staaldraad",
    "author_image_url": "https://avatars.githubusercontent.com/u/4200832?v=4"
  },
  {
    "author_id": "dventimi",
    "author": "David Ventimiglia",
    "username": "dventimi",
    "position": "Engineering",
    "author_url": "https://github.com/dventimi",
    "author_image_url": "https://avatars.githubusercontent.com/u/97983663?v=4"
  },
  {
    "author_id": "jian_jie",
    "author": "Jian Jie Liau",
    "username": "jianji",
    "position": "CTO and Co-Founder Mobbin",
    "author_url": "https://github.com/liaujianjie",
    "author_image_url": "https://avatars.githubusercontent.com/u/3143132?v=4"
  },
  {
    "author_id": "bilharmer",
    "author": "Bil Harmer",
    "position": "CSO",
    "author_url": "#",
    "author_image_url": "/images/blog/avatars/bilharmer.jpg"
  },
  {
    "author_id": "gregorykress",
    "author": "Greg Kress",
    "position": "Founder Advocate",
    "author_url": "https://www.linkedin.com/in/gregorykress",
    "author_image_url": "/images/blog/avatars/gregorykress.jpg"
  },
  {
    "author_id": "harry_roper",
    "author": "Harry Roper",
    "position": "Founder and CEO",
    "company": "Imaginary Space",
    "author_url": "https://www.linkedin.com/in/harry-roper",
    "author_image_url": "/images/avatars/harry-roper.png"
  },
  {
    "author_id": "shahed_islam",
    "author": "Shahed Islam",
    "position": "Co-Founder and CEO",
    "company": "SJ Innovation LLC",
    "author_url": "https://www.linkedin.com/in/shahed-islam",
    "author_image_url": "/images/avatars/shahed-islam.jpeg"
  },
  {
    "author_id": "omar_moulani",
    "author": "Omar Moulani",
    "position": "Founder and Managing Director",
    "company": "WeGetDesign",
    "author_url": "https://www.linkedin.com/in/omar-moulani",
    "author_image_url": "/images/avatars/omar-moulani.jpeg"
  },
  {
    "author_id": "dave_wilson",
    "author": "Dave Wilson",
    "position": "Partnerships",
    "company": "Supabase",
    "author_url": "https://www.linkedin.com/in/david-wilson-285564140",
    "author_image_url": "/images/avatars/dave-wilson.jpg"
  },
  {
    "author_id": "seth_kramer",
    "author": "Seth Kramer",
    "position": "Founder",
    "company": "No Code MBA",
    "author_url": "https://www.linkedin.com/in/seth-kramer-62806b63/",
    "author_image_url": "/images/avatars/seth-kramer.jpeg"
  },
  {
    "author_id": "cemal_kilic",
    "author": "Cemal Kılıç",
    "username": "cemalkilic",
    "position": "Engineering",
    "author_url": "https://github.com/cemalkilic",
    "author_image_url": "https://github.com/cemalkilic.png"
  },
  {
    "author_id": "riccardo_busetti",
    "author": "Riccardo Busetti",
    "username": "iambriccardo",
    "position": "Engineering",
    "author_url": "https://github.com/iambriccardo",
    "author_image_url": "https://github.com/iambriccardo.png"
  },
  {
    "author_id": "fady",
    "author": "Fady Abdelmalik",
    "position": "Engineering",
    "author_url": "https://github.com/issuedat",
    "author_image_url": "https://github.com/issuedat.png"
  },
  {
    "author_id": "danny",
    "author": "Danny White",
    "position": "Product Design",
    "author_url": "https://github.com/dnywh",
    "author_image_url": "https://github.com/dnywh.png"
  },
  {
    "author_id": "matt_rossman",
    "author": "Matt Rossman",
    "username": "mattrossman",
    "position": "Engineering",
    "author_url": "https://twitter.com/the_ross_man",
    "author_image_url": "https://github.com/mattrossman.png"
  },
  {
    "author_id": "eduardo_gurgel",
    "author": "Eduardo Gurgel",
    "username": "edgurgel",
    "position": "Engineering",
    "author_url": "https://github.com/edgurgel",
    "author_image_url": "https://github.com/edgurgel.png"
  },
  {
<<<<<<< HEAD
    "author_id": "steven_eubank",
    "author": "Steven Eubank",
    "username": "smeubank",
    "position": "Product Manager",
    "author_url": "https://github.com/smeubank",
    "author_image_url": "https://github.com/smeubank.png"
=======
    "author_id": "katerina_skroumpelou",
    "author": "Katerina Skroumpelou",
    "position": "Engineering",
    "author_url": "https://github.com/mandarini",
    "author_image_url": "https://github.com/mandarini.png"
>>>>>>> a469504f
  }
]<|MERGE_RESOLUTION|>--- conflicted
+++ resolved
@@ -787,19 +787,18 @@
     "author_image_url": "https://github.com/edgurgel.png"
   },
   {
-<<<<<<< HEAD
     "author_id": "steven_eubank",
     "author": "Steven Eubank",
     "username": "smeubank",
     "position": "Product Manager",
     "author_url": "https://github.com/smeubank",
     "author_image_url": "https://github.com/smeubank.png"
-=======
+  },
+  {
     "author_id": "katerina_skroumpelou",
     "author": "Katerina Skroumpelou",
     "position": "Engineering",
     "author_url": "https://github.com/mandarini",
     "author_image_url": "https://github.com/mandarini.png"
->>>>>>> a469504f
   }
 ]