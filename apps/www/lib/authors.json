--- conflicted
+++ resolved
@@ -663,14 +663,14 @@
     "author_image_url": "https://avatars.githubusercontent.com/u/52402874?v=4"
   },
   {
-<<<<<<< HEAD
     "author_id": "chris_gwilliams",
     "author": "Chris Gwilliams",
     "username": "encima",
     "position": "Solution Architect",
     "author_url": "https://github.com/encima",
     "author_image_url": "https://user.fm/files/v2-15a3d4d6b3e33f2662af907301e9a99c/me.jpg"
-=======
+  },
+  {
     "author_id": "staaldraad",
     "author": "Etienne Stalmans",
     "username": "staaldraad",
@@ -747,6 +747,5 @@
     "company": "No Code MBA",
     "author_url": "https://www.linkedin.com/in/seth-kramer-62806b63/",
     "author_image_url": "/images/avatars/seth-kramer.jpeg"
->>>>>>> ad487712
   }
 ]