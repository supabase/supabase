--- conflicted
+++ resolved
@@ -32,17 +32,13 @@
   UserX,
   Zap,
 } from 'lucide-react'
-<<<<<<< HEAD
+import { FlutterIcon, JsIcon, PythonIcon, SwiftIcon } from '~/components/svg-icons'
 import {
   PRODUCT,
   PRODUCT_MODULE,
   PRODUCT_MODULES_SHORTNAMES,
-  PRODUCT_SHORTNAMES,
+  PRODUCT_SHORTNAMES
 } from 'shared-data/products'
-=======
-import { FlutterIcon, JsIcon, PythonIcon, SwiftIcon } from '~/components/svg-icons'
-import { PRODUCT, PRODUCT_SHORTNAMES } from 'shared-data/products'
->>>>>>> 9fae4cae
 import type { LucideIcon } from 'lucide-react'
 
 enum ADDITIONAL_PRODUCTS {
