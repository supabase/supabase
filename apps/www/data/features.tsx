import { FunctionComponent } from 'react'
import {
  Activity,
  BarChart,
  Braces,
  Brain,
  ChartScatter,
  Clock,
  Cloud,
  Database,
  DatabaseBackup,
  DatabaseZap,
  Eye,
  FileCode2,
  Folders,
  GitBranch,
  Globe,
  Image,
  Lock,
  Mail,
  MessageCircle,
  Package,
  Puzzle,
  RectangleEllipsis,
  Server,
  Shield,
  ShieldCheck,
  ShieldPlus,
  Smartphone,
  Terminal,
  UploadCloud,
  Users,
  UserX,
  Zap,
} from 'lucide-react'
<<<<<<< HEAD
=======
import { FlutterIcon, JsIcon, PythonIcon, SwiftIcon } from '~/components/svg-icons'
>>>>>>> 439af385
import {
  PRODUCT,
  PRODUCT_MODULE,
  PRODUCT_MODULES_SHORTNAMES,
  PRODUCT_SHORTNAMES,
} from 'shared-data/products'
import type { LucideIcon } from 'lucide-react'

enum ADDITIONAL_PRODUCTS {
  PLATFORM = 'platform',
  STUDIO = 'studio',
}

export type FeatureProductType = PRODUCT | PRODUCT_MODULE | ADDITIONAL_PRODUCTS
<<<<<<< HEAD
=======

export enum PRODUCT_STAGES {
  PRIVATE_ALPHA = 'Private Alpha',
  PUBLIC_ALPHA = 'Public Alpha',
  BETA = 'Beta',
  PUBLIC_BETA = 'Public Beta',
  GA = 'General Availability',
}
>>>>>>> 439af385

export type FeatureType = {
  /**
   * name of the feature
   */
  title: string
  /**
   * subtitle will be displayed in the feature card, after the title
   */
  subtitle: string
  /**
   * The body content in the feature page
   */
  description: string
  /**
   * slug of the feature page
   */
  slug: string
  /**
   * icon will be displayed in the feature card
   */
  icon: string | LucideIcon | FunctionComponent
  /**
   * Each feature belongs to one or more products
   */
  products: FeatureProductType[]
  /**
   * heroImage can be an absolute path to either:
   * - an image
   * - a youtube video
   * - a video sourced from supabase storage
   */
  heroImage: string
  /**
   * light-mode version image, if heroImage is not a video
   */
  heroImageLight?: string
  /**
   * url to docs or blog page for this feature
   */
  docsUrl?: string
  /**
   * feature metadata on its status
   */
  status?: {
    stage: PRODUCT_STAGES
    availableOnSelfHosted: boolean
    selfHostedTooling?: {
      label: string
      link: string
    }
  }
}

export const features: FeatureType[] = [
  // Database
  {
    title: 'Postgres database',
    subtitle: 'Every project is a full Postgres database.',
    description: `
Every Supabase project is a dedicated [Postgres database](https://www.postgresql.org/) - _"a powerful, open source object-relational database system with over 35 years of active development that has earned it a strong reputation for reliability, feature robustness, and performance"_.

It's 100% portable, which means you can easily migrate your data to and from other Postgres databases, ensuring that your data is never locked into a proprietary system.

## Key benefits
1. Advanced data types: Utilize JSON, arrays, and custom types to store complex data structures efficiently.
2. Powerful indexing: Improve query performance with various indexing options, including B-tree, Hash, and GiST.
3. Full SQL support: Execute complex queries and leverage advanced SQL features for data manipulation and analysis.
4. ACID compliance: Ensure data integrity and consistency with Postgres's transactional capabilities.
5. Extensibility: Add custom functions and extensions to extend database functionality.
6. Scalability: Handle growing data volumes and user loads with Postgres's proven scalability.
7. Community support: Benefit from a large, active community and extensive documentation.
`,
    icon: Database,
    products: [PRODUCT_SHORTNAMES.DATABASE],
    heroImage: '/images/features/postgres-database.png',
    heroImageLight: '/images/features/postgres-database-light.png',
    docsUrl: 'https://supabase.com/docs/guides/database/overview',
    slug: 'postgres-database',
    status: {
      stage: PRODUCT_STAGES.GA,
      availableOnSelfHosted: true,
    },
  },
  {
    title: 'Vector database',
    subtitle: 'Store vector embeddings right next to the rest of your data.',
    description: `
Supabase provides an open source toolkit for developing AI applications using Postgres and pgvector. Use the Supabase client libraries to store, index, and query your vector embeddings at scale.

## Key benefits
1. Unified data storage: Keep vector embeddings and relational data in one place, simplifying your data architecture.
2. Efficient similarity search: Perform fast and accurate similarity searches on high-dimensional data.
3. Seamless integration: Easily incorporate vector search into existing applications without additional infrastructure.
4. Scalability: Handle large volumes of vector data with Postgres's proven scalability.
5. Cost-effective: Eliminate the need for separate vector databases, reducing infrastructure costs.
6. Advanced querying: Combine vector similarity search with traditional SQL queries for powerful hybrid searches.
7. Real-time updates: Continuously update and query vector data without complex ETL processes.
`,
    icon: ChartScatter,
    products: [PRODUCT_SHORTNAMES.DATABASE],
    heroImage: 'https://www.youtube-nocookie.com/embed/ibzlEQmgPPY',
    docsUrl: 'https://supabase.com/docs/guides/ai',
    slug: 'vector-database',
    status: {
      stage: PRODUCT_STAGES.GA,
      availableOnSelfHosted: true,
    },
  },
  {
    title: 'Auto-generated REST API via PostgREST',
    subtitle: 'RESTful APIs auto-generated from your database.',
    description: `
Supabase automatically generates a comprehensive RESTful API from your database schema, powered by PostgREST. This feature dramatically accelerates development by eliminating the need to write boilerplate server-side code for basic CRUD operations.

## Key benefits
1. Rapid development: Instantly access your data through a RESTful API without writing any backend code.
2. Automatic updates: API endpoints automatically reflect changes in your database schema, ensuring consistency.
3. Flexible querying: Use powerful query parameters to filter, sort, and paginate data directly from API calls.
4. Custom operations: Easily expose custom database functions as API endpoints for complex operations.
5. Secure by default: Leverage Postgres's role-based access control for built-in API security.
6. Performance: Benefit from PostgREST's optimized query execution for efficient API responses.
7. Standardized interface: Work with a well-documented, consistent API across all your database tables.
`,
    icon: FileCode2,
    products: [PRODUCT_SHORTNAMES.DATABASE],
    heroImage: '/images/features/auto-generated-rest-api.png',
    heroImageLight: '/images/features/auto-generated-rest-api-light.png',
    docsUrl: 'https://supabase.com/docs/guides/api#rest-api-overview',
    slug: 'auto-generated-rest-api',
    status: {
      stage: PRODUCT_STAGES.GA,
      availableOnSelfHosted: true,
    },
  },
  {
    title: 'Auto-generated GraphQL API via pg_graphql',
    subtitle: 'Fast GraphQL APIs using our custom Postgres GraphQL extension.',
    description: `
Supabase offers lightning-fast GraphQL APIs through its custom-built Postgres GraphQL extension, _pg_graphql_.

## Key benefits
1. Simplified data fetching: Retrieve exactly the data you need in a single request, reducing over-fetching and under-fetching.
2. Automatic schema generation: GraphQL schema is automatically derived from your Postgres schema, ensuring consistency.
3. Real-time updates: Combine with Supabase's real-time features for live data subscriptions.
4. Improved performance: Leverage Postgres's query optimization capabilities for efficient GraphQL resolvers.
5. Type safety: Benefit from GraphQL's strong typing system, reducing runtime errors and improving developer experience.
6. Flexible querying: Allow clients to request complex, nested data structures in a single query.
7. Built-in documentation: Utilize GraphQL's introspection feature for self-documenting APIs.

## The auto-generated GraphQL API is particularly beneficial for:
- Single-page applications (SPAs) requiring efficient data loading
- Mobile apps needing to minimize data transfer
- Complex UIs with varying data requirements
- Projects requiring rapid iteration on data models
- Applications with deeply nested data structures
`,
    icon: Braces,
    products: [PRODUCT_SHORTNAMES.DATABASE],
    heroImage: '/images/features/auto-generated-graphql-api.png',
    heroImageLight: '/images/features/auto-generated-graphql-api-light.png',
    docsUrl: 'https://supabase.com/docs/guides/graphql/api',
    slug: 'auto-generated-graphql-api',
    status: {
      stage: PRODUCT_STAGES.GA,
      availableOnSelfHosted: true,
    },
  },
  {
    title: 'Database backups',
    subtitle: 'Projects are backed up daily with Point in Time recovery options.',
    description: `
Supabase offers comprehensive database backup solutions to protect your data and ensure business continuity. These include daily backups and Point-in-Time Recovery (PITR), providing robust safeguards against various disaster scenarios.

## Key features
1. Daily backups: Automatically created for all Pro, Team, and Enterprise plans.
   - Pro: 7 days retention
   - Team: 14 days retention
   - Enterprise: Up to 30 days retention
2. Point-in-Time Recovery (PITR): Available as an add-on for finer granularity.
   - Allows restoration to any point within seconds
   - Achieves a Recovery Point Objective (RPO) of two minutes in worst-case scenarios
3. Backup types:
   - Logical backups: Used for smaller databases (0-15GB)
   - Physical backups: Used for larger databases (>15GB) and projects with PITR or read replicas
4. Flexible restoration options: Restore to a specific daily backup or a precise moment with PITR.
5. Automated process: Backups are managed and monitored by the Supabase team.

## Database backups are crucial for:
- Protecting against accidental data loss or corruption
- Recovering from infrastructure failures
- Meeting regulatory compliance requirements
- Facilitating data migration or cloning for development

Supabase's backup solutions provide a balance of security, flexibility, and ease of use, ensuring your data remains protected and recoverable as your project grows.
`,
    icon: DatabaseBackup,
    products: [PRODUCT_SHORTNAMES.DATABASE],
    heroImage: '/images/features/backups.png',
    heroImageLight: '/images/features/backups-light.png',
    docsUrl: 'https://supabase.com/docs/guides/platform/backups',
    slug: 'database-backups',
    status: {
      stage: PRODUCT_STAGES.GA,
      availableOnSelfHosted: true,
      selfHostedTooling: {
        label: 'wal-g',
        link: 'https://github.com/wal-g/wal-g',
      },
    },
  },
  {
    title: 'Custom domains',
    subtitle: 'White-label the Supabase APIs for a branded experience.',
    description: `
Supabase's custom domain feature allows you to use your own domain for Supabase services, enhancing your application's branding and professionalism. Available as an add-on for paid plans, this feature offers two options: custom domains and vanity subdomains.

## Benefits:
- Branded experience for OAuth consent screens and API endpoints
- Improved portability between Supabase projects
- Consistent domain usage across development, staging, and production

## Custom domains are particularly useful for:
- Applications using Supabase Auth with OAuth
- APIs for third-party integrations or webhooks
- Long-term API versioning and management

By using custom domains, you create a more cohesive brand experience and gain flexibility in managing your application's infrastructure.
`,
    icon: Globe,
    products: [PRODUCT_SHORTNAMES.DATABASE],
    heroImage: '/images/features/custom-domains.png',
    heroImageLight: '/images/features/custom-domains-light.png',
    docsUrl: 'https://supabase.com/docs/guides/platform/custom-domains',
    slug: 'custom-domains',
    status: {
      stage: PRODUCT_STAGES.GA,
      availableOnSelfHosted: false,
    },
  },
  {
    title: 'Network restrictions',
    subtitle: 'Restrict IP ranges that can connect to your database.',
    description: `
Supabase's Network Restrictions feature allows you to control which IP addresses or ranges can access your database, enhancing your application's security and helping you meet compliance requirements.

## Key features
1. IP-based access control: Limit database connections to specific IPv4 and IPv6 ranges.
2. Flexible configuration: Easily manage restrictions via Dashboard or CLI.
3. Environment-specific rules: Set different access policies for development, staging, and production.
4. Pre-authentication barrier: Restrictions are enforced before database credential checks.

## Benefits:
- Enhanced security: Reduce the attack surface by limiting access to trusted IP addresses.
- Compliance support: Meet regulatory requirements for data access control in various industries.
- Granular control: Tailor access rules to your specific network infrastructure needs.
- Additional protection layer: Mitigate risks even if database credentials are compromised.

## Network Restrictions are particularly valuable for:
- Enterprise applications handling sensitive data
- Financial services and healthcare systems with strict compliance requirements
- Government and public sector projects needing stringent security measures
- Multi-tenant SaaS platforms isolating client data access

By implementing Network Restrictions, you create a more secure environment for your data, demonstrating a commitment to protection that builds trust with users and stakeholders. This feature provides a crucial first line of defense against unauthorized access attempts, complementing other security measures like strong authentication and encryption.
`,
    icon: UserX,
    products: [PRODUCT_SHORTNAMES.DATABASE],
    heroImage: '/images/features/network-restrictions.png',
    heroImageLight: '/images/features/network-restrictions-light.png',
    docsUrl: 'https://supabase.com/docs/guides/platform/network-restrictions',
    slug: 'network-restrictions',
    status: {
      stage: PRODUCT_STAGES.BETA,
      availableOnSelfHosted: false,
    },
  },
  {
    title: 'SSL enforcement',
    subtitle: 'Enforce secure connections to your Postgres clients.',
    description: `
Supabase's Postgres SSL Enforcement feature allows you to mandate SSL connections to your database, enhancing security by encrypting data in transit and protecting against potential attacks.

## Key features
1. Optional enforcement: Enable or disable SSL requirements to balance security and client compatibility.
2. Comprehensive protection: Applies to both direct Postgres and connection pooler (Supavisor) connections.
3. Flexible configuration: Manage settings via Dashboard or CLI.
4. Support for various SSL modes: Including the highly secure 'verify-full' mode.

## Benefits:
- Data encryption: Protect all information transmitted between your application and the database.
- Integrity assurance: Prevent data tampering during transmission.
- Authentication: Ensure connections are made to the genuine database server.
- Compliance support: Meet industry standards and regulatory requirements for data protection.
- Simplified security: Automatically enforce best practices for secure database connections.

## SSL Enforcement is particularly valuable for:
- Applications handling sensitive user data
- Financial services requiring secure transactions
- Healthcare applications managing patient information
- E-commerce platforms processing payment data
- Any application prioritizing data privacy and integrity

By enabling SSL Enforcement, you implement a fundamental best practice in data protection. This feature ensures that every interaction with your database is encrypted and secure, whether from application servers, admin tools, or API calls.
`,
    icon: ShieldCheck,
    products: [PRODUCT_SHORTNAMES.DATABASE],
    heroImage: '/images/features/ssl-enforcement.png',
    heroImageLight: '/images/features/ssl-enforcement-light.png',
    docsUrl: 'https://supabase.com/docs/guides/platform/ssl-enforcement',
    slug: 'ssl-enforcement',
    status: {
      stage: PRODUCT_STAGES.GA,
      availableOnSelfHosted: false,
    },
  },
  {
    title: 'Branching',
    subtitle: 'Test and preview changes using Supabase Branches.',
    description: `
Supabase Branching allows you to create and test changes in separate, temporary environments without affecting your production setup. This feature works similarly to Git branches, enabling safe experimentation with configurations, database schemas, and new features.

## Key features
1. Git-based workflow: Integrates with GitHub, creating preview branches for each pull request.
2. Isolated environments: Each branch has its own Supabase instance with separate API credentials.
3. Automatic migrations: Runs new migrations when changes are pushed to the ./supabase/migrations directory.
4. Data seeding: Preview branches can be seeded with sample data using ./supabase/seed.sql.
5. CI/CD integration: Supports preview deployments with hosting providers like Vercel.

## Benefits:
- Risk-free experimentation: Test changes without affecting the production environment.
- Improved collaboration: Multiple team members can work on different features simultaneously.
- Streamlined reviews: Facilitate thorough checks of database changes before merging.
- Rapid iteration: Quickly prototype and validate database-driven features.

## Supabase Branching is valuable for:
- Agile teams working on multiple features concurrently
- Projects with complex database schemas requiring careful management
- Applications undergoing significant refactoring or upgrades
- CI/CD pipelines integrating database changes
`,
    icon: GitBranch,
    products: [PRODUCT_SHORTNAMES.DATABASE],
    heroImage: '/images/features/branching.png',
    heroImageLight: '/images/features/branching-light.png',
    docsUrl: 'https://supabase.com/docs/guides/platform/branching',
    slug: 'branching',
    status: {
      stage: PRODUCT_STAGES.PUBLIC_ALPHA,
      availableOnSelfHosted: false,
    },
  },
  {
    title: 'Terraform provider',
    subtitle: 'Manage Supabase infrastructure via Terraform.',
    description: `
The Supabase Terraform provider enables developers and DevOps teams to manage their Supabase infrastructure as code. This integration brings the benefits of Infrastructure as Code (IaC) to your database and backend services, allowing for version-controlled, reproducible, and scalable management of Supabase resources.

## Key features
1. Resource management: Define and control database resources, authentication settings, storage buckets, and API configurations.
2. Project-level control: Manage project settings and configurations through code.
3. Integration with existing workflows: Seamlessly incorporate Supabase management into your existing Terraform setups.
4. Import capability: Easily import existing Supabase projects into your Terraform state.

## Benefits:
- Version control: Track and manage infrastructure changes alongside application code.
- Reproducibility: Easily recreate entire environments for development, staging, and production.
- Automated provisioning: Streamline the setup of new projects or environments.
- Consistency: Ensure uniformity across all environments, reducing configuration discrepancies.
- Scalability: Effortlessly manage multiple Supabase projects across various teams or clients.
- Collaboration: Improve team coordination by reviewing infrastructure changes through pull requests.

## The Terraform provider is particularly valuable for:
- Enterprise-level projects requiring strict infrastructure governance
- DevOps teams implementing continuous deployment pipelines
- Multi-environment setups (development, staging, production)
- Agencies or consultancies managing multiple client projects
- Open-source projects aiming for easy contributor onboarding

By adopting the Supabase Terraform provider, teams can implement GitOps practices, automate environment creation, easily roll back changes, and audit infrastructure modifications over time. This approach leads to more reliable, maintainable, and scalable backend infrastructures, ultimately accelerating development cycles and improving overall product quality.
`,
    icon: Package,
    products: [PRODUCT_SHORTNAMES.DATABASE],
    heroImage: '/images/features/terraform-provider.png',
    heroImageLight: '/images/features/terraform-provider-light.png',
    docsUrl: 'https://supabase.com/docs/guides/deployment/terraform',
    slug: 'terraform-provider',
    status: {
      stage: PRODUCT_STAGES.PUBLIC_ALPHA,
      availableOnSelfHosted: false,
    },
  },
  {
    title: 'Read replicas',
    subtitle: 'Deploy read-only databases across multiple regions for lower latency.',
    description: `
Supabase Read Replicas allow you to deploy additional read-only databases that are kept in sync with your Primary database. This feature enhances performance, improves resource management, and reduces latency for global applications.

## Key features
1. Load balancing: Distribute read operations across multiple databases, reducing load on the Primary.
2. Global deployment: Deploy replicas closer to users for reduced latency.
3. Dedicated endpoints: Each replica has its own database and API endpoints.
4. API load balancer: Automatically balance GET requests across all available endpoints.
5. Centralized configuration: Settings are propagated across all databases in a project.
6. Monitoring tools: Track replication lag and resource utilization through the Supabase Dashboard.

## Benefits:
- Improved performance: Serve data from the nearest location, reducing response times.
- Increased availability: Distribute read traffic across multiple replicas for enhanced resilience.
- Scalability: Handle higher read loads by offloading queries to replicas.
- Data redundancy: Replicas provide additional copies of your data.
- Analytics support: Run resource-intensive queries on replicas without impacting production.

## Read Replicas are particularly valuable for:
- Global applications serving users across different regions
- High-traffic websites with read-heavy workloads
- Real-time analytics dashboards requiring low-latency data access
- Applications needing to scale read capacity independently of write capacity

By leveraging Read Replicas, you can achieve consistent low-latency performance globally, improve application responsiveness for read operations, and enhance system reliability through better resource distribution and redundancy.
`,
    icon: Database,
    products: [PRODUCT_SHORTNAMES.DATABASE],
    heroImage: 'https://www.youtube-nocookie.com/embed/PX3R1fXjJ2M',
    docsUrl: 'https://supabase.com/docs/guides/platform/read-replicas',
    slug: 'read-replicas',
    status: {
      stage: PRODUCT_STAGES.PRIVATE_ALPHA,
      availableOnSelfHosted: false,
    },
  },
  {
    title: 'Fly Postgres',
    subtitle: 'Launch the Supabase stack on Fly.io edge network.',
    description: `
Fly Postgres allows you to deploy Supabase databases on the Fly.io edge network, bringing your data closer to users and reducing latency for global applications.

## Key features
1. Edge deployment: Launch databases in any region where Fly.io operates.
2. CLI integration: Set up and manage databases using the Fly CLI.
3. Supabase dashboard access: Use familiar Supabase tools for database management.
4. IPv6 support: Connect directly to databases using IPv6.
5. Supavisor support: Use Supavisor for IPv4 connections when needed.
6. Automatic Supabase organization creation: Seamless integration with Fly accounts.

## Benefits:
- Improved global performance: Serve data from edge locations, minimizing latency.
- Simplified deployment: Easily set up databases using Fly CLI commands.
- Familiar tooling: Access Supabase features like SQL editor and table editor.
- Flexible connectivity: Support for both IPv6 and IPv4 (via Supavisor) connections.
- Integrated management: Manage database resources alongside other Fly applications.

## Fly Postgres is particularly valuable for:
- Global applications requiring low-latency database access worldwide
- Developers familiar with Fly.io looking to integrate Supabase databases
- Projects needing easy deployment and management of edge-located databases

By leveraging Fly Postgres, you can achieve improved global performance for your applications while maintaining the ease of use and powerful features of Supabase.
`,
    icon: Cloud,
    products: [PRODUCT_SHORTNAMES.DATABASE],
    heroImage: '',
    docsUrl: 'https://supabase.com/docs/guides/platform/fly-postgres',
    slug: 'fly-postgres',
    status: {
      stage: PRODUCT_STAGES.PRIVATE_ALPHA,
      availableOnSelfHosted: false,
    },
  },
  {
    title: 'Postgres Extensions',
    subtitle: 'Enhance your database with popular Postgres extensions.',
    description: `
Supabase supports a wide array of Postgres extensions, allowing you to enhance your database with additional functionalities. These extensions enable you to tailor your database to specific needs, from geospatial data to full-text search and advanced analytics.

## Key features
1. Pre-installed extensions: Supabase comes with over 50 pre-configured extensions.
2. Easy management: Enable or disable extensions via the dashboard or SQL commands.
3. Flexible installation: Install custom SQL extensions using Supabase's SQL editor.
4. Automatic upgrades: Access new extension versions through infrastructure upgrades.
5. Schema control: Most extensions are installed under the extensions schema.

## Benefits:
- Enhanced functionality: Add specialized features to your database without changing your application architecture.
- Optimized performance: Leverage extensions for efficient data processing and querying.
- Flexibility: Choose from a vast ecosystem of extensions to meet your project requirements.
- Easy integration: Incorporate powerful features into your existing database structure.
- Cost-effective solutions: Implement complex features without separate, specialized databases.

Popular Postgres extensions supported by Supabase include:
- PostGIS: For working with geospatial data
- pgvector: Enables efficient similarity search and machine learning operations
- pgcrypto: Provides cryptographic functions
- pgjwt: Allows for JSON Web Token (JWT) generation and verification
- pg_net: Enables making HTTP requests from the database
- pgroonga: Provides full-text search capabilities for various languages
- timescaledb: Optimizes the database for time-series data

Postgres extensions are valuable for a wide range of applications, from GIS and machine learning projects to security-focused applications and IoT systems dealing with time-series data.

By leveraging these extensions, you can implement complex features more easily, reduce the need for external services, and tailor your database to specific project requirements.
`,
    icon: Puzzle,
    products: [PRODUCT_SHORTNAMES.DATABASE],
    heroImage: '/images/features/postgres-extensions.png',
    heroImageLight: '/images/features/postgres-extensions-light.png',
    docsUrl: 'https://supabase.com/docs/guides/database/extensions',
    slug: 'postgres-extensions',
    status: {
      stage: PRODUCT_STAGES.GA,
      availableOnSelfHosted: true,
    },
  },
  {
    title: 'Database Webhooks',
    subtitle: 'Trigger external payloads on database events.',
    description: `
Database Webhooks allow you to send real-time data from your database to another system whenever a table event occurs. You can hook into three table events: INSERT, UPDATE, and DELETE, with all events fired after a database row is changed. This feature provides a convenient way to integrate your Supabase database with external applications and services.

## Key benefits
1. Real-Time Data Transfer: Automatically send data to external systems in response to database changes, ensuring timely updates.
2. Flexibility: Configure webhooks for specific tables and events, allowing for tailored integrations based on your application's needs.
3. Asynchronous Processing: Built on the pg_net extension, webhooks operate asynchronously, preventing long-running network requests from blocking database operations.
4. Easy Setup: Create webhooks directly from the Supabase Dashboard or through SQL statements, making integration straightforward.
5. Payload Customization: Automatically generated payloads provide relevant data about the event, including the new and old record states.

This feature is particularly useful for developers looking to automate workflows and integrate their databases with third-party services like payment processors or notification systems.
`,
    icon: Cloud,
    products: [PRODUCT_SHORTNAMES.DATABASE],
    heroImage: '/images/features/database-webhooks.png',
    heroImageLight: '/images/features/database-webhooks-light.png',
    docsUrl: 'https://supabase.com/docs/guides/database/webhooks',
    slug: 'database-webhooks',
    status: {
      stage: PRODUCT_STAGES.BETA,
      availableOnSelfHosted: true,
    },
  },
  {
    title: 'Vault',
    subtitle: 'Manage secrets safely in Postgres.',
    description: `
Vault is a Postgres extension and accompanying Supabase UI that simplifies the secure storage of encrypted secrets and other sensitive data in your database. This feature allows developers to utilize Postgres in innovative ways beyond its standard capabilities.

## Key benefits:
1. Secure Storage: Secrets are stored on disk in an encrypted format, ensuring they remain protected even in backups or replication streams.
2. Easy Management: The Supabase dashboard UI makes it simple to store and manage secrets, including environment variables and API keys.
3. Flexible Encryption: Users can create custom encryption keys for different purposes, enhancing data security.
4. Seamless Access: Secrets can be accessed from SQL as easily as querying a table, facilitating their use in Postgres Functions, Triggers, and Webhooks.
5. Robust Security Features: The Vault employs authenticated encryption to ensure that secrets cannot be forged or decrypted without proper authorization.

This feature is particularly useful for teams looking to enhance their security posture by managing sensitive data directly within their database environment.
`,
    icon: Lock,
    products: [ADDITIONAL_PRODUCTS.PLATFORM],
    heroImage: 'https://supabase.com/docs/img/guides/database/vault-hello-compressed.mp4',
    docsUrl: 'https://supabase.com/docs/guides/database/vault',
    slug: 'vault',
    status: {
      stage: PRODUCT_STAGES.PUBLIC_ALPHA,
      availableOnSelfHosted: true,
    },
  },
  {
    title: 'Supavisor',
    subtitle: 'A scalable connection pooler for Postgres.',
    description: `
Supavisor is a cloud-native connection pooler designed for Postgres, built to handle millions of connections efficiently. It was developed in Elixir and integrates advanced features such as query load balancing, named prepared statement support, and query cancellation. Supavisor enhances the performance of Postgres by managing connections effectively, ensuring that applications can scale seamlessly under heavy loads.

## Key benefits:
1. Scalable Architecture: Supports high concurrency and rapid I/O, making it suitable for applications with significant connection demands.
2. Query Load Balancing: Automatically distributes read requests across primary and replica servers to optimize performance.
3. Named Prepared Statements: Allows clients to reuse query plans across connections, improving efficiency and reducing overhead.
4. Query Cancellation: Provides the ability to cancel long-running queries easily, enhancing user experience during database interactions.
5. Easy Integration: New Supabase projects come with a Supavisor connection string by default, simplifying setup for developers.

This feature is particularly valuable for teams looking to optimize their database interactions and ensure robust performance as their applications scale.
`,
    icon: Zap,
    products: [ADDITIONAL_PRODUCTS.PLATFORM],
    heroImage: 'https://www.youtube-nocookie.com/embed/ogYNmJOFEpk',
    docsUrl: 'https://supabase.com/blog/supavisor-postgres-connection-pooler',
    slug: 'supavisor',
    status: {
      stage: PRODUCT_STAGES.PUBLIC_BETA,
      availableOnSelfHosted: true,
    },
  },
  // Realtime
  {
    title: 'Realtime - Postgres changes',
    subtitle: 'Receive your database changes through websockets.',
    description: `
Supabase's Realtime Postgres Changes feature allows you to listen to database changes in real-time using the Realtime system. This capability enables you to build responsive, live-updating applications that reflect database changes instantly.

## Key features
1. Event-based listening: Subscribe to INSERT, UPDATE, DELETE, or all (*) events.
2. Schema and table targeting: Listen to changes in specific schemas or tables.
3. Granular filtering: Apply filters to receive only relevant changes.
4. Multiple subscriptions: Listen to different combinations of events, schemas, and tables in a single channel.
5. Row-level security integration: Respect database permissions when broadcasting changes.

## Benefits:
- Real-time updates: Receive instant notifications when data changes, enabling live-updating UIs.
- Efficient data syncing: Keep client-side data in sync with the database without constant API calls.
- Flexible subscriptions: Tailor your subscriptions to specific events, schemas, tables, or conditions.
- Improved user experience: Provide users with up-to-date information without page refreshes.
- Simplified architecture: Implement real-time features without separate messaging systems.

## Postgres Changes are valuable for:
- Collaborative applications where multiple users work on shared data
- Real-time dashboards and analytics platforms
- Live chat and messaging systems
- Applications requiring instant updates based on database changes

Supabase's Realtime Postgres Changes feature provides a powerful tool for creating responsive, real-time applications while leveraging the full capabilities of your Postgres database.
`,
    icon: DatabaseZap,
    products: [PRODUCT_SHORTNAMES.REALTIME],
    heroImage: 'https://www.youtube-nocookie.com/embed/2rUjcmgZDwQ',
    docsUrl: 'https://supabase.com/docs/guides/realtime/postgres-changes',
    slug: 'realtime-postgres-changes',
    status: {
      stage: PRODUCT_STAGES.GA,
      availableOnSelfHosted: true,
    },
  },
  {
    title: 'Realtime - Broadcast',
    subtitle: 'Send messages between connected users through websockets.',
    description: `
Supabase's Realtime Broadcast feature enables real-time communication between connected clients using the Realtime system. This functionality allows you to build interactive, collaborative applications where users can instantly share messages or data in real-time.

## Key features
1. Channel-based messaging: Send and receive messages within specific channels or rooms.
2. Event filtering: Subscribe to specific event types for targeted message handling.
3. Flexible payload: Transmit various types of data in the message payload.
4. Self-send option: Configure channels to receive messages sent by the sender.
5. Message acknowledgment: Confirm message receipt by the Realtime server.
6. REST API support: Send broadcast messages without an established WebSocket connection.

## Benefits:
- Instant communication: Enable real-time messaging and data sharing between users.
- Low latency: Achieve near-instantaneous data transmission for time-sensitive applications.
- Flexible implementation: Use WebSocket connections or REST API calls to send messages.
- Simplified architecture: Build real-time features without managing complex messaging infrastructure.
- Enhanced user engagement: Create interactive, collaborative experiences that keep users connected.

## Realtime Broadcast is particularly valuable for:
- Chat applications and messaging platforms
- Collaborative tools like shared documents or whiteboards
- Multiplayer games requiring real-time state synchronization
- Live auction or bidding systems
- Real-time commenting systems for blogs or social media platforms
- Interactive presentations or educational platforms

Supabase's Realtime Broadcast feature provides a powerful tool for creating responsive, real-time applications with minimal setup and infrastructure management.
`,
    icon: MessageCircle,
    products: [PRODUCT_SHORTNAMES.REALTIME],
    heroImage: 'https://www.youtube-nocookie.com/embed/BelYEMJ2N00',
    docsUrl: 'https://supabase.com/docs/guides/realtime/broadcast',
    slug: 'realtime-broadcast',
    status: {
      stage: PRODUCT_STAGES.GA,
      availableOnSelfHosted: true,
    },
  },
  {
    title: 'Realtime - Presence',
    subtitle: 'Synchronize shared state between users through websockets.',
    description: `
Supabase's Realtime Presence feature allows you to track and synchronize shared state between connected users in real-time. This capability enables you to build collaborative applications where users can see each other's status, actions, or any custom state information instantly.

## Key features
1. Real-time state synchronization: Track and update shared state across multiple clients.
2. Event-based tracking: Listen to 'sync', 'join', and 'leave' events for state changes.
3. Custom state definition: Share any type of state information between users.
4. Unique client identification: Use auto-generated or custom keys to identify clients.
5. Channel-based organization: Group users and their states into specific channels or rooms.
6. Easy state management: Track, untrack, and update state with simple method calls.

## Benefits:
- Real-time user tracking: Monitor which users are currently active or online.
- Enhanced interactivity: Create more engaging, collaborative user experiences.
- Reduced complexity: Implement shared state features without building custom synchronization logic.
- Flexible use cases: Adapt the feature for various applications, from simple online indicators to complex collaborative tools.

## Realtime Presence is particularly valuable for:
- Collaborative document editing platforms
- Multiplayer games showing player positions or status
- Team collaboration tools with user availability indicators
- Live streaming platforms displaying viewer counts and engagement
- Project management applications with real-time task assignments
- Social media platforms showing active users in a group or chat

Supabase's Realtime Presence feature provides a powerful tool for creating interactive, real-time applications that require shared state management, allowing developers to focus on creating unique and valuable user experiences.
`,
    icon: Users,
    products: [PRODUCT_SHORTNAMES.REALTIME],
    heroImage: 'https://www.youtube-nocookie.com/embed/BelYEMJ2N00',
    docsUrl: 'https://supabase.com/docs/guides/realtime/presence',
    slug: 'realtime-presence',
    status: {
      stage: PRODUCT_STAGES.GA,
      availableOnSelfHosted: true,
    },
  },
  {
    title: 'Realtime - Broadcast Authorization',
    subtitle: 'Control access to broadcast channels in real-time.',
    description: `
The Realtime Broadcast Authorization feature allows you to manage access permissions for broadcast channels in your application. This functionality ensures that only authorized users can listen to specific channels, enhancing security and control over real-time data streams.

Key benefits:
1. Secure Access Control: Implement fine-grained access control over who can receive broadcast messages in real-time.
2. Customizable Permissions: Define specific authorization rules based on user roles or attributes.
3. Enhanced User Experience: Ensure that users only receive relevant updates based on their permissions.
4. Easy Integration with Existing Systems: Seamlessly integrate broadcast authorization into your current application architecture.
5. Comprehensive Documentation Available: Access detailed guides on how to implement broadcast authorization effectively.

This feature is particularly valuable for applications that require controlled access to live data streams, such as chat applications or collaborative tools.
`,
    icon: Shield,
    products: [PRODUCT_SHORTNAMES.REALTIME, PRODUCT_SHORTNAMES.AUTHENTICATION],
    heroImage: 'https://www.youtube-nocookie.com/embed/IXRrU9MpA8Q',
    docsUrl: 'https://supabase.com/docs/guides/realtime/authorization#broadcast',
    slug: 'realtime-broadcast-authorization',
    status: {
      stage: PRODUCT_STAGES.PUBLIC_BETA,
      availableOnSelfHosted: true,
    },
  },
  {
    title: 'Realtime - Presence Authorization',
    subtitle: 'Manage presence information securely in real-time.',
    description: `
The Realtime Presence Authorization feature enables you to control access permissions related to presence information in your application. This allows you to manage who can see the online status of other users in real-time, enhancing privacy and security within collaborative environments.

Key benefits:
1. Controlled Visibility of Presence Data: Ensure that only authorized users can view the online status of others, protecting user privacy.
2. Customizable Presence Rules: Define specific rules based on user roles or attributes for who can see presence information.
3. Improved User Experience: Enhance collaboration by providing relevant presence information while maintaining security protocols.
4. Seamless Integration: Easily incorporate presence authorization into existing systems without significant overhead.
5. Detailed Implementation Guides: Access comprehensive documentation on how to implement presence authorization effectively.

This feature is particularly useful for collaborative applications where knowing the online status of team members is crucial while ensuring privacy and security are maintained.`,
    icon: Eye,
    products: [PRODUCT_SHORTNAMES.REALTIME, PRODUCT_SHORTNAMES.AUTHENTICATION],
    heroImage: 'https://www.youtube-nocookie.com/embed/IXRrU9MpA8Q',
    docsUrl: 'https://supabase.com/docs/guides/realtime/authorization#presence',
    slug: 'realtime-presence-authorization',
    status: {
      stage: PRODUCT_STAGES.PUBLIC_BETA,
      availableOnSelfHosted: true,
    },
  },
  // Auth
  {
    title: 'Email login',
    subtitle: 'Build email logins for your application or website.',
    description: `
Supabase's Email Login feature enables secure email-based authentication for your applications, allowing users to create accounts and sign in using their email addresses.

## Key features
1. Email signup and signin: Implement user registration and login with email and password.
2. Email verification: Option to require email confirmation before account activation.
3. Password reset flow: Built-in functionality for secure password resets.
4. Customizable redirect URLs: Specify where users are directed after email confirmation.
5. Flexible implementation: Support for both implicit and PKCE authentication flows.
6. SMTP integration: Use Supabase's email service or configure a custom SMTP server.

## Benefits:
- Secure authentication: Implement industry-standard security practices.
- Customizable workflows: Tailor the signup and login processes to your needs.
- Seamless integration: Works with Supabase's other auth providers and features.
- Local development support: Test email flows using built-in tools like Inbucket.

## Email login is valuable for:
- SaaS applications requiring user accounts
- E-commerce platforms with customer profiles
- Community websites and forums
- Enterprise applications with employee logins

Supabase's Email Login provides a robust foundation for user authentication, allowing you to focus on building your core application features while ensuring secure account management.
`,
    icon: Mail,
    products: [PRODUCT_SHORTNAMES.AUTHENTICATION],
    heroImage: '/images/features/email-login.png',
    heroImageLight: '/images/features/email-login-light.png',
    docsUrl: 'https://supabase.com/docs/guides/auth/passwords',
    slug: 'email-login',
    status: {
      stage: PRODUCT_STAGES.GA,
      availableOnSelfHosted: true,
    },
  },
  {
    title: 'Social login',
    subtitle: 'Provide social logins from platforms like Apple, GitHub, and Slack.',
    description: `
Supabase's Social Login feature enables users to authenticate using their existing accounts from popular social platforms and services, providing a streamlined, password-free access to your application.

## Key features
1. Multiple provider support: Integrate with various platforms like Google, Facebook, Twitter, and more.
2. OAuth standard: Implement secure authentication using the open OAuth standard.
3. Provider tokens: Access provider tokens for additional API calls to the OAuth provider.
4. Customizable setup: Configure each social provider according to your needs.
5. User data access: Retrieve additional user information (with permission) from social providers.

## Benefits:
- Simplified onboarding: Reduce friction in the signup process, potentially increasing conversion rates.
- Improved user experience: Offer quick, familiar login options to users.
- Enhanced security: Leverage the robust security measures of established platforms.
- Rich user profiles: Access additional user data to personalize experiences.

## Social login is valuable for:
- Mobile apps seeking to minimize user input
- E-commerce platforms aiming to reduce cart abandonment
- Content platforms looking to personalize user experiences
- Community-driven websites fostering user engagement
- B2B applications integrating with professional networks

Supabase's Social Login feature allows you to improve user experience and potentially increase signup rates while maintaining security and control over user authentication.
`,
    icon: Users,
    products: [PRODUCT_SHORTNAMES.AUTHENTICATION],
    heroImage: '/images/features/social-login.png',
    heroImageLight: '/images/features/social-login-light.png',
    docsUrl: 'https://supabase.com/docs/guides/auth/social-login',
    slug: 'social-login',
    status: {
      stage: PRODUCT_STAGES.GA,
      availableOnSelfHosted: true,
    },
  },
  {
    title: 'Phone logins',
    subtitle: 'Provide phone logins using a third-party SMS provider.',
    description: `
Supabase's Phone Login feature allows users to authenticate using their phone numbers, providing a password-free login experience with SMS verification.

## Key features
1. OTP-based authentication: Users sign in with a one-time code sent via SMS.
2. Phone number updates: Allow logged-in users to change their associated phone number.
3. Customizable settings: Configure rate limits and OTP expiration times.
4. Multiple SMS provider support: Integrate with various SMS services like MessageBird, Twilio, and Vonage.
5. Native Mobile Login support: Utilize built-in identity providers for Android and iOS.

## Benefits:
- Simplified authentication: Users can sign up and log in using just their phone number.
- Enhanced security: Implement two-factor authentication (2FA) using SMS verification codes.
- Reduced friction: Eliminate the need for users to remember passwords.
- Verified user base: Ensure each account is associated with a unique, verifiable phone number.

## Phone login is valuable for:
- Mobile apps prioritizing quick and easy onboarding
- Ride-sharing or delivery services requiring verified contact information
- Messaging platforms where phone numbers serve as user identifiers
- Applications targeting regions where phone usage exceeds email usage

Supabase's Phone Login feature enables a seamless authentication experience, particularly suited for mobile and SMS-centric applications, while providing an additional layer of security through phone number verification.
`,
    icon: Smartphone,
    products: [PRODUCT_SHORTNAMES.AUTHENTICATION],
    heroImage: '/images/features/phone-login.png',
    heroImageLight: '/images/features/phone-login-light.png',
    docsUrl: 'https://supabase.com/docs/guides/auth/phone-login',
    slug: 'phone-logins',
    status: {
      stage: PRODUCT_STAGES.GA,
      availableOnSelfHosted: true,
    },
  },
  {
    title: 'Passwordless login via Magic Links',
    subtitle: 'Build passwordless logins via magic links for your application or website.',
    description: `
Supabase's Passwordless Login via Magic Links allows users to sign in by clicking a unique link sent to their email address, eliminating the need for traditional passwords.

## Key features
1. One-time use links: Each Magic Link is valid for a single login attempt.
2. Automatic user creation: New users can be automatically signed up (optional).
3. Customizable email templates: Modify the Magic Link email content to fit your brand.
4. Configurable settings: Adjust request limits and link expiration times.
5. Redirect URL control: Specify allowed redirect destinations after login.
6. PKCE flow support: Enhanced security for server-side rendering.

## Benefits:
- Enhanced security: Reduce risks associated with password-based vulnerabilities.
- Improved user experience: Remove the friction of remembering and entering passwords.
- Reduced support overhead: Decrease password-related support requests.
- Simplified onboarding: Lower the barrier to entry for new users.

## Passwordless login via Magic Links is valuable for:
- SaaS platforms prioritizing security and user experience
- Financial applications requiring strong authentication
- E-commerce sites aiming to reduce login friction
- Enterprise applications managing access for numerous employees
- Any application targeting users fatigued by managing multiple passwords

Supabase's Magic Links feature offers a secure and user-friendly authentication method, aligning with modern security practices while providing a frictionless login experience.
`,
    icon: Lock,
    products: [PRODUCT_SHORTNAMES.AUTHENTICATION],
    heroImage: '',
    docsUrl: 'https://supabase.com/docs/guides/auth/auth-email-passwordless',
    slug: 'passwordless-login-via-magicklink',
    status: {
      stage: PRODUCT_STAGES.GA,
      availableOnSelfHosted: true,
    },
  },
  {
    title: 'Multi-Factor Authentication (MFA)',
    subtitle: 'Add an extra layer of security to your application with MFA.',
    description: `
Supabase's Multi-Factor Authentication (MFA) adds an extra layer of security to your application by verifying user identity through additional steps beyond the initial login.

## Key features
1. Multiple authentication methods: Support for App Authenticator (TOTP) and phone messaging.
2. Flexible enrollment: API for building custom MFA setup interfaces.
3. Challenge and Verify APIs: Securely validate user access to additional factors.
4. Authenticator Assurance Levels: JWT claims (aal1, aal2) to indicate the level of identity verification.
5. Customizable enforcement: Options to enforce MFA for all users, new users only, or opt-in basis.
6. Database integration: Row Level Security policies to enforce MFA rules at the database level.

## Benefits:
- Enhanced security: Significantly reduce the risk of unauthorized account access.
- User trust: Demonstrate a commitment to protecting user data and privacy.
- Compliance support: Meet security requirements for regulated industries.
- Flexible implementation: Customize MFA flows to suit your application's needs.

## MFA is particularly valuable for:
- Financial services and banking applications
- Healthcare platforms managing protected health information
- Enterprise applications with access to confidential business data
- E-commerce sites protecting user payment information
- Any application storing sensitive user data

Supabase's MFA feature provides a robust tool for enhancing application security, allowing developers to implement strong authentication measures tailored to their specific requirements.
`,
    icon: Lock,
    products: [PRODUCT_SHORTNAMES.AUTHENTICATION],
    heroImage: '',
    docsUrl: 'https://supabase.com/docs/guides/auth/auth-mfa',
    slug: 'multi-factor-authentication',
    status: {
      stage: PRODUCT_STAGES.GA,
      availableOnSelfHosted: true,
    },
  },
  {
    title: 'Authorization via Row Level Security',
    subtitle: 'Control the data each user can access with Postgres Policies.',
    description: `
Supabase's Row Level Security (RLS) feature allows you to implement granular authorization rules directly in your Postgres database, securing your data at the row level.

## Key features
1. Policy-based access control: Create SQL rules to determine data access for each table.
2. Role-specific policies: Define different access rules for authenticated and anonymous users.
3. Flexible policy types: Implement SELECT, INSERT, UPDATE, and DELETE policies.
4. Integration with Supabase Auth: Use built-in helper functions like auth.uid() and auth.jwt() in policies.
5. Performance optimization: Utilize indexes and optimized query patterns for efficient policy execution.
6. Bypass options: Use service keys or create roles with bypassrls privilege for administrative tasks.

## Benefits:
- Enhanced data security: Control access to individual rows based on user attributes or roles.
- Simplified application logic: Reduce complex authorization checks in your application code.
- Consistency across clients: Ensure uniform access control regardless of data access method.
- Centralized policy management: Define and manage access rules directly in the database.

## RLS is particularly valuable for:
- Multi-tenant applications requiring data isolation
- Healthcare systems needing patient data privacy
- Financial platforms with strict data access controls
- Collaborative tools where users should only see their own or shared data
- Any application dealing with sensitive or personalized data

Supabase's RLS feature provides a powerful tool for implementing sophisticated access control patterns with minimal application code, enhancing security while simplifying development.
`,
    icon: Lock,
    products: [PRODUCT_SHORTNAMES.DATABASE, PRODUCT_SHORTNAMES.AUTHENTICATION],
    heroImage: `https://xguihxuzqibwxjnimxev.supabase.co/storage/v1/object/public/videos/marketing/website/supabase-rls.mp4`,
    docsUrl: 'https://supabase.com/docs/guides/auth/row-level-security',
    slug: 'row-level-security',
    status: {
      stage: PRODUCT_STAGES.GA,
      availableOnSelfHosted: true,
    },
  },
  {
    title: 'Captcha protection',
    subtitle: 'Add Captcha to your sign-in, sign-up, and password reset forms.',
    description: `
Supabase's Captcha Protection feature allows you to integrate CAPTCHA challenges into your authentication flows, providing an additional layer of security against automated attacks and bot activities.

## Key features
1. Multiple provider support: Integration with hCaptcha and Cloudflare Turnstile.
2. Easy configuration: Enable and configure CAPTCHA through the Supabase Dashboard.
3. Flexible implementation: Support for various JavaScript frameworks and custom frontend integration.
4. Auth flow integration: Seamlessly add CAPTCHA to sign-up, sign-in, and password reset processes.
5. Token-based verification: Use CAPTCHA tokens in Supabase auth functions for enhanced security.

## Benefits:
- Bot protection: Defend against automated attacks on authentication endpoints.
- Reduced spam: Minimize fake account creation and spam submissions.
- Customizable security: Adjust CAPTCHA difficulty based on risk assessment.
- Improved security posture: Demonstrate commitment to security best practices.

## Captcha protection is valuable for:
- High-traffic websites vulnerable to automated attacks
- E-commerce platforms preventing fake account creation
- Forums and community sites reducing spam registrations
- Financial services applications adding an extra layer of security
- Any public-facing forms susceptible to bot submissions

Supabase's Captcha Protection feature provides a powerful tool for enhancing application security, helping to protect against various automated threats while maintaining a user-friendly experience.
`,
    icon: RectangleEllipsis,
    products: [PRODUCT_SHORTNAMES.AUTHENTICATION],
    heroImage: '/images/features/auth-captcha-protection.png',
    heroImageLight: '/images/features/auth-captcha-protection-light.png',
    docsUrl: 'https://supabase.com/docs/guides/auth/auth-captcha',
    slug: 'auth-captcha-protection',
    status: {
      stage: PRODUCT_STAGES.GA,
      availableOnSelfHosted: true,
    },
  },
  {
    title: 'Server-side Auth',
    subtitle: 'Helpers for implementing user authentication in popular server-side languages.',
    description: `
Supabase's Server-side Auth feature provides tools and utilities for implementing secure user authentication in server-side environments, complementing client-side auth implementations.

## Key features
1. SSR compatibility: Fully supports Server-Side Rendering frameworks.
2. Cookie-based sessions: Store user sessions in cookies instead of local storage for enhanced security.
3. PKCE flow support: Implement the more secure PKCE authentication flow for server-side apps.
4. @supabase/ssr package: Simplified setup for Supabase client in SSR environments (currently in beta).
5. Framework integration: Easily integrate with popular SSR frameworks like Next.js and SvelteKit.

## Benefits:
- Enhanced security: Implement secure token verification and session management on the server.
- Simplified development: Use pre-built helpers to handle common auth tasks, reducing boilerplate code.
- Consistent auth experience: Maintain a unified auth approach across client and server components.
- SSR support: Enable authenticated server-side rendering for improved performance and SEO.

## Server-side Auth is valuable for:
- Server-rendered web applications requiring authenticated content
- APIs and microservices needing to verify client authenticity
- Hybrid apps combining client and server-side rendering
- Projects leveraging SSR frameworks like Next.js, Nuxt, or SvelteKit
- Applications requiring secure, programmatic access to user session data

Supabase's Server-side Auth feature allows developers to create more secure and robust applications with consistent authentication across both client and server components, adhering to security best practices while leveraging Supabase's auth system.
`,
    icon: Server,
    products: [PRODUCT_SHORTNAMES.AUTHENTICATION],
    heroImage: '',
    docsUrl: 'https://supabase.com/docs/guides/auth/server-side',
    slug: 'server-side-auth',
    status: {
      stage: PRODUCT_STAGES.BETA,
      availableOnSelfHosted: true,
    },
  },
  // Storage
  {
    title: 'File storage',
    subtitle: 'Supabase Storage makes it simple to store and serve files.',
    description: `
Supabase Storage provides a scalable solution for storing and serving files in your applications, allowing easy management of user-generated content and assets within your Supabase project.

## Key features
1. Global CDN: Serve files quickly from over 285 cities worldwide.
2. Image optimization: Resize and compress media files on the fly.
3. Flexible file types: Store images, videos, documents, and any other file type.
4. Access control: Implement fine-grained access using Postgres RLS policies.
5. Resumable uploads: Support for protocols like TUS for reliable file transfers.
6. Organization: Structure files into buckets and folders for efficient management.

## Benefits:
- Seamless integration: Use the same Supabase client for both database and storage operations.
- Scalability: Handle large numbers of files and high traffic loads without infrastructure management.
- Performance: Quick file serving with global CDN support.
- Cost-effectiveness: Pay only for the storage you use, with no upfront costs.

## File storage is valuable for:
- Social media platforms storing user-uploaded media
- E-commerce sites managing product images and documents
- Content management systems handling various file types
- Collaborative tools storing shared assets
- Mobile apps needing to sync user data and media

Supabase Storage simplifies adding robust file management to your applications, allowing you to focus on building unique features while relying on Supabase for secure, scalable file storage and serving.
`,
    icon: Folders,
    products: [PRODUCT_SHORTNAMES.STORAGE],
    heroImage: '/images/features/file-storage.png',
    heroImageLight: '/images/features/file-storage-light.png',
    docsUrl: 'https://supabase.com/docs/guides/storage',
    slug: 'file-storage',
    status: {
      stage: PRODUCT_STAGES.GA,
      availableOnSelfHosted: true,
    },
  },
  {
    title: 'Content Delivery Network',
    subtitle: 'Cache large files using the Supabase CDN.',
    description: `
Supabase's Content Delivery Network (CDN) feature caches and serves assets uploaded to Supabase Storage efficiently across the globe, improving latency for users worldwide.

## Key features
1. Global distribution: Serve content from geographically distributed servers.
2. Origin caching: Cache content from the storage server in your project's region.
3. Intelligent routing: Direct users to the nearest CDN node for faster access.
4. Cache status tracking: Monitor cache hits and misses via the cf-cache-status header.
5. Public and private bucket support: Optimize caching based on bucket privacy settings.

## Benefits:
- Improved performance: Reduce latency by serving content from servers closest to the user.
- Scalability: Handle high traffic loads without straining your main servers.
- Global reach: Deliver content efficiently to users worldwide without managing global infrastructure.
- Enhanced security: Additional layer of protection against DDoS and other application attacks.
- Improved availability: Increase content redundancy through distributed serving.

## The CDN feature is valuable for:
- Media-heavy websites serving large images or video files
- Global applications requiring fast content delivery across different regions
- E-commerce platforms needing to serve product images quickly
- Content publishers distributing large documents or multimedia files
- Any application dealing with large file downloads or streaming

Supabase's CDN significantly improves the performance and user experience of your applications, especially for users accessing large files or media content globally, without the complexity of managing your own CDN infrastructure.
`,
    icon: Cloud,
    products: [PRODUCT_SHORTNAMES.STORAGE],
    heroImage: '',
    docsUrl: 'https://supabase.com/docs/guides/storage/cdn',
    slug: 'cdn',
    status: {
      stage: PRODUCT_STAGES.GA,
      availableOnSelfHosted: true,
      selfHostedTooling: {
        label: 'Cloudflare',
        link: 'https://www.cloudflare.com',
      },
    },
  },
  {
    title: 'Smart Content Delivery Network',
    subtitle: 'Automatically revalidate assets at the edge via the Smart CDN.',
    description: `
Supabase's Smart CDN automatically synchronizes asset metadata to the edge, ensuring content is quickly delivered and remains up-to-date without manual intervention.

## Key features
1. Automatic cache revalidation: Invalidates CDN cache when assets are changed or deleted.
2. Improved cache hit rate: Shields origin server from unchanged asset requests, even with different query strings.
3. Long-term edge caching: Stores assets on the CDN for extended periods while maintaining freshness.
4. Flexible browser caching: Control browser cache duration using the cacheControl option.
5. Rapid propagation: Changes reflect across global data centers within 60 seconds.
6. Cache bypass option: Use unique query strings to fetch directly from the origin when needed.

## Benefits:
- Content freshness: Users always receive the most recent version of assets.
- Reduced origin load: Minimize requests to the origin server by optimizing edge caching.
- Improved user experience: Deliver fast-loading, up-to-date content globally.
- Cost optimization: Reduce bandwidth costs by serving more content from the edge.

## The Smart CDN feature is valuable for:
- Dynamic websites with frequently updated content
- E-commerce platforms with real-time inventory updates
- News and media sites delivering the latest information
- Applications with rapidly changing user-generated content
- Global platforms requiring both speed and content accuracy

Supabase's Smart CDN optimizes both performance and content accuracy, providing a superior user experience for applications with dynamic or frequently updated content, without the complexity of manual cache management.
`,
    icon: Cloud,
    products: [PRODUCT_SHORTNAMES.STORAGE],
    heroImage: 'https://www.youtube-nocookie.com/embed/NpEl20iuOtg',
    docsUrl: 'https://supabase.com/docs/guides/storage/cdn/smart-cdn',
    slug: 'smart-cdn',
    status: {
      stage: PRODUCT_STAGES.GA,
      availableOnSelfHosted: true,
      selfHostedTooling: {
        label: 'Cloudflare',
        link: 'https://www.cloudflare.com',
      },
    },
  },
  {
    title: 'Image transformations',
    subtitle: 'Transform images on the fly.',
    description: `
Supabase's Image Transformations feature allows you to optimize and resize images on-the-fly, directly from your storage buckets.

## Key features
1. Dynamic resizing: Adjust image dimensions using width and height parameters.
2. Quality control: Set image quality with a scale of 20 to 100.
3. Resize modes: Choose from 'cover', 'contain', or 'fill' to suit your needs.
4. Automatic format optimization: Convert images to WebP for supported browsers.
5. Flexible implementation: Use with public URLs, signed URLs, or direct downloads.
6. Next.js integration: Custom loader for optimized images in Next.js applications.
7. Self-hosting option: Deploy your own image transformation service using Imgproxy.

## Benefits:
- Performance optimization: Reduce bandwidth usage and improve load times with optimized images.
- Storage efficiency: Store a single high-quality version and generate variants as needed.
- Responsive design support: Serve appropriately sized images for different devices and layouts.
- Simplified workflow: Eliminate the need for manual image processing and multiple version storage.

## Image transformations are valuable for:
- Responsive web applications requiring different image sizes
- E-commerce platforms showcasing product images
- Content management systems adapting images for various layouts
- Mobile apps optimizing images for cellular networks
- Any application handling large volumes of images in varying contexts

Supabase's Image Transformations feature enables you to efficiently manage and serve optimized images, improving your application's performance and user experience while saving time and resources.
`,
    icon: Image,
    products: [PRODUCT_SHORTNAMES.STORAGE],
    heroImage: 'https://www.youtube-nocookie.com/embed/dLqSmxX3r7I',
    docsUrl: 'https://supabase.com/docs/guides/storage/image-transformations',
    slug: 'image-transformations',
    status: {
      stage: PRODUCT_STAGES.GA,
      availableOnSelfHosted: true,
    },
  },
  {
    title: 'Resumable uploads',
    subtitle: 'Upload large files using resumable uploads.',
    description: `
Supabase's Resumable Uploads feature enables reliable transfer of large files, allowing uploads to be paused and resumed, particularly useful for files exceeding 6MB or in unstable network conditions.

## Key features
1. TUS protocol implementation: Utilizes the open protocol for resumable uploads.
2. Progress tracking: Provides upload progress events for better user feedback.
3. Chunk-based uploads: Uses 6MB chunks for efficient transfer and resumption.
4. Retry mechanism: Implements automatic retries with customizable delay intervals.
5. Metadata support: Allows setting of bucket name, object name, content type, and cache control.
6. Upsert option: Provides the ability to overwrite existing files if needed.
7. Flexible integration: Compatible with tus-js-client and other TUS-supporting libraries like Uppy.

## Benefits:
- Reliability: Successfully upload large files even with unstable internet connections.
- User experience: Allow users to pause and resume uploads at their convenience.
- Bandwidth efficiency: Avoid re-uploading already transferred parts of a file after an interruption.
- Large file support: Confidently handle uploads of very large files without worrying about timeouts.

## Resumable uploads are valuable for:
- Cloud storage applications handling large file transfers
- Video sharing platforms dealing with high-quality video uploads
- Backup and sync services ensuring data integrity during transfers
- Content creation tools handling large media files
- Any application where users need to upload sizeable files in potentially unstable conditions

Supabase's Resumable Uploads feature significantly improves the reliability and user experience of file uploads, especially for large files or in scenarios with unpredictable network conditions.
`,
    icon: UploadCloud,
    products: [PRODUCT_SHORTNAMES.STORAGE],
    heroImage: 'https://www.youtube-nocookie.com/embed/pT2PcZFq_M0',
    docsUrl: 'https://supabase.com/docs/guides/storage/uploads/resumable-uploads',
    slug: 'resumable-uploads',
    status: {
      stage: PRODUCT_STAGES.GA,
      availableOnSelfHosted: true,
    },
  },
  {
    title: 'S3 compatibility',
    subtitle: 'Interact with Storage from tools which support the S3 protocol.',
    description: `
Supabase Storage offers compatibility with the S3 protocol, allowing you to use any S3 client to interact with your Storage objects.

## Key features
1. Protocol interoperability: Support for standard, resumable, and S3 uploads, all interoperable.
2. Extensive API support: Implementation of most commonly used S3 endpoints for bucket and object operations.
3. Bucket management: Support for creating, deleting, and listing buckets.
4. Object handling: Capabilities for uploading, downloading, copying, and deleting objects.
5. Multipart uploads: Support for creating, completing, and aborting multipart uploads.
6. Metadata management: Ability to set and retrieve system metadata for objects.
7. Conditional operations: Support for conditional GET and HEAD requests.

## Benefits:
- Ecosystem compatibility: Leverage existing S3-compatible tools and libraries with Supabase Storage.
- Familiar workflows: Use well-known S3 commands and SDKs for storage operations.
- Flexibility: Choose the most suitable client libraries or tools for your specific needs.
- Easy migration: Simplify the process of moving from S3 to Supabase or using both in parallel.

## S3 compatibility is valuable for:
- DevOps teams using S3-based deployment and backup scripts
- Data analysis workflows leveraging S3-compatible data lakes
- Content management systems with existing S3 integrations
- Legacy applications built around S3 storage
- Any project looking to leverage the vast ecosystem of S3-compatible tools

Supabase's S3 compatibility allows seamless integration with existing workflows and tools, providing flexibility in data storage and management while benefiting from Supabase's managed solution.
`,
    icon: UploadCloud,
    products: [PRODUCT_SHORTNAMES.STORAGE],
    heroImage: '/images/features/s3-compatibility.png',
    heroImageLight: '/images/features/s3-compatibility-light.png',
    docsUrl: 'https://supabase.com/docs/guides/storage/s3/compatibility',
    slug: 's3-compatibility',
    status: {
      stage: PRODUCT_STAGES.PUBLIC_ALPHA,
      availableOnSelfHosted: true,
    },
  },
  // Functions
  {
    title: 'Deno Edge Functions',
    subtitle: 'Globally distributed TypeScript functions to execute custom business logic.',
    description: `
Supabase's Deno Edge Functions allow you to deploy and run custom TypeScript functions globally at the edge, bringing your code closer to users for enhanced performance and reduced latency.

## Key features
1. Global distribution: Edge Functions run close to users, reducing latency.
2. TypeScript support: Leverage TypeScript's type safety and modern language features.
3. Deno runtime: Benefit from Deno's security-first approach and modern JavaScript APIs.
4. Seamless integration: Easy integration with other Supabase services like Auth and Database.
5. Versatile use cases: Support for webhooks, third-party integrations, and custom API endpoints.
6. Open-source and portable: Run locally or on any Deno-compatible platform.
7. Rich ecosystem: Wide range of examples and integrations available.

## Benefits:
- Low-latency responses: Ideal for globally distributed applications.
- Scalability: Automatically handle varying loads without manual intervention.
- Flexibility: Extend Supabase project capabilities beyond database operations.
- Developer-friendly: Fast deployments and rollbacks for agile development.

## Deno Edge Functions are valuable for:
- API backends requiring low-latency responses globally
- Serverless applications needing custom logic close to users
- Webhook handlers for third-party service integrations
- Real-time data processing and transformation
- Custom authentication and authorization flows
- Integration with various services (e.g., Stripe, OpenAI, Hugging Face)
- Building bots for platforms like Discord and Telegram

Supabase's Deno Edge Functions enable you to build responsive, globally distributed applications with custom server-side logic, supporting a wide range of use cases and integrations.
`,
    icon: FileCode2,
    products: [PRODUCT_SHORTNAMES.FUNCTIONS],
    heroImage: 'https://www.youtube-nocookie.com/embed/5OWH9c4u68M',
    docsUrl: 'https://supabase.com/docs/guides/functions',
    slug: 'deno-edge-functions',
    status: {
      stage: PRODUCT_STAGES.BETA,
      availableOnSelfHosted: true,
    },
  },
  {
    title: 'Regional invocations',
    subtitle: 'Execute an Edge Function in a region close to your database.',
    description: `
Supabase's Regional Invocations feature allows you to execute Edge Functions in a region close to your database, optimizing performance for database-intensive operations. This capability ensures low-latency communication between your functions and database, enhancing overall application responsiveness.

## Key benefits
1. Reduced latency: Minimize round-trip time between edge functions and database for faster operations.
2. Improved performance: Enhance the speed of database queries and updates from your edge functions.
3. Data locality: Keep data processing close to where the data is stored for efficiency.
4. Consistency: Ensure that edge functions operate on the most up-to-date data with minimal delay.
5. Cost optimization: Reduce data transfer costs between regions.
6. Simplified architecture: Streamline your application's geographic setup for database operations.
7. Compliance support: Help meet data residency requirements by processing data in specific regions.

## Regional invocations are particularly valuable for:
- Applications with data-intensive serverless functions
- Real-time data processing workflows requiring low latency
- Financial applications needing quick database reads and writes
- Analytics services processing large volumes of data
- Compliance-sensitive applications with data residency requirements
- Any scenario where minimizing function-to-database latency is crucial

By leveraging Supabase's Regional Invocations, you can significantly enhance the performance of your database-centric serverless functions. This feature allows you to build more responsive applications, especially those requiring frequent or complex database interactions, by ensuring that your Edge Functions operate as close as possible to your Supabase database.
`,
    icon: Globe,
    products: [PRODUCT_SHORTNAMES.FUNCTIONS],
    heroImage: '',
    docsUrl: 'https://supabase.com/docs/guides/functions/regional-invocation',
    slug: 'regional-invocations',
    status: {
      stage: PRODUCT_STAGES.BETA,
      availableOnSelfHosted: true,
    },
  },
  {
    title: 'NPM compatibility',
    subtitle: 'Edge Functions natively support NPM modules and Node built-in APIs.',
    description: `
Supabase's NPM Compatibility feature for Edge Functions allows you to use NPM modules and Node.js built-in APIs directly in your Deno-based Edge Functions. This powerful capability bridges the gap between Deno and the vast Node.js ecosystem, giving you access to a wide range of libraries and familiar APIs.

## Key benefits
1. Extensive library access: Leverage the vast NPM ecosystem in your Edge Functions.
2. Familiar Node.js APIs: Use built-in Node.js modules you're already familiar with.
3. Code reusability: Easily port existing Node.js code to Supabase Edge Functions.
4. Ecosystem compatibility: Integrate with services and tools designed for Node.js environments.
5. Simplified development: Reduce the learning curve for developers coming from a Node.js background.
6. Flexibility: Choose between Deno-native and Node-compatible libraries as needed.
7. Future-proofing: Adapt existing codebases to edge computing without major rewrites.

## NPM compatibility is particularly valuable for:
- Projects migrating from Node.js-based serverless platforms to Supabase
- Developers looking to leverage specific NPM packages in edge computing scenarios
- Applications requiring Node.js-specific libraries not available in Deno
- Teams with existing Node.js codebases wanting to adopt edge computing
- Rapid prototyping using familiar Node.js modules and APIs
- Any project aiming to balance the benefits of Deno with Node.js ecosystem access

By leveraging NPM Compatibility in Supabase Edge Functions, you can take advantage of the best of both worlds: the modern, secure runtime of Deno and the rich ecosystem of Node.js. This feature allows you to build powerful, efficient edge computing solutions while maintaining access to the tools and libraries you're familiar with, accelerating development and enabling more complex use cases at the edge.
`,
    icon: FileCode2,
    products: [PRODUCT_SHORTNAMES.FUNCTIONS],
    heroImage: 'https://www.youtube-nocookie.com/embed/eCbiywoDORw',
    docsUrl: 'https://supabase.com/blog/edge-functions-node-npm',
    slug: 'npm-compatibility',
    status: {
      stage: PRODUCT_STAGES.BETA,
      availableOnSelfHosted: true,
    },
  },
  // Vector
  {
    title: 'AI Integrations',
    subtitle: 'Enhance applications with OpenAI and Hugging Face integrations.',
    description: `
Supabase's AI Integrations feature provides seamless connectivity with leading AI platforms like OpenAI and Hugging Face, allowing you to easily incorporate advanced AI capabilities into your applications. This powerful feature enables developers to leverage state-of-the-art machine learning models and natural language processing directly within their Supabase projects.

## Key benefits
1. Easy AI integration: Incorporate advanced AI capabilities without managing complex infrastructure.
2. Versatile model access: Utilize a wide range of pre-trained models for various AI tasks.
3. Scalability: Handle AI workloads efficiently with Supabase's managed infrastructure.
4. Cost-effective AI deployment: Leverage powerful AI models without significant upfront investments.
5. Real-time AI processing: Combine AI capabilities with Supabase's real-time features for dynamic applications.
6. Data synergy: Seamlessly use your Supabase data with AI models for personalized experiences.
7. Rapid prototyping: Quickly experiment with and deploy AI-powered features in your applications.

## AI Integrations are particularly valuable for:
- Natural language processing applications like chatbots and content analyzers
- Recommendation systems for e-commerce or content platforms
- Image and video analysis tools for media applications
- Predictive analytics dashboards for business intelligence
- Personalization engines for user experience enhancement
- Any application seeking to incorporate AI-driven insights or automation

By leveraging Supabase's AI Integrations, you can rapidly develop and deploy sophisticated AI-powered applications. This feature bridges the gap between powerful AI models and your application data, enabling you to create more intelligent, responsive, and personalized user experiences without the complexity of managing separate AI infrastructure.
`,
    icon: Brain,
    products: [PRODUCT_MODULES_SHORTNAMES.VECTOR],
    heroImage: 'https://www.youtube-nocookie.com/embed/OgnYxRkxEUw',
    docsUrl: 'https://supabase.com/docs/guides/ai/examples/huggingface-image-captioning',
    slug: 'ai-integrations',
    status: {
      stage: PRODUCT_STAGES.GA,
      availableOnSelfHosted: true,
    },
  },
  // Platform
  {
    title: 'CLI',
    subtitle: 'Use our CLI to develop your project locally and deploy.',
    description: `
Supabase's Command Line Interface (CLI) tool provides developers with a powerful and flexible way to manage their Supabase projects directly from the terminal. This feature streamlines the development workflow, allowing for local development, testing, and seamless deployment of Supabase projects.

## Key benefits
1. Local development: Set up and run a local Supabase instance for development and testing.
2. Version control integration: Easily manage database migrations and schema changes with Git-like workflows.
3. Automated deployments: Deploy changes to your Supabase project with simple CLI commands.
4. Database migrations: Generate, apply, and revert database migrations effortlessly.
5. Environment management: Handle multiple environments (development, staging, production) efficiently.
6. Seed data management: Populate your database with test data for consistent development and testing.
7. CI/CD integration: Incorporate Supabase operations into your continuous integration and deployment pipelines.

## The CLI is particularly valuable for:
- Development teams working on Supabase projects collaboratively
- DevOps professionals managing Supabase deployments across multiple environments
- Open-source projects requiring reproducible Supabase setups
- Developers preferring command-line tools for increased productivity
- Projects with complex database schemas requiring careful version control
- Any application needing a streamlined local-to-production workflow with Supabase

By leveraging the Supabase CLI, you can significantly improve your development workflow, ensuring consistency between local and production environments, streamlining deployments, and making it easier to manage complex Supabase projects. This tool empowers developers to work more efficiently with Supabase, whether they're building small prototypes or large-scale applications.
`,
    icon: Terminal,
    products: [ADDITIONAL_PRODUCTS.PLATFORM],
    heroImage: 'https://www.youtube-nocookie.com/embed/vyHyYpvjaks',
    docsUrl:
      'https://supabase.com/docs/guides/local-development?queryGroups=package-manager&package-manager=pnpm',
    slug: 'cli',
    status: {
      stage: PRODUCT_STAGES.GA,
      availableOnSelfHosted: true,
    },
  },
  {
    title: 'Management API',
    subtitle: 'Manage your projects programmatically.',
    description: `
Supabase's Management API provides a powerful interface for programmatically managing your Supabase projects. This feature allows developers and DevOps teams to automate project creation, configuration, and maintenance tasks, enabling more efficient and scalable project management workflows.

## Key benefits
1. Automation: Automate repetitive tasks like project creation and configuration.
2. Scalability: Easily manage multiple Supabase projects across different environments.
3. CI/CD integration: Incorporate Supabase project management into your continuous integration and deployment pipelines.
4. Programmatic control: Manage projects dynamically based on your application's needs.
5. Consistent setup: Ensure uniform configuration across multiple projects or environments.
6. Audit trail: Keep track of project changes and configurations programmatically.
7. Resource optimization: Dynamically allocate and deallocate resources based on demand.

## The Management API is particularly valuable for:
- Large organizations managing multiple Supabase projects
- SaaS platforms offering Supabase-powered backends to their customers
- DevOps teams implementing infrastructure-as-code practices
- Managed service providers offering Supabase as part of their stack
- Applications requiring dynamic project creation and management
- Any scenario where manual project management through the dashboard is impractical

By utilizing the Supabase Management API, you can create more efficient, scalable, and automated workflows for managing your Supabase projects. This feature is especially powerful for organizations dealing with multiple projects or environments, enabling them to maintain consistency, reduce manual errors, and quickly respond to changing project requirements.
`,
    icon: FileCode2,
    products: [ADDITIONAL_PRODUCTS.PLATFORM],
    heroImage: '/images/features/management-api.png',
    heroImageLight: '/images/features/management-api-light.png',
    docsUrl: 'https://supabase.com/docs/guides/project-management/api',
    slug: 'management-api',
    status: {
      stage: PRODUCT_STAGES.GA,
      availableOnSelfHosted: true,
    },
  },
  {
    title: 'Role-Based Access Control (RBAC)',
    icon: ShieldPlus,
    subtitle: 'Define and manage user roles securely',
    description: `
Supabase's Role-Based Access Control (RBAC) feature provides a powerful and flexible way to manage user permissions within your application. RBAC allows you to define roles with specific sets of permissions and assign these roles to users, enabling fine-grained control over who can access what within your system.

## Key benefits
1. Granular access control: Define precise permissions for different user types or job functions.
2. Simplified management: Easily manage permissions by assigning roles rather than individual permissions.
3. Scalability: Efficiently handle permissions for large numbers of users and resources.
4. Compliance support: Meet regulatory requirements for access control in various industries.
5. Reduced error risk: Minimize the chance of accidental permission assignments.
6. Auditing capabilities: Easily track and review role assignments and permission changes.
7. Flexibility: Quickly adapt to organizational changes by modifying role definitions.

## RBAC is particularly valuable for:
- Enterprise applications with complex organizational structures
- Healthcare systems requiring strict data access controls
- Financial platforms with varying levels of user authority
- Content management systems with different contributor roles
- E-commerce platforms with layered admin permissions
- Any application needing to limit access to sensitive features or data

By leveraging Role-Based Access Control, you can create a secure, scalable, and easily manageable access control system for your application. This feature allows you to implement complex permission structures with ease, ensuring that users only have access to the resources and functionalities appropriate for their role within the system.
`,
    products: [ADDITIONAL_PRODUCTS.PLATFORM],
    heroImage: 'https://www.youtube-nocookie.com/embed/kwoKmi6inAw',
    docsUrl:
      'https://supabase.com/docs/guides/database/postgres/custom-claims-and-role-based-access-control-rbac',
    slug: 'role-based-access-control',
    status: {
      stage: PRODUCT_STAGES.GA,
      availableOnSelfHosted: false,
    },
  },
  // Analytics
  {
    title: 'Reports & Metrics',
    subtitle: "Monitor your project's health with usage insights.",
    description: `
Supabase Reports provide comprehensive insights into your project's performance, usage patterns, and overall health. This feature offers a detailed view of various metrics, helping you optimize your application, troubleshoot issues, and make data-driven decisions about resource allocation and scaling.

## Key benefits
1. Performance monitoring: Track query performance, API response times, and overall system health.
2. Usage insights: Understand how your database, storage, and other resources are being utilized.
3. Cost optimization: Identify opportunities to optimize resource usage and reduce costs.
4. Trend analysis: Observe usage patterns over time to predict future needs and potential issues.
5. Security overview: Monitor authentication attempts, failed queries, and other security-related metrics.
6. Customizable dashboards: Create tailored views of the metrics most important to your team.

## Reports are particularly valuable for:
- Development teams needing to optimize application performance
- DevOps professionals monitoring system health and resource utilization
- Project managers tracking usage growth and planning for scaling
- Financial teams managing cloud spending and optimizing costs
- Security personnel monitoring for unusual activity or potential threats
- Any stakeholder requiring insights into the project's operational status

By leveraging Supabase Reports, you gain a understanding of your project's performance and usage patterns. This feature empowers you to make informed decisions about scaling, optimization, and resource allocation, ensuring that your application runs efficiently and cost-effectively. Whether you're troubleshooting issues, planning for growth, or optimizing costs, Supabase Reports provides the insights you need to manage your project effectively.
`,
    icon: BarChart,
    products: [ADDITIONAL_PRODUCTS.PLATFORM],
    heroImage: '/images/features/reports-and-metrics.png',
    heroImageLight: '/images/features/reports-and-metrics-light.png',
    docsUrl: 'https://supabase.com/blog/supabase-reports-and-metrics',
    slug: 'reports-and-metrics',
    status: {
      stage: PRODUCT_STAGES.GA,
      availableOnSelfHosted: true,
    },
  },
  {
    title: 'SOC 2 Compliance',
    subtitle: 'Build with confidence on a SOC 2 compliant platform.',
    description: `
Supabase's SOC 2 Compliance demonstrates its commitment to maintaining the highest standards of security, availability, and confidentiality. This certification assures users that Supabase follows strict information security policies and procedures, encompassing the security, availability, processing, integrity, and confidentiality of customer data.

## Key benefits
1. Trust and credibility: Build on a platform that has been independently audited for security practices.
2. Risk mitigation: Reduce the risk of data breaches and security incidents.
3. Compliance support: Easier compliance with your own regulatory requirements.
4. Standardized processes: Benefit from Supabase's adherence to industry-standard security practices.
5. Continuous improvement: Supabase's commitment to maintaining SOC 2 compliance ensures ongoing security enhancements.
6. Transparency: Access to SOC 2 reports provides insight into Supabase's security controls.
7. Competitive advantage: Use Supabase's compliance as a selling point for your own services.

## SOC 2 Compliance is particularly valuable for:
- Enterprises with strict vendor security requirements
- Startups looking to build credibility with enterprise clients
- Financial technology companies handling sensitive financial data
- Healthcare applications dealing with protected health information
- Government contractors requiring compliant cloud services
- Any organization prioritizing data security and privacy in their applications

Leveraging Supabase's SOC 2 Compliance involves:
1. Reviewing Supabase's SOC 2 report to understand its security practices
2. Aligning your application's security practices with Supabase's standards
3. Utilizing Supabase's compliant features to enhance your own security posture
4. Communicating the benefits of building on a SOC 2 compliant platform to stakeholders

By building on Supabase's SOC 2 compliant platform, you gain a significant advantage in terms of security and trust. This compliance demonstrates to your users, partners, and regulators that you take data protection seriously and have chosen a backend platform that adheres to rigorous security standards. Whether you're a startup looking to win enterprise clients or an established company aiming to enhance your security posture, Supabase's SOC 2 compliance provides a solid foundation for building secure, trustworthy applications.
`,
    icon: ShieldCheck,
    products: [ADDITIONAL_PRODUCTS.PLATFORM],
    heroImage: '',
    docsUrl: 'https://supabase.com/docs/guides/security/compliance',
    slug: 'soc-2-compliance',
    status: {
      stage: PRODUCT_STAGES.GA,
      availableOnSelfHosted: false,
    },
  },
  // Studio
  {
    title: 'AI-Powered Query Assistance',
    subtitle: 'Get help crafting complex SQL queries effortlessly.',
    description: `
The AI-Powered Query Assistance feature in Supabase provides users with intelligent suggestions for writing SQL queries based on natural language input. This tool is designed to enhance productivity and streamline the development process, making it easier for both novice and experienced developers to interact with their databases. By transforming user queries into optimized SQL commands, it reduces the time spent on query formulation and minimizes errors.

## Key benefits
1. User-Friendly: Simplifies the query-writing process by allowing users to express their needs in plain language.
2. Time-Saving: Accelerates development by quickly generating accurate SQL queries.
3. Learning Tool: Acts as a learning resource for new developers to understand SQL syntax and best practices.
4. Error Reduction: Minimizes common mistakes in query formulation through intelligent suggestions.
5. Integration: Seamlessly integrates with existing Supabase projects, enhancing the overall user experience.

This feature is especially beneficial for teams looking to improve their database interaction efficiency while ensuring that all members can contribute effectively, regardless of their SQL expertise.
`,
    icon: Brain,
    products: [ADDITIONAL_PRODUCTS.STUDIO],
    heroImage: 'https://www.youtube-nocookie.com/embed/hu2SQjvCXIw',
    docsUrl:
      'https://supabase.com/blog/studio-introducing-assistant#introducing-the-supabase-assistant',
    slug: 'ai-query-assistance',
    status: {
      stage: PRODUCT_STAGES.PUBLIC_ALPHA,
      availableOnSelfHosted: true,
    },
  },
  {
    title: 'Logs & Analytics',
    subtitle: 'Gain insights into your application’s performance and usage.',
    description: `
The Logs & Analytics feature in Supabase provides users with comprehensive logging and analytics capabilities, powered by Logflare. This tool enables developers to track and analyze log events from various Supabase services, such as the API gateway, Postgres databases, Storage, Edge Functions, and more. By leveraging a multi-node Elixir cluster, Supabase processes billions of log events daily, ensuring that users have access to critical insights for optimizing their applications.

## Key benefits
1. Real-Time Monitoring: Access live data on application performance and user interactions to make informed decisions.
2. Comprehensive Log Management: Ingest and store logs from multiple sources, allowing for centralized management of application events.
3. Powerful Querying: Utilize SQL queries through Logflare Endpoints to analyze logs efficiently, enabling users to extract meaningful metrics.
4. Customizable Dashboards: Create tailored views within Supabase Studio to visualize log data and track key performance indicators (KPIs).
5. Scalability: Handle large volumes of log data with a robust infrastructure designed for high availability and performance.

This feature is particularly valuable for teams looking to enhance their application's reliability and performance by gaining deeper insights into usage patterns and potential issues.
`,
    icon: Activity,
    products: [ADDITIONAL_PRODUCTS.PLATFORM],
    heroImage: '/images/features/logs-analytics.png',
    heroImageLight: '/images/features/logs-analytics-light.png',
    docsUrl: 'https://supabase.com/docs/guides/monitoring-troubleshooting/logs',
    slug: 'logs-analytics',
    status: {
      stage: PRODUCT_STAGES.GA,
      availableOnSelfHosted: true,
    },
  },
  {
    title: 'Visual Schema Designer',
    subtitle: 'Design your database schema with an intuitive interface.',
    description: `
The Visual Schema Designer feature allows users to create and modify database schemas through a user-friendly drag-and-drop interface. This tool is aimed at simplifying the database design process, making it accessible for users who may not be familiar with traditional SQL commands. By visualizing relationships between tables and fields, users can efficiently plan their database architecture.

## Key benefits
1. Intuitive Design: Facilitates easy schema creation through visual representation.
2. Relationship Mapping: Clearly illustrates how tables are interconnected, aiding in effective database design.
3. Accessibility: Makes database management approachable for non-technical users.
4. Real-Time Updates: Automatically reflects changes in the schema, ensuring consistency across the project.
5. Collaboration: Enhances teamwork by allowing multiple users to contribute to schema design simultaneously.

This feature is particularly valuable for teams engaged in agile development processes where rapid iteration and collaboration are essential.
`,
    icon: RectangleEllipsis,
    products: [ADDITIONAL_PRODUCTS.STUDIO],
    heroImage: '/images/features/visual-schema-designer.png',
    heroImageLight: '/images/features/visual-schema-designer-light.png',
    docsUrl: 'https://supabase.com/blog/supabase-studio-3-0#schema-visualizer',
    slug: 'visual-schema-designer',
    status: {
      stage: PRODUCT_STAGES.GA,
      availableOnSelfHosted: true,
    },
  },
  {
    title: 'Policy Templates',
    subtitle: 'Quickly implement common security policies.',
    description: `
Policy Templates provide a library of predefined security policies that can be easily applied to your Supabase projects. This feature streamlines the process of establishing role-based access control and other security measures, ensuring that best practices are followed consistently across applications.

## Key benefits
1. Time Efficient: Reduces the time required to set up security policies by offering ready-made templates.
2. Best Practices: Ensures adherence to industry standards for data security and access control.
3. Customizable: Allows users to modify templates to fit specific project needs while maintaining a strong security foundation.
4. User-Friendly: Simplifies policy application through an intuitive interface within the Supabase Studio.
5. Documentation Support: Each template comes with comprehensive documentation to guide users through implementation.

This feature is essential for organizations looking to maintain robust security protocols without extensive manual configuration efforts.
`,
    icon: ShieldPlus,
    products: [ADDITIONAL_PRODUCTS.STUDIO],
    heroImage: '/images/features/policy-templates.png',
    heroImageLight: '/images/features/policy-templates-light.png',
    docsUrl: '',
    slug: 'policy-templates',
    status: {
      stage: PRODUCT_STAGES.GA,
      availableOnSelfHosted: true,
    },
  },
  {
    title: 'SQL Editor',
    subtitle: 'A powerful interface for writing and executing SQL queries.',
    description: `
The SQL Editor in Supabase Studio provides users with a robust platform for writing, executing, and managing SQL queries directly within their browser. This feature is designed to enhance productivity by offering syntax highlighting, auto-completion, and error detection, making it easier for developers to interact with their databases efficiently.

## Key benefits
1. User-Friendly Interface: Intuitive design that simplifies the process of writing SQL queries.
2. Syntax Highlighting: Enhances readability by color-coding SQL syntax, helping users quickly identify errors.
3. Auto-Completion: Speeds up query writing by suggesting table names, column names, and functions.
4. Execution History: Keeps track of previously executed queries for easy reference and reuse.
5. Error Detection: Provides immediate feedback on syntax errors, reducing debugging time.

This feature is particularly valuable for developers looking to streamline their workflow while ensuring accurate and efficient database interactions.
`,
    icon: FileCode2,
    products: [ADDITIONAL_PRODUCTS.STUDIO],
    heroImage: '/images/features/sql-editor.png',
    heroImageLight: '/images/features/sql-editor-light.png',
    docsUrl: '',
    slug: 'sql-editor',
    status: {
      stage: PRODUCT_STAGES.GA,
      availableOnSelfHosted: true,
    },
  },
  {
    title: 'Security & Performance Advisor',
    subtitle: 'Optimize your database security and performance effortlessly.',
    description: `
The Security & Performance Advisor feature in Supabase offers users actionable insights into their database's security posture and performance metrics. By analyzing configurations and usage patterns, this tool identifies potential vulnerabilities and performance bottlenecks, providing recommendations for improvements.

## Key benefits
1. Proactive Security Checks: Regular assessments of security settings to identify vulnerabilities.
2. Performance Optimization: Analyzes query performance to recommend optimizations that enhance efficiency.
3. User-Friendly Dashboard: Presents findings in an easily digestible format within Supabase Studio.
4. Actionable Recommendations: Provides clear steps for addressing identified issues, empowering users to enhance their database environments.
5. Ongoing Monitoring: Continuously evaluates changes in database usage to adapt recommendations accordingly.

This feature is essential for organizations aiming to maintain high security standards while ensuring optimal performance across their applications.
`,
    icon: ShieldPlus,
    products: [ADDITIONAL_PRODUCTS.STUDIO],
    heroImage: '/images/features/security-and-performance-advisor.png',
    heroImageLight: '/images/features/security-and-performance-advisor-light.png',
    docsUrl: 'https://supabase.com/blog/security-and-performance-advisor',
    slug: 'security-and-performance-advisor',
    status: {
      stage: PRODUCT_STAGES.BETA,
      availableOnSelfHosted: true,
    },
  },
  {
    title: 'Postgres Roles',
    subtitle: 'Managing access to your Postgres database and configuring permissions.',
    description: `
Postgres Roles are a fundamental aspect of managing access permissions within your Supabase database. Roles can function as individual users or groups of users, allowing for flexible permission management. This feature is essential for setting up secure access to your database while enabling efficient collaboration among team members.

Key benefits:
1. Granular Access Control: Configure permissions for various database objects, including tables, views, and functions, using the GRANT command.
2. Role Hierarchy: Organize roles in a hierarchy to simplify permission management, allowing child roles to inherit permissions from parent roles.
3. Secure User Management: Create roles with specific login privileges and strong passwords to ensure secure access to your database.
4. Revocation of Permissions: Easily revoke permissions using the REVOKE command, providing control over who has access to what within your database.
5. Predefined Roles: Supabase extends Postgres with a set of predefined roles, simplifying the initial setup for new projects.

This feature is particularly valuable for teams looking to implement robust security measures while maintaining flexibility in how users interact with their database.
`,
    icon: Users,
    products: [PRODUCT_SHORTNAMES.DATABASE, ADDITIONAL_PRODUCTS.STUDIO],
    heroImage: '/images/features/postgres-roles.png',
    heroImageLight: '/images/features/postgres-roles-light.png',
    docsUrl: 'https://supabase.com/docs/guides/database/postgres/roles',
    slug: 'postgres-roles',
    status: {
      stage: PRODUCT_STAGES.GA,
      availableOnSelfHosted: true,
    },
  },
  {
    title: 'Foreign Key Selector',
    subtitle: 'Easily manage foreign key relationships between tables.',
    description: `
The Foreign Key Selector feature simplifies the process of establishing and managing foreign key relationships within your database schema. By providing a visual interface for selecting foreign keys, this tool enhances usability and reduces the likelihood of errors during schema design.

## Key benefits
1. Visual Management: Allows users to easily visualize and select foreign key relationships between tables.
2. Error Reduction: Minimizes mistakes associated with manual foreign key configuration.
3. Streamlined Workflow: Enhances the efficiency of schema design by simplifying complex relationships.
4. Real-Time Updates: Automatically reflects changes made in the foreign key relationships throughout the project.
5. Documentation Support: Provides contextual information about foreign keys to guide users during setup.

This feature is particularly beneficial for developers working with complex data models who need a straightforward way to manage relational integrity within their databases.
`,
    icon: DatabaseZap,
    products: [ADDITIONAL_PRODUCTS.STUDIO],
    heroImage:
      'https://xguihxuzqibwxjnimxev.supabase.co/storage/v1/object/public/videos/docs/fk-lookup.mp4',
    docsUrl: 'https://supabase.com/blog/supabase-studio-2.0#foreign-key-selector',
    slug: 'foreign-key-selector',
    status: {
      stage: PRODUCT_STAGES.GA,
      availableOnSelfHosted: true,
    },
  },
  {
    title: 'Log Drains',
    subtitle: 'Export logs to external destinations for enhanced monitoring.',
    description: `
Log Drains enable developers to export logs generated by Supabase products—such as the Database, Storage, Realtime, and Auth—to external destinations like Datadog or custom HTTP endpoints. This feature provides a unified view of logs within existing logging and monitoring systems, allowing teams to build robust alerting and observability pipelines.

## Key benefits
1. Centralized Logging: Consolidate logs from multiple Supabase services into a single location for easier management and analysis.
2. Custom Alerting: Ingest logs into Security Information and Event Management (SIEM) or Intrusion Detection Systems (IDS) to create tailored alerting rules based on database events.
3. Extended Retention: Supports longer log retention periods to meet compliance requirements, ensuring data availability for audits and investigations.
4. Flexible Configuration: Easily set up Log Drains through the project settings, with support for popular destinations like Datadog and custom HTTP endpoints.
5. Scalable Architecture: Built on Logflare's multi-node Elixir cluster, allowing for efficient and scalable log dispatching to multiple destinations.

This feature is particularly useful for teams seeking to enhance their observability practices while maintaining compliance and security standards across their applications.
`,
    icon: Activity,
    products: [ADDITIONAL_PRODUCTS.STUDIO],
    heroImage: 'https://www.youtube-nocookie.com/embed/A4GFmvgxS-E',
    docsUrl: 'https://supabase.com/blog/log-drains',
    slug: 'log-drains',
    status: {
      stage: PRODUCT_STAGES.PUBLIC_ALPHA,
      availableOnSelfHosted: true,
    },
  },
  {
    title: 'Client Library - JavaScript',
    subtitle: 'Easily integrate Supabase with your JavaScript applications.',
    description: `
The Supabase JavaScript Client Library provides a straightforward way to interact with your Supabase database and services directly from your JavaScript applications. This library simplifies the process of making API calls, managing authentication, and handling real-time updates, making it an essential tool for developers working with Supabase.

Key benefits:
1. Simplified API Interaction: Easily connect to your Supabase backend with minimal setup.
2. Built-in Authentication: Manage user authentication seamlessly within your JavaScript applications.
3. Real-Time Capabilities: Subscribe to changes in your database and receive updates in real-time.
4. Comprehensive Documentation: Access detailed guides and examples to help you get started quickly.
5. Community Support: Join a growing community of developers using the JavaScript Client Library for various projects.

This feature is particularly valuable for developers looking to build dynamic web applications that leverage the power of Supabase as a backend service.
`,
    icon: JsIcon,
    products: [ADDITIONAL_PRODUCTS.PLATFORM],
    heroImage: '',
    docsUrl: 'https://supabase.com/docs/reference/javascript/start',
    slug: 'client-library-javascript',
    status: {
      stage: PRODUCT_STAGES.GA,
      availableOnSelfHosted: true,
    },
  },
  {
    title: 'Client Library - Flutter',
    subtitle: 'Integrate Supabase into your Flutter applications effortlessly.',
    description: `
The Supabase Flutter Client Library allows developers to easily integrate Supabase into their Flutter applications. This library provides a comprehensive set of tools for managing database interactions, user authentication, and real-time data updates, all tailored for the Flutter framework.

Key benefits:
1. Seamless Integration: Connect your Flutter app to Supabase with minimal configuration.
2. User Authentication: Manage user sign-ups, logins, and sessions directly within your Flutter application.
3. Real-Time Updates: Receive live updates from your database, enhancing user experience.
4. Detailed Documentation: Access extensive resources and examples to facilitate development.
5. Active Community: Engage with other Flutter developers leveraging Supabase for their projects.

This feature is particularly useful for Flutter developers aiming to create responsive mobile applications backed by a powerful database solution.
`,
    icon: FlutterIcon,
    products: [ADDITIONAL_PRODUCTS.PLATFORM],
    heroImage: '',
    docsUrl: 'https://supabase.com/docs/reference/dart/start',
    slug: 'client-library-flutter',
    status: {
      stage: PRODUCT_STAGES.BETA,
      availableOnSelfHosted: true,
    },
  },
  {
    title: 'Client Library - Swift',
    subtitle: 'Effortlessly connect your Swift applications to Supabase.',
    description: `
The Supabase Swift Client Library provides an easy way for developers to integrate their iOS applications with Supabase services. This library simplifies database access, user authentication, and real-time data handling, making it an essential tool for Swift developers.

Key benefits:
1. Easy Integration: Quickly connect your Swift app to Supabase with straightforward setup instructions.
2. Authentication Management: Handle user authentication seamlessly within your iOS applications.
3. Real-Time Data Handling: Subscribe to changes in your database and receive updates instantly.
4. Comprehensive Guides: Utilize detailed documentation and examples to streamline development.
5. Supportive Community: Join a community of Swift developers using Supabase for their app development needs.

This feature is particularly valuable for iOS developers looking to leverage the capabilities of Supabase in their mobile applications.
`,
    icon: SwiftIcon,
    products: [ADDITIONAL_PRODUCTS.PLATFORM],
    heroImage: '',
    docsUrl: 'https://supabase.com/docs/reference/swift/start',
    slug: 'client-library-swift',
    status: {
      stage: PRODUCT_STAGES.BETA,
      availableOnSelfHosted: true,
    },
  },
  {
    title: 'Client Library - Python',
    subtitle: 'Integrate Supabase easily into your Python applications.',
    description: `
The Supabase Python Client Library enables developers to connect their Python applications with Supabase effortlessly. This library provides tools for interacting with the database, managing user authentication, and handling real-time updates, tailored specifically for Python developers.

Key benefits:
1. Simple Connection Setup: Easily connect your Python application to Supabase with minimal configuration.
2. User Authentication Support: Manage user accounts and sessions directly within your Python code.
3. Real-Time Data Updates: Subscribe to changes in your database and receive live updates as they occur.
4. In-Depth Documentation: Access comprehensive guides and examples to assist in development.
5. Engaged Community Support: Connect with other Python developers utilizing Supabase in their projects.

This feature is especially beneficial for Python developers looking to build robust applications powered by a scalable backend service like Supabase.
`,
    icon: PythonIcon,
    products: [ADDITIONAL_PRODUCTS.PLATFORM],
    heroImage: '',
    docsUrl: 'https://supabase.com/docs/reference/python/start',
    slug: 'client-library-python',
    status: {
      stage: PRODUCT_STAGES.BETA,
      availableOnSelfHosted: true,
    },
  },
  {
    title: 'Supabase Cron',
    subtitle: 'Schedule recurring Jobs in Postgres.',
    description: `
Supabase Cron is a Postgres module designed to schedule recurring Jobs with cron syntax directly within your database. Seamlessly integrated into the Supabase ecosystem, it allows users to automate tasks like executing SQL snippets, calling Database Functions, triggering Supabase Edge Functions, or syncing with external systems via webhooks.

## Key benefits:
1. Just Postgres: Jobs and run details are stored and executed entirely in the database by leveraging the pg_cron database extension.
4. Versatile Scheduling Options: Supports standard cron syntax, sub-minute intervals, and natural language scheduling.
2. Supabase Integration: Integrates seamlessly with the rest of the Supabase platform, including Supabase Edge Functions and Database Webhooks.
3. Zero Network Latency: Jobs are run directly in your database, eliminating network latency when executing SQL Snippets or calling Database Functions.
6. Enhanced Observability: Monitor job history, debug errors, and review logs directly from the Supabase Dashboard.
5. Broad Use Cases: Automate a wide range of tasks, including database maintenance, analytics, performance optimizations, and syncing with remote systems.
7. Ease of Use: Leverage an intuitive UI or SQL for scheduling, managing, and monitoring Jobs.
`,
    icon: Clock,
    products: [PRODUCT_SHORTNAMES.DATABASE, ADDITIONAL_PRODUCTS.PLATFORM],
    heroImage: 'https://www.youtube-nocookie.com/embed/miRQPbIJOuQ',
    docsUrl: 'https://supabase.com/docs/guides/cron',
    slug: 'supabase-cron',
    status: {
      stage: PRODUCT_STAGES.BETA,
      availableOnSelfHosted: true,
    },
  },
]<|MERGE_RESOLUTION|>--- conflicted
+++ resolved
@@ -33,10 +33,7 @@
   UserX,
   Zap,
 } from 'lucide-react'
-<<<<<<< HEAD
-=======
 import { FlutterIcon, JsIcon, PythonIcon, SwiftIcon } from '~/components/svg-icons'
->>>>>>> 439af385
 import {
   PRODUCT,
   PRODUCT_MODULE,
@@ -51,8 +48,6 @@
 }
 
 export type FeatureProductType = PRODUCT | PRODUCT_MODULE | ADDITIONAL_PRODUCTS
-<<<<<<< HEAD
-=======
 
 export enum PRODUCT_STAGES {
   PRIVATE_ALPHA = 'Private Alpha',
@@ -61,7 +56,6 @@
   PUBLIC_BETA = 'Public Beta',
   GA = 'General Availability',
 }
->>>>>>> 439af385
 
 export type FeatureType = {
   /**
