<<<<<<< HEAD
import { Github } from 'lucide-react'
import { IconDiscord, IconGitHubSolid, IconTwitterX, IconYoutubeSolid } from 'ui'

export const data = {
=======
export const data = (isDark: boolean) => ({
>>>>>>> 4f8c60a1
  hero: {
    title: <>We are moving to General Availability</>,
    publishedAt: '15 April 2024',
    // publishedAt: null,
    sections: [
      { title: 'General Availability', link: '#ga' },
      { title: 'Open Source & Community', link: '#open-source' },
      { title: 'Scale to millions', link: '#scale' },
      { title: 'Enterprise', link: '#enterprise' },
      { title: 'Our partners', link: '#partners' },
      { title: "What's new", link: '#whats-new' },
      { title: "What's next", link: '#whats-next' },
    ],
  },
  highlightsSection: {
    highlights: [
      {
        number: '1,000,000+',
        text: 'databases managed',
      },
      {
        number: '2,500+',
        text: 'databases launched daily',
      },
      {
        number: 'Top 125 GitHub Ranking',
        text: 'GitHub repo star rating',
      },
    ],
  },
  companySection: {
    id: 'ga',
    title: 'General Availability',
    paragraph: '01',
    content: `
During the first year of Supabase we set ourselves a goal: build a managed platform capable of securely running 1 million databases. Today we've proven that metric and we're announcing the General Availability of the platform that will service the next 99 million.

![top user growth over time by days after launch](/images/ga/database-growth--dark.svg?v=2)

We've been production-ready for years now. We kept the “beta” label because we wanted to make sure that our *organization* can support all types of customers, no matter their demands.

Today we're confident in our ability to take any profile of customer and help them become successful. We have a crew of amazing Postgres engineers and support staff who work tirelessly to educate customers with Postgres technicalities, improving our product simultaneously.

Whether you're an indie hacker or a Fortune 500, Supabase can scale comfortably for your production workload. Rocket ships like Udio, Krea, Humata, and Pika use Supabase to build fast and scale faster. Enterprise customers such as Mozilla, PWC, Johnson & Johnson, and 1Password use Supabase to manage their applications securely. 30% of the last Y Combinator batch use Supabase to launch their start ups.

> *“Supabase has been great to develop applications. As a firm focused on security, we've been happy to work with Row Level Security Policies to secure database operations."*
> 
> Matthieu, Tech Lead. PWC France
`,
  },
  openSourceSection: {
    id: 'open-source',
    title: 'Open Source & Community',
    paragraph: '02',
    content: `
Our community is the driving force behind the development and adoption of Supabase. 

![top user growth over time by days after launch](/images/ga/github-start-growth--dark.svg?v=1)

The GitHub community is the foundation of our company: submitting feature requests, discovering bugs, creating PRs, and pushing our team to develop a useful product. 

We're committed to our licenses - all of our public repos have OSI-compliant licenses. We have no plans to change this.

Self-hosting is easier than ever. You can get started in [less than 5 minutes](https://www.youtube.com/watch?v=FqiQKRKsfZE) on a hosted VPS.

We're committed to our free tier - we know the importance of this for testing hobby projects and prototyping. Almost all of the largest databases on Supabase today started on the free tier, a clear indication that our free tier is important for building an enduring platform.
`,
  },
  communityStats: {
    highlights: [
      {
        number: '65,000',
        text: 'GitHub stars',
        icon: <IconGitHubSolid className="text-foreground-muted" />,
      },
      {
        number: '106,000',
        text: 'Twitter followers',
        icon: <IconTwitterX className="text-foreground-muted" />,
      },
      {
        number: '25,000',
        text: 'Discord members',
        icon: <IconDiscord className="text-foreground-muted" />,
      },
      {
        number: '23,000',
        text: 'YouTube subscribers',
        icon: <IconYoutubeSolid className="text-foreground-muted" />,
      },
      {
        number: '10,000',
        text: 'Reddit subs',
        icon: (
          <svg
            xmlns="http://www.w3.org/2000/svg"
            xmlnsXlink="http://www.w3.org/1999/xlink"
            version="1.1"
            width={18}
            height={18}
            viewBox="0 0 256 256"
            xmlSpace="preserve"
          >
            <defs />
            <g
              style={{
                stroke: 'none',
                strokeWidth: 0,
                strokeDasharray: 'none',
                strokeLinecap: 'butt',
                strokeLinejoin: 'miter',
                strokeMiterlimit: 10,
                fill: 'none',
                fillRule: 'nonzero',
                opacity: 1,
              }}
              transform="translate(1.4065934065934016 1.4065934065934016) scale(2.81 2.81)"
            >
              <circle
                cx={45}
                cy={45}
                r={45}
                style={{
                  stroke: 'none',
                  strokeWidth: 1,
                  strokeDasharray: 'none',
                  strokeLinecap: 'butt',
                  strokeLinejoin: 'miter',
                  strokeMiterlimit: 10,
                  fill: 'hsl(var(--foreground-muted) / 1)',
                  fillRule: 'nonzero',
                  opacity: 1,
                }}
                transform="  matrix(1 0 0 1 0 0) "
              />
              <path
                d="M 75.011 45 c -0.134 -3.624 -3.177 -6.454 -6.812 -6.331 c -1.611 0.056 -3.143 0.716 -4.306 1.823 c -5.123 -3.49 -11.141 -5.403 -17.327 -5.537 l 2.919 -14.038 l 9.631 2.025 c 0.268 2.472 2.483 4.262 4.955 3.993 c 2.472 -0.268 4.262 -2.483 3.993 -4.955 s -2.483 -4.262 -4.955 -3.993 c -1.421 0.145 -2.696 0.973 -3.4 2.204 L 48.68 17.987 c -0.749 -0.168 -1.499 0.302 -1.667 1.063 c 0 0.011 0 0.011 0 0.022 l -3.322 15.615 c -6.264 0.101 -12.36 2.025 -17.55 5.537 c -2.64 -2.483 -6.801 -2.36 -9.284 0.291 c -2.483 2.64 -2.36 6.801 0.291 9.284 c 0.515 0.481 1.107 0.895 1.767 1.186 c -0.045 0.66 -0.045 1.32 0 1.98 c 0 10.078 11.745 18.277 26.23 18.277 c 14.485 0 26.23 -8.188 26.23 -18.277 c 0.045 -0.66 0.045 -1.32 0 -1.98 C 73.635 49.855 75.056 47.528 75.011 45 z M 30.011 49.508 c 0 -2.483 2.025 -4.508 4.508 -4.508 c 2.483 0 4.508 2.025 4.508 4.508 s -2.025 4.508 -4.508 4.508 C 32.025 53.993 30.011 51.991 30.011 49.508 z M 56.152 62.058 v -0.179 c -3.199 2.405 -7.114 3.635 -11.119 3.468 c -4.005 0.168 -7.919 -1.063 -11.119 -3.468 c -0.425 -0.515 -0.347 -1.286 0.168 -1.711 c 0.447 -0.369 1.085 -0.369 1.544 0 c 2.707 1.98 6.007 2.987 9.362 2.83 c 3.356 0.179 6.667 -0.783 9.407 -2.74 c 0.492 -0.481 1.297 -0.47 1.779 0.022 C 56.655 60.772 56.644 61.577 56.152 62.058 z M 55.537 54.34 c -0.078 0 -0.145 0 -0.224 0 l 0.034 -0.168 c -2.483 0 -4.508 -2.025 -4.508 -4.508 s 2.025 -4.508 4.508 -4.508 s 4.508 2.025 4.508 4.508 C 59.955 52.148 58.02 54.239 55.537 54.34 z"
                style={{
                  stroke: 'none',
                  strokeWidth: 1,
                  strokeDasharray: 'none',
                  strokeLinecap: 'butt',
                  strokeLinejoin: 'miter',
                  strokeMiterlimit: 10,
                  fill: 'hsl(var(--background-default) / 1)',
                  fillRule: 'nonzero',
                  opacity: 1,
                }}
                transform=" matrix(1 0 0 1 0 0) "
                strokeLinecap="round"
              />
            </g>
          </svg>
        ),
      },
      // {
      //   number: 'Top 5',
      //   text: 'Product Hunt shout-outs',
      // },
    ],
  },
  scaleSection: {
    id: 'scale',
    title: 'Build in a weekend, scale to millions',
    paragraph: '03',
    content: `
Our tagline is “Build in a weekend, scale to millions”. This isn't hyperbole. In the past, reaching 1 million users was an incredible challenge. It took Instagram 2.5 months, Facebook 10 months, and Twitter 24 months.

In the past year, we've had 11 companies start on Supabase and grow from zero to over 1 million users. 

![top user growth over time by days after launch](/images/ga/project-user-growth--dark.svg?v=3)

Most of these were AI companies, like Udio, Krea, Humata, Chatbase, Pika, Quivr, Mendable, Markprompt and [MDN search](https://developer.mozilla.org/en-US/blog/introducing-ai-help/) by Mozilla.

Postgres has been instrumental in our scalability and adoption. It's versatility is best demonstrated by pgvector: we were the fist cloud provider to offer it, and today 15% of all new Supabase projects use pgvector for AI and ML workloads. Look out for a few related announcements this week.
`,
  },
  enterpriseSection: {
    id: 'enterprise',
    title: 'Enterprise',
    paragraph: '04',
    content: `
Supabase can now scale comfortably to any workload. Companies such as 1Password, PWC, & Johnson & Johnson use Supabase to build Postgres-backed applications.

We've spent years working with larger organizations to meet their requirements for running Supabase in production. This includes enhanced security tooling, industry best-practices (SOC2 and HIPAA), round the clock support, and SLAs.

This week we've added support for Supabase in the AWS Marketplace. Enterprise customers can now purchase Supabase as part of their committed AWS spend. 

We'll continue to expand the Supabase Enterprise offering to include more deployment options, including "Bring your own cloud". If you're interested in using Supabase in your organization, get in touch via the [Supabase for Enterprise form](https://forms.supabase.com/enterprise).
`,
    companies: [
      {
        name: '1Password',
        image: isDark
          ? '/images/ga/enterprise/1-password--dark.svg'
          : '/images/ga/enterprise/1-password--light.svg',
      },
      {
        name: 'johnson-and-johnson',
        image: isDark
          ? '/images/ga/enterprise/johnson-and-johnson--dark.svg'
          : '/images/ga/enterprise/johnson-and-johnson--light.svg',
      },
      {
        name: 'pwc',
        image: isDark
          ? '/images/ga/enterprise/pwc--dark.svg'
          : '/images/ga/enterprise/pwc--light.svg',
      },
    ],
  },
  integrationsSection: {
    id: 'partners',
    title: 'Our partners',
    paragraph: '05',
    content: `
The Supabase community doesn't exist in isolation. It's part of a group of developer focused companies and communities who are constantly pushing the boundaries of developer experience and developer productivity.

We've [teamed up with Fly](/blog/postgres-on-fly-by-supabase) to bring Postgres to developers across the world. (More on this later this week).

Vercel users can use the [Supabase integration](https://vercel.com/integrations/supabase) to connect Supabase to their Next.js projects, and we have deep integrations with [Flutterflow](https://docs.flutterflow.io/data-and-backend/supabase), [Resend](https://resend.com/blog/how-to-configure-supabase-to-send-emails-from-your-domain), and [Twilio](https://www.twilio.com/en-us/blog/send-sms-notifications-supabase-users-node-js-twilio-messaging).

Cloudflare recently announced the Supabase integration for [Workers](https://developers.cloudflare.com/workers/databases/native-integrations/supabase/) and [Hyperdrive](https://developers.cloudflare.com/hyperdrive/examples/supabase/). 

Developers have different preferences on how to connect to their database, and Supabase is ["just Postgres"](https://itsjustpostgres.com/) you can connect natively with [Prisma](https://www.prisma.io/docs/orm/overview/databases/supabase), [Drizzle](https://orm.drizzle.team/docs/get-started-postgresql#supabase), or [Kysely](https://github.com/kysely-org/kysely-supabase).

You can find the [full list of partners and integrations](https://supabase.com/partners/integrations) on our Partners page. If you're interested in partnering with Supabase head over to the [Partner Portal](https://supabase.com/partners).
`,
    partners: [
      {
        name: 'fly',
        image: isDark ? '/images/ga/partners/fly--dark.svg' : '/images/ga/partners/fly--light.svg',
      },
      {
        name: 'cloudflare',
        image: isDark
          ? '/images/ga/partners/cloudflare--dark.svg'
          : '/images/ga/partners/cloudflare--light.svg',
      },
      {
        name: 'flutterflow',
        image: isDark
          ? '/images/ga/partners/flutterflow--dark.svg'
          : '/images/ga/partners/flutterflow--light.svg',
      },
      {
        name: 'resend',
        image: isDark
          ? '/images/ga/partners/resend--dark.svg'
          : '/images/ga/partners/resend--light.svg',
      },
      {
        name: 'twilio',
        image: isDark
          ? '/images/ga/partners/twilio--dark.svg'
          : '/images/ga/partners/twilio--light.svg',
      },
    ],
  },
  'whats-new': {
    id: 'whats-new',
    title: "What's new?",
    paragraph: '06',
    content: `
In addition to General Availability, we also have several other major announcements to make today.

- The Supabase [Index Advisor](https://github.com/supabase/index_advisor) is now available inside Supabase Studio. As its name suggests, this will analyze your database and make recommendations to add or remove table indexes. This is just the beginning of our plan to make automated data analysis tooling available to all developers.

- [Supabase Branching](https://supabase.com/blog/branching-publicly-available) works like Git branches. You can create and test database changes or try out features in a separate, temporary instance without affecting your production setup. Today Branching enters public availability. 

- Supabase has [acquired Oriole](https://supabase.com/blog/supabase-aquires-oriole). Oriole is a company founded by Postgres Hacker Alexander Korotkov to solve the hairy problems of Postgres.

- We're constantly on the lookout for ways to remove the friction in getting started with your new projects. [Supabase Bootstrap](https://supabase.com/blog/supabase-bootstrap) is now the easiest way to get started with Supabase and your favorite development framework. 

- Today Supabase Swift SDK will join supabase-js as an [officially supported client library](https://supabase.com/blog/supabase-swift), and supabase-swift maintainer Guilherme Souza will join the Supabase team full time. The goal of Supabase is to become the default backend for all kinds of developers.

`,
  },
  'whats-next': {
    id: 'whats-next',
    title: "What's next?",
    paragraph: '07',
    content: `
One of our key metrics at Supabase is "Time to Value". How fast can a user go from idea to production? We'll never stop pushing on what's possible here.

It is only the first day of Supabase GA Week. Today's releases are just the start: we have 4 more days of exciting announcements to come. [Follow the new announcements here](https://supabase.com/ga-week).

If you want to try Supabase today, we just started an asynchronous hackathon. It's a great way to try out all the new features. Go here to [read the rules and start hacking](https://supabase.com/blog/supabase-oss-hackathon).

Together with the developer community we're looking forward to deploying our next 100 million databases.
`,
  },
})<|MERGE_RESOLUTION|>--- conflicted
+++ resolved
@@ -1,11 +1,7 @@
-<<<<<<< HEAD
 import { Github } from 'lucide-react'
 import { IconDiscord, IconGitHubSolid, IconTwitterX, IconYoutubeSolid } from 'ui'
 
-export const data = {
-=======
 export const data = (isDark: boolean) => ({
->>>>>>> 4f8c60a1
   hero: {
     title: <>We are moving to General Availability</>,
     publishedAt: '15 April 2024',
