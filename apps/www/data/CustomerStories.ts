--- conflicted
+++ resolved
@@ -20,7 +20,6 @@
 export const data: CustomerStoryType[] = [
   {
     type: 'Customer Story',
-<<<<<<< HEAD
     title: "Resend's Journey with Supabase: Scaling Email Infrastructure with Ease",
     description:
       'Scaling seamlessly to 5,000+ paying customers & millions of emails sent daily with Supabase',
@@ -29,7 +28,9 @@
     logo: '/images/customers/logos/resend.png',
     logo_inverse: '/images/customers/logos/light/resend.png',
     url: '/customers/resend',
-=======
+  },
+  {
+    type: 'Customer Story',
     title: 'Scaling Innovation with Supabase: Meshy’s Migration to Cost-Effective Authentication',
     description:
       'Discover how a rapidly growing Meshy migrated from an expensive authentication model with Auth0 to Supabase Auth, and significantly reduced their costs.',
@@ -51,7 +52,6 @@
     logo: '/images/customers/logos/asap-work.png',
     logo_inverse: '/images/customers/logos/light/asap-work.png',
     url: '/customers/asap-work',
->>>>>>> dc40ef27
     ctaText: 'View story',
   },
   {
