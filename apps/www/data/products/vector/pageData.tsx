import Link from 'next/link'
import OpenAIImage from '~/components/Products/VectorAI/OpenAIImage'
import SecureAndScalableImg from '~/components/Products/VectorAI/SecureAndScalableImg'
import PGvectorImg from '~/components/Products/VectorAI/PGvectorImg'
import DeployGlobally from '~/components/Products/VectorAI/DeployGlobally'
import IntegrationsImage from '~/components/Products/VectorAI/IntegrationsImage'

export default (isMobile?: boolean) => ({
  metaTitle: '',
  metaDescription: '',
  heroSection: {
    announcement: {
      url: 'https://youtu.be/qw4PrtyvJI0?t=10584',
      badge: 'AI Engineer Summit',
      announcement: "Watch our CEO's talk",
      target: '_blank',
      hasArrow: !isMobile,
    },
    title: 'Supabase Vector',
    h1: (
      <span key={'vector-h1'} className="heading-gradient">
        The Postgres Vector database <br className="hidden md:block" />
        and AI Toolkit
      </span>
    ),
    subheader: (
      <>
        An open source Vector database for developing AI applications.
        <br className="hidden md:block" /> Use pgvector to store, index, and access embeddings, and
        our AI toolkit to build AI applications with Hugging Face and OpenAI.
      </>
    ),
    image: '/images/product/vector/vector-hero.svg',
    cta: {
      label: 'Launch a free database',
      link: '/dashboard',
    },
    secondaryCta: {
      label: 'Explore documentation',
      link: '/docs/guides/ai',
    },
  },
  highlightsSection: {
    highlights: [
      {
        title: 'Postgres + pgvector',
        paragraph:
          'Use pgvector to store, query, and index your vector embeddings at scale in a Postgres instance.',
        image: PGvectorImg,
      },
      {
        title: 'OpenAI and More',
        paragraph:
          'Easily connect to any LLM or embeddings API, including Hugging Face, SageMaker and more.',
        image: OpenAIImage,
      },
      {
        title: 'Secure and Scalable',
<<<<<<< HEAD
        paragraph: (
          <>
            Supabase is{' '}
            <Link href="https://forms.supabase.com/soc2">
              <a className="text-foreground-light hover:underline" target="_blank">
                SOC2 type 2
              </a>
            </Link>{' '}
            compliant, and comes with an advanced permissions system.
          </>
        ),
=======
        paragraph:
          'Supabase is SOC2 type 2 compliant, and comes with an advanced permissions system.',
>>>>>>> e49aeb57
        image: SecureAndScalableImg,
      },
      {
        title: 'Deploy Globally',
        paragraph:
          'Choose from many globally-distributed data centres or self-host on your own cloud.',
        image: DeployGlobally,
      },
    ],
  },
  integrations: {
    title: 'Leverage the tools you love',
    image: IntegrationsImage,
  },
  useCasesSection: {
    title: (
      <>
        <span className="heading-gradient">What you can build</span>
        <br />
        <span className="heading-gradient">with Supabase Vector?</span>
      </>
    ),
    paragraph: 'Scale effortlessly from experimentation to production-ready AI applications.',
    useCases: [
      {
        icon: `
          M3 12V15C3 16.6569 6.13401 18 10 18C13.866 18 17 16.6569 17 15V12C17 13.6569 13.866 15 10 15C6.13401 15 3 13.6569 3 12Z
          M3 7V10C3 11.6569 6.13401 13 10 13C13.866 13 17 11.6569 17 10V7C17 8.65685 13.866 10 10 10C6.13401 10 3 8.65685 3 7Z
          M17 5C17 6.65685 13.866 8 10 8C6.13401 8 3 6.65685 3 5C3 3.34315 6.13401 2 10 2C13.866 2 17 3.34315 17 5Z
        `,
        title: 'Semantic Search',
        description: 'Search your own knowledge base by semantic similarity.',
        cta: {
          label: 'View example',
          link: '/docs/guides/ai/examples/headless-vector-search',
        },
      },
      {
        icon: 'M18 10C18 13.866 14.4183 17 10 17C8.50836 17 7.11208 16.6428 5.91677 16.0208L2 17L3.3383 13.8773C2.4928 12.7673 2 11.434 2 10C2 6.13401 5.58172 3 10 3C14.4183 3 18 6.13401 18 10ZM7 9H5V11H7V9ZM15 9H13V11H15V9ZM9 9H11V11H9V9Z',
        title: 'Chatbots',
        description: 'Enhance chatbot memory with content-based long-term retention.',
        cta: {
          label: 'Template coming soon',
          link: '/docs/guides/ai/examples/nextjs-vector-search',
          isDisabled: true,
        },
      },
      {
        icon: `M6 2C4.89543 2 4 2.89543 4 4V9.52779C5.06151 8.57771 6.46329 8 8 8C11.3137 8 14 10.6863 14 14C14 15.5367 13.4223 16.9385 12.4722 18H14C15.1046 18 16 17.1046 16 16V7.41421C16 6.88378 15.7893 6.37507 15.4142 6L12 2.58579C11.6249 2.21071 11.1162 2 10.5858 2H6Z

        M4 14C4 11.7909 5.79086 10 8 10C10.2091 10 12 11.7909 12 14C12 16.2091 10.2091 18 8 18C7.25862 18 6.56362 17.7977 5.96818 17.446L4.70711 18.7071C4.31658 19.0976 3.68342 19.0976 3.29289 18.7071C2.90237 18.3166 2.90237 17.6834 3.29289 17.2929L4.55397 16.0318C4.20229 15.4364 4 14.7414 4 14ZM8 12C6.89543 12 6 12.8954 6 14C6 14.5526 6.22276 15.0512 6.58579 15.4142C6.94881 15.7772 7.44744 16 8 16C9.10457 16 10 15.1046 10 14C10 12.8954 9.10457 12 8 12Z
        `,
        title: 'Hybrid search',
        description: 'Combine semantic and full-text search with powerful SQL filtering.',
        cta: {
          label: 'Template coming soon',
          link: '/examples/ai/image_search/README.md',
          isDisabled: true,
        },
      },
      {
        icon: `
          M7 3C6.44772 3 6 3.44772 6 4C6 4.55228 6.44772 5 7 5H13C13.5523 5 14 4.55228 14 4C14 3.44772 13.5523 3 13 3H7Z
          M4 7C4 6.44772 4.44772 6 5 6H15C15.5523 6 16 6.44772 16 7C16 7.55228 15.5523 8 15 8H5C4.44772 8 4 7.55228 4 7Z
          M2 11C2 9.89543 2.89543 9 4 9H16C17.1046 9 18 9.89543 18 11V15C18 16.1046 17.1046 17 16 17H4C2.89543 17 2 16.1046 2 15V11Z
        `,
        title: 'Image Similarity',
        description:
          'Transform images into image vector representations to detect similarity patterns.',
        cta: {
          label: 'Open in Colab',
          link: 'https://colab.research.google.com/github/supabase/supabase/blob/master/examples/ai/face_similarity.ipynb',
        },
      },
      {
        icon: 'M4 7C4 5.34315 5.34315 4 7 4H12C12.2985 4 12.5656 4.12956 12.7503 4.33882C12.764 4.35438 12.7782 4.36952 12.7929 4.38419L19.7671 11.3584C19.9131 11.5326 20 11.755 20 12C20 12.2985 19.8704 12.5656 19.6612 12.7503C19.6456 12.764 19.6305 12.7782 19.6158 12.7929L12.6416 19.7671C12.4674 19.9131 12.245 20 12 20C11.755 20 11.5326 19.9131 11.3584 19.7671L4.36217 12.7709L4.33882 12.7503C4.12956 12.5656 4 12.2985 4 12V7ZM7 6C6.44772 6 6 6.44772 6 7C6 7.55228 6.44772 8 7 8H7.01C7.56228 8 8.01 7.55228 8.01 7C8.01 6.44772 7.56228 6 7.01 6H7Z',
        title: 'Data Management',
        description: 'Automatically tag, deduplicate or detect patterns in your vector store.',
        cta: {
          label: 'Open in Colab',
          link: 'https://colab.research.google.com/github/supabase/supabase/blob/master/examples/ai/semantic_text_deduplication.ipynb',
        },
      },
      {
        icon: 'M11 4C11 3.44772 10.5523 3 10 3V3.66667C10 4.74852 9.64911 5.80119 9 6.66667L7.6 8.53333C7.21053 9.05262 7 9.68422 7 10.3333V15.7639C7 16.1427 7.214 16.489 7.55279 16.6584L7.60263 16.6833C8.01919 16.8916 8.47854 17 8.94427 17H14.3604C14.8371 17 15.2475 16.6635 15.341 16.1961L16.541 10.1961C16.6647 9.57732 16.1914 9 15.5604 9H11V4ZM3.5 10C3.22386 10 3 10.2239 3 10.5V16.5C3 16.7761 3.22386 17 3.5 17C3.77614 17 4 16.7761 4 16.5V10.5C4 10.2239 3.77614 10 3.5 10Z',
        title: 'Recommendations',
        description: 'Discover related content: articles, videos, restaurants, and more.',
        cta: {
          label: 'Template coming soon',
          link: '#',
          isDisabled: true,
        },
      },
    ],
  },
  APIsection: {
    title: (
      <>
        <span className="heading-gradient">Simple yet</span>
        <br />
        <span className="text-brand">powerful APIs</span>
      </>
    ),
    paragraph: 'Easy-to-use client libraries for managing and querying vector stores in Postgres.',
    cta: {
      label: 'Explore documentation',
      link: '/docs/guides/ai/vecs-python-client',
    },
    tabs: [
      {
        label: 'Store',
        paragraph: 'Efficiently upsert millions of vectors with important metadata.',
        colabUrl:
          'https://colab.research.google.com/github/supabase/supabase/blob/master/examples/ai/vector_hello_world.ipynb',
        code: `
docs = vx.create_collection(name="docs", dimension=3)

# add records to the collection
docs.upsert(
    vectors=[
        (
         "vec0",           # the vector's identifier
         [0.1, 0.2, 0.3],  # the vector. list or np.array
         {"year": 1973}    # associated  metadata
        ),
        (
         "vec1",
         [0.7, 0.8, 0.9],
         {"year": 2012}
        )
    ]
)
        `,
      },
      {
        label: 'Index',
        paragraph:
          'Build indexes using Cosine distance, L2-Norm distance, or Max Inner Product for fast and efficient querying.',
        colabUrl:
          'https://colab.research.google.com/github/supabase/supabase/blob/master/examples/ai/vector_hello_world.ipynb',
        code: `
# get an existing collection
docs = vx.get_collection(name="docs")

# index the collection to be queried by cosine distance
docs.create_index(measure=vecs.IndexMeasure.cosine_distance)

# Available options for query measure are:
#
# vecs.IndexMeasure.cosine_distance
# vecs.IndexMeasure.l2_distance
# vecs.IndexMeasure.max_inner_product

# or use the default (cosine_distance)
docs.create_index()
      `,
      },
      {
        label: 'Query',
        paragraph: 'Efficient querying and filtering of results based on vector metadata.',
        colabUrl:
          'https://colab.research.google.com/github/supabase/supabase/blob/master/examples/ai/vector_hello_world.ipynb',
        code: `
# get an existing collection
docs = vx.get_collection(name="docs")

# Query vectors with optional Metadata Filtering
docs.query(
    query_vector=[0.4,0.5,0.6],
    filters={"year": {"$eq": 2012}}, # metadata filters
)
      `,
      },
    ],
  },
  featuresSection: {
    title: (
      <>
        <span className="heading-gradient">Powerful Features</span>
        <br />
        <span className="text-brand">Scale to millions</span>
      </>
    ),
    paragraph:
      'Develop, integrate, and deploy secure and enterprise-grade AI applications at unprecedented speed.',
    cta: {
      label: 'Explore documentation',
      link: '/docs/guides/ai',
    },
    features: [
      {
        icon: 'M19.7939 21.2285V18.3559C19.7939 15.6682 17.6151 13.4892 14.9273 13.4892M11.2082 15.2286H6.23242C5.40399 15.2286 4.73242 15.9002 4.73242 16.7286V19.7285C4.73242 20.5569 5.40399 21.2285 6.23242 21.2285H10.0606C10.0606 21.2285 10.0606 21.0148 10.0606 18.3559C10.0606 15.697 12.2395 13.4892 14.9273 13.4892M14.9273 13.4892C16.5841 13.4892 17.9273 12.1458 17.9273 10.489C17.9273 8.83213 16.5841 7.48898 14.9273 7.48898C13.2704 7.48898 11.9273 8.83213 11.9273 10.489C11.9273 12.1458 13.2704 13.4892 14.9273 13.4892ZM12.2042 9.22827H6.23242C5.404 9.22827 4.73242 8.5567 4.73242 7.72827V4.72827C4.73242 3.89984 5.40399 3.22827 6.23242 3.22827H18.2324C19.0608 3.22827 19.7324 3.89984 19.7324 4.72827V7.72827C19.7324 8.5567 19.0609 9.22827 18.2324 9.22827H17.6503M6.08311 9.22791V15.2279',
        title: 'Fully managed or Self-Hosted',
        text: 'Start with our hassle-free cloud platform, or self-host to keep everything within your infrastructure. You choose.',
      },
      {
        icon: 'M12.2323 21.9783C14.3462 21.9783 16.0599 17.6131 16.0599 12.2284C16.0599 6.84372 14.3462 2.47856 12.2323 2.47856M12.2323 21.9783C10.1184 21.9783 8.4047 17.6131 8.4047 12.2284C8.4047 6.84372 10.1184 2.47856 12.2323 2.47856M12.2323 21.9783C15.432 21.9783 18.2717 20.4366 20.0495 18.0559M12.2323 21.9783C9.03252 21.9783 6.19277 20.4368 4.41505 18.0559M12.2323 2.47856C15.432 2.47856 18.2717 4.01981 20.0495 6.40045C20.0564 6.40977 20.0634 6.41911 20.0703 6.42846M12.2323 2.47856C9.02002 2.47856 6.1706 4.03191 4.39427 6.42846M2.55542 12.2284H21.9099M20.0495 18.0559C21.2634 16.4302 21.9821 14.4131 21.9821 12.2281C21.9821 10.0557 21.2716 8.04924 20.0703 6.42846M20.0495 18.0559C17.8271 16.9906 15.1343 16.367 12.2323 16.367C9.33023 16.367 6.63737 16.9906 4.41505 18.0559M20.0703 6.42846C17.844 7.49984 15.1434 8.12738 12.2323 8.12738C9.32118 8.12738 6.62057 7.49984 4.39427 6.42846M4.39427 6.42846C3.19294 8.04924 2.48242 10.0557 2.48242 12.2281C2.48242 14.4131 3.20114 16.4302 4.41505 18.0559',
        title: 'Global & Multi-Region',
        text: 'Automatically provision and configure a fleet of applications across multiple regions to reduce read latency.',
      },
      {
        icon: 'M3.44434 12.228C3.44434 13.5631 3.74202 14.8288 4.27463 15.9622M12.2346 3.43774C10.8739 3.43774 9.58552 3.74688 8.43571 4.29875M21.0248 12.228C21.0248 10.8794 20.7211 9.60178 20.1784 8.45974M12.2346 21.0182C13.5925 21.0182 14.8785 20.7103 16.0266 20.1605M16.0266 20.1605C16.5683 20.9408 17.4708 21.4517 18.4927 21.4517C20.1495 21.4517 21.4927 20.1085 21.4927 18.4517C21.4927 16.7948 20.1495 15.4517 18.4927 15.4517C16.8358 15.4517 15.4927 16.7948 15.4927 18.4517C15.4927 19.0867 15.69 19.6756 16.0266 20.1605ZM4.27463 15.9622C3.47509 16.501 2.94922 17.4149 2.94922 18.4517C2.94922 20.1085 4.29236 21.4517 5.94922 21.4517C7.60607 21.4517 8.94922 20.1085 8.94922 18.4517C8.94922 16.7948 7.60607 15.4517 5.94922 15.4517C5.32908 15.4517 4.7529 15.6398 4.27463 15.9622ZM8.43571 4.29875C7.89644 3.5017 6.98401 2.97778 5.94922 2.97778C4.29236 2.97778 2.94922 4.32093 2.94922 5.97778C2.94922 7.63464 4.29236 8.97778 5.94922 8.97778C7.60607 8.97778 8.94922 7.63464 8.94922 5.97778C8.94922 5.35572 8.75989 4.77789 8.43571 4.29875ZM20.1784 8.45974C20.9717 7.9199 21.4927 7.00968 21.4927 5.97778C21.4927 4.32093 20.1495 2.97778 18.4927 2.97778C16.8358 2.97778 15.4927 4.32093 15.4927 5.97778C15.4927 7.63464 16.8358 8.97778 18.4927 8.97778C19.1176 8.97778 19.698 8.78669 20.1784 8.45974Z',
        title: 'Integrated',
        text: 'Store vector embeddings in the same database as your transactional data, simplifying your applications and improving performance.',
      },
      {
        icon: 'M7.25609 19.7285C8.68148 20.6762 10.3925 21.2283 12.2324 21.2283C17.203 21.2283 21.2324 17.1989 21.2324 12.2283C21.2324 12.052 21.2273 11.8768 21.2173 11.703M4.80668 17.3149C3.81356 15.8679 3.23242 14.116 3.23242 12.2283C3.23242 7.25774 7.26186 3.2283 12.2324 3.2283C12.4726 3.2283 12.7106 3.23771 12.946 3.25618M14.0838 12.7647L6.39903 20.4491C5.73878 21.1093 4.66359 21.0936 4.02285 20.4144C3.40796 19.7626 3.42286 18.74 4.05648 18.1064L4.68813 17.4748C4.91734 17.2456 5.2282 17.1169 5.55234 17.1169C6.13125 17.1169 6.63075 16.7107 6.74883 16.144L6.77758 16.006C6.8757 15.535 7.25708 15.1752 7.73294 15.1046L7.89876 15.08C8.42784 15.0015 8.79572 14.5126 8.72453 13.9825C8.68395 13.6803 8.78666 13.3764 9.00228 13.1608L11.8094 10.3538M21.2325 12.221C21.232 11.8884 21.2131 11.5563 21.1761 11.2264M21.1761 11.2264C21.9939 10.2552 22.4867 9.00121 22.4867 7.63214C22.4867 4.5487 19.9871 2.04907 16.9037 2.04907C13.8202 2.04907 11.3206 4.5487 11.3206 7.63214C11.3206 10.7156 13.8202 13.2152 16.9037 13.2152C17.32 13.2152 17.7257 13.1696 18.1161 13.0832M21.1761 11.2264C20.9596 9.29629 20.1226 7.43832 18.7084 5.97684M19.512 6.52365C19.512 7.35157 18.8408 8.02274 18.0129 8.02274C17.185 8.02274 16.5138 7.35157 16.5138 6.52365C16.5138 5.69573 17.185 5.02457 18.0129 5.02457C18.8408 5.02457 19.512 5.69573 19.512 6.52365Z',
        title: 'No Vendor Lock-In',
        text: 'Supabase uses open source tools to increase portability and avoid lock-in, making it easy to migrate in and out.',
      },
      {
        icon: 'M3.51324 13.0353C3.28563 10.2785 4.22645 7.44323 6.3357 5.33398C10.1433 1.52637 16.3167 1.52637 20.1243 5.33398C23.9319 9.14159 23.9319 15.315 20.1243 19.1226C16.3167 22.9302 10.1433 22.9302 6.3357 19.1226C5.43661 18.2235 4.74982 17.1925 4.27533 16.0919M0.948642 11.2135L2.45991 12.7248C3.0457 13.3106 3.99544 13.3106 4.58123 12.7248L6.0925 11.2135M10.6005 17.0718H15.7255C16.554 17.0718 17.2255 16.4002 17.2255 15.5718L17.2255 15.3318C17.2255 14.5033 16.554 13.8318 15.7255 13.8318L10.6005 13.8318C9.77212 13.8318 9.10055 14.5033 9.10055 15.3318L9.10055 15.5718C9.10055 16.4002 9.77212 17.0718 10.6005 17.0718ZM10.9882 13.8326L15.2976 13.8326C16.126 13.8326 16.7976 13.161 16.7976 12.3326L16.7976 12.0925C16.7976 11.2641 16.126 10.5925 15.2976 10.5925H10.9882C10.1598 10.5925 9.48823 11.2641 9.48823 12.0925L9.48823 12.3326C9.48823 13.161 10.1598 13.8326 10.9882 13.8326ZM10.6001 10.5927H15.7251C16.5536 10.5927 17.2251 9.92115 17.2251 9.09272L17.2251 8.85267C17.2251 8.02424 16.5536 7.35267 15.7251 7.35267L10.6001 7.35267C9.77172 7.35267 9.10015 8.02424 9.10015 8.85267L9.10015 9.09272C9.10015 9.92115 9.77172 10.5927 10.6001 10.5927Z',
        title: 'Automatic Backups',
        text: "Protect your data using automatic backups with Point In Time Recovery to ensure it's always safe and recoverable.",
      },
      {
        icon: 'M13.7324 10.7098V6.22827C13.7324 4.57142 12.3893 3.22827 10.7324 3.22827H6.23242C4.57557 3.22827 3.23242 4.57142 3.23242 6.22827V10.7283C3.23242 12.3851 4.57557 13.7283 6.23242 13.7283H10.6994M8.3111 8.32193L17.7334 17.7442M18.3821 13.5202V16.6084C18.3821 17.4369 17.7106 18.1084 16.8821 18.1084H13.7324M13.7324 21.2283H18.2324C19.8893 21.2283 21.2324 19.8851 21.2324 18.2283V13.7283C21.2324 12.0714 19.8893 10.7283 18.2324 10.7283H13.7324C12.0756 10.7283 10.7324 12.0714 10.7324 13.7283V18.2283C10.7324 19.8851 12.0756 21.2283 13.7324 21.2283Z',
        title: 'Highly Scalable',
        text: 'Designed for unparalleled high performance and availability at global scale.',
      },
    ],
  },
  quotesSection: {
    title: (
      <>
        Customers building on <br className="hidden md:block" />
        Supabase Vector
      </>
    ),
    customers: [
      {
        type: 'customer-story',
        avatar: '',
        customer: 'mozilla',
        author: 'Hermina Condei',
        role: 'Director at MDN, Mozilla',
        target: '_blank',
        quote:
          'We store embeddings in a PostgreSQL database, hosted by Supabase, to perform a similarity search to identify the most relevant sections within the MDN.',
        image: '/images/customers/logos/mozilla.png',
        abstract:
          'MDN introduces an AI assistant powered by Supabase Vector to answer all web development questions in real time.',
        url: 'https://developer.mozilla.org/en-US/blog/introducing-ai-help/',
      },
      {
        type: 'customer-story',
        avatar: '',
        customer: 'quivr',
        author: 'Stan Girard',
        role: 'Founder of Quivr',
        quote:
          'Supabase Vector powered by pgvector allowed us to create a simple and efficient product. We are storing over 1.6 million embeddings and the performance and results are great. Open source develop can easily contribute thanks to the SQL syntax known by millions of developers.',
        image: '/images/customers/logos/quivr.png',
        abstract: 'Quivr launch 5,000 Vector databases on Supabase.',
        url: '/customers/quivr',
      },
      {
        type: 'customer-story',
        avatar: '',
        customer: 'mendableai',
        author: 'Caleb Peffer',
        role: 'CEO at Mendable',
        quote:
          'We tried other vector databases - we tried Faiss, we tried Weaviate, we tried Pinecone. If you’re just doing vector search they’re great, but if you need to store a bunch of metadata that becomes a huge pain.',
        image: '/images/customers/logos/mendableai.png',
        abstract: 'Mendable switches from Pinecone to Supabase for PostgreSQL vector embeddings.',
        url: '/customers/mendableai',
      },
    ],
  },
})<|MERGE_RESOLUTION|>--- conflicted
+++ resolved
@@ -56,22 +56,8 @@
       },
       {
         title: 'Secure and Scalable',
-<<<<<<< HEAD
-        paragraph: (
-          <>
-            Supabase is{' '}
-            <Link href="https://forms.supabase.com/soc2">
-              <a className="text-foreground-light hover:underline" target="_blank">
-                SOC2 type 2
-              </a>
-            </Link>{' '}
-            compliant, and comes with an advanced permissions system.
-          </>
-        ),
-=======
         paragraph:
           'Supabase is SOC2 type 2 compliant, and comes with an advanced permissions system.',
->>>>>>> e49aeb57
         image: SecureAndScalableImg,
       },
       {
