import { SupabaseClient, createClient } from '@supabase/supabase-js'
import { BlobReader, BlobWriter, ZipWriter } from '@zip.js/zip.js'
import { chunk, compact, find, findIndex, has, isEqual, isObject, uniq, uniqBy } from 'lodash'
import { makeAutoObservable } from 'mobx'
import toast from 'react-hot-toast'
import * as tus from 'tus-js-client'

import {
  STORAGE_ROW_STATUS,
  STORAGE_ROW_TYPES,
  STORAGE_SORT_BY,
  STORAGE_SORT_BY_ORDER,
  STORAGE_VIEWS,
} from 'components/to-be-cleaned/Storage/Storage.constants'
import {
  StorageColumn,
  StorageItem,
  StorageItemMetadata,
  StorageItemWithColumn,
} from 'components/to-be-cleaned/Storage/Storage.types'
import { convertFromBytes } from 'components/to-be-cleaned/Storage/StorageSettings/StorageSettings.utils'
import { ToastLoader } from 'components/ui/ToastLoader'
import { configKeys } from 'data/config/keys'
import { ProjectStorageConfigResponse } from 'data/config/project-storage-config-query'
import { getQueryClient } from 'data/query-client'
import { deleteBucketObject } from 'data/storage/bucket-object-delete-mutation'
import { downloadBucketObject } from 'data/storage/bucket-object-download-mutation'
import { getPublicUrlForBucketObject } from 'data/storage/bucket-object-get-public-url-mutation'
import { signBucketObject } from 'data/storage/bucket-object-sign-mutation'
import { StorageObject, listBucketObjects } from 'data/storage/bucket-objects-list-mutation'
import { Bucket } from 'data/storage/buckets-query'
import { moveStorageObject } from 'data/storage/object-move-mutation'
import { IS_PLATFORM } from 'lib/constants'
import { lookupMime } from 'lib/mime'
import { PROJECT_ENDPOINT_PROTOCOL } from 'pages/api/constants'
import { toast as UiToast } from 'ui'

type CachedFile = { id: string; fetchedAt: number; expiresIn: number; url: string }

/**
 * This is a preferred method rather than React Context and useStorageExplorerStore().
 * If we can switch to this method, we can remove the implementation below, and we don't need compose() within the react components
 */
let store: StorageExplorerStore | null = null
export function useStorageStore() {
  if (store === null) store = new StorageExplorerStore()
  return store
}

const CORRUPTED_THRESHOLD_MS = 15 * 60 * 1000 // 15 minutes
const LIMIT = 200
const OFFSET = 0
const DEFAULT_EXPIRY = 10 * 365 * 24 * 60 * 60 // in seconds, default to 10 years
const PREVIEW_SIZE_LIMIT = 10000000 // 10MB
const BATCH_SIZE = 2
const EMPTY_FOLDER_PLACEHOLDER_FILE_NAME = '.emptyFolderPlaceholder'
const STORAGE_PROGRESS_INFO_TEXT = "Please do not close the browser until it's completed"

class StorageExplorerStore {
  private projectRef: string = ''
  view: STORAGE_VIEWS = STORAGE_VIEWS.COLUMNS
  sortBy: STORAGE_SORT_BY = STORAGE_SORT_BY.NAME
  sortByOrder: STORAGE_SORT_BY_ORDER = STORAGE_SORT_BY_ORDER.ASC
  // selectedBucket will get initialized with a bucket before using
  selectedBucket: Bucket = {} as Bucket
  columns: StorageColumn[] = []
  openedFolders: StorageItem[] = []
  selectedItems: StorageItemWithColumn[] = []
  selectedItemsToDelete: StorageItemWithColumn[] = []
  selectedItemsToMove: StorageItemWithColumn[] = []
  selectedFilePreview: (StorageItemWithColumn & { previewUrl: string | undefined }) | null = null
  selectedFileCustomExpiry: StorageItem | undefined = undefined

  private DEFAULT_OPTIONS = {
    limit: LIMIT,
    offset: OFFSET,
    sortBy: { column: this.sortBy, order: this.sortByOrder },
  }

  private resumableUploadUrl: string = ''
  private serviceKey: string = ''

  /* Supabase client, will get initialized immediately after constructing the instance */
  supabaseClient: SupabaseClient<any, 'public', any> = null as any as SupabaseClient<
    any,
    'public',
    any
  >

  /* FE Cacheing for file previews */
  private filePreviewCache: CachedFile[] = []

  /* For file uploads, from 0 to 1 */
  private uploadProgresses: {percentage: number, elapsed: number, uploadSpeed: number, remainingBytes: number, remainingTime: number}[] = []

  /* Controllers to abort API calls */
  private abortController: AbortController | null = null

  constructor() {
    makeAutoObservable(this, { supabaseClient: false })

    // ignore when in a non-browser environment
    if (typeof window !== 'undefined') {
      this.abortController = new AbortController()
    }
  }

  initStore(
    projectRef: string,
    url: string,
    serviceKey: string,
    protocol: string = PROJECT_ENDPOINT_PROTOCOL
  ) {
    this.projectRef = projectRef
    this.resumableUploadUrl = `${IS_PLATFORM ? 'https' : protocol}://${url}/storage/v1/upload/resumable`
    this.serviceKey = serviceKey
    if (serviceKey !== undefined) this.initializeSupabaseClient(serviceKey, url, protocol)
  }

  /* Methods which are commonly used + For better readability */

  private initializeSupabaseClient = (
    serviceKey: string,
    serviceEndpoint: string,
    protocol: string
  ) => {
    this.supabaseClient = createClient(
      `${IS_PLATFORM ? 'https' : protocol}://${serviceEndpoint}`,
      serviceKey,
      {
        auth: {
          persistSession: false,
          autoRefreshToken: false,
          detectSessionInUrl: false,
          storage: {
            getItem: (key) => {
              return null
            },
            setItem: (key, value) => {},
            removeItem: (key) => {},
          },
        },
      }
    )
  }

  private updateFileInPreviewCache = (fileCache: CachedFile) => {
    const updatedFilePreviewCache = this.filePreviewCache.map((file) => {
      if (file.id === fileCache.id) return fileCache
      return file
    })
    this.filePreviewCache = updatedFilePreviewCache
  }

  private addFileToPreviewCache = (fileCache: CachedFile) => {
    const updatedFilePreviewCache = this.filePreviewCache.concat([fileCache])
    this.filePreviewCache = updatedFilePreviewCache
  }

  private getLocalStorageKey = () => {
    return `supabase-storage-${this.projectRef}`
  }

  private getLatestColumnIndex = () => {
    return this.columns.length - 1
  }

  // Probably refactor this to ignore bucket by default
  private getPathAlongOpenedFolders = (includeBucket = true) => {
    if (includeBucket) {
      return this.openedFolders.length > 0
        ? `${this.selectedBucket.name}/${this.openedFolders.map((folder) => folder.name).join('/')}`
        : this.selectedBucket.name
    }
    return this.openedFolders.map((folder) => folder.name).join('/')
  }

  private abortApiCalls = () => {
    this.abortController?.abort()
    this.abortController = new AbortController()
  }

  get currentBucketName() {
    return this.selectedBucket.name
  }

  /* UI specific methods */

  private setSelectedBucket = (bucket: Bucket) => {
    this.selectedBucket = bucket
    this.clearOpenedFolders()
    this.closeFilePreview()
    this.clearSelectedItems()
  }

  setView = (view: STORAGE_VIEWS) => {
    this.view = view
    this.closeFilePreview()
    this.updateExplorerPreferences()
  }

  setSortBy = async (sortBy: STORAGE_SORT_BY) => {
    this.sortBy = sortBy
    this.closeFilePreview()
    this.updateExplorerPreferences()
    await this.refetchAllOpenedFolders()
  }

  setSortByOrder = async (sortByOrder: STORAGE_SORT_BY_ORDER) => {
    this.sortByOrder = sortByOrder
    this.closeFilePreview()
    this.updateExplorerPreferences()
    await this.refetchAllOpenedFolders()
  }

  private pushColumnAtIndex = (column: StorageColumn, index: number) => {
    this.columns = this.columns.slice(0, index + 1).concat([column])
  }

  popColumn = () => {
    this.abortApiCalls()
    this.columns = this.columns.slice(0, this.getLatestColumnIndex())
  }

  popColumnAtIndex = (index: number) => {
    this.columns = this.columns.slice(0, index + 1)
  }

  private setColumnIsLoadingMore = (index: number, isLoadingMoreItems: boolean = true) => {
    this.columns = this.columns.map((col, idx) => {
      return idx === index ? { ...col, isLoadingMoreItems } : col
    })
  }

  pushOpenedFolderAtIndex = (folder: StorageItem, index: number) => {
    this.openedFolders = this.openedFolders.slice(0, index).concat(folder)
  }

  popOpenedFolders = () => {
    this.openedFolders = this.openedFolders.slice(0, this.openedFolders.length - 1)
  }

  popOpenedFoldersAtIndex = (index: number) => {
    this.openedFolders = this.openedFolders.slice(0, index + 1)
  }

  clearOpenedFolders = () => {
    this.openedFolders = []
  }

  setSelectedItems = (items: StorageItemWithColumn[]) => {
    this.selectedItems = items
  }

  clearSelectedItems = (columnIndex?: number) => {
    if (columnIndex !== undefined) {
      this.selectedItems = this.selectedItems.filter((item) => item.columnIndex !== columnIndex)
    } else {
      this.selectedItems = []
    }
  }

  setSelectedItemsToDelete = (items: StorageItemWithColumn[]) => {
    this.selectedItemsToDelete = items
  }

  clearSelectedItemsToDelete = () => {
    this.selectedItemsToDelete = []
  }

  setSelectedItemsToMove = (items: StorageItemWithColumn[]) => {
    this.selectedItemsToMove = items
  }

  clearSelectedItemsToMove = () => {
    this.selectedItemsToMove = []
  }

  setSelectedFileCustomExpiry = (item: StorageItem | undefined) => {
    this.selectedFileCustomExpiry = item
  }

  addNewFolderPlaceholder = (columnIndex: number) => {
    const isPrepend = true
    const folderName = 'Untitled folder'
    const folderType = STORAGE_ROW_TYPES.FOLDER
    const columnIdx = columnIndex === -1 ? this.getLatestColumnIndex() : columnIndex
    this.addTempRow(folderType, folderName, STORAGE_ROW_STATUS.EDITING, columnIdx, null, isPrepend)
  }

  addNewFolder = async (folderName: string, columnIndex: number) => {
    const autofix = false
    const formattedName = this.sanitizeNameForDuplicateInColumn(folderName, autofix, columnIndex)
    if (formattedName === null) return

    if (!/^[a-zA-Z0-9_-\s]*$/.test(formattedName)) {
      return UiToast({
        variant: 'destructive',
        description: 'Folder name contains invalid special characters',
        duration: 6000,
      })
    }

    if (formattedName.length === 0) {
      return this.removeTempRows(columnIndex)
    }

    this.updateFolderAfterEdit(formattedName, columnIndex)

    const emptyPlaceholderFile = `${formattedName}/${EMPTY_FOLDER_PLACEHOLDER_FILE_NAME}`
    const pathToFolder = this.openedFolders
      .slice(0, columnIndex)
      .map((folder) => folder.name)
      .join('/')
    const formattedPathToEmptyPlaceholderFile =
      pathToFolder.length > 0 ? `${pathToFolder}/${emptyPlaceholderFile}` : emptyPlaceholderFile

    await this.supabaseClient.storage
      .from(this.selectedBucket.name)
      .upload(formattedPathToEmptyPlaceholderFile, new File([], EMPTY_FOLDER_PLACEHOLDER_FILE_NAME))

    if (pathToFolder.length > 0) {
      await deleteBucketObject({
        projectRef: this.projectRef,
        bucketId: this.selectedBucket.id,
        paths: [`${pathToFolder}/${EMPTY_FOLDER_PLACEHOLDER_FILE_NAME}`],
      })
    }
  }

  setFilePreview = async (file: StorageItemWithColumn) => {
    const size = file.metadata?.size
    const mimeType = file.metadata?.mimetype

    if (mimeType && size) {
      // Skip fetching of file preview if file is too big
      if (size > PREVIEW_SIZE_LIMIT) {
        this.selectedFilePreview = { ...file, previewUrl: 'skipped' }
        return
      }

      // Either retrieve file preview from FE cache or retrieve signed url
      this.selectedFilePreview = { ...file, previewUrl: 'loading' }
      const cachedPreview = this.filePreviewCache.find((cache) => cache.id === file.id)

      const fetchedAt = cachedPreview?.fetchedAt ?? null
      const expiresIn = cachedPreview?.expiresIn ?? null
      const existsInCache = fetchedAt !== null && expiresIn !== null
      const isExpired = existsInCache ? fetchedAt + expiresIn * 1000 < Date.now() : true

      if (!isExpired) {
        this.selectedFilePreview = { ...file, previewUrl: cachedPreview?.url }
      } else {
        const previewUrl = await this.fetchFilePreview(file.name)
        const formattedPreviewUrl = this.selectedBucket.public
          ? `${previewUrl}?t=${new Date().toISOString()}`
          : previewUrl
        this.selectedFilePreview = { ...file, previewUrl: formattedPreviewUrl }

        const fileCache: CachedFile = {
          id: file.id as string,
          url: previewUrl,
          expiresIn: DEFAULT_EXPIRY,
          fetchedAt: Date.now(),
        }
        if (!existsInCache) {
          this.addFileToPreviewCache(fileCache)
        } else {
          this.updateFileInPreviewCache(fileCache)
        }
      }
    } else {
      this.selectedFilePreview = { ...file, previewUrl: undefined }
    }
  }

  closeFilePreview = () => {
    this.selectedFilePreview = null
  }

  getFileUrl = async (file: StorageItem, expiresIn = 0) => {
    const filePreview = this.filePreviewCache.find((cache) => cache.id === file.id)
    if (filePreview !== undefined && expiresIn === 0) {
      return filePreview.url
    } else {
      const signedUrl = await this.fetchFilePreview(file.name, expiresIn)
      try {
        const formattedUrl = new URL(signedUrl!)
        formattedUrl.searchParams.set('t', new Date().toISOString())
        const fileUrl = formattedUrl.toString()

        // Also save it to cache
        const fileCache: CachedFile = {
          id: file.id as string,
          url: fileUrl,
          expiresIn: DEFAULT_EXPIRY,
          fetchedAt: Date.now(),
        }
        this.addFileToPreviewCache(fileCache)
        return fileUrl
      } catch (error) {
        console.error('Failed to get file URL', error)
        return ''
      }
    }
  }

  /* Methods that involve the storage client library */
  /* Bucket CRUD */
  openBucket = async (bucket: Bucket) => {
    const { id, name } = bucket
    const columnIndex = -1
    if (!isEqual(this.selectedBucket, bucket)) {
      this.setSelectedBucket(bucket)
      await this.fetchFolderContents(id, name, columnIndex)
    }
  }

  /* Files CRUD */

  private getFile = async (fileEntry: FileSystemFileEntry): Promise<File | undefined> => {
    try {
      return await new Promise((resolve, reject) => fileEntry.file(resolve, reject))
    } catch (err) {
      console.error('getFile error:', err)
      return undefined
    }
  }

  // https://stackoverflow.com/a/53058574
  private getFilesDataTransferItems = async (items: DataTransferItemList) => {
    const { dismiss } = UiToast({ description: 'Retrieving items to upload...' })
    const files: (File & { path: string })[] = []
    const queue: FileSystemEntry[] = []
    for (const item of items) {
      const entry = item.webkitGetAsEntry()
      if (entry) {
        queue.push(entry)
      }
    }
    while (queue.length > 0) {
      const entry = queue.shift()
      if (entry && entry.isFile) {
        const fileEntry = entry as FileSystemFileEntry
        const file = await this.getFile(fileEntry)
        if (file !== undefined) {
          ;(file as any).path = fileEntry.fullPath.slice(1)
          files.push(file as File & { path: string })
        }
      } else if (entry && entry.isDirectory) {
        const dirEntry = entry as FileSystemDirectoryEntry
        queue.push(...(await this.readAllDirectoryEntries(dirEntry.createReader())))
      }
    }
    dismiss()
    return files
  }

  // Get all the entries (files or sub-directories) in a directory
  // by calling readEntries until it returns empty array
  private readAllDirectoryEntries = async (directoryReader: FileSystemDirectoryReader) => {
    const entries = []
    let readEntries = await this.readEntriesPromise(directoryReader)
    while (readEntries && readEntries.length > 0) {
      entries.push(...readEntries)
      readEntries = await this.readEntriesPromise(directoryReader)
    }
    return entries
  }

  // Wrap readEntries in a promise to make working with readEntries easier
  // readEntries will return only some of the entries in a directory
  // e.g. Chrome returns at most 100 entries at a time
  private readEntriesPromise = async (directoryReader: FileSystemDirectoryReader) => {
    try {
      return await new Promise<FileSystemEntry[]>((resolve, reject) => {
        directoryReader.readEntries(resolve, reject)
      })
    } catch (err) {
      console.error('readEntriesPromise error:', err)
    }
  }

  onUploadProgress(toastId?: string) {
    const totalFiles = this.uploadProgresses.length
    const progress = this.uploadProgresses.reduce((acc, {percentage}) => acc + percentage, 0) / totalFiles
    const remainingTime = this.calculateTotalRemainingTime(this.uploadProgresses)

    return toast.loading(
      <ToastLoader
        progress={progress * 100}
        message={`Uploading ${totalFiles} file${totalFiles > 1 ? 's' : ''}... ${'\n'} Remaining time: ${this.formatTime(remainingTime)}`}
        description={STORAGE_PROGRESS_INFO_TEXT}
      />,
      { id: toastId }
    )
  }

  uploadFiles = async (
    files: FileList | DataTransferItemList,
    columnIndex: number,
    isDrop: boolean = false
  ) => {
    const queryClient = getQueryClient()
    const storageConfiguration = queryClient
      .getQueryCache()
      .find(configKeys.storage(this.projectRef))?.state.data as
      | ProjectStorageConfigResponse
      | undefined
    const fileSizeLimit = storageConfiguration?.fileSizeLimit

    const t1 = new Date()

    const autofix = true
    // We filter out any folders which are just '#' until we can properly encode such characters in the URL
    const filesToUpload: (File & { path?: string })[] = isDrop
      ? (await this.getFilesDataTransferItems(files as DataTransferItemList)).filter(
          (file) => !file.path.includes('#/')
        )
      : Array.from(files as FileList)
    const derivedColumnIndex = columnIndex === -1 ? this.getLatestColumnIndex() : columnIndex

    const filesWithinUploadLimit =
      fileSizeLimit !== undefined
        ? filesToUpload.filter((file) => file.size <= fileSizeLimit)
        : filesToUpload

    if (filesWithinUploadLimit.length < filesToUpload.length) {
      const numberOfFilesRejected = filesToUpload.length - filesWithinUploadLimit.length
      const { value, unit } = convertFromBytes(fileSizeLimit as number)

      toast.error(
        <div className="flex flex-col gap-y-1">
          <p className="text-foreground">
            Failed to upload {numberOfFilesRejected} file{numberOfFilesRejected > 1 ? 's' : ''} as{' '}
            {numberOfFilesRejected > 1 ? 'their' : 'its'} size
            {numberOfFilesRejected > 1 ? 's are' : ' is'} beyond the upload limit of {value}
            {unit}.
          </p>
          <p className="text-foreground-light">
            You may change the file size upload limit under Storage in Project Settings.
          </p>
        </div>,
        { duration: 8000 }
      )

      if (numberOfFilesRejected === filesToUpload.length) return
    }

    const filesWithNonZeroSize = filesWithinUploadLimit.filter((file) => file.size > 0)
    if (filesWithNonZeroSize.length < filesWithinUploadLimit.length) {
      const numberOfFilesRejected = filesWithinUploadLimit.length - filesWithNonZeroSize.length
      toast.error(
        <div className="flex flex-col gap-y-1">
          <p className="text-foreground">
            Failed to upload {numberOfFilesRejected} file{numberOfFilesRejected > 1 ? 's' : ''} as{' '}
            {numberOfFilesRejected > 1 ? 'their' : 'its'} size
            {numberOfFilesRejected > 1 ? 's are' : ' is'} 0.
          </p>
        </div>,
        { duration: 8000 }
      )

      if (numberOfFilesRejected === filesWithinUploadLimit.length) return
    }

    // If we're uploading a folder which name already exists in the same folder that we're uploading to
    // We sanitize the folder name and let all file uploads through. (This is only via drag drop)
    const topLevelFolders: string[] = (this.columns?.[derivedColumnIndex]?.items ?? [])
      .filter((item) => !item.id)
      .map((item) => item.name)
    const formattedFilesToUpload = filesWithinUploadLimit
      .filter((file) => file.name !== '.DS_Store')
      .map((file) => {
        // If the files are from clicking "Upload button", just take them as they are since users cannot
        // upload folders from clicking that button, only via drag drop
        if (!file.path) return file

        const path = file.path.split('/')
        const topLevelFolder = path.length > 1 ? path[0] : null
        if (topLevelFolders.includes(topLevelFolder as string)) {
          const newTopLevelFolder = this.sanitizeNameForDuplicateInColumn(
            topLevelFolder as string,
            autofix,
            columnIndex
          )
          path[0] = newTopLevelFolder as string
          file.path = path.join('/')
        }
        return file
      })

    this.uploadProgresses = new Array(formattedFilesToUpload.length).fill({
      percentage: 0, elapsed: 0, uploadSpeed: 0, remainingBytes: 0, remainingTime: 0
    })
    const uploadedTopLevelFolders: string[] = []
    const numberOfFilesToUpload = formattedFilesToUpload.length
    let numberOfFilesUploadedSuccess = 0
    let numberOfFilesUploadedFail = 0

    const pathToFile = this.openedFolders
      .slice(0, derivedColumnIndex)
      .map((folder) => folder.name)
      .join('/')

    const toastId = this.onUploadProgress()

    // Upload files in batches
    const promises = formattedFilesToUpload.map((file, index) => {
      const extension = file.name.split('.').pop()
      const metadata = {
        mimetype: (file.type || lookupMime(extension)) ?? '',
        size: file.size,
      } as StorageItemMetadata
      const fileOptions = { cacheControl: '3600', contentType: metadata.mimetype }

      const isWithinFolder = (file?.path ?? '').split('/').length > 1
      const fileName = !isWithinFolder
        ? this.sanitizeNameForDuplicateInColumn(file.name, autofix)
        : file.name
      const unsanitizedFormattedFileName =
        has(file, ['path']) && isWithinFolder ? file.path : fileName
      /**
       * Storage maintains a list of allowed characters, which excludes
       * characters such as the narrow no-break space used in Mac screenshots.
       * [Joshen] Am limiting to just replacing nbsp with a blank space instead of
       * all non-word characters per before
       * */
      const formattedFileName = (unsanitizedFormattedFileName ?? 'unknown').replaceAll(/\xA0/g, ' ')
      const formattedPathToFile =
        pathToFile.length > 0 ? `${pathToFile}/${formattedFileName}` : (formattedFileName as string)

      if (isWithinFolder) {
        const topLevelFolder = file.path?.split('/')[0] || ''
        if (!uploadedTopLevelFolders.includes(topLevelFolder)) {
          this.addTempRow(
            STORAGE_ROW_TYPES.FOLDER,
            topLevelFolder,
            STORAGE_ROW_STATUS.LOADING,
            derivedColumnIndex,
            metadata
          )
          uploadedTopLevelFolders.push(topLevelFolder)
        }
      } else {
        this.addTempRow(
          STORAGE_ROW_TYPES.FILE,
          fileName!,
          STORAGE_ROW_STATUS.LOADING,
          derivedColumnIndex,
          metadata
        )
      }

      return () => {
        return new Promise<void>(async (resolve, reject) => {
          const fileSizeInMB = file.size / (1024 * 1024)
          const startTime = Date.now();

          let chunkSize: number

          if (fileSizeInMB < 50) {
            chunkSize = 6 * 1024 * 1024
          } else if (fileSizeInMB < 500) {
            chunkSize = Math.floor(file.size / 10)
          } else if (fileSizeInMB < 1024) {
            chunkSize = Math.floor(file.size / 20)
          } else if (fileSizeInMB < 10 * 1024) {
            chunkSize = Math.floor(file.size / 20)
          } else {
            chunkSize = Math.floor(file.size / 50)
          }

          const upload = new tus.Upload(file, {
            endpoint: this.resumableUploadUrl,
            retryDelays: [0, 3000, 5000, 10000, 20000],
            headers: {
              authorization: `Bearer ${this.serviceKey}`,
              'x-source': 'supabase-dashboard',
            },
            uploadDataDuringCreation: true,
            removeFingerprintOnSuccess: true,
            metadata: {
              bucketName: this.selectedBucket.name,
              objectName: formattedPathToFile,
              ...fileOptions,
            },
            chunkSize,
            onShouldRetry(error) {
              const status = error.originalResponse ? error.originalResponse.getStatus() : 0
<<<<<<< HEAD
              const doNotRetryStatuses = [400, 403, 404, 429, 409]
=======
              const doNotRetryStatuses = [400, 403, 404, 409, 429]
>>>>>>> 67043cde

              return !doNotRetryStatuses.includes(status)
            },
            onError(error) {
              numberOfFilesUploadedFail += 1
              toast.error(`Failed to upload ${file.name}: ${error.message}`)
              reject(error)
            },
            onProgress: (bytesUploaded, bytesTotal) => {
              const percentage = bytesTotal === 0 ? 0 : bytesUploaded / bytesTotal
              const elapsed = (Date.now() - startTime) / 1000; // in seconds
              const uploadSpeed = bytesUploaded / elapsed; // in bytes per second
              const remainingBytes = bytesTotal - bytesUploaded;
              const remainingTime = remainingBytes / uploadSpeed; // in seconds

              this.uploadProgresses[index] = { percentage, elapsed, uploadSpeed, remainingBytes, remainingTime }
              this.onUploadProgress(toastId)
            },
            onSuccess() {
              numberOfFilesUploadedSuccess += 1
              resolve()
            },
          })

          // Check if there are any previous uploads to continue.
          return upload.findPreviousUploads().then(function (previousUploads) {
            // Found previous uploads so we select the first one.
            if (previousUploads.length) {
              upload.resumeFromPreviousUpload(previousUploads[0])
            }

            upload.start()
          })
        })
      }
    })

    // For file uploads specifically, we have to lower the batch size for now as the client side
    // is just unable to handle such volumes of transfer
    // [Joshen] I realised this can be simplified with just a vanilla for loop, no need for reduce
    // Just take note, but if it's working fine, then it's okay
    const batchedPromises = chunk(promises, 10)
    try {
      await batchedPromises.reduce(async (previousPromise, nextBatch) => {
        await previousPromise
        await Promise.allSettled(nextBatch.map((batch) => batch()))
        this.onUploadProgress(toastId)
      }, Promise.resolve())

      if (numberOfFilesUploadedSuccess > 0) {
        await deleteBucketObject({
          projectRef: this.projectRef,
          bucketId: this.selectedBucket.id,
          paths: [`${pathToFile}/${EMPTY_FOLDER_PLACEHOLDER_FILE_NAME}`],
        })
      }

      await this.refetchAllOpenedFolders()

      if (numberOfFilesToUpload === 0) {
        toast.dismiss(toastId)
      } else if (numberOfFilesUploadedFail === numberOfFilesToUpload) {
        toast.error(
          `Failed to upload ${numberOfFilesToUpload} file${numberOfFilesToUpload > 1 ? 's' : ''}!`,
          { id: toastId }
        )
      } else if (numberOfFilesUploadedSuccess === numberOfFilesToUpload) {
        toast.success(
          `Successfully uploaded ${numberOfFilesToUpload} file${
            numberOfFilesToUpload > 1 ? 's' : ''
          }!`,
          { id: toastId }
        )
      } else {
        toast.success(
          `Successfully uploaded ${numberOfFilesUploadedSuccess} out of ${numberOfFilesToUpload} file${
            numberOfFilesToUpload > 1 ? 's' : ''
          }!`,
          { id: toastId }
        )
      }
    } catch (e) {
      toast.error('Failed to upload files', { id: toastId })
    }

    const t2 = new Date()
    console.log(
      `Total time taken for ${formattedFilesToUpload.length} files: ${((t2 as any) - (t1 as any)) / 1000} seconds`
    )
  }

  moveFiles = async (newPathToFile: string) => {
    const newPaths = compact(newPathToFile.split('/'))
    const formattedNewPathToFile = newPaths.join('/')
    let numberOfFilesMovedFail = 0
    this.clearSelectedItems()

    const { dismiss } = UiToast({
      description: 'Please do not close the browser until the move is completed',
      duration: Infinity,
    })

    await Promise.all(
      this.selectedItemsToMove.map(async (item) => {
        const pathToFile = this.openedFolders
          .slice(0, item.columnIndex)
          .map((folder) => folder.name)
          .join('/')

        const fromPath = pathToFile.length > 0 ? `${pathToFile}/${item.name}` : item.name
        const toPath =
          newPathToFile.length > 0 ? `${formattedNewPathToFile}/${item.name}` : item.name

        try {
          await moveStorageObject({
            projectRef: this.projectRef,
            bucketId: this.selectedBucket.id,
            from: fromPath,
            to: toPath,
          })
        } catch (error: any) {
          numberOfFilesMovedFail += 1
          toast.error(error.message)
        }
      })
    )

    if (numberOfFilesMovedFail === this.selectedItemsToMove.length) {
      UiToast({ variant: 'destructive', description: 'Failed to move files' })
    } else {
      UiToast({
        description: `Successfully moved ${
          this.selectedItemsToMove.length - numberOfFilesMovedFail
        } files to ${formattedNewPathToFile.length > 0 ? formattedNewPathToFile : 'the root of your bucket'}`,
      })
    }

    dismiss()

    // Clear file preview cache if moved files exist in cache
    const idsOfItemsToMove = this.selectedItemsToMove.map((item) => item.id)
    const updatedFilePreviewCache = this.filePreviewCache.filter(
      (file) => !idsOfItemsToMove.includes(file.id)
    )
    this.filePreviewCache = updatedFilePreviewCache

    await this.refetchAllOpenedFolders()
    this.clearSelectedItemsToMove()
  }

  private fetchFilePreview = async (fileName: string, expiresIn: number = 0) => {
    const includeBucket = false
    const pathToFile = this.getPathAlongOpenedFolders(includeBucket)
    const formattedPathToFile = pathToFile.length > 0 ? `${pathToFile}/${fileName}` : fileName

    if (this.selectedBucket.public) {
      try {
        const data = await getPublicUrlForBucketObject({
          projectRef: this.projectRef,
          bucketId: this.selectedBucket.id,
          path: formattedPathToFile,
        })
        return data.publicUrl
      } catch (error: any) {
        toast.error(`Failed to fetch public file preview: ${error.message}`)
      }
    } else {
      try {
        const data = await signBucketObject({
          projectRef: this.projectRef,
          bucketId: this.selectedBucket.id,
          path: formattedPathToFile,
          expiresIn: expiresIn || DEFAULT_EXPIRY,
        })
        return data.signedUrl
      } catch (error: any) {
        toast.error(`Failed to fetch signed url preview: ${error.message}`)
      }
    }
    return ''
  }

  // the method accepts either files with column index or with prefix.
  deleteFiles = async (
    files: (StorageItemWithColumn & { prefix?: string })[],
    isDeleteFolder = false
  ) => {
    this.closeFilePreview()
    let progress = 0

    // If every file has the 'prefix' property, then just construct the prefix
    // directly (from delete folder). Otherwise go by the opened folders.
    const prefixes = !files.some((f) => f.prefix)
      ? files.map((file) => {
          const { name, columnIndex } = file
          const pathToFile = this.openedFolders
            .slice(0, columnIndex)
            .map((folder) => folder.name)
            .join('/')
          this.updateRowStatus(name, STORAGE_ROW_STATUS.LOADING, columnIndex)
          return pathToFile.length > 0 ? `${pathToFile}/${name}` : name
        })
      : files.map((file) => `${file.prefix}/${file.name}`)

    this.clearSelectedItems()

    const toastId = toast.loading(
      <ToastLoader
        progress={0}
        message={`Deleting ${prefixes.length} file(s)...`}
        description={STORAGE_PROGRESS_INFO_TEXT}
      />
    )

    // batch BATCH_SIZE prefixes per request
    const batches = chunk(prefixes, BATCH_SIZE).map((batch) => () => {
      progress = progress + batch.length / prefixes.length
      return deleteBucketObject({
        projectRef: this.projectRef,
        bucketId: this.selectedBucket.id,
        paths: batch as string[],
      })
    })

    // make BATCH_SIZE requests at the same time
    await chunk(batches, BATCH_SIZE).reduce(async (previousPromise, nextBatch) => {
      await previousPromise
      await Promise.all(nextBatch.map((batch) => batch()))
      toast.loading(
        <ToastLoader
          progress={progress * 100}
          message={`Deleting ${prefixes.length} file(s)...`}
          description={STORAGE_PROGRESS_INFO_TEXT}
        />,
        { id: toastId }
      )
    }, Promise.resolve())

    // Clear file preview cache if deleted files exist in cache
    const idsOfFilesDeleted = files.map((file) => file.id)
    const updatedFilePreviewCache = this.filePreviewCache.filter(
      (file) => !idsOfFilesDeleted.includes(file.id)
    )
    this.filePreviewCache = updatedFilePreviewCache

    if (!isDeleteFolder) {
      // If parent folders are empty, reinstate .emptyFolderPlaceholder to persist them
      const parentFolderPrefixes = uniq(
        prefixes.map((prefix) => {
          const segments = prefix.split('/')
          return segments.slice(0, segments.length - 1).join('/')
        })
      )
      await Promise.all(
        parentFolderPrefixes.map((prefix) => this.validateParentFolderEmpty(prefix))
      )
      toast.success(`Successfully deleted ${prefixes.length} file(s)`, { id: toastId })
      await this.refetchAllOpenedFolders()
      this.clearSelectedItemsToDelete()
    } else {
      toast.dismiss(toastId)
    }
  }

  downloadFolder = async (folder: StorageItemWithColumn) => {
    let progress = 0
    const toastId = toast.loading('Retrieving files from folder...')

    const files = await this.getAllItemsAlongFolder(folder)

    toast.loading(
      <ToastLoader
        progress={0}
        message={`Downloading ${files.length} file${files.length > 1 ? 's' : ''}...`}
        description={STORAGE_PROGRESS_INFO_TEXT}
      />,
      { id: toastId }
    )

    const promises = files.map((file) => {
      const fileMimeType = file.metadata?.mimetype ?? null
      return () => {
        return new Promise<
          | {
              name: string
              prefix: string
              blob: Blob
            }
          | boolean
        >(async (resolve) => {
          try {
            const data = await downloadBucketObject({
              projectRef: this.projectRef,
              bucketId: this.selectedBucket.id,
              path: `${file.prefix}/${file.name}`,
            })
            progress = progress + 1 / files.length

            const blob = await data.blob()
            resolve({
              name: file.name,
              prefix: file.prefix,
              blob: new Blob([blob], { type: fileMimeType }),
            })
          } catch (error) {
            console.error('Failed to download file', `${file.prefix}/${file.name}`)
            resolve(false)
          }
        })
      }
    })

    const batchedPromises = chunk(promises, 10)
    const downloadedFiles = await batchedPromises.reduce(
      async (previousPromise, nextBatch) => {
        const previousResults = await previousPromise
        const batchResults = await Promise.allSettled(nextBatch.map((batch) => batch()))
        toast.loading(
          <ToastLoader
            progress={progress * 100}
            message={`Downloading ${files.length} file${files.length > 1 ? 's' : ''}...`}
            description={STORAGE_PROGRESS_INFO_TEXT}
          />,
          { id: toastId }
        )
        return previousResults.concat(batchResults.map((x: any) => x.value).filter(Boolean))
      },
      Promise.resolve<
        {
          name: string
          prefix: string
          blob: Blob
        }[]
      >([])
    )

    const zipFileWriter = new BlobWriter('application/zip')
    const zipWriter = new ZipWriter(zipFileWriter, { bufferedWrite: true })

    if (downloadedFiles.length === 0) {
      toast.error(`Failed to download files from "${folder.name}"`, { id: toastId })
    }

    downloadedFiles.forEach((file) => {
      if (file.blob) zipWriter.add(`${file.prefix}/${file.name}`, new BlobReader(file.blob))
    })

    const blobURL = URL.createObjectURL(await zipWriter.close())
    const link = document.createElement('a')
    link.href = blobURL
    link.setAttribute('download', `${folder.name}.zip`)
    document.body.appendChild(link)
    link.click()
    link.parentNode?.removeChild(link)

    toast.success(
      downloadedFiles.length === files.length
        ? `Successfully downloaded folder "${folder.name}"`
        : `Downloaded folder "${folder.name}". However, ${
            files.length - downloadedFiles.length
          } files did not download successfully.`,
      { id: toastId }
    )
  }

  downloadSelectedFiles = async (files: StorageItemWithColumn[]) => {
    const lowestColumnIndex = Math.min(...files.map((file) => file.columnIndex))

    const formattedFilesWithPrefix: any[] = files.map((file) => {
      const { name, columnIndex } = file
      const pathToFile = this.openedFolders
        .slice(lowestColumnIndex, columnIndex)
        .map((folder) => folder.name)
        .join('/')
      const formattedPathToFile = pathToFile.length > 0 ? `${pathToFile}/${name}` : name
      return { ...file, formattedPathToFile }
    })

    let progress = 0
    const returnBlob = true
    const showIndividualToast = false
    const toastId = toast.loading(
      `Downloading ${files.length} file${files.length > 1 ? 's' : ''}...`
    )

    const promises = formattedFilesWithPrefix.map((file) => {
      return () => {
        return new Promise<{ name: string; blob: Blob } | boolean>(async (resolve) => {
          const data = await this.downloadFile(file, showIndividualToast, returnBlob)
          progress = progress + 1 / formattedFilesWithPrefix.length
          if (isObject(data)) {
            resolve({ ...data, name: file.formattedPathToFile })
          }
          resolve(false)
        })
      }
    })

    const batchedPromises = chunk(promises, 10)
    const downloadedFiles = await batchedPromises.reduce(async (previousPromise, nextBatch) => {
      const previousResults = await previousPromise
      const batchResults = await Promise.allSettled(nextBatch.map((batch) => batch()))
      toast.loading(
        <ToastLoader
          progress={progress * 100}
          message={`Downloading ${files.length} file${files.length > 1 ? 's' : ''}...`}
          description={STORAGE_PROGRESS_INFO_TEXT}
        />,
        { id: toastId }
      )
      return previousResults.concat(batchResults.map((x: any) => x.value).filter(Boolean))
    }, Promise.resolve<{ name: string; blob: Blob }[]>([]))

    const zipFileWriter = new BlobWriter('application/zip')
    const zipWriter = new ZipWriter(zipFileWriter, { bufferedWrite: true })
    downloadedFiles.forEach((file) => {
      zipWriter.add(file.name, new BlobReader(file.blob))
    })

    const blobURL = URL.createObjectURL(await zipWriter.close())
    const link = document.createElement('a')
    link.href = blobURL
    link.setAttribute('download', `supabase-files.zip`)
    document.body.appendChild(link)
    link.click()
    link.parentNode?.removeChild(link)

    toast.success(`Successfully downloaded ${downloadedFiles.length} files`, { id: toastId })
  }

  downloadFile = async (file: StorageItemWithColumn, showToast = true, returnBlob = false) => {
    const fileName: string = file.name
    const fileMimeType = file?.metadata?.mimetype ?? undefined

    const toastId = showToast ? toast.loading(`Retrieving ${fileName}...`) : undefined

    const pathToFile = this.openedFolders
      .slice(0, file.columnIndex)
      .map((folder) => folder.name)
      .join('/')
    const formattedPathToFile = pathToFile.length > 0 ? `${pathToFile}/${fileName}` : fileName
    try {
      const data = await downloadBucketObject({
        projectRef: this.projectRef,
        bucketId: this.selectedBucket.id,
        path: formattedPathToFile,
      })

      const blob = await data.blob()
      const newBlob = new Blob([blob], { type: fileMimeType })

      if (returnBlob) return { name: fileName, blob: newBlob }

      const blobUrl = window.URL.createObjectURL(newBlob)
      const link = document.createElement('a')
      link.href = blobUrl
      link.setAttribute('download', `${fileName}`)
      document.body.appendChild(link)
      link.click()
      link.parentNode?.removeChild(link)
      window.URL.revokeObjectURL(blob)
      if (toastId) {
        toast.success(`Downloading ${fileName}`, { id: toastId })
      }
      return true
    } catch {
      if (toastId) {
        toast.error(`Failed to download ${fileName}`, { id: toastId })
      }
      return false
    }
  }

  renameFile = async (file: StorageItem, newName: string, columnIndex: number) => {
    const originalName = file.name
    if (originalName === newName || newName.length === 0) {
      this.updateRowStatus(originalName, STORAGE_ROW_STATUS.READY, columnIndex)
    } else {
      this.updateRowStatus(originalName, STORAGE_ROW_STATUS.LOADING, columnIndex, newName)
      const includeBucket = false
      const pathToFile = this.getPathAlongOpenedFolders(includeBucket)

      const fromPath = pathToFile.length > 0 ? `${pathToFile}/${originalName}` : originalName
      const toPath = pathToFile.length > 0 ? `${pathToFile}/${newName}` : newName

      try {
        const data = await moveStorageObject({
          projectRef: this.projectRef,
          bucketId: this.selectedBucket.id,
          from: fromPath,
          to: toPath,
        })

        toast.success(`Successfully renamed "${originalName}" to "${newName}"`)

        // Clear file preview cache if the renamed file exists in the cache
        const updatedFilePreviewCache = this.filePreviewCache.filter(
          (fileCache) => fileCache.id !== file.id
        )
        this.filePreviewCache = updatedFilePreviewCache

        if (this.selectedFilePreview?.name === originalName) {
          const { previewUrl, ...fileData } = file as any
          this.setFilePreview({ ...fileData, name: newName })
        }

        await this.refetchAllOpenedFolders()
      } catch (error: any) {
        toast.error(`Failed to rename file: ${error.message}`)
      }
    }
  }

  /* Folders CRUD */

  fetchFolderContents = async (
    folderId: string | null,
    folderName: string,
    index: number,
    searchString: string = ''
  ) => {
    if (this.selectedBucket.id === undefined) return

    this.abortApiCalls()
    this.updateRowStatus(folderName, STORAGE_ROW_STATUS.LOADING, index)
    this.pushColumnAtIndex(
      { id: folderId, name: folderName, status: STORAGE_ROW_STATUS.LOADING, items: [] },
      index
    )

    const prefix = this.openedFolders
      .slice(0, index + 1)
      .map((folder) => folder.name)
      .join('/')
    const options = {
      limit: LIMIT,
      offset: OFFSET,
      search: searchString,
      sortBy: { column: this.sortBy, order: this.sortByOrder },
    }

    try {
      const data = await listBucketObjects(
        {
          projectRef: this.projectRef,
          bucketId: this.selectedBucket.id,
          path: prefix,
          options,
        },
        this.abortController?.signal
      )

      this.updateRowStatus(folderName, STORAGE_ROW_STATUS.READY, index)

      const formattedItems = this.formatFolderItems(data)
      this.pushColumnAtIndex(
        {
          id: folderId || folderName,
          name: folderName,
          status: STORAGE_ROW_STATUS.READY,
          items: formattedItems,
          hasMoreItems: formattedItems.length === LIMIT,
          isLoadingMoreItems: false,
        },
        index
      )
    } catch (error: any) {
      if (!error.message.includes('aborted')) {
        toast.error(`Failed to retrieve folder contents from "${folderName}": ${error.message}`)
      }
    }
  }

  fetchMoreFolderContents = async (
    index: number,
    column: StorageColumn,
    searchString: string = ''
  ) => {
    this.setColumnIsLoadingMore(index)

    const prefix = this.openedFolders.map((folder) => folder.name).join('/')
    const options = {
      limit: LIMIT,
      offset: column.items.length,
      search: searchString,
      sortBy: { column: this.sortBy, order: this.sortByOrder },
    }

    try {
      const data = await listBucketObjects(
        { projectRef: this.projectRef, bucketId: this.selectedBucket.id, path: prefix, options },
        this.abortController?.signal
      )

      // Add items to column
      const formattedItems = this.formatFolderItems(data)
      this.columns = this.columns.map((col, idx) => {
        if (idx === index) {
          return {
            ...col,
            items: col.items.concat(formattedItems),
            isLoadingMoreItems: false,
            hasMoreItems: data.length === LIMIT,
          }
        }
        return col
      })
    } catch (error: any) {
      if (!error.message.includes('aborted')) {
        toast.error(`Failed to retrieve more folder contents: ${error.message}`)
      }
    }
  }

  refetchAllOpenedFolders = async () => {
    const paths = this.openedFolders.map((folder) => folder.name)
    await this.fetchFoldersByPath(paths)
  }

  fetchFoldersByPath = async (
    paths: string[],
    searchString: string = '',
    showLoading: boolean = false
  ) => {
    if (this.selectedBucket.id === undefined) return

    const pathsWithEmptyPrefix = [''].concat(paths)

    if (showLoading) {
      this.columns = [this.selectedBucket.name].concat(paths).map((path) => {
        return { id: path, name: path, status: STORAGE_ROW_STATUS.LOADING, items: [] }
      })
    }

    const foldersItems = await Promise.all(
      pathsWithEmptyPrefix.map(async (path, idx) => {
        const prefix = paths.slice(0, idx).join('/')
        const options = {
          limit: LIMIT,
          offset: OFFSET,
          search: searchString,
          sortBy: { column: this.sortBy, order: this.sortByOrder },
        }

        try {
          const data = await listBucketObjects({
            projectRef: this.projectRef,
            bucketId: this.selectedBucket.id,
            path: prefix,
            options,
          })
          return data
        } catch (error: any) {
          toast.error(`Failed to fetch folders: ${error.message}`)
          return []
        }
      })
    )

    const formattedFolders = foldersItems.map((folderItems, idx) => {
      const formattedItems = this.formatFolderItems(folderItems)
      return {
        id: null,
        status: STORAGE_ROW_STATUS.READY,
        name: idx === 0 ? this.selectedBucket.name : pathsWithEmptyPrefix[idx],
        items: formattedItems,
        hasMoreItems: formattedItems.length === LIMIT,
        isLoadingMoreItems: false,
      }
    })

    // Package into columns and update this.columns
    this.columns = formattedFolders

    // Update openedFolders as well
    const updatedOpenedFolders: StorageItem[] = paths.map((path, idx) => {
      const folderInfo = find(formattedFolders[idx].items, { name: path })
      // Folder doesnt exist, FE just scaffolds a "fake" folder
      if (!folderInfo) {
        return {
          id: null,
          name: path,
          type: STORAGE_ROW_TYPES.FOLDER,
          status: STORAGE_ROW_STATUS.READY,
          metadata: null,
          isCorrupted: false,
          created_at: null,
          updated_at: null,
          last_accessed_at: null,
        }
      }
      return folderInfo
    })
    this.openedFolders = updatedOpenedFolders
  }

  // Check parent folder if its empty, if yes, reinstate .emptyFolderPlaceholder
  // Used when deleting folder or deleting files
  private validateParentFolderEmpty = async (parentFolderPrefix: string) => {
    try {
      const data = await listBucketObjects({
        projectRef: this.projectRef,
        bucketId: this.selectedBucket.id,
        path: parentFolderPrefix,
        options: this.DEFAULT_OPTIONS,
      })

      if (data.length === 0) {
        const prefixToPlaceholder = `${parentFolderPrefix}/${EMPTY_FOLDER_PLACEHOLDER_FILE_NAME}`
        await this.supabaseClient.storage
          .from(this.selectedBucket.name)
          .upload(prefixToPlaceholder, new File([], EMPTY_FOLDER_PLACEHOLDER_FILE_NAME))
      }
    } catch (error) {}
  }

  deleteFolder = async (folder: StorageItemWithColumn) => {
    const isDeleteFolder = true
    const files = await this.getAllItemsAlongFolder(folder)
    await this.deleteFiles(files as any[], isDeleteFolder)

    this.popColumnAtIndex(folder.columnIndex)
    this.popOpenedFoldersAtIndex(folder.columnIndex - 1)

    if (folder.columnIndex > 0) {
      const parentFolderPrefix = this.openedFolders
        .slice(0, folder.columnIndex)
        .map((folder) => folder.name)
        .join('/')
      if (parentFolderPrefix.length > 0) await this.validateParentFolderEmpty(parentFolderPrefix)
    }

    await this.refetchAllOpenedFolders()
    this.clearSelectedItemsToDelete()

    toast.success(`Successfully deleted ${folder.name}`)
  }

  renameFolder = async (folder: StorageItemWithColumn, newName: string, columnIndex: number) => {
    const originalName = folder.name
    if (originalName === newName) {
      return this.updateRowStatus(originalName, STORAGE_ROW_STATUS.READY, columnIndex)
    }

    const toastId = toast.loading(
      <ToastLoader
        progress={0}
        message={`Renaming folder to ${newName}`}
        description={STORAGE_PROGRESS_INFO_TEXT}
      />
    )

    /**
     * Catch any folder names that contain slash or backslash
     *
     * this is because slashes are used to denote
     * children/parent relationships in bucket
     *
     * todo: move this to a util file, as createFolder() uses same logic
     */
    if (newName.includes('/') || newName.includes('\\')) {
      return toast.error(`Folder name cannot contain forward or back slashes.`)
    }

    this.updateRowStatus(originalName, STORAGE_ROW_STATUS.LOADING, columnIndex, newName)
    const files = await this.getAllItemsAlongFolder(folder)

    let progress = 0
    let hasErrors = false

    // Make this batched promises into a reusable function for storage, i think this will be super helpful
    const promises = files.map((file) => {
      const fromPath = `${file.prefix}/${file.name}`
      const pathSegments = fromPath.split('/')
      const toPath = pathSegments
        .slice(0, columnIndex)
        .concat(newName)
        .concat(pathSegments.slice(columnIndex + 1))
        .join('/')
      return () => {
        return new Promise<void>(async (resolve) => {
          progress = progress + 1 / files.length
          try {
            await moveStorageObject({
              projectRef: this.projectRef,
              bucketId: this.selectedBucket.id,
              from: fromPath,
              to: toPath,
            })
          } catch (error) {
            hasErrors = true
            toast.error(`Failed to move ${fromPath} to the new folder`)
          }
          resolve()
        })
      }
    })

    const batchedPromises = chunk(promises, BATCH_SIZE)
    // [Joshen] I realised this can be simplified with just a vanilla for loop, no need for reduce
    // Just take note, but if it's working fine, then it's okay
    try {
      await batchedPromises.reduce(async (previousPromise, nextBatch) => {
        await previousPromise
        await Promise.all(nextBatch.map((batch) => batch()))
        toast.loading(
          <ToastLoader
            progress={progress * 100}
            message={`Renaming folder to ${newName}`}
            description={STORAGE_PROGRESS_INFO_TEXT}
          />,
          { id: toastId }
        )
      }, Promise.resolve())

      if (!hasErrors) {
        toast.success(`Successfully renamed folder to ${newName}`, { id: toastId })
      } else {
        toast.error(`Renamed folder to ${newName} with some errors`, { id: toastId })
      }
      await this.refetchAllOpenedFolders()

      // Clear file preview cache if the moved file exists in the cache
      const fileIds = files.map((file) => file.id)
      const updatedFilePreviewCache = this.filePreviewCache.filter(
        (fileCache) => !fileIds.includes(fileCache.id)
      )
      this.filePreviewCache = updatedFilePreviewCache
    } catch (e: any) {
      toast.error(`Failed to rename folder to ${newName}: ${e.message}`, { id: toastId })
    }
  }

  /*
    Recursively returns a list of items along every directory within the specified base folder
    Each item has an extra property 'prefix' which has the prefix that leads to the item
    Used specifically for any operation that deals with every file along the folder
    e.g Delete folder, rename folder
  */
  private getAllItemsAlongFolder = async (folder: {
    name: string
    columnIndex: number
    prefix?: string
  }): Promise<(StorageObject & { prefix: string })[]> => {
    const items: (StorageObject & { prefix: string })[] = []

    let formattedPathToFolder = ''
    const { name, columnIndex, prefix } = folder

    if (prefix === undefined) {
      const pathToFolder = this.openedFolders
        .slice(0, columnIndex)
        .map((folder) => folder.name)
        .join('/')
      formattedPathToFolder = pathToFolder.length > 0 ? `${pathToFolder}/${name}` : name
    } else {
      formattedPathToFolder = `${prefix}/${name}`
    }

    // [Joshen] limit is set to 10k to optimize reduction of requests, we've done some experiments
    // that prove that the time to fetch all files in a folder reduces as the batch size increases
    // 10k however, is the hard limit at the API level.
    const options = {
      limit: 10000,
      offset: OFFSET,
      sortBy: { column: this.sortBy, order: this.sortByOrder },
    }
    let folderContents: StorageObject[] = []

    for (;;) {
      try {
        const data = await listBucketObjects({
          projectRef: this.projectRef,
          bucketId: this.selectedBucket.id,
          path: formattedPathToFolder,
          options,
        })
        folderContents = folderContents.concat(data)
        options.offset += options.limit
        if ((data || []).length < options.limit) {
          break
        }
      } catch (e) {}
    }

    const subfolders = folderContents?.filter((item) => item.id === null) ?? []
    const folderItems = folderContents?.filter((item) => item.id !== null) ?? []

    folderItems.forEach((item) => items.push({ ...item, prefix: formattedPathToFolder }))

    const subFolderContents = await Promise.all(
      subfolders.map((folder) =>
        this.getAllItemsAlongFolder({ ...folder, columnIndex: 0, prefix: formattedPathToFolder })
      )
    )
    subFolderContents.map((subfolderContent) => {
      subfolderContent.map((item) => items.push(item))
    })

    return items
  }

  /* UI Helper functions */

  private sanitizeNameForDuplicateInColumn = (
    name: string,
    autofix: boolean = false,
    columnIndex: number = this.getLatestColumnIndex()
  ) => {
    const currentColumn = this.columns[columnIndex]
    const currentColumnItems = currentColumn.items.filter(
      (item) => item.status !== STORAGE_ROW_STATUS.EDITING
    )
    const hasSameNameInColumn = currentColumnItems.filter((item) => item.name === name).length > 0

    if (hasSameNameInColumn) {
      if (autofix) {
        const [fileName, fileExt] = name.split('.')
        const dupeNameRegex = new RegExp(
          `${fileName} \\([-0-9]+\\)${fileExt ? '.' + fileExt : ''}$`
        )
        const itemsWithSameNameInColumn = currentColumnItems.filter((item) =>
          item.name.match(dupeNameRegex)
        )

        const updatedFileName = fileName + ` (${itemsWithSameNameInColumn.length + 1})`
        return fileExt ? `${updatedFileName}.${fileExt}` : updatedFileName
      } else {
        toast.error(
          `The name ${name} already exists in the current directory. Please use a different name.`
        )
        return null
      }
    }

    return name
  }

  private formatFolderItems = (items: StorageObject[] = []): StorageItem[] => {
    const formattedItems =
      (items ?? [])
        ?.filter((item) => item.name !== EMPTY_FOLDER_PLACEHOLDER_FILE_NAME)
        .map((item) => {
          const type = item.id ? STORAGE_ROW_TYPES.FILE : STORAGE_ROW_TYPES.FOLDER

          const durationSinceCreated = Number(new Date()) - Number(new Date(item.created_at))
          const isCorrupted =
            type === STORAGE_ROW_TYPES.FILE &&
            !item.metadata &&
            durationSinceCreated >= CORRUPTED_THRESHOLD_MS

          const status =
            type === STORAGE_ROW_TYPES.FILE &&
            !item.metadata &&
            durationSinceCreated <= CORRUPTED_THRESHOLD_MS
              ? STORAGE_ROW_STATUS.LOADING
              : STORAGE_ROW_STATUS.READY

          const itemObj = {
            ...item,
            metadata: item.metadata as any as StorageItemMetadata,
            type,
            status,
            isCorrupted,
          }
          return itemObj
        }) ?? []
    return formattedItems
  }

  private addTempRow = (
    type: STORAGE_ROW_TYPES,
    name: string,
    status: STORAGE_ROW_STATUS,
    columnIndex: number,
    metadata: StorageItemMetadata | null,
    isPrepend: boolean = false
  ) => {
    const updatedColumns = this.columns.map((column, idx) => {
      if (idx === columnIndex) {
        const tempRow = { type, name, status, metadata } as StorageItem
        const updatedItems = isPrepend
          ? [tempRow].concat(column.items)
          : column.items.concat([tempRow])
        return { ...column, items: updatedItems }
      }
      return column
    })
    this.columns = updatedColumns
  }

  private removeTempRows = (columnIndex: number) => {
    const updatedColumns = this.columns.map((column, idx) => {
      if (idx === columnIndex) {
        const updatedItems = column.items.filter((item) => has(item, 'id'))
        return { ...column, items: updatedItems }
      }
      return column
    })
    this.columns = updatedColumns
  }

  setSelectedItemToRename = (file: { name: string; columnIndex: number }) => {
    this.updateRowStatus(file.name, STORAGE_ROW_STATUS.EDITING, file.columnIndex)
  }

  private updateRowStatus = (
    name: string,
    status: STORAGE_ROW_STATUS,
    columnIndex: number = this.getLatestColumnIndex(),
    updatedName?: string
  ) => {
    const updatedColumns = this.columns.map((column, idx) => {
      if (idx === columnIndex) {
        const updatedColumnItems = column.items.map((item) => {
          if (item.name === name) {
            return {
              ...item,
              status,
              ...(updatedName && { name: updatedName }),
            }
          }
          return item
        })
        return { ...column, items: updatedColumnItems }
      }
      return column
    })
    this.columns = updatedColumns
  }

  private updateFolderAfterEdit = (
    folderName: string,
    columnIndex: number = this.getLatestColumnIndex(),
    status: STORAGE_ROW_STATUS = STORAGE_ROW_STATUS.READY
  ) => {
    const updatedColumns = this.columns.map((column, idx) => {
      if (idx === columnIndex) {
        const updatedItems = column.items.map((item) => {
          if (item.status === STORAGE_ROW_STATUS.EDITING) {
            const currentTime = new Date().toISOString()
            return {
              ...item,
              status,
              name: folderName,
              createdAt: currentTime,
              lastAccessedAt: currentTime,
              updatedAt: currentTime,
              metadata: null,
              id: null,
            }
          }
          return item
        })
        return { ...column, items: updatedItems }
      }
      return column
    })
    this.columns = updatedColumns
  }

  /* User Preferences */

  private updateExplorerPreferences = () => {
    const localStorageKey = this.getLocalStorageKey()
    const preferences = {
      view: this.view,
      sortBy: this.sortBy,
      sortByOrder: this.sortByOrder,
    }
    localStorage.setItem(localStorageKey, JSON.stringify(preferences))
    return preferences
  }

  loadExplorerPreferences = () => {
    const localStorageKey = this.getLocalStorageKey()
    const preferences = localStorage?.getItem(localStorageKey) ?? undefined
    if (preferences !== undefined) {
      const { view, sortBy, sortByOrder } = JSON.parse(preferences)
      this.view = view
      this.sortBy = sortBy
      this.sortByOrder = sortByOrder
    } else {
      const { view, sortBy, sortByOrder } = this.updateExplorerPreferences()
      this.view = view
      this.sortBy = sortBy
      this.sortByOrder = sortByOrder
    }
  }

  selectRangeItems = (columnIndex: number, toItemIndex: number) => {
    const columnItems = this.columns[columnIndex].items
    const toItem = columnItems[toItemIndex]
    const selectedItemIds = this.selectedItems.map((item) => item.id)
    const lastSelectedItemId = selectedItemIds[selectedItemIds.length - 1]
    const lastSelectedItemIndex = findIndex(columnItems, { id: lastSelectedItemId })

    // Get the start and end index of the range to select
    const start = Math.min(toItemIndex, lastSelectedItemIndex)
    const end = Math.max(toItemIndex, lastSelectedItemIndex)

    // Get the range to select and reverse the order if necessary
    const rangeToSelect = columnItems
      .slice(start, end + 1)
      // we need `columnIndex` in all item of `selectedItems`
      .map((item) => ({ ...item, columnIndex }))
    if (toItemIndex < lastSelectedItemIndex) {
      rangeToSelect.reverse()
    }

    if (selectedItemIds.includes(toItem.id)) {
      const rangeToDeselectIds = rangeToSelect.map((item) => item.id)
      // Deselect all items within the selection range
      this.setSelectedItems(
        this.selectedItems.filter(
          (item) => item.id === toItem.id || !rangeToDeselectIds.includes(item.id)
        )
      )
    } else {
      // Select items within the range
      this.setSelectedItems(uniqBy(this.selectedItems.concat(rangeToSelect), 'id'))
    }
  }

  private calculateTotalRemainingTime(progresses: this['uploadProgresses']) {
    let totalRemainingTime = 0;
    let totalRemainingBytes = 0;

    progresses.forEach(progress => {
      if (progress) {
        totalRemainingBytes += progress.remainingBytes;
        const weight = progress.remainingBytes / totalRemainingBytes;
        totalRemainingTime += weight * progress.remainingTime;
      }
    });

    return totalRemainingTime;
  }

  private formatTime(seconds: number) {
    const days = Math.floor(seconds / (24 * 3600));
    seconds %= 24 * 3600;
    const hours = Math.floor(seconds / 3600);
    seconds %= 3600;
    const minutes = Math.floor(seconds / 60);
    seconds = Math.floor(seconds % 60);

    let timeString = '';
    if (days > 0) timeString += `${days}d `;
    if (hours > 0) timeString += `${hours}h `;
    if (minutes > 0) timeString += `${minutes}m `;
    timeString += `${seconds}s`;

    return timeString;
  }
}

export default StorageExplorerStore<|MERGE_RESOLUTION|>--- conflicted
+++ resolved
@@ -688,11 +688,7 @@
             chunkSize,
             onShouldRetry(error) {
               const status = error.originalResponse ? error.originalResponse.getStatus() : 0
-<<<<<<< HEAD
-              const doNotRetryStatuses = [400, 403, 404, 429, 409]
-=======
               const doNotRetryStatuses = [400, 403, 404, 409, 429]
->>>>>>> 67043cde
 
               return !doNotRetryStatuses.includes(status)
             },
