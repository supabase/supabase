import * as Sentry from '@sentry/nextjs'
import { match } from 'path-to-regexp'

Sentry.init({
  dsn: process.env.NEXT_PUBLIC_SENTRY_DSN,
  tracesSampleRate: 0.01,
  debug: false,
  integrations: [
    new Sentry.BrowserTracing({
      // TODO: update gotrue + api to support Access-Control-Request-Headers: authorization,baggage,sentry-trace,x-client-info
      // then remove these options
      traceFetch: false,
      traceXHR: false,
      beforeNavigate: (context) => {
        return {
          ...context,
          name: standardiseRouterUrl(location.pathname),
        }
      },
    }),
  ],
  ignoreErrors: [
    // Used exclusively in Monaco Editor.
    'ResizeObserver',
    // [Joshen] We currently use stripe-js for customers to save their credit card data
    // I'm unable to reproduce this error on local, staging nor prod across chrome, safari or firefox
    // Based on https://github.com/stripe/stripe-js/issues/26, it seems like this error is safe to ignore,
    'Failed to load Stripe.js',
    // [Joshen] This event started occurring after our fix in the org dropdown by reading the slug from
    // the URL params instead of the store, but we cannot repro locally, staging nor on prod
    // Safe to ignore since it's not a user-facing issue + we've not received any user feedback/report about it
    // Ref: https://github.com/supabase/supabase/pull/9729
    'The provided `href` (/org/[slug]/general) value is missing query values (slug)',
    'The provided `href` (/org/[slug]/team) value is missing query values (slug)',
    'The provided `href` (/org/[slug]/billing) value is missing query values (slug)',
    'The provided `href` (/org/[slug]/invoices) value is missing query values (slug)',
<<<<<<< HEAD
    // [Joshen] Seems to be from hcaptcha
    "undefined is not an object (evaluating 'n.chat.setReady')",
    "undefined is not an object (evaluating 'i.chat.setReady')",
    // [Terry] When users paste in an embedded Github Gist
    // Error thrown by `sql-formatter` lexer when given invalid input
    // Original format: new Error(`Parse error: Unexpected "${text}" at line ${line} column ${col}`)
    /^Parse error: Unexpected ".+" at line \d+ column \d+$/,
=======
>>>>>>> 4bb4b72d
  ],
  // Allow for exception captures originating only from our own code.
  allowUrls: ['app:///_next/'],
})

// Replace dynamic query param with a template text
// Support grouping sentry transaction
function standardiseRouterUrl(url: string) {
  let finalUrl = url

  const orgMatch = match('/org/:slug/(.*)', { decode: decodeURIComponent })
  const orgMatchResult = orgMatch(finalUrl)
  if (orgMatchResult) {
    finalUrl = finalUrl.replace((orgMatchResult.params as any).slug, '[slug]')
  }

  const newOrgMatch = match('/new/:slug', { decode: decodeURIComponent })
  const newOrgMatchResult = newOrgMatch(finalUrl)
  if (newOrgMatchResult) {
    finalUrl = finalUrl.replace((newOrgMatchResult.params as any).slug, '[slug]')
  }

  const projectMatch = match('/project/:ref/(.*)', { decode: decodeURIComponent })
  const projectMatchResult = projectMatch(finalUrl)
  if (projectMatchResult) {
    finalUrl = finalUrl.replace((projectMatchResult.params as any).ref, '[ref]')
  }

  return finalUrl
}<|MERGE_RESOLUTION|>--- conflicted
+++ resolved
@@ -34,7 +34,6 @@
     'The provided `href` (/org/[slug]/team) value is missing query values (slug)',
     'The provided `href` (/org/[slug]/billing) value is missing query values (slug)',
     'The provided `href` (/org/[slug]/invoices) value is missing query values (slug)',
-<<<<<<< HEAD
     // [Joshen] Seems to be from hcaptcha
     "undefined is not an object (evaluating 'n.chat.setReady')",
     "undefined is not an object (evaluating 'i.chat.setReady')",
@@ -42,8 +41,6 @@
     // Error thrown by `sql-formatter` lexer when given invalid input
     // Original format: new Error(`Parse error: Unexpected "${text}" at line ${line} column ${col}`)
     /^Parse error: Unexpected ".+" at line \d+ column \d+$/,
-=======
->>>>>>> 4bb4b72d
   ],
   // Allow for exception captures originating only from our own code.
   allowUrls: ['app:///_next/'],
