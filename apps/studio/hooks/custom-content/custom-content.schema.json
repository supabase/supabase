--- conflicted
+++ resolved
@@ -25,10 +25,6 @@
         }
       }
     },
-<<<<<<< HEAD
-
-=======
->>>>>>> 0beba891
     "project_homepage:example_projects": {
       "type": ["array", "null"],
       "description": "Renders a provided set of example projects under the project's home page",
@@ -41,7 +37,6 @@
           "url": { "type": "string" }
         }
       }
-<<<<<<< HEAD
     },
 
     "logs:default_query": {
@@ -54,10 +49,5 @@
     "project_homepage:example_projects",
     "logs:default_query"
   ],
-=======
-    }
-  },
-  "required": ["organization:legal_documents", "project_homepage:example_projects"],
->>>>>>> 0beba891
   "additionalProperties": false
 }