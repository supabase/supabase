export type CustomContentTypes = {
  organizationLegalDocuments: {
    id: string
    name: string
    description: string
    action: { text: string; url: string }
  }[]
<<<<<<< HEAD

=======
>>>>>>> 0beba891
  projectHomepageExampleProjects: {
    title: string
    description: string
    iconUrl: string
    url: string
  }[]
<<<<<<< HEAD

  logsDefaultQuery: string
=======
>>>>>>> 0beba891
}<|MERGE_RESOLUTION|>--- conflicted
+++ resolved
@@ -5,19 +5,12 @@
     description: string
     action: { text: string; url: string }
   }[]
-<<<<<<< HEAD
-
-=======
->>>>>>> 0beba891
   projectHomepageExampleProjects: {
     title: string
     description: string
     iconUrl: string
     url: string
   }[]
-<<<<<<< HEAD
 
   logsDefaultQuery: string
-=======
->>>>>>> 0beba891
 }