import { useIsLoggedIn, useParams } from 'common'
import jsonLogic from 'json-logic-js'

import { useOrganizationsQuery } from 'data/organizations/organizations-query'
import { usePermissionsQuery } from 'data/permissions/permissions-query'
import { useProjectDetailQuery } from 'data/projects/project-detail-query'
import { IS_PLATFORM } from 'lib/constants'
import type { Permission } from 'types'
import { useSelectedOrganizationQuery } from './useSelectedOrganization'
import { useSelectedProjectQuery } from './useSelectedProject'

const toRegexpString = (actionOrResource: string) =>
  `^${actionOrResource.replace('.', '\\.').replace('%', '.*')}$`

function doPermissionConditionCheck(permissions: Permission[], data?: object) {
  const isRestricted = permissions
    .filter((permission) => permission.restrictive)
    .some(
      ({ condition }: { condition: jsonLogic.RulesLogic }) =>
        condition === null || jsonLogic.apply(condition, data)
    )
  if (isRestricted) return false

  return permissions
    .filter((permission) => !permission.restrictive)
    .some(
      ({ condition }: { condition: jsonLogic.RulesLogic }) =>
        condition === null || jsonLogic.apply(condition, data)
    )
}

export function doPermissionsCheck(
  permissions: Permission[] | undefined,
  action: string,
  resource: string,
  data?: object,
  organizationSlug?: string,
  projectRef?: string
) {
  if (!permissions || !Array.isArray(permissions)) {
    return false
  }

  if (projectRef) {
    const projectPermissions = permissions.filter(
      (permission) =>
        permission.organization_slug === organizationSlug &&
        permission.actions.some((act) => (action ? action.match(toRegexpString(act)) : null)) &&
        permission.resources.some((res) => resource.match(toRegexpString(res))) &&
        permission.project_refs?.includes(projectRef)
    )
    if (projectPermissions.length > 0) {
      return doPermissionConditionCheck(projectPermissions, { resource_name: resource, ...data })
    }
  }

  const orgPermissions = permissions
    // filter out org-level permission
    .filter((permission) => !permission.project_refs || permission.project_refs.length === 0)
    .filter(
      (permission) =>
        permission.organization_slug === organizationSlug &&
        permission.actions.some((act) => (action ? action.match(toRegexpString(act)) : null)) &&
        permission.resources.some((res) => resource.match(toRegexpString(res)))
    )
  return doPermissionConditionCheck(orgPermissions, { resource_name: resource, ...data })
}

export function useGetPermissions(
  permissionsOverride?: Permission[],
  organizationSlugOverride?: string,
  enabled = true
) {
  return useGetProjectPermissions(permissionsOverride, organizationSlugOverride, undefined, enabled)
}

export function useGetProjectPermissions(
  permissionsOverride?: Permission[],
  organizationSlugOverride?: string,
  projectRefOverride?: string,
  enabled = true
) {
  const {
    data,
    isLoading: isLoadingPermissions,
    isSuccess: isSuccessPermissions,
  } = usePermissionsQuery({
    enabled: permissionsOverride === undefined && enabled,
  })
  const permissions = permissionsOverride === undefined ? data : permissionsOverride

  const organizationsQueryEnabled = organizationSlugOverride === undefined && enabled
  const {
    data: organizationData,
    isLoading: isLoadingOrganization,
    isSuccess: isSuccessOrganization,
  } = useSelectedOrganizationQuery({
    enabled: organizationsQueryEnabled,
  })
  const organization =
    organizationSlugOverride === undefined ? organizationData : { slug: organizationSlugOverride }
  const organizationSlug = organization?.slug

  const projectsQueryEnabled = projectRefOverride === undefined && enabled
  const {
    data: projectData,
    isLoading: isLoadingProject,
    isSuccess: isSuccessProject,
  } = useSelectedProjectQuery({
    enabled: projectsQueryEnabled,
  })
  const project =
    projectRefOverride === undefined || projectData?.parent_project_ref
      ? projectData
      : { ref: projectRefOverride, parent_project_ref: undefined }
  const projectRef = project?.parent_project_ref ? project.parent_project_ref : project?.ref

  const isLoading =
    isLoadingPermissions ||
    (organizationsQueryEnabled && isLoadingOrganization) ||
    (projectsQueryEnabled && isLoadingProject)
  const isSuccess =
    isSuccessPermissions &&
    (!organizationsQueryEnabled || isSuccessOrganization) &&
    (!projectsQueryEnabled || isSuccessProject)

  return {
    permissions,
    organizationSlug,
    projectRef,
    isLoading,
    isSuccess,
  }
}

/**
<<<<<<< HEAD
 * @deprecated If checking for project permissions, use useAsyncCheckProjectPermissions instead so that we can always
 * check for loading states to not prematurely show "no perms" UIs. We'll also need a separate async check for org perms too
  *
  * Use `import { useAsyncCheckProjectPermissions } from 'hooks/misc/useCheckPermissions'` instead
=======
 * @deprecated Use useAsyncCheckProjectPermissions instead
>>>>>>> 18f3191b
 */
export function useCheckPermissions(
  action: string,
  resource: string,
  data?: object,
  // [Joshen] Pass the variables if you want to avoid hooks in this
  // e.g If you want to use useCheckPermissions in a loop like organization settings
  organizationSlug?: string,
  permissions?: Permission[]
) {
  return useCheckProjectPermissions(action, resource, data, {
    organizationSlug,
    projectRef: undefined,
    permissions,
  })
}

export function useCheckProjectPermissions(
  action: string,
  resource: string,
  data?: object,
  overrides?: {
    organizationSlug?: string
    projectRef?: string
    permissions?: Permission[]
  }
) {
  const isLoggedIn = useIsLoggedIn()
  const { organizationSlug, projectRef, permissions } = overrides ?? {}

  const {
    permissions: allPermissions,
    organizationSlug: _organizationSlug,
    projectRef: _projectRef,
  } = useGetProjectPermissions(permissions, organizationSlug, projectRef, isLoggedIn)

  if (!isLoggedIn) return false
  if (!IS_PLATFORM) return true

  return doPermissionsCheck(allPermissions, action, resource, data, _organizationSlug, _projectRef)
}

export function usePermissionsLoaded() {
  const isLoggedIn = useIsLoggedIn()
  const { isFetched: isPermissionsFetched } = usePermissionsQuery({ enabled: isLoggedIn })
  const { isFetched: isOrganizationsFetched } = useOrganizationsQuery({ enabled: isLoggedIn })

  const { ref } = useParams()
  const { isFetched: isProjectDetailFetched } = useProjectDetailQuery(
    { ref },
    { enabled: !!ref && isLoggedIn }
  )

  if (!IS_PLATFORM) return true

  if (ref) {
    return isLoggedIn && isPermissionsFetched && isOrganizationsFetched && isProjectDetailFetched
  }

  return isLoggedIn && isPermissionsFetched && isOrganizationsFetched
}

// Useful when you want to avoid layout changes while waiting for permissions to load
export function useAsyncCheckProjectPermissions(
  action: string,
  resource: string,
  data?: object,
  overrides?: {
    organizationSlug?: string
    projectRef?: string
    permissions?: Permission[]
  }
) {
  const isLoggedIn = useIsLoggedIn()
  const { organizationSlug, projectRef, permissions } = overrides ?? {}

  const {
    permissions: allPermissions,
    organizationSlug: _organizationSlug,
    projectRef: _projectRef,
    isLoading: isPermissionsLoading,
    isSuccess: isPermissionsSuccess,
  } = useGetProjectPermissions(permissions, organizationSlug, projectRef, isLoggedIn)

  if (!isLoggedIn) {
    return {
      isLoading: true,
      isSuccess: false,
      can: false,
    }
  }
  if (!IS_PLATFORM) {
    return {
      isLoading: false,
      isSuccess: true,
      can: true,
    }
  }

  const can = doPermissionsCheck(
    allPermissions,
    action,
    resource,
    data,
    _organizationSlug,
    _projectRef
  )

  return {
    isLoading: isPermissionsLoading,
    isSuccess: isPermissionsSuccess,
    can,
  }
}<|MERGE_RESOLUTION|>--- conflicted
+++ resolved
@@ -134,14 +134,10 @@
 }
 
 /**
-<<<<<<< HEAD
  * @deprecated If checking for project permissions, use useAsyncCheckProjectPermissions instead so that we can always
  * check for loading states to not prematurely show "no perms" UIs. We'll also need a separate async check for org perms too
-  *
-  * Use `import { useAsyncCheckProjectPermissions } from 'hooks/misc/useCheckPermissions'` instead
-=======
- * @deprecated Use useAsyncCheckProjectPermissions instead
->>>>>>> 18f3191b
+ *
+ * Use `import { useAsyncCheckProjectPermissions } from 'hooks/misc/useCheckPermissions'` instead
  */
 export function useCheckPermissions(
   action: string,
