--- conflicted
+++ resolved
@@ -1,34 +1,9 @@
-import { useIsLoggedIn, useParams } from 'common'
+import { useIsLoggedIn } from 'common'
 import { useProjectDetailQuery } from 'data/projects/project-detail-query'
 import { useProjectsQuery } from 'data/projects/projects-query'
 import { PROVIDERS } from 'lib/constants'
 import { getPathReferences } from '../../data/vela/path-references'
 
-<<<<<<< HEAD
-/**
- * @deprecated Use useSelectedProjectQuery instead for access to loading states etc
- *
- * Example migration:
- * ```
- * // Old:
- * const project = useSelectedProject()
- *
- * // New:
- * const { data: project } = useSelectedProjectQuery()
- * ```
- */
-export function useSelectedProject({ enabled = true } = {}) {
-  const { slug, ref } = getPathReferences()
-  const { data } = useProjectDetailQuery({ slug, ref }, { enabled })
-
-  return useMemo(
-    () => data && { ...data, parentRef: data?.parent_project_ref ?? data?.ref },
-    [data]
-  )
-}
-
-=======
->>>>>>> b68b2ebc
 export function useSelectedProjectQuery({ enabled = true } = {}) {
   const { slug, ref } = getPathReferences()
   return useProjectDetailQuery(
@@ -42,52 +17,10 @@
   )
 }
 
-<<<<<<< HEAD
-/**
- * @deprecated Use useProjectByRefQuery instead for access to loading states etc
- *
- * Example migration:
- * ```
- * // Old:
- * const project = useProjectByRef(ref)
- *
- * // New:
- * const { data: project } = useProjectByRefQuery(ref)
- * ```
- */
-export function useProjectByRef(
-  ref?: string,
-  enabled: boolean = true
-): Omit<ProjectInfo, 'organization_slug' | 'preview_branch_refs'> | undefined {
-  const isLoggedIn = useIsLoggedIn()
-  const { slug } = getPathReferences()
-  // [Alaister]: This is here for the purpose of improving performance.
-  // Chances are, the user will already have the list of projects in the cache.
-  // We can't exclusively rely on this method, as useProjectsQuery does not return branch projects.
-  console.log(`[useProjectByRef] slug: ${slug}`)
-  const { data: project } = useProjectDetailQuery(
-    { slug, ref },
-    { enabled: !!ref && isLoggedIn && enabled }
-  )
-
-  const { data: projects } = useProjectsQuery({
-    enabled: isLoggedIn && enabled,
-  })
-
-  return useMemo(() => {
-    if (!ref) return undefined
-    if (project) return project
-    return projects?.find((p) => p.ref === ref)
-  }, [project, projects, ref])
-}
-
-=======
->>>>>>> b68b2ebc
 export function useProjectByRefQuery(ref?: string) {
   const isLoggedIn = useIsLoggedIn()
 
   const { slug } = getPathReferences()
-  console.log(`[useProjectByRefQuery] slug: ${slug}`)
   const projectQuery = useProjectDetailQuery({ slug, ref }, { enabled: isLoggedIn })
 
   // [Alaister]: This is here for the purpose of improving performance.
