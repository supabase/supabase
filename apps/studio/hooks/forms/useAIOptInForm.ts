import { zodResolver } from '@hookform/resolvers/zod'
import { PermissionAction } from '@supabase/shared-types/out/constants'
import { useQueryClient } from '@tanstack/react-query'
import { useForm } from 'react-hook-form'
import { toast } from 'sonner'
import * as z from 'zod'

import { LOCAL_STORAGE_KEYS } from 'common'
import { useOrganizationUpdateMutation } from 'data/organizations/organization-update-mutation'
import { invalidateOrganizationsQuery } from 'data/organizations/organizations-query'
import { useCheckPermissions } from 'hooks/misc/useCheckPermissions'
import { useLocalStorageQuery } from 'hooks/misc/useLocalStorage'
import { getAiOptInLevel } from 'hooks/misc/useOrgOptedIntoAi'
<<<<<<< HEAD
import { useSelectedOrganization } from 'hooks/misc/useSelectedOrganization'
import { useFlag } from 'hooks/ui/useFlag'
=======
import { useSelectedOrganizationQuery } from 'hooks/misc/useSelectedOrganization'
>>>>>>> 18f3191b
import { OPT_IN_TAGS } from 'lib/constants'
import type { ResponseError } from 'types'

// Shared schema definition
export const AIOptInSchema = z.object({
  aiOptInLevel: z.enum(['disabled', 'schema', 'schema_and_log', 'schema_and_log_and_data'], {
    required_error: 'AI Opt-in level selection is required',
  }),
})

export type AIOptInFormValues = z.infer<typeof AIOptInSchema>

/**
 * Hook to manage the AI Opt-In form state and submission logic.
 * Optionally takes an onSuccess callback (e.g., to close a modal).
 */
export const useAIOptInForm = (onSuccessCallback?: () => void) => {
  const queryClient = useQueryClient()
  const { data: selectedOrganization } = useSelectedOrganizationQuery()
  const canUpdateOrganization = useCheckPermissions(PermissionAction.UPDATE, 'organizations')

  const useBedrockAssistant = useFlag('useBedrockAssistant')

  const [_, setUpdatedOptInSinceMCP] = useLocalStorageQuery(
    LOCAL_STORAGE_KEYS.AI_ASSISTANT_MCP_OPT_IN,
    false
  )

  // [Joshen] This is to prevent users from changing their opt in levels until the migration
  // to clean up the existing opt in tags are completed. Once toggled on, users can then change their
  // opt in levels again and we can clean this feature flag up
  const newOrgAiOptIn = useFlag('newOrgAiOptIn')

  const { mutate: updateOrganization, isLoading: isUpdating } = useOrganizationUpdateMutation()

  const form = useForm<AIOptInFormValues>({
    resolver: zodResolver(AIOptInSchema),
    defaultValues: {
      aiOptInLevel: getAiOptInLevel(selectedOrganization?.opt_in_tags),
    },
  })

  const onSubmit = async (values: AIOptInFormValues) => {
    if (!canUpdateOrganization) {
      return toast.error('You do not have the required permissions to update this organization')
    }
    if (!selectedOrganization?.slug) {
      console.error('Organization slug is required')
      return toast.error('Failed to update settings: Organization not found.')
    }
    const existingOptInTags = selectedOrganization?.opt_in_tags ?? []

    if (!useBedrockAssistant) {
      const updatedOptInTags = values.aiOptInLevel === 'schema' ? [OPT_IN_TAGS.AI_SQL] : []

      updateOrganization(
        { slug: selectedOrganization.slug, opt_in_tags: updatedOptInTags },
        {
          onSuccess: () => {
            invalidateOrganizationsQuery(queryClient)
            toast.success('Successfully updated AI opt-in settings')
            setUpdatedOptInSinceMCP(true)
            onSuccessCallback?.() // Call optional callback on success
          },
          onError: (error: ResponseError) => {
            toast.error(`Failed to update settings: ${error.message}`)
          },
        }
      )
    } else {
      let updatedOptInTags = existingOptInTags.filter(
        (tag: string) =>
          tag !== OPT_IN_TAGS.AI_SQL &&
          tag !== (OPT_IN_TAGS.AI_DATA ?? 'AI_DATA') &&
          tag !== (OPT_IN_TAGS.AI_LOG ?? 'AI_LOG')
      )

      if (
        values.aiOptInLevel === 'schema' ||
        values.aiOptInLevel === 'schema_and_log' ||
        values.aiOptInLevel === 'schema_and_log_and_data'
      ) {
        updatedOptInTags.push(OPT_IN_TAGS.AI_SQL)
      }
      if (
        values.aiOptInLevel === 'schema_and_log' ||
        values.aiOptInLevel === 'schema_and_log_and_data'
      ) {
        updatedOptInTags.push(OPT_IN_TAGS.AI_LOG)
      }
      if (values.aiOptInLevel === 'schema_and_log_and_data') {
        updatedOptInTags.push(OPT_IN_TAGS.AI_DATA)
      }

      updatedOptInTags = [...new Set(updatedOptInTags)]

      updateOrganization(
        { slug: selectedOrganization.slug, opt_in_tags: updatedOptInTags },
        {
          onSuccess: () => {
            invalidateOrganizationsQuery(queryClient)
            toast.success('Successfully updated AI opt-in settings')
            setUpdatedOptInSinceMCP(true)
            onSuccessCallback?.() // Call optional callback on success
          },
          onError: (error: ResponseError) => {
            toast.error(`Failed to update settings: ${error.message}`)
          },
        }
      )
    }
  }

  return {
    form,
    onSubmit,
    isUpdating,
    currentOptInLevel: !newOrgAiOptIn
      ? 'disabled'
      : getAiOptInLevel(selectedOrganization?.opt_in_tags),
  }
}<|MERGE_RESOLUTION|>--- conflicted
+++ resolved
@@ -11,12 +11,7 @@
 import { useCheckPermissions } from 'hooks/misc/useCheckPermissions'
 import { useLocalStorageQuery } from 'hooks/misc/useLocalStorage'
 import { getAiOptInLevel } from 'hooks/misc/useOrgOptedIntoAi'
-<<<<<<< HEAD
-import { useSelectedOrganization } from 'hooks/misc/useSelectedOrganization'
-import { useFlag } from 'hooks/ui/useFlag'
-=======
 import { useSelectedOrganizationQuery } from 'hooks/misc/useSelectedOrganization'
->>>>>>> 18f3191b
 import { OPT_IN_TAGS } from 'lib/constants'
 import type { ResponseError } from 'types'
 
@@ -38,17 +33,10 @@
   const { data: selectedOrganization } = useSelectedOrganizationQuery()
   const canUpdateOrganization = useCheckPermissions(PermissionAction.UPDATE, 'organizations')
 
-  const useBedrockAssistant = useFlag('useBedrockAssistant')
-
   const [_, setUpdatedOptInSinceMCP] = useLocalStorageQuery(
     LOCAL_STORAGE_KEYS.AI_ASSISTANT_MCP_OPT_IN,
     false
   )
-
-  // [Joshen] This is to prevent users from changing their opt in levels until the migration
-  // to clean up the existing opt in tags are completed. Once toggled on, users can then change their
-  // opt in levels again and we can clean this feature flag up
-  const newOrgAiOptIn = useFlag('newOrgAiOptIn')
 
   const { mutate: updateOrganization, isLoading: isUpdating } = useOrganizationUpdateMutation()
 
@@ -69,73 +57,52 @@
     }
     const existingOptInTags = selectedOrganization?.opt_in_tags ?? []
 
-    if (!useBedrockAssistant) {
-      const updatedOptInTags = values.aiOptInLevel === 'schema' ? [OPT_IN_TAGS.AI_SQL] : []
+    let updatedOptInTags = existingOptInTags.filter(
+      (tag: string) =>
+        tag !== OPT_IN_TAGS.AI_SQL &&
+        tag !== (OPT_IN_TAGS.AI_DATA ?? 'AI_DATA') &&
+        tag !== (OPT_IN_TAGS.AI_LOG ?? 'AI_LOG')
+    )
 
-      updateOrganization(
-        { slug: selectedOrganization.slug, opt_in_tags: updatedOptInTags },
-        {
-          onSuccess: () => {
-            invalidateOrganizationsQuery(queryClient)
-            toast.success('Successfully updated AI opt-in settings')
-            setUpdatedOptInSinceMCP(true)
-            onSuccessCallback?.() // Call optional callback on success
-          },
-          onError: (error: ResponseError) => {
-            toast.error(`Failed to update settings: ${error.message}`)
-          },
-        }
-      )
-    } else {
-      let updatedOptInTags = existingOptInTags.filter(
-        (tag: string) =>
-          tag !== OPT_IN_TAGS.AI_SQL &&
-          tag !== (OPT_IN_TAGS.AI_DATA ?? 'AI_DATA') &&
-          tag !== (OPT_IN_TAGS.AI_LOG ?? 'AI_LOG')
-      )
+    if (
+      values.aiOptInLevel === 'schema' ||
+      values.aiOptInLevel === 'schema_and_log' ||
+      values.aiOptInLevel === 'schema_and_log_and_data'
+    ) {
+      updatedOptInTags.push(OPT_IN_TAGS.AI_SQL)
+    }
+    if (
+      values.aiOptInLevel === 'schema_and_log' ||
+      values.aiOptInLevel === 'schema_and_log_and_data'
+    ) {
+      updatedOptInTags.push(OPT_IN_TAGS.AI_LOG)
+    }
+    if (values.aiOptInLevel === 'schema_and_log_and_data') {
+      updatedOptInTags.push(OPT_IN_TAGS.AI_DATA)
+    }
 
-      if (
-        values.aiOptInLevel === 'schema' ||
-        values.aiOptInLevel === 'schema_and_log' ||
-        values.aiOptInLevel === 'schema_and_log_and_data'
-      ) {
-        updatedOptInTags.push(OPT_IN_TAGS.AI_SQL)
+    updatedOptInTags = [...new Set(updatedOptInTags)]
+
+    updateOrganization(
+      { slug: selectedOrganization.slug, opt_in_tags: updatedOptInTags },
+      {
+        onSuccess: () => {
+          invalidateOrganizationsQuery(queryClient)
+          toast.success('Successfully updated AI opt-in settings')
+          setUpdatedOptInSinceMCP(true)
+          onSuccessCallback?.() // Call optional callback on success
+        },
+        onError: (error: ResponseError) => {
+          toast.error(`Failed to update settings: ${error.message}`)
+        },
       }
-      if (
-        values.aiOptInLevel === 'schema_and_log' ||
-        values.aiOptInLevel === 'schema_and_log_and_data'
-      ) {
-        updatedOptInTags.push(OPT_IN_TAGS.AI_LOG)
-      }
-      if (values.aiOptInLevel === 'schema_and_log_and_data') {
-        updatedOptInTags.push(OPT_IN_TAGS.AI_DATA)
-      }
-
-      updatedOptInTags = [...new Set(updatedOptInTags)]
-
-      updateOrganization(
-        { slug: selectedOrganization.slug, opt_in_tags: updatedOptInTags },
-        {
-          onSuccess: () => {
-            invalidateOrganizationsQuery(queryClient)
-            toast.success('Successfully updated AI opt-in settings')
-            setUpdatedOptInSinceMCP(true)
-            onSuccessCallback?.() // Call optional callback on success
-          },
-          onError: (error: ResponseError) => {
-            toast.error(`Failed to update settings: ${error.message}`)
-          },
-        }
-      )
-    }
+    )
   }
 
   return {
     form,
     onSubmit,
     isUpdating,
-    currentOptInLevel: !newOrgAiOptIn
-      ? 'disabled'
-      : getAiOptInLevel(selectedOrganization?.opt_in_tags),
+    currentOptInLevel: getAiOptInLevel(selectedOrganization?.opt_in_tags),
   }
 }