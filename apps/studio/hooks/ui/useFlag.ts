--- conflicted
+++ resolved
@@ -20,15 +20,6 @@
     return false
   }
 
-<<<<<<< HEAD
-  if (name === 'projectExplorer') return false
-
-  const isObjectEmpty = (objectName: Object) => {
-    return Object.keys(objectName).length === 0
-  }
-
-=======
->>>>>>> e420a488
   if (!isObjectEmpty(store) && store[name] === undefined) {
     console.error(`Flag key "${name}" does not exist in ConfigCat flag store`)
     return false
