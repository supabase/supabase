--- conflicted
+++ resolved
@@ -16,11 +16,7 @@
 // })
 
 beforeAll(() => {
-<<<<<<< HEAD
-  mswServer.listen({ onUnhandledRequest: 'error' })
-=======
   mswServer.listen({ onUnhandledRequest: `error` })
->>>>>>> 57cd26ac
   vi.mock('next/router', () => require('next-router-mock'))
   vi.mock('next/navigation', async () => {
     const actual = await vi.importActual('next/navigation')
