--- conflicted
+++ resolved
@@ -14,14 +14,10 @@
 import { Admonition } from 'ui-patterns'
 
 const ProjectsPage: NextPageWithLayout = () => {
-<<<<<<< HEAD
-  const { data } = useSelectedOrganizationQuery()
-  const {slug} = useParams()
-=======
+  const { slug } = useParams()
   const { data: org } = useSelectedOrganizationQuery()
->>>>>>> b68b2ebc
   const isUserMFAEnabled = useIsMFAEnabled()
-  const disableAccessMfa = data?.organization_requires_mfa && !isUserMFAEnabled
+  const disableAccessMfa = org?.organization_requires_mfa && !isUserMFAEnabled
 
   const [search, setSearch] = useState('')
   const [filterStatus, setFilterStatus] = useState<string[]>([
@@ -34,7 +30,7 @@
   return (
     <ScaffoldContainerLegacy>
       {disableAccessMfa ? (
-        <Admonition type="note" title={`The organization "${data?.name}" has MFA enforced`}>
+        <Admonition type="note" title={`The organization "${org?.name}" has MFA enforced`}>
           <p className="!m-0">
             Set up MFA on your account through your{' '}
             <InlineLink href="/account/security">account preferences</InlineLink> to access this
