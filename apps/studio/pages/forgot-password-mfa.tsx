--- conflicted
+++ resolved
@@ -13,13 +13,6 @@
 const ForgotPasswordMfa: NextPageWithLayout = () => {
   const router = useRouter()
   const queryClient = useQueryClient()
-<<<<<<< HEAD
-  const {
-    // current methods for mfa are github and sso
-    method: signInMethod = 'unknown',
-  } = useParams()
-=======
->>>>>>> 099304da
 
   const [loading, setLoading] = useState(true)
 
