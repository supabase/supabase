--- conflicted
+++ resolved
@@ -1,17 +1,9 @@
-<<<<<<< HEAD
 import { NextApiRequest, NextApiResponse } from 'next'
 
 import { fetchGet } from 'data/fetchers'
 import { constructHeaders } from 'lib/api/apiHelpers'
 import apiWrapper from 'lib/api/apiWrapper'
 import { PG_META_URL } from 'lib/constants'
-=======
-import { constructHeaders } from 'lib/api/apiHelpers'
-import apiWrapper from 'lib/api/apiWrapper'
-import { get } from 'lib/common/fetch'
-import { PG_META_URL } from 'lib/constants'
-import { NextApiRequest, NextApiResponse } from 'next'
->>>>>>> b9a09083
 
 export default (req: NextApiRequest, res: NextApiResponse) =>
   apiWrapper(req, res, handler, { withAuth: true })
@@ -23,14 +15,13 @@
     case 'GET':
       return handleGetAll(req, res)
     default:
-      res.setHeader('Allow', ['GET', 'POST', 'PATCH', 'DELETE'])
+      res.setHeader('Allow', ['GET'])
       res.status(405).json({ error: { message: `Method ${method} Not Allowed` } })
   }
 }
 
 const handleGetAll = async (req: NextApiRequest, res: NextApiResponse) => {
   const headers = constructHeaders(req.headers)
-<<<<<<< HEAD
   const response = await fetchGet(`${PG_META_URL}/policies`, { headers })
 
   if (response.error) {
@@ -39,13 +30,4 @@
   } else {
     return res.status(200).json(response)
   }
-=======
-  let response = await get(`${PG_META_URL}/policies`, {
-    headers,
-  })
-  if (response.error) {
-    return res.status(400).json({ error: response.error })
-  }
-  return res.status(200).json(response)
->>>>>>> b9a09083
 }