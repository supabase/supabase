--- conflicted
+++ resolved
@@ -19,13 +19,9 @@
 type ResponseData = extractResponse<'/platform/projects/{ref}/content/count', 'get'>
 
 const handleGetAll = async (req: NextApiRequest, res: NextApiResponse<ResponseData>) => {
-<<<<<<< HEAD
-  return res.status(200).json({ favorites: 1, private: 1, shared: 1 })
-=======
   return res.status(200).json({
     favorites: 0,
     private: 0,
     shared: 0,
   })
->>>>>>> 39f0b582
 }