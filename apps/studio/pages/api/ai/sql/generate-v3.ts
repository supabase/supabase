--- conflicted
+++ resolved
@@ -70,10 +70,6 @@
     maxSteps: 5,
     system: `${MARKDOWN_SYSTEM_PROMPT}
 
-<<<<<<< HEAD
-    Follow these instructions:
-    - First look at the list of provided schemas and if needed, get more information about a schema. You will almost always need to retrieve information about the public schema before answering a question. If the question is about users, also retrieve the auth schema.
-=======
       # You generate and debug SQL
       The generated SQL (must be valid SQL), and must adhere to the following:
       - Always use double apostrophe in SQL strings (eg. 'Night''s watch')
@@ -88,15 +84,7 @@
       - Use vector(384) data type for any embedding/vector related query
       - When debugging, retrieve sql schema details to ensure sql is correct
       - In Supabase, the auth schema already has a users table which is used to store users. It is common practice to create a profiles table in the public schema that links to auth.users to store user information instead. You don't need to create a new users table.
->>>>>>> d4b1a7c9
 
-    Here are the existing database schema names you can retrieve: ${schemas}
-
-<<<<<<< HEAD
-    ${schema !== undefined ? `The user is currently looking at the ${schema} schema.` : ''}
-    ${table !== undefined ? `The user is currently looking at the ${table} table.` : ''}
-    `,
-=======
       Feel free to suggest corrections for suspected typos.
 
       # You write row level security policies.
@@ -128,7 +116,6 @@
       ${schema !== undefined && includeSchemaMetadata ? `The user is currently looking at the ${schema} schema.` : ''}
       ${table !== undefined && includeSchemaMetadata ? `The user is currently looking at the ${table} table.` : ''}
       `,
->>>>>>> d4b1a7c9
     messages,
     tools: getTools({ projectRef, connectionString, authorization, includeSchemaMetadata }),
   })
