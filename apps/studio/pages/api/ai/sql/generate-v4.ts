--- conflicted
+++ resolved
@@ -1,22 +1,9 @@
 import pgMeta from '@supabase/pg-meta'
-<<<<<<< HEAD
-import {
-  convertToModelMessages,
-  ModelMessage,
-  stepCountIs,
-  streamText,
-  wrapLanguageModel,
-} from 'ai'
-import { source } from 'common-tags'
-import { NextApiRequest, NextApiResponse } from 'next'
-import { z } from 'zod/v4'
-=======
 import { convertToModelMessages, type ModelMessage, stepCountIs, streamText } from 'ai'
 import { source } from 'common-tags'
 import type { NextApiRequest, NextApiResponse } from 'next'
 import z from 'zod'
 
->>>>>>> a7bddc8b
 import { IS_PLATFORM } from 'common'
 import { executeSql } from 'data/sql/execute-sql-query'
 import type { AiOptInLevel } from 'hooks/misc/useOrgOptedIntoAi'
@@ -30,14 +17,10 @@
   RLS_PROMPT,
   SECURITY_PROMPT,
 } from 'lib/ai/prompts'
-<<<<<<< HEAD
-import { renderingToolOutputParser } from 'lib/ai/tools/rendering-tools'
-=======
 import { getTools } from 'lib/ai/tools'
 import { sanitizeMessagePart } from 'lib/ai/tools/tool-sanitizer'
 import apiWrapper from 'lib/api/apiWrapper'
 import { executeQuery } from 'lib/api/self-hosted/query'
->>>>>>> a7bddc8b
 
 export const maxDuration = 120
 
@@ -127,10 +110,6 @@
       return cleanedMsg
     }
     if (msg && msg.role === 'assistant' && msg.parts) {
-<<<<<<< HEAD
-      console.log('msg.parts', msg.parts)
-=======
->>>>>>> a7bddc8b
       const cleanedParts = msg.parts
         .filter((part: any) => {
           if (part.type.startsWith('tool-')) {
@@ -140,22 +119,7 @@
           return true
         })
         .map((part: any) => {
-<<<<<<< HEAD
-          if (part.type?.startsWith('tool-') && part.output) {
-            const toolName = part.type.split('-')[1]
-            if (renderingToolOutputParser[toolName as keyof typeof renderingToolOutputParser]) {
-              return {
-                ...part,
-                output: renderingToolOutputParser[
-                  toolName as keyof typeof renderingToolOutputParser
-                ](part.output, aiOptInLevel),
-              }
-            }
-          }
-          return part
-=======
           return sanitizeMessagePart(part, aiOptInLevel)
->>>>>>> a7bddc8b
         })
       return { ...msg, parts: cleanedParts }
     }
@@ -253,9 +217,6 @@
       ...(providerOptions && { providerOptions }),
       tools,
       abortSignal: abortController.signal,
-      experimental_telemetry: {
-        isEnabled: true,
-      },
     })
 
     result.pipeUIMessageStreamToResponse(res, {
