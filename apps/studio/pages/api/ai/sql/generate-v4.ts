--- conflicted
+++ resolved
@@ -1,9 +1,5 @@
 import pgMeta from '@supabase/pg-meta'
-<<<<<<< HEAD
-import { convertToModelMessages, ModelMessage, streamText, stepCountIs } from 'ai'
-=======
 import { convertToModelMessages, ModelMessage, stepCountIs, streamText } from 'ai'
->>>>>>> 33bd798d
 import { source } from 'common-tags'
 import { NextApiRequest, NextApiResponse } from 'next'
 import { z } from 'zod/v4'
@@ -12,20 +8,6 @@
 import { executeSql } from 'data/sql/execute-sql-query'
 import { AiOptInLevel } from 'hooks/misc/useOrgOptedIntoAi'
 import { getModel } from 'lib/ai/model'
-<<<<<<< HEAD
-import { getTools } from 'lib/ai/tools'
-import apiWrapper from 'lib/api/apiWrapper'
-import { queryPgMetaSelfHosted } from 'lib/self-hosted'
-import { getOrgAIDetails } from 'lib/ai/org-ai-details'
-
-import {
-  GENERAL_PROMPT,
-  RLS_PROMPT,
-  PG_BEST_PRACTICES,
-  CHAT_PROMPT,
-  SECURITY_PROMPT,
-  EDGE_FUNCTION_PROMPT,
-=======
 import { getOrgAIDetails } from 'lib/ai/org-ai-details'
 import { getTools } from 'lib/ai/tools'
 import apiWrapper from 'lib/api/apiWrapper'
@@ -38,7 +20,6 @@
   PG_BEST_PRACTICES,
   RLS_PROMPT,
   SECURITY_PROMPT,
->>>>>>> 33bd798d
 } from 'lib/ai/prompts'
 
 export const maxDuration = 120
@@ -199,13 +180,10 @@
       ...convertToModelMessages(messages),
     ]
 
-<<<<<<< HEAD
-=======
     const abortController = new AbortController()
     req.on('close', () => abortController.abort())
     req.on('aborted', () => abortController.abort())
 
->>>>>>> 33bd798d
     // Get tools
     const tools = await getTools({
       projectRef,
