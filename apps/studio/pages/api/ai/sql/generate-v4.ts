--- conflicted
+++ resolved
@@ -130,18 +130,7 @@
   }
 
   const {
-<<<<<<< HEAD
     model: rawModel,
-    error: modelError,
-    supportsCachePoint,
-  } = await getModel(projectRef, isLimited) // use project ref as routing key
-
-  // Wrap AI SDK v5 model with Braintrust middleware for tracing
-  const model = wrapLanguageModel({
-    model: rawModel as any,
-    middleware: BraintrustMiddleware(),
-=======
-    model,
     error: modelError,
     promptProviderOptions,
     providerOptions,
@@ -150,7 +139,12 @@
     model: 'gpt-5',
     routingKey: projectRef,
     isLimited,
->>>>>>> 4089ed66
+  })
+
+  // Wrap AI SDK v5 model with Braintrust middleware for tracing
+  const model = wrapLanguageModel({
+    model: rawModel as any,
+    middleware: BraintrustMiddleware(),
   })
 
   if (modelError) {
@@ -222,7 +216,6 @@
       accessToken,
     })
 
-<<<<<<< HEAD
     // Trace tool calls
     const tracedTools = Object.fromEntries(
       Object.entries(tools).map(([name, t]: any) => [
@@ -333,6 +326,7 @@
         })
 
         result.pipeUIMessageStreamToResponse(res, {
+          sendReasoning: true,
           onError: (error) => {
             // Normalize error message
             let errorMessage: string
@@ -374,33 +368,6 @@
             return errorMessage
           },
         })
-=======
-    const result = streamText({
-      model,
-      stopWhen: stepCountIs(5),
-      messages: coreMessages,
-      ...(providerOptions && { providerOptions }),
-      tools,
-      abortSignal: abortController.signal,
-    })
-
-    result.pipeUIMessageStreamToResponse(res, {
-      sendReasoning: true,
-      onError: (error) => {
-        if (error == null) {
-          return 'unknown error'
-        }
-
-        if (typeof error === 'string') {
-          return error
-        }
-
-        if (error instanceof Error) {
-          return error.message
-        }
-
-        return JSON.stringify(error)
->>>>>>> 4089ed66
       },
       // { name: 'AI Assistant' }
       logger
