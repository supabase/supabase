--- conflicted
+++ resolved
@@ -10,7 +10,6 @@
 import { executeSql } from 'data/sql/execute-sql-query'
 import { AiOptInLevel, getAiOptInLevel } from 'hooks/misc/useOrgOptedIntoAi'
 import { getModel } from 'lib/ai/model'
-<<<<<<< HEAD
 import { getTools } from 'lib/ai/tools'
 import apiWrapper from 'lib/api/apiWrapper'
 import { queryPgMetaSelfHosted } from 'lib/self-hosted'
@@ -25,13 +24,6 @@
   DEBUGGING_PROMPT,
   EDGE_FUNCTION_PROMPT,
 } from 'lib/ai/prompts'
-=======
-import { createSupabaseMCPClient } from 'lib/ai/supabase-mcp'
-import { filterToolsByOptInLevel, toolSetValidationSchema } from 'lib/ai/tool-filter'
-import apiWrapper from 'lib/api/apiWrapper'
-import { queryPgMetaSelfHosted } from 'lib/self-hosted'
-import { getTools } from './tools'
->>>>>>> 8dcec919
 
 export const maxDuration = 120
 
@@ -83,10 +75,10 @@
 
   const { messages: rawMessages, projectRef, connectionString, orgSlug, chatName } = data
 
-  // Server-side safety: limit to last 5 messages and remove `results` property to prevent accidental leakage.
+  // Server-side safety: limit to last 7 messages and remove `results` property to prevent accidental leakage.
   // Results property is used to cache results client-side after queries are run
   // Tool results will still be included in history sent to model
-  const messages = (rawMessages || []).slice(-5).map((msg: any) => {
+  const messages = (rawMessages || []).slice(-7).map((msg: any) => {
     if (msg && msg.role === 'assistant' && 'results' in msg) {
       const cleanedMsg = { ...msg }
       delete cleanedMsg.results
@@ -136,73 +128,6 @@
   }
 
   try {
-<<<<<<< HEAD
-=======
-    let mcpTools: ToolSet = {}
-    let localTools: ToolSet = {
-      display_query: tool({
-        description:
-          'Displays SQL query results (table or chart) or renders SQL for write/DDL operations. Use this for all query display needs. Optionally references a previous execute_sql call via manualToolCallId for displaying SELECT results.',
-        inputSchema: z.object({
-          manualToolCallId: z
-            .string()
-            .optional()
-            .describe(
-              'The manual ID from the corresponding execute_sql result (for SELECT queries).'
-            ),
-          sql: z.string().describe('The SQL query.'),
-          label: z
-            .string()
-            .describe(
-              'The title or label for this query block (e.g., "Users Over Time", "Create Users Table").'
-            ),
-          view: z
-            .enum(['table', 'chart'])
-            .optional()
-            .describe(
-              'Display mode for SELECT results: table or chart. Required if manualToolCallId is provided.'
-            ),
-          xAxis: z.string().optional().describe('Key for the x-axis (required if view is chart).'),
-          yAxis: z.string().optional().describe('Key for the y-axis (required if view is chart).'),
-          runQuery: z
-            .boolean()
-            .optional()
-            .describe(
-              'Whether to automatically run the query. Set to true for read-only queries when manualToolCallId does not exist due to permissions. Should be false for write/DDL operations.'
-            ),
-        }),
-        execute: async (args) => {
-          const statusMessage = args.manualToolCallId
-            ? 'Tool call sent to client for rendering SELECT results.'
-            : 'Tool call sent to client for rendering write/DDL query.'
-          return { status: statusMessage }
-        },
-      }),
-      display_edge_function: tool({
-        description:
-          'Renders the code for a Supabase Edge Function for the user to deploy manually.',
-        inputSchema: z.object({
-          name: z
-            .string()
-            .describe('The URL-friendly name of the Edge Function (e.g., "my-function").'),
-          code: z.string().describe('The TypeScript code for the Edge Function.'),
-        }),
-        execute: async () => {
-          return { status: 'Tool call sent to client for rendering.' }
-        },
-      }),
-      rename_chat: tool({
-        description: `Rename the current chat session when the current chat name doesn't describe the conversation topic.`,
-        inputSchema: z.object({
-          newName: z.string().describe('The new name for the chat session. Five words or less.'),
-        }),
-        execute: async () => {
-          return { status: 'Chat request sent to client' }
-        },
-      }),
-    }
-
->>>>>>> 8dcec919
     // Get a list of all schemas to add to context
     const pgMetaSchemasList = pgMeta.schemas.list()
 
