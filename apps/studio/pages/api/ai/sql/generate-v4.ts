--- conflicted
+++ resolved
@@ -124,17 +124,17 @@
     }
   }
 
-<<<<<<< HEAD
-  const { model: rawModel, error: modelError } = await getModel(projectRef, isLimited) // use project ref as routing key
+  const {
+    model: rawModel,
+    error: modelError,
+    supportsCachePoint,
+  } = await getModel(projectRef, isLimited) // use project ref as routing key
 
   // Wrap AI SDK v5 model with Braintrust middleware for tracing
   const model = wrapLanguageModel({
     model: rawModel as any,
     middleware: BraintrustMiddleware(),
   })
-=======
-  const { model, error: modelError, supportsCachePoint } = await getModel(projectRef, isLimited) // use project ref as routing key
->>>>>>> 9ef6d0d9
 
   if (modelError) {
     return res.status(500).json({ error: modelError.message })
