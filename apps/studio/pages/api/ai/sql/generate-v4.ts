import pgMeta from '@supabase/pg-meta'
import { convertToModelMessages, ModelMessage, stepCountIs, streamText } from 'ai'
import { source } from 'common-tags'
import { NextApiRequest, NextApiResponse } from 'next'
import { z } from 'zod/v4'

import { IS_PLATFORM } from 'common'
import { executeSql } from 'data/sql/execute-sql-query'
import { AiOptInLevel } from 'hooks/misc/useOrgOptedIntoAi'
import { getModel } from 'lib/ai/model'
import { getOrgAIDetails } from 'lib/ai/org-ai-details'
import { getTools } from 'lib/ai/tools'
import apiWrapper from 'lib/api/apiWrapper'
import { queryPgMetaSelfHosted } from 'lib/self-hosted'

import {
  CHAT_PROMPT,
  EDGE_FUNCTION_PROMPT,
  GENERAL_PROMPT,
  PG_BEST_PRACTICES,
  RLS_PROMPT,
  SECURITY_PROMPT,
} from 'lib/ai/prompts'

export const maxDuration = 120

export const config = {
  api: { bodyParser: true },
}

async function handler(req: NextApiRequest, res: NextApiResponse) {
  const { method } = req

  switch (method) {
    case 'POST':
      return handlePost(req, res)
    default:
      res.setHeader('Allow', ['POST'])
      res.status(405).json({ data: null, error: { message: `Method ${method} Not Allowed` } })
  }
}

const wrapper = (req: NextApiRequest, res: NextApiResponse) =>
  apiWrapper(req, res, handler, { withAuth: true })

export default wrapper

const requestBodySchema = z.object({
  messages: z.array(z.any()),
  projectRef: z.string(),
  connectionString: z.string(),
  schema: z.string().optional(),
  table: z.string().optional(),
  chatName: z.string().optional(),
  orgSlug: z.string().optional(),
})

async function handlePost(req: NextApiRequest, res: NextApiResponse) {
  const authorization = req.headers.authorization
  const accessToken = authorization?.replace('Bearer ', '')

  if (IS_PLATFORM && !accessToken) {
    return res.status(401).json({ error: 'Authorization token is required' })
  }

  const body = typeof req.body === 'string' ? JSON.parse(req.body) : req.body
  const { data, error: parseError } = requestBodySchema.safeParse(body)

  if (parseError) {
    return res.status(400).json({ error: 'Invalid request body', issues: parseError.issues })
  }

  const { messages: rawMessages, projectRef, connectionString, orgSlug, chatName } = data

  // Server-side safety: limit to last 7 messages and remove `results` property to prevent accidental leakage.
  // Results property is used to cache results client-side after queries are run
  // Tool results will still be included in history sent to model
  const messages = (rawMessages || []).slice(-7).map((msg: any) => {
    if (msg && msg.role === 'assistant' && 'results' in msg) {
      const cleanedMsg = { ...msg }
      delete cleanedMsg.results
      return cleanedMsg
    }
    return msg
  })

  let aiOptInLevel: AiOptInLevel = 'disabled'
  let isLimited = false

  if (!IS_PLATFORM) {
    aiOptInLevel = 'schema'
  }

  if (IS_PLATFORM && orgSlug && authorization && projectRef) {
    try {
      // Get organizations and compute opt in level server-side
      const { aiOptInLevel: orgAIOptInLevel, isLimited: orgAILimited } = await getOrgAIDetails({
        orgSlug,
        authorization,
        projectRef,
      })

      aiOptInLevel = orgAIOptInLevel
      isLimited = orgAILimited
    } catch (error) {
      return res
        .status(400)
        .json({ error: 'There was an error fetching your organization details' })
    }
  }

  const { model, error: modelError } = await getModel(projectRef, isLimited) // use project ref as routing key

  if (modelError) {
    return res.status(500).json({ error: modelError.message })
  }

  try {
    // Get a list of all schemas to add to context
    const pgMetaSchemasList = pgMeta.schemas.list()

    const { result: schemas } =
      aiOptInLevel !== 'disabled'
        ? await executeSql(
            {
              projectRef,
              connectionString,
              sql: pgMetaSchemasList.sql,
            },
            undefined,
            {
              'Content-Type': 'application/json',
              ...(authorization && { Authorization: authorization }),
            },
            IS_PLATFORM ? undefined : queryPgMetaSelfHosted
          )
        : { result: [] }

    const schemasString =
      schemas?.length > 0
        ? `The available database schema names are: ${JSON.stringify(schemas)}`
        : "You don't have access to any schemas."

    // Important: do not use dynamic content in the system prompt or Bedrock will not cache it
    const system = source`
      ${GENERAL_PROMPT}
      ${CHAT_PROMPT}
      ${PG_BEST_PRACTICES}
      ${RLS_PROMPT}
      ${EDGE_FUNCTION_PROMPT}
      ${SECURITY_PROMPT}
    `

    // Note: these must be of type `CoreMessage` to prevent AI SDK from stripping `providerOptions`
    // https://github.com/vercel/ai/blob/81ef2511311e8af34d75e37fc8204a82e775e8c3/packages/ai/core/prompt/standardize-prompt.ts#L83-L88
    const coreMessages: ModelMessage[] = [
      {
        role: 'system',
        content: system,
        providerOptions: {
          bedrock: {
            // Always cache the system prompt (must not contain dynamic content)
            cachePoint: { type: 'default' },
          },
        },
      },
      {
        role: 'assistant',
        // Add any dynamic context here
        content: `The user's current project is ${projectRef}. Their available schemas are: ${schemasString}. The current chat name is: ${chatName}`,
      },
      ...convertToModelMessages(messages),
    ]

<<<<<<< HEAD
    const abortController = new AbortController()
    req.on('close', () => abortController.abort())
    req.on('aborted', () => abortController.abort())
=======
    // Get tools
    const tools = await getTools({
      projectRef,
      connectionString,
      authorization,
      aiOptInLevel,
      accessToken,
    })
>>>>>>> d60aceb5

    const result = streamText({
      model,
      stopWhen: stepCountIs(5),
      messages: coreMessages,
      tools,
      abortSignal: abortController.signal,
    })

    result.pipeUIMessageStreamToResponse(res, {
      onError: (error) => {
        if (error == null) {
          return 'unknown error'
        }

        if (typeof error === 'string') {
          return error
        }

        if (error instanceof Error) {
          return error.message
        }

        return JSON.stringify(error)
      },
    })
  } catch (error) {
    console.error('Error in handlePost:', error)
    if (error instanceof Error) {
      return res.status(500).json({ message: error.message })
    }
    return res.status(500).json({ message: 'An unexpected error occurred.' })
  }
}<|MERGE_RESOLUTION|>--- conflicted
+++ resolved
@@ -172,11 +172,10 @@
       ...convertToModelMessages(messages),
     ]
 
-<<<<<<< HEAD
     const abortController = new AbortController()
     req.on('close', () => abortController.abort())
     req.on('aborted', () => abortController.abort())
-=======
+
     // Get tools
     const tools = await getTools({
       projectRef,
@@ -185,7 +184,6 @@
       aiOptInLevel,
       accessToken,
     })
->>>>>>> d60aceb5
 
     const result = streamText({
       model,
