import pgMeta from '@supabase/pg-meta'
import { convertToModelMessages, type ModelMessage, stepCountIs, streamText } from 'ai'
import { source } from 'common-tags'
import type { NextApiRequest, NextApiResponse } from 'next'
import z from 'zod'

import { IS_PLATFORM } from 'common'
import { executeSql } from 'data/sql/execute-sql-query'
import type { AiOptInLevel } from 'hooks/misc/useOrgOptedIntoAi'
import { getModel } from 'lib/ai/model'
import { getOrgAIDetails } from 'lib/ai/org-ai-details'
import {
  CHAT_PROMPT,
  EDGE_FUNCTION_PROMPT,
  GENERAL_PROMPT,
  PG_BEST_PRACTICES,
  RLS_PROMPT,
  REALTIME_PROMPT,
  SECURITY_PROMPT,
} from 'lib/ai/prompts'
<<<<<<< HEAD
import { renderingToolOutputParser } from 'lib/ai/tools/rendering-tools'
=======
import { getTools } from 'lib/ai/tools'
import { sanitizeMessagePart } from 'lib/ai/tools/tool-sanitizer'
import apiWrapper from 'lib/api/apiWrapper'
import { executeQuery } from 'lib/api/self-hosted/query'
>>>>>>> a7bddc8b

export const maxDuration = 120

export const config = {
  api: { bodyParser: true },
}

async function handler(req: NextApiRequest, res: NextApiResponse) {
  const { method } = req

  switch (method) {
    case 'POST':
      return handlePost(req, res)
    default:
      res.setHeader('Allow', ['POST'])
      res.status(405).json({
        data: null,
        error: { message: `Method ${method} Not Allowed` },
      })
  }
}

const wrapper = (req: NextApiRequest, res: NextApiResponse) =>
  apiWrapper(req, res, handler, { withAuth: true })

export default wrapper

const requestBodySchema = z.object({
  messages: z.array(z.any()),
  projectRef: z.string(),
  connectionString: z.string(),
  schema: z.string().optional(),
  table: z.string().optional(),
  chatName: z.string().optional(),
  orgSlug: z.string().optional(),
})

async function handlePost(req: NextApiRequest, res: NextApiResponse) {
  const authorization = req.headers.authorization
  const accessToken = authorization?.replace('Bearer ', '')

  if (IS_PLATFORM && !accessToken) {
    return res.status(401).json({ error: 'Authorization token is required' })
  }

  const body = typeof req.body === 'string' ? JSON.parse(req.body) : req.body
  const { data, error: parseError } = requestBodySchema.safeParse(body)

  if (parseError) {
    return res.status(400).json({ error: 'Invalid request body', issues: parseError.issues })
  }

  const { messages: rawMessages, projectRef, connectionString, orgSlug, chatName } = data

  let aiOptInLevel: AiOptInLevel = 'disabled'
  let isLimited = false

  if (!IS_PLATFORM) {
    aiOptInLevel = 'schema'
  }

  if (IS_PLATFORM && orgSlug && authorization && projectRef) {
    try {
      // Get organizations and compute opt in level server-side
      const { aiOptInLevel: orgAIOptInLevel, isLimited: orgAILimited } = await getOrgAIDetails({
        orgSlug,
        authorization,
        projectRef,
      })

      aiOptInLevel = orgAIOptInLevel
      isLimited = orgAILimited
    } catch (error) {
      return res.status(400).json({
        error: 'There was an error fetching your organization details',
      })
    }
  }

  // Only returns last 7 messages
  // Filters out tools with invalid states
  // Filters out tool outputs based on opt-in level using renderingToolOutputParser
  const messages = (rawMessages || []).slice(-7).map((msg: any) => {
    if (msg && msg.role === 'assistant' && 'results' in msg) {
      const cleanedMsg = { ...msg }
      delete cleanedMsg.results
      return cleanedMsg
    }
    if (msg && msg.role === 'assistant' && msg.parts) {
<<<<<<< HEAD
      console.log('msg.parts', msg.parts)
=======
>>>>>>> a7bddc8b
      const cleanedParts = msg.parts
        .filter((part: any) => {
          if (part.type.startsWith('tool-')) {
            const invalidStates = ['input-streaming', 'input-available', 'output-error']
            return !invalidStates.includes(part.state)
          }
          return true
        })
        .map((part: any) => {
<<<<<<< HEAD
          if (part.type?.startsWith('tool-') && part.output) {
            const toolName = part.type.split('-')[1]
            if (renderingToolOutputParser[toolName as keyof typeof renderingToolOutputParser]) {
              return {
                ...part,
                output: renderingToolOutputParser[
                  toolName as keyof typeof renderingToolOutputParser
                ](part.output, aiOptInLevel),
              }
            }
          }
          return part
=======
          return sanitizeMessagePart(part, aiOptInLevel)
>>>>>>> a7bddc8b
        })
      return { ...msg, parts: cleanedParts }
    }
    return msg
  })

  const {
    model,
    error: modelError,
    promptProviderOptions,
    providerOptions,
  } = await getModel({
    provider: 'openai',
    model: 'gpt-5',
    routingKey: projectRef,
    isLimited,
  })

  if (modelError) {
    return res.status(500).json({ error: modelError.message })
  }

  try {
    // Get a list of all schemas to add to context
    const pgMetaSchemasList = pgMeta.schemas.list()
    type Schemas = z.infer<(typeof pgMetaSchemasList)['zod']>

    const { result: schemas } =
      aiOptInLevel !== 'disabled'
        ? await executeSql<Schemas>(
            {
              projectRef,
              connectionString,
              sql: pgMetaSchemasList.sql,
            },
            undefined,
            {
              'Content-Type': 'application/json',
              ...(authorization && { Authorization: authorization }),
            },
            IS_PLATFORM ? undefined : executeQuery
          )
        : { result: [] }

    const schemasString =
      schemas?.length > 0
        ? `The available database schema names are: ${JSON.stringify(schemas)}`
        : "You don't have access to any schemas."

    // Important: do not use dynamic content in the system prompt or Bedrock will not cache it
    const system = source`
      ${GENERAL_PROMPT}
      ${CHAT_PROMPT}
      ${PG_BEST_PRACTICES}
      ${RLS_PROMPT}
      ${EDGE_FUNCTION_PROMPT}
      ${REALTIME_PROMPT}
      ${SECURITY_PROMPT}
    `

    // Note: these must be of type `CoreMessage` to prevent AI SDK from stripping `providerOptions`
    // https://github.com/vercel/ai/blob/81ef2511311e8af34d75e37fc8204a82e775e8c3/packages/ai/core/prompt/standardize-prompt.ts#L83-L88
    const coreMessages: ModelMessage[] = [
      {
        role: 'system',
        content: system,
        ...(promptProviderOptions && {
          providerOptions: promptProviderOptions,
        }),
      },
      {
        role: 'assistant',
        // Add any dynamic context here
        content: `The user's current project is ${projectRef}. Their available schemas are: ${schemasString}. The current chat name is: ${chatName}`,
      },
      ...convertToModelMessages(messages),
    ]

    const abortController = new AbortController()
    req.on('close', () => abortController.abort())
    req.on('aborted', () => abortController.abort())

    // Get tools
    const tools = await getTools({
      projectRef,
      connectionString,
      authorization,
      aiOptInLevel,
      accessToken,
    })

    const result = streamText({
      model,
      stopWhen: stepCountIs(5),
      messages: coreMessages,
      ...(providerOptions && { providerOptions }),
      tools,
      abortSignal: abortController.signal,
    })

    result.pipeUIMessageStreamToResponse(res, {
      sendReasoning: true,
      onError: (error) => {
        if (error == null) {
          return 'unknown error'
        }

        if (typeof error === 'string') {
          return error
        }

        if (error instanceof Error) {
          return error.message
        }

        return JSON.stringify(error)
      },
    })
  } catch (error) {
    console.error('Error in handlePost:', error)
    if (error instanceof Error) {
      return res.status(500).json({ message: error.message })
    }
    return res.status(500).json({ message: 'An unexpected error occurred.' })
  }
}<|MERGE_RESOLUTION|>--- conflicted
+++ resolved
@@ -18,14 +18,10 @@
   REALTIME_PROMPT,
   SECURITY_PROMPT,
 } from 'lib/ai/prompts'
-<<<<<<< HEAD
-import { renderingToolOutputParser } from 'lib/ai/tools/rendering-tools'
-=======
 import { getTools } from 'lib/ai/tools'
 import { sanitizeMessagePart } from 'lib/ai/tools/tool-sanitizer'
 import apiWrapper from 'lib/api/apiWrapper'
 import { executeQuery } from 'lib/api/self-hosted/query'
->>>>>>> a7bddc8b
 
 export const maxDuration = 120
 
@@ -115,10 +111,6 @@
       return cleanedMsg
     }
     if (msg && msg.role === 'assistant' && msg.parts) {
-<<<<<<< HEAD
-      console.log('msg.parts', msg.parts)
-=======
->>>>>>> a7bddc8b
       const cleanedParts = msg.parts
         .filter((part: any) => {
           if (part.type.startsWith('tool-')) {
@@ -128,22 +120,7 @@
           return true
         })
         .map((part: any) => {
-<<<<<<< HEAD
-          if (part.type?.startsWith('tool-') && part.output) {
-            const toolName = part.type.split('-')[1]
-            if (renderingToolOutputParser[toolName as keyof typeof renderingToolOutputParser]) {
-              return {
-                ...part,
-                output: renderingToolOutputParser[
-                  toolName as keyof typeof renderingToolOutputParser
-                ](part.output, aiOptInLevel),
-              }
-            }
-          }
-          return part
-=======
           return sanitizeMessagePart(part, aiOptInLevel)
->>>>>>> a7bddc8b
         })
       return { ...msg, parts: cleanedParts }
     }
