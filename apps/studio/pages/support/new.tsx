--- conflicted
+++ resolved
@@ -17,13 +17,8 @@
   const isHealthy = data?.isHealthy
 
   return (
-<<<<<<< HEAD
-    <LayoutWrapper className="relative flex overflow-y-auto overflow-x-hidden">
+    <div className="relative flex overflow-y-auto overflow-x-hidden">
       <div className="mx-auto my-8 max-w-2xl w-full px-4 lg:px-6">
-=======
-    <div className="relative flex overflow-y-auto overflow-x-hidden">
-      <div className="mx-auto my-8 max-w-2xl px-4 lg:px-6">
->>>>>>> 497575b6
         <div className="space-y-12 py-8">
           <div className="flex flex-col sm:flex-row justify-between items-start sm:items-center gap-y-2">
             <div className="flex items-center space-x-3">
