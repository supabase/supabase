--- conflicted
+++ resolved
@@ -14,13 +14,8 @@
 import { InlineLink, InlineLinkClassName } from 'components/ui/InlineLink'
 import { usePlatformStatusQuery } from 'data/platform/platform-status-query'
 import { withAuth } from 'hooks/misc/withAuth'
-<<<<<<< HEAD
 import { BASE_PATH, DOCS_URL } from 'lib/constants'
-import { toast } from 'sonner'
-=======
-import { BASE_PATH } from 'lib/constants'
 import { useQueryState } from 'nuqs'
->>>>>>> 2e9b6d63
 import { NextPageWithLayout } from 'types'
 import { Button, cn, Tooltip, TooltipContent, TooltipTrigger } from 'ui'
 
