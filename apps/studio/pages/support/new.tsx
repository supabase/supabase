--- conflicted
+++ resolved
@@ -1,9 +1,4 @@
-<<<<<<< HEAD
-import * as Tooltip from '@radix-ui/react-tooltip'
-import { Loader, Wrench } from 'lucide-react'
-=======
 import { Loader2, Wrench } from 'lucide-react'
->>>>>>> 454fda86
 import Link from 'next/link'
 import { useState } from 'react'
 import SVG from 'react-inlinesvg'
@@ -14,11 +9,7 @@
 import { useProjectsQuery } from 'data/projects/projects-query'
 import { withAuth } from 'hooks/misc/withAuth'
 import { BASE_PATH } from 'lib/constants'
-<<<<<<< HEAD
-import { Button } from 'ui'
-=======
 import { Button, Tooltip_Shadcn_, TooltipContent_Shadcn_, TooltipTrigger_Shadcn_ } from 'ui'
->>>>>>> 454fda86
 
 const SupportPage = () => {
   const [sentCategory, setSentCategory] = useState<string>()
@@ -37,11 +28,7 @@
               <SVG src={`${BASE_PATH}/img/supabase-logo.svg`} className="h-4 w-4" />
               <h1 className="m-0 text-lg">Supabase support</h1>
             </div>
-<<<<<<< HEAD
-            <div className="flex items-center space-x-3">
-=======
             <div className="flex items-center gap-x-3">
->>>>>>> 454fda86
               <Button asChild type="default" icon={<Wrench />}>
                 <Link
                   href="https://supabase.com/docs/guides/platform/troubleshooting"
@@ -58,11 +45,7 @@
                     type="default"
                     icon={
                       isLoading ? (
-<<<<<<< HEAD
-                        <Loader className="animate-spin" />
-=======
                         <Loader2 className="animate-spin" />
->>>>>>> 454fda86
                       ) : isHealthy ? (
                         <div className="h-2 w-2 bg-brand rounded-full" />
                       ) : (
