--- conflicted
+++ resolved
@@ -41,6 +41,7 @@
 import { FeaturePreviewContextProvider } from 'components/interfaces/App/FeaturePreview/FeaturePreviewContext'
 import FeaturePreviewModal from 'components/interfaces/App/FeaturePreview/FeaturePreviewModal'
 import { GenerateSql } from 'components/interfaces/SqlGenerator/SqlGenerator'
+import { AiAssistantPanel } from 'components/ui/AIAssistantPanel/AIAssistantPanel'
 import { ErrorBoundaryState } from 'components/ui/ErrorBoundaryState'
 import FlagProvider from 'components/ui/Flag/FlagProvider'
 import PageTelemetry from 'components/ui/PageTelemetry'
@@ -52,11 +53,6 @@
 import { AppPropsWithLayout } from 'types'
 import { SonnerToaster } from 'ui'
 import { CommandProvider } from 'ui-patterns/CommandMenu'
-<<<<<<< HEAD
-import { ConsentToast } from 'ui-patterns/ConsentToast'
-import { AiAssistantPanel } from 'components/ui/AIAssistantPanel/AIAssistantPanel'
-=======
->>>>>>> 061dce4d
 
 dayjs.extend(customParseFormat)
 dayjs.extend(utc)
@@ -164,7 +160,7 @@
                 </PageTelemetry>
 
                 {!isTestEnv && <HCaptchaLoadedStore />}
-                {/* {!isTestEnv && <ReactQueryDevtools initialIsOpen={false} position="bottom-right" />} */}
+                {!isTestEnv && <ReactQueryDevtools initialIsOpen={false} position="bottom-right" />}
               </ProfileProvider>
             </FlagProvider>
           </AuthContainer>
