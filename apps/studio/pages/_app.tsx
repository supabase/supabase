import 'react-data-grid/lib/styles.css'
import 'styles/code.scss'
import 'styles/contextMenu.scss'
import 'styles/date-picker.scss'
import 'styles/editor.scss'
import 'styles/graphiql-base.scss'
import 'styles/grid.scss'
import 'styles/main.scss'
import 'styles/markdown-preview.scss'
import 'styles/monaco.scss'
import 'styles/react-data-grid-logs.scss'
import 'styles/reactflow.scss'
import 'styles/storage.scss'
import 'styles/stripe.scss'
import 'styles/toast.scss'
import 'styles/ui.scss'
import 'ui/build/css/themes/dark.css'
import 'ui/build/css/themes/light.css'

import { loader } from '@monaco-editor/react'
import { TooltipProvider } from '@radix-ui/react-tooltip'
import * as Sentry from '@sentry/nextjs'
import { SessionContextProvider } from '@supabase/auth-helpers-react'
import { createClient } from '@supabase/supabase-js'
import { Hydrate, QueryClientProvider } from '@tanstack/react-query'
import { ReactQueryDevtools } from '@tanstack/react-query-devtools'
import { ThemeProvider, useThemeSandbox } from 'common'
import dayjs from 'dayjs'
import customParseFormat from 'dayjs/plugin/customParseFormat'
import relativeTime from 'dayjs/plugin/relativeTime'
import timezone from 'dayjs/plugin/timezone'
import utc from 'dayjs/plugin/utc'
import Head from 'next/head'
import { ErrorInfo, useEffect, useMemo, useRef, useState } from 'react'
import { ErrorBoundary } from 'react-error-boundary'
import { toast } from 'sonner'

import MetaFaviconsPagesRouter from 'common/MetaFavicons/pages-router'
import { AppBannerWrapper, RouteValidationWrapper } from 'components/interfaces/App'
import { AppBannerContextProvider } from 'components/interfaces/App/AppBannerWrapperContext'
import { StudioCommandMenu } from 'components/interfaces/App/CommandMenu'
import { FeaturePreviewContextProvider } from 'components/interfaces/App/FeaturePreview/FeaturePreviewContext'
import FeaturePreviewModal from 'components/interfaces/App/FeaturePreview/FeaturePreviewModal'
import { GenerateSql } from 'components/interfaces/SqlGenerator/SqlGenerator'
import { ErrorBoundaryState } from 'components/ui/ErrorBoundaryState'
import FlagProvider from 'components/ui/Flag/FlagProvider'
import PageTelemetry from 'components/ui/PageTelemetry'
import { useRootQueryClient } from 'data/query-client'
import { AuthProvider } from 'lib/auth'
import { BASE_PATH, IS_PLATFORM, LOCAL_STORAGE_KEYS } from 'lib/constants'
import { ProfileProvider } from 'lib/profile'
import { useAppStateSnapshot } from 'state/app-state'
import HCaptchaLoadedStore from 'stores/hcaptcha-loaded-store'
import { AppPropsWithLayout } from 'types'
import { SonnerToaster } from 'ui'
import { CommandProvider } from 'ui-patterns/CommandMenu'
import { ConsentToast } from 'ui-patterns/ConsentToast'
import { AiAssistantPanel } from 'components/ui/AIAssistantPanel/AIAssistantPanel'

dayjs.extend(customParseFormat)
dayjs.extend(utc)
dayjs.extend(timezone)
dayjs.extend(relativeTime)

loader.config({
  // [Joshen] Attempt for offline support/bypass ISP issues is to store the assets required for monaco
  // locally. We're however, only storing the assets which we need (based on what the network tab loads
  // while using monaco). If we end up facing more effort trying to maintain this, probably to either
  // use cloudflare or find some way to pull all the files from a CDN via a CLI, rather than tracking individual files
  // The alternative was to import * as monaco from 'monaco-editor' but i couldn't get it working
  paths: {
    vs: IS_PLATFORM
      ? 'https://cdnjs.cloudflare.com/ajax/libs/monaco-editor/0.37.0/min/vs'
      : `${BASE_PATH}/monaco-editor`,
  },
})

// [Joshen TODO] Once we settle on the new nav layout - we'll need a lot of clean up in terms of our layout components
// a lot of them are unnecessary and introduce way too many cluttered CSS especially with the height styles that make
// debugging way too difficult. Ideal scenario is we just have one AppLayout to control the height and scroll areas of
// the dashboard, all other layout components should not be doing that

function CustomApp({ Component, pageProps }: AppPropsWithLayout) {
  const snap = useAppStateSnapshot()
  const queryClient = useRootQueryClient()
  const consentToastId = useRef<string | number>()

  // [Joshen] Some issues with using createBrowserSupabaseClient
  const [supabase] = useState(() =>
    IS_PLATFORM
      ? createClient(
          process.env.NEXT_PUBLIC_SUPABASE_URL as string,
          process.env.NEXT_PUBLIC_SUPABASE_ANON_KEY as string
        )
      : undefined
  )

  const getLayout = Component.getLayout ?? ((page) => page)

  const AuthContainer = useMemo(
    // eslint-disable-next-line react/display-name
    () => (props: any) => {
      return IS_PLATFORM ? (
        <SessionContextProvider supabaseClient={supabase as any}>
          <AuthProvider>{props.children}</AuthProvider>
        </SessionContextProvider>
      ) : (
        <AuthProvider>{props.children}</AuthProvider>
      )
    },
    [supabase]
  )

  const errorBoundaryHandler = (error: Error, info: ErrorInfo) => {
    Sentry.withScope(function (scope) {
      scope.setTag('globalErrorBoundary', true)
      Sentry.captureException(error)
    })

    console.error(error.stack)
  }

  useEffect(() => {
    // Check for telemetry consent
    if (typeof window !== 'undefined') {
      const onAcceptConsent = () => {
        snap.setIsOptedInTelemetry(true)
        if (consentToastId.current) toast.dismiss(consentToastId.current)
      }

      const onOptOut = () => {
        snap.setIsOptedInTelemetry(false)
        if (consentToastId.current) toast.dismiss(consentToastId.current)
      }

      const hasAcknowledgedConsent = localStorage.getItem(LOCAL_STORAGE_KEYS.TELEMETRY_CONSENT)
      if (IS_PLATFORM && hasAcknowledgedConsent === null) {
        setTimeout(() => {
          consentToastId.current = toast(
            <ConsentToast onAccept={onAcceptConsent} onOptOut={onOptOut} />,
            {
              id: 'consent-toast',
              position: 'bottom-right',
              duration: Infinity,
            }
          )
        }, 300)
      }
    }
    // eslint-disable-next-line react-hooks/exhaustive-deps
  }, [])

  useThemeSandbox()

  const isTestEnv = process.env.NEXT_PUBLIC_NODE_ENV === 'test'

  return (
    <ErrorBoundary FallbackComponent={ErrorBoundaryState} onError={errorBoundaryHandler}>
      <QueryClientProvider client={queryClient}>
        <Hydrate state={pageProps.dehydratedState}>
          <AuthContainer>
            <FlagProvider>
              <ProfileProvider>
                <Head>
                  <title>Supabase</title>
                  <meta name="viewport" content="initial-scale=1.0, width=device-width" />
                </Head>
                <MetaFaviconsPagesRouter applicationName="Supabase Studio" />
                <PageTelemetry>
                  <TooltipProvider>
                    <RouteValidationWrapper>
                      <ThemeProvider
                        defaultTheme="system"
                        themes={['dark', 'light', 'classic-dark']}
                        enableSystem
                        disableTransitionOnChange
                      >
                        <AppBannerContextProvider>
                          <CommandProvider>
                            <AppBannerWrapper>
                              <FeaturePreviewContextProvider>
                                {getLayout(<Component {...pageProps} />)}
                                <StudioCommandMenu />
                                <GenerateSql />
                                <FeaturePreviewModal />
                                <AiAssistantPanel />
                              </FeaturePreviewContextProvider>
                            </AppBannerWrapper>
                            <SonnerToaster position="top-right" />
                          </CommandProvider>
                        </AppBannerContextProvider>
                      </ThemeProvider>
                    </RouteValidationWrapper>
                  </TooltipProvider>
                </PageTelemetry>

                {!isTestEnv && <HCaptchaLoadedStore />}
<<<<<<< HEAD
                {/* {!isTestEnv && <ReactQueryDevtools initialIsOpen={false} position="bottom-right" />} */}
              </FlagProvider>
            </ProfileProvider>
=======
                {!isTestEnv && <ReactQueryDevtools initialIsOpen={false} position="bottom-right" />}
              </ProfileProvider>
            </FlagProvider>
>>>>>>> f8acc373
          </AuthContainer>
        </Hydrate>
      </QueryClientProvider>
    </ErrorBoundary>
  )
}

export default CustomApp<|MERGE_RESOLUTION|>--- conflicted
+++ resolved
@@ -195,15 +195,9 @@
                 </PageTelemetry>
 
                 {!isTestEnv && <HCaptchaLoadedStore />}
-<<<<<<< HEAD
                 {/* {!isTestEnv && <ReactQueryDevtools initialIsOpen={false} position="bottom-right" />} */}
-              </FlagProvider>
-            </ProfileProvider>
-=======
-                {!isTestEnv && <ReactQueryDevtools initialIsOpen={false} position="bottom-right" />}
               </ProfileProvider>
             </FlagProvider>
->>>>>>> f8acc373
           </AuthContainer>
         </Hydrate>
       </QueryClientProvider>
