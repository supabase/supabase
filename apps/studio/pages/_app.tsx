--- conflicted
+++ resolved
@@ -21,20 +21,16 @@
 import * as Sentry from '@sentry/nextjs'
 import { Hydrate, QueryClientProvider } from '@tanstack/react-query'
 import { ReactQueryDevtools } from '@tanstack/react-query-devtools'
-import { FeatureFlagProvider, PageTelemetry, ThemeProvider, useThemeSandbox } from 'common'
 import dayjs from 'dayjs'
 import customParseFormat from 'dayjs/plugin/customParseFormat'
 import relativeTime from 'dayjs/plugin/relativeTime'
 import timezone from 'dayjs/plugin/timezone'
 import utc from 'dayjs/plugin/utc'
 import Head from 'next/head'
-<<<<<<< HEAD
-import { ErrorInfo, useMemo } from 'react'
-=======
 import { ErrorInfo } from 'react'
->>>>>>> 80f4c61f
 import { ErrorBoundary } from 'react-error-boundary'
 
+import { FeatureFlagProvider, PageTelemetry, ThemeProvider, useThemeSandbox } from 'common'
 import MetaFaviconsPagesRouter from 'common/MetaFavicons/pages-router'
 import { AppBannerWrapper, RouteValidationWrapper } from 'components/interfaces/App'
 import { AppBannerContextProvider } from 'components/interfaces/App/AppBannerWrapperContext'
@@ -51,13 +47,9 @@
 import { ProfileProvider } from 'lib/profile'
 import HCaptchaLoadedStore from 'stores/hcaptcha-loaded-store'
 import { AppPropsWithLayout } from 'types'
-<<<<<<< HEAD
 import { SonnerToaster, TooltipProvider_Shadcn_ } from 'ui'
-=======
-import { SonnerToaster } from 'ui'
-import { useConsent } from 'ui-patterns'
->>>>>>> 80f4c61f
 import { CommandProvider } from 'ui-patterns/CommandMenu'
+import { useConsent } from 'ui-patterns/ConsentToast'
 
 dayjs.extend(customParseFormat)
 dayjs.extend(utc)
@@ -121,35 +113,7 @@
                   <meta name="viewport" content="initial-scale=1.0, width=device-width" />
                 </Head>
                 <MetaFaviconsPagesRouter applicationName="Supabase Studio" />
-<<<<<<< HEAD
-                <TelemetryContainer>
-                  <TooltipProvider_Shadcn_ delayDuration={0}>
-                    <RouteValidationWrapper>
-                      <ThemeProvider
-                        defaultTheme="system"
-                        themes={['dark', 'light', 'classic-dark']}
-                        enableSystem
-                        disableTransitionOnChange
-                      >
-                        <AppBannerContextProvider>
-                          <CommandProvider>
-                            <AppBannerWrapper>
-                              <FeaturePreviewContextProvider>
-                                {getLayout(<Component {...pageProps} />)}
-                                <StudioCommandMenu />
-                                <GenerateSql />
-                                <FeaturePreviewModal />
-                              </FeaturePreviewContextProvider>
-                            </AppBannerWrapper>
-                            <SonnerToaster position="top-right" />
-                          </CommandProvider>
-                        </AppBannerContextProvider>
-                      </ThemeProvider>
-                    </RouteValidationWrapper>
-                  </TooltipProvider_Shadcn_>
-                </TelemetryContainer>
-=======
-                <TooltipProvider>
+                <TooltipProvider_Shadcn_ delayDuration={0}>
                   <RouteValidationWrapper>
                     <ThemeProvider
                       defaultTheme="system"
@@ -172,8 +136,7 @@
                       </AppBannerContextProvider>
                     </ThemeProvider>
                   </RouteValidationWrapper>
-                </TooltipProvider>
->>>>>>> 80f4c61f
+                </TooltipProvider_Shadcn_>
 
                 <PageTelemetry
                   API_URL={API_URL}
