import { useParams } from 'common'
import dayjs from 'dayjs'
import { useRouter } from 'next/router'
import { useEffect, useState } from 'react'
import { toast } from 'sonner'

import AuthorizeRequesterDetails from 'components/interfaces/Organization/OAuthApps/AuthorizeRequesterDetails'
import APIAuthorizationLayout from 'components/layouts/APIAuthorizationLayout'
import { FormPanel } from 'components/ui/Forms/FormPanel'
import ShimmeringLoader from 'components/ui/ShimmeringLoader'
import { useApiAuthorizationApproveMutation } from 'data/api-authorization/api-authorization-approve-mutation'
import { useApiAuthorizationDeclineMutation } from 'data/api-authorization/api-authorization-decline-mutation'
import { useApiAuthorizationQuery } from 'data/api-authorization/api-authorization-query'
import { useOrganizationsQuery } from 'data/organizations/organizations-query'
import { withAuth } from 'hooks/misc/withAuth'
import type { NextPageWithLayout } from 'types'
import { Alert, Button, Listbox } from 'ui'

// Need to handle if no organizations in account
// Need to handle if not logged in yet state

const APIAuthorizationPage: NextPageWithLayout = () => {
  const router = useRouter()
  const { auth_id } = useParams()
  const [selectedOrgSlug, setSelectedOrgSlug] = useState<string>()

  const {
    data: organizations,
    isSuccess: isSuccessOrganizations,
    isLoading: isLoadingOrganizations,
  } = useOrganizationsQuery()
  const { data: requester, isLoading, isError, error } = useApiAuthorizationQuery({ id: auth_id })
  const isApproved = (requester?.approved_at ?? null) !== null
  const isExpired = dayjs().isAfter(dayjs(requester?.expires_at))

  const { mutate: approveRequest, isLoading: isApproving } = useApiAuthorizationApproveMutation({
    onSuccess: (res) => {
      window.location.href = res.url
    },
  })
  const { mutate: declineRequest, isLoading: isDeclining } = useApiAuthorizationDeclineMutation({
    onSuccess: () => {
      toast.success('Declined API authorization request')
      router.push('/projects')
    },
  })
  const isSubmitting = isApproving || isDeclining

  useEffect(() => {
<<<<<<< HEAD
    if (isSuccessOrganizations && organizations.length > 0) {
      setSelectedOrgSlug(organizations[0].slug)
=======
    if (!isLoadingOrganizations) {
      setSelectedOrgSlug(organizations?.[0]?.slug ?? undefined)
>>>>>>> e3e6f7dc
    }
    // eslint-disable-next-line react-hooks/exhaustive-deps
  }, [isSuccessOrganizations])

  const onApproveRequest = async () => {
    if (!auth_id) {
      return toast.error('Unable to approve request: auth_id is missing ')
    }
    if (!selectedOrgSlug) {
      return toast.error('Unable to approve request: No organization selected')
    }

    approveRequest({ id: auth_id, slug: selectedOrgSlug })
  }

  const onDeclineRequest = async () => {
    if (!auth_id) {
      return toast.error('Unable to decline request: auth_id is missing ')
    }
    if (!selectedOrgSlug) {
      return toast.error('Unable to decline request: No organization selected')
    }

    declineRequest({ id: auth_id, slug: selectedOrgSlug })
  }

  if (isLoading) {
    return (
      <FormPanel header={<p>Authorize API access</p>}>
        <div className="px-8 py-6 space-y-2">
          <ShimmeringLoader />
          <ShimmeringLoader className="w-3/4" />
          <ShimmeringLoader className="w-1/2" />
        </div>
      </FormPanel>
    )
  }

  if (auth_id === undefined) {
    return (
      <FormPanel header={<p>Authorization for API access</p>}>
        <div className="px-8 py-6">
          <Alert withIcon variant="warning" title="Missing authorization ID">
            Please provide a valid authorization ID in the URL
          </Alert>
        </div>
      </FormPanel>
    )
  }

  if (isError) {
    return (
      <FormPanel header={<p>Authorize API access</p>}>
        <div className="px-8 py-6">
          <Alert
            withIcon
            variant="warning"
            title="Failed to fetch details for API authorization request"
          >
            <p>Please retry your authorization request from the requesting app</p>
            {error !== undefined && <p className="mt-2">Error: {error?.message}</p>}
          </Alert>
        </div>
      </FormPanel>
    )
  }

  if (isApproved) {
    const approvedOrganization = organizations?.find(
      (org) => org?.slug === requester.approved_organization_slug
    )

    return (
      <FormPanel header={<p>Authorize API access for {requester?.name}</p>}>
        <div className="w-full px-8 py-6 space-y-8">
          <Alert withIcon variant="success" title="This authorization request has been approved">
            <p>
              {requester.name} has read and write access to the organization "
              {approvedOrganization?.name ?? 'Unknown'}" and all of its projects
            </p>
            <p className="mt-2">
              Approved on: {dayjs(requester.approved_at).format('DD MMM YYYY HH:mm:ss (ZZ)')}
            </p>
          </Alert>
        </div>
      </FormPanel>
    )
  }

  return (
    <FormPanel
      header={<p>Authorize API access for {requester?.name}</p>}
      footer={
        <div className="flex items-center justify-end py-4 px-8">
          <div className="flex items-center space-x-2">
            <Button type="default" disabled={isSubmitting || isExpired} onClick={onDeclineRequest}>
              Decline
            </Button>
            <Button
              loading={isSubmitting}
              disabled={isSubmitting || isExpired}
              onClick={onApproveRequest}
            >
              Authorize {requester?.name}
            </Button>
          </div>
        </div>
      }
    >
      <div className="w-full px-8 py-6 space-y-8">
        {/* API Authorization requester details */}
        <AuthorizeRequesterDetails
          icon={requester.icon}
          name={requester.name}
          domain={requester.domain}
          scopes={requester.scopes}
        />

        {/* Expiry warning */}
        {isExpired && (
          <Alert withIcon variant="warning" title="This authorization request is expired">
            Please retry your authorization request from the requesting app
          </Alert>
        )}

        {/* Organization selection */}
        {isLoadingOrganizations ? (
          <div className="py-4 space-y-2">
            <ShimmeringLoader />
            <ShimmeringLoader className="w-3/4" />
          </div>
        ) : (
          <Listbox
            label="Select an organization to grant API access to"
            value={selectedOrgSlug}
            disabled={isExpired}
            onChange={setSelectedOrgSlug}
          >
            {(organizations ?? []).map((organization) => (
              <Listbox.Option
                key={organization?.slug}
                label={organization?.name}
                value={organization?.slug}
              >
                {organization.name}
              </Listbox.Option>
            ))}
          </Listbox>
        )}
      </div>
    </FormPanel>
  )
}

APIAuthorizationPage.getLayout = (page) => <APIAuthorizationLayout>{page}</APIAuthorizationLayout>

export default withAuth(APIAuthorizationPage)<|MERGE_RESOLUTION|>--- conflicted
+++ resolved
@@ -47,13 +47,8 @@
   const isSubmitting = isApproving || isDeclining
 
   useEffect(() => {
-<<<<<<< HEAD
     if (isSuccessOrganizations && organizations.length > 0) {
       setSelectedOrgSlug(organizations[0].slug)
-=======
-    if (!isLoadingOrganizations) {
-      setSelectedOrgSlug(organizations?.[0]?.slug ?? undefined)
->>>>>>> e3e6f7dc
     }
     // eslint-disable-next-line react-hooks/exhaustive-deps
   }, [isSuccessOrganizations])
