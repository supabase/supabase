import { Boxes, Search } from 'lucide-react'
import Link from 'next/link'
import { useRouter } from 'next/router'
import { useEffect, useState } from 'react'

import AppLayout from 'components/layouts/AppLayout/AppLayout'
import DefaultLayout from 'components/layouts/DefaultLayout'
import { ScaffoldContainerLegacy, ScaffoldTitle } from 'components/layouts/Scaffold'
import { ActionCard } from 'components/ui/ActionCard'
import AlertError from 'components/ui/AlertError'
import NoSearchResults from 'components/ui/NoSearchResults'
import { useOrganizationsQuery } from 'data/organizations/organizations-query'
import { useProjectsQuery } from 'data/projects/projects-query'
<<<<<<< HEAD
import { useIsFeatureEnabled } from 'hooks/misc/useIsFeatureEnabled'
=======
import { withAuth } from 'hooks/misc/withAuth'
>>>>>>> a322cdc6
import { NextPageWithLayout } from 'types'
import { Button, Skeleton } from 'ui'
import { Input } from 'ui-patterns/DataInputs/Input'

const OrganizationsPage: NextPageWithLayout = () => {
  const router = useRouter()
  const [search, setSearch] = useState('')

  const { data: projects = [] } = useProjectsQuery()
  const { data: organizations = [], error, isLoading, isError, isSuccess } = useOrganizationsQuery()

  const organizationCreationEnabled = useIsFeatureEnabled('organizations:create')
  const filteredOrganizations =
    search.length === 0
      ? organizations
      : organizations?.filter(
          (x) => x.name.toLowerCase().includes(search) || x.slug.toLowerCase().includes(search)
        )

  useEffect(() => {
    // If there are no organizations, force the user to create one
    if (isSuccess && organizations.length <= 0) {
      router.push('/new')
    }
  }, [isSuccess, organizations])

  return (
    <ScaffoldContainerLegacy>
      <ScaffoldTitle>Your Organizations</ScaffoldTitle>

      <div className="flex items-center gap-x-2 md:gap-x-3">
        {organizationCreationEnabled && (
          <Button asChild type="primary" className="w-min">
            <Link href={`/new`}>New organization</Link>
          </Button>
        )}
        <Input
          size="tiny"
          placeholder="Search for an organization"
          icon={<Search size={16} />}
          className="w-full flex-1 md:w-64 [&>div>div>div>input]:!pl-7 [&>div>div>div>div]:!pl-2"
          value={search}
          onChange={(event) => setSearch(event.target.value)}
        />
      </div>

      {search.length > 0 && filteredOrganizations.length === 0 && (
        <NoSearchResults searchString={search} />
      )}

      <div className="grid gap-4 md:grid-cols-2 lg:grid-cols-3">
        {isLoading && (
          <>
            <Skeleton className="h-[62px] rounded-md" />
            <Skeleton className="h-[62px] rounded-md" />
            <Skeleton className="h-[62px] rounded-md" />
          </>
        )}
        {isError && <AlertError error={error} subject="Failed to load organizations" />}
        {isSuccess &&
          filteredOrganizations.map((organization) => {
            const numProjects = projects.filter(
              (x) => x.organization_slug === organization.slug
            ).length

            return (
              <ActionCard
                bgColor="bg border"
                className="[&>div]:items-center"
                key={organization.id}
                icon={<Boxes size={18} strokeWidth={1} className="text-foreground" />}
                title={organization.name}
                description={`${organization.plan.name} Plan${numProjects > 0 ? `${'  '}•${'  '}${numProjects} project${numProjects > 1 ? 's' : ''}` : ''}`}
                onClick={() => router.push(`/org/${organization.slug}`)}
              />
            )
          })}
      </div>
    </ScaffoldContainerLegacy>
  )
}

OrganizationsPage.getLayout = (page) => (
  <AppLayout>
    <DefaultLayout headerTitle="Organizations">{page}</DefaultLayout>
  </AppLayout>
)

export default withAuth(OrganizationsPage)<|MERGE_RESOLUTION|>--- conflicted
+++ resolved
@@ -11,11 +11,8 @@
 import NoSearchResults from 'components/ui/NoSearchResults'
 import { useOrganizationsQuery } from 'data/organizations/organizations-query'
 import { useProjectsQuery } from 'data/projects/projects-query'
-<<<<<<< HEAD
 import { useIsFeatureEnabled } from 'hooks/misc/useIsFeatureEnabled'
-=======
 import { withAuth } from 'hooks/misc/withAuth'
->>>>>>> a322cdc6
 import { NextPageWithLayout } from 'types'
 import { Button, Skeleton } from 'ui'
 import { Input } from 'ui-patterns/DataInputs/Input'
