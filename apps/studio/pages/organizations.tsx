--- conflicted
+++ resolved
@@ -3,12 +3,8 @@
 import { useRouter } from 'next/router'
 import { useEffect, useState } from 'react'
 
-<<<<<<< HEAD
-import { useIsMFAEnabled, useParams } from 'common'
-=======
 import { useParams } from 'common'
 import { OrganizationCard } from 'components/interfaces/Organization/OrganizationCard'
->>>>>>> 7c678b9d
 import AppLayout from 'components/layouts/AppLayout/AppLayout'
 import DefaultLayout from 'components/layouts/DefaultLayout'
 import { ScaffoldContainerLegacy, ScaffoldTitle } from 'components/layouts/Scaffold'
@@ -33,7 +29,6 @@
   const [search, setSearch] = useState('')
   const { error: orgNotFoundError, org: orgSlug } = useParams()
   const orgNotFound = orgNotFoundError === 'org_not_found'
-  const isUserMFAEnabled = useIsMFAEnabled()
 
   const { data: organizations = [], error, isLoading, isError, isSuccess } = useOrganizationsQuery()
 
@@ -108,29 +103,7 @@
         )}
         {isError && <AlertError error={error} subject="Failed to load organizations" />}
         {isSuccess &&
-<<<<<<< HEAD
-          filteredOrganizations.map((organization) => {
-            const numProjects = projects.filter(
-              (x) => x.organization_slug === organization.slug
-            ).length
-
-            return (
-              <ActionCard
-                bgColor="bg border"
-                className="[&>div]:items-center"
-                key={organization.id}
-                icon={<Boxes size={18} strokeWidth={1} className="text-foreground" />}
-                title={organization.name}
-                description={`${organization.plan.name} Plan${numProjects > 0 ? `${'  '}•${'  '}${numProjects} project${numProjects > 1 ? 's' : ''}` : ''}`}
-                onClick={() => router.push(`/org/${organization.slug}`)}
-                isMfaRequired={organization.organization_requires_mfa}
-                isDisabled={!isUserMFAEnabled && organization.organization_requires_mfa}
-              />
-            )
-          })}
-=======
           filteredOrganizations.map((org) => <OrganizationCard key={org.id} organization={org} />)}
->>>>>>> 7c678b9d
       </div>
     </ScaffoldContainerLegacy>
   )
