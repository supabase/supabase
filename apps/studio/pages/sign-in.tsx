--- conflicted
+++ resolved
@@ -10,11 +10,6 @@
 import type { NextPageWithLayout } from 'types'
 import { Button } from 'ui'
 import { LastSignInWrapper } from 'components/interfaces/SignIn/LastSignInWrapper'
-<<<<<<< HEAD
-import AppLayout from 'components/layouts/AppLayout/AppLayout'
-import DefaultLayout from 'components/layouts/DefaultLayout'
-=======
->>>>>>> b2e1cce3
 
 const SignInPage: NextPageWithLayout = () => {
   const router = useRouter()
@@ -72,19 +67,6 @@
 }
 
 SignInPage.getLayout = (page) => (
-<<<<<<< HEAD
-  <AppLayout>
-    <DefaultLayout product="Sign In">
-      <SignInLayout
-        heading="Welcome back"
-        subheading="Sign in to your account"
-        logoLinkToMarketingSite={true}
-      >
-        {page}
-      </SignInLayout>
-    </DefaultLayout>
-  </AppLayout>
-=======
   <SignInLayout
     heading="Welcome back"
     subheading="Sign in to your account"
@@ -92,7 +74,6 @@
   >
     {page}
   </SignInLayout>
->>>>>>> b2e1cce3
 )
 
 export default SignInPage