import {
  AccountInformation,
  AnalyticsSettings,
  ThemeSettings,
<<<<<<< HEAD
  AccountDeletion,
=======
  ThemeSettingsOld,
>>>>>>> 8519f2dc
} from 'components/interfaces/Account/Preferences'
import { ProfileInformation } from 'components/interfaces/Account/Preferences/ProfileInformation'
import { AccountLayout } from 'components/layouts'
import AlertError from 'components/ui/AlertError'
import Panel from 'components/ui/Panel'
import { GenericSkeletonLoader } from 'components/ui/ShimmeringLoader'
import { useFlag, useIsFeatureEnabled } from 'hooks'
import { useProfile } from 'lib/profile'
import type { NextPageWithLayout } from 'types'

const User: NextPageWithLayout = () => {
  return (
    <div className="my-2">
      <ProfileCard />
    </div>
  )
}

User.getLayout = (page) => (
  <AccountLayout
    title="Preferences"
    breadcrumbs={[
      {
        key: `supabase-settings`,
        label: 'Preferences',
      },
    ]}
  >
    {page}
  </AccountLayout>
)

export default User

const ProfileCard = () => {
  const profileUpdateEnabled = useIsFeatureEnabled('profile:update')

  const { profile, error, isLoading, isError, isSuccess } = useProfile()

  const experimentalThemeEnabled = useFlag('enableExperimentalTheme')

  return (
    <article className="max-w-4xl p-4">
      {isLoading && (
        <Panel>
          <div className="p-4">
            <GenericSkeletonLoader />
          </div>
        </Panel>
      )}
      {isError && (
        <Panel>
          <div className="p-4">
            <AlertError error={error} subject="Failed to retrieve account information" />
          </div>
        </Panel>
      )}
      {isSuccess && (
        <>
          <section>
            <AccountInformation profile={profile} />
          </section>
          {profileUpdateEnabled && isSuccess ? <ProfileInformation profile={profile!} /> : null}
        </>
      )}

      <section>{experimentalThemeEnabled ? <ThemeSettings /> : <ThemeSettingsOld />}</section>

      <section>
        <AnalyticsSettings />
      </section>

      <section>
        <AccountDeletion />
      </section>
    </article>
  )
}<|MERGE_RESOLUTION|>--- conflicted
+++ resolved
@@ -2,11 +2,8 @@
   AccountInformation,
   AnalyticsSettings,
   ThemeSettings,
-<<<<<<< HEAD
   AccountDeletion,
-=======
   ThemeSettingsOld,
->>>>>>> 8519f2dc
 } from 'components/interfaces/Account/Preferences'
 import { ProfileInformation } from 'components/interfaces/Account/Preferences/ProfileInformation'
 import { AccountLayout } from 'components/layouts'
