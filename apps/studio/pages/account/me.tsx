--- conflicted
+++ resolved
@@ -13,8 +13,6 @@
 import { GenericSkeletonLoader } from 'components/ui/ShimmeringLoader'
 import { useIsFeatureEnabled } from 'hooks/misc/useIsFeatureEnabled'
 import { useProfile } from 'lib/profile'
-import { ScaffoldContainer } from 'components/layouts/Scaffold'
-import { FormHeader } from 'components/ui/Forms/FormHeader'
 import type { NextPageWithLayout } from 'types'
 import {
   ScaffoldContainer,
@@ -45,21 +43,11 @@
   return (
     <>
       <ScaffoldContainer>
-<<<<<<< HEAD
-        <FormHeader
-          title="Preferences"
-          description="Manage your account preferences, profile information, and personal settings."
-        />
-      </ScaffoldContainer>
-      
-      <ScaffoldContainer className="flex flex-col gap-10" bottomPadding>
-=======
         <ScaffoldHeader className="pt-0">
           <ScaffoldSectionTitle>Preferences</ScaffoldSectionTitle>
         </ScaffoldHeader>
       </ScaffoldContainer>
       <ScaffoldContainer bottomPadding>
->>>>>>> 92e69494
         <article>
           {isLoading && (
             <Panel>
