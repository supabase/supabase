--- conflicted
+++ resolved
@@ -1,36 +1,15 @@
 import { AuditLogs } from 'components/interfaces/Account'
-<<<<<<< HEAD
 import AccountLayout from 'components/layouts/AccountLayout/account-layout'
 import AppLayout from 'components/layouts/AppLayout/AppLayout'
 import DefaultLayout from 'components/layouts/DefaultLayout'
 import { ScaffoldContainerLegacy } from 'components/layouts/Scaffold'
-import { FormHeader } from 'components/ui/Forms/FormHeader'
-=======
-import AccountLayout from 'components/layouts/AccountLayout/AccountLayout'
-import {
-  ScaffoldContainer,
-  ScaffoldDescription,
-  ScaffoldHeader,
-  ScaffoldTitle,
-} from 'components/layouts/Scaffold'
->>>>>>> 5097385d
 import type { NextPageWithLayout } from 'types'
 
 const Audit: NextPageWithLayout = () => {
   return (
-<<<<<<< HEAD
     <ScaffoldContainerLegacy className="gap-0">
-=======
-    <ScaffoldContainer>
-      <ScaffoldHeader>
-        <ScaffoldTitle>Account Audit Logs</ScaffoldTitle>
-        <ScaffoldDescription>
-          View the audit log trail of actions made from your account
-        </ScaffoldDescription>
-      </ScaffoldHeader>
->>>>>>> 5097385d
       <AuditLogs />
-    </ScaffoldContainer>
+    </ScaffoldContainerLegacy>
   )
 }
 
