import { ExternalLink } from 'lucide-react'
import Link from 'next/link'
import { useState } from 'react'

import {
  AccessTokenList,
  NewAccessTokenButton,
  NewTokenBanner,
} from 'components/interfaces/Account'
import AccountLayout from 'components/layouts/AccountLayout/AccountLayout'
import {
  ScaffoldContainer,
  ScaffoldDescription,
  ScaffoldHeader,
  ScaffoldTitle,
} from 'components/layouts/Scaffold'
import { NewAccessToken } from 'data/access-tokens/access-tokens-create-mutation'
import type { NextPageWithLayout } from 'types'
import { Button } from 'ui'
import { Admonition } from 'ui-patterns'

const UserAccessTokens: NextPageWithLayout = () => {
  const [newToken, setNewToken] = useState<NewAccessToken | undefined>()

  return (
<<<<<<< HEAD
    <div className="1xl:px-28 mx-auto flex flex-col px-5 pt-6 pb-14 lg:px-16 xl:px-24 2xl:px-32">
      <div className="flex flex-col md:flex-row md:items-center justify-between">
        <div>
          <FormHeader
            title="Access Tokens"
            description="Personal access tokens can be used with our Management API or CLI."
          />
=======
    <ScaffoldContainer>
      <ScaffoldHeader className="flex flex-row justify-between">
        <div className="flex flex-col">
          <ScaffoldTitle>Access Tokens</ScaffoldTitle>
          <ScaffoldDescription>
            Personal access tokens can be used with our Management API or CLI.
          </ScaffoldDescription>
>>>>>>> 84311e7d
        </div>
        <div className="flex items-center space-x-4">
          <div className="flex items-center space-x-2">
            <Button asChild type="default" icon={<ExternalLink strokeWidth={1.5} />}>
              <Link
                href="https://supabase.com/docs/reference/api/introduction"
                target="_blank"
                rel="noreferrer"
              >
                API Docs
              </Link>
            </Button>
            <Button asChild type="default" icon={<ExternalLink strokeWidth={1.5} />}>
              <Link
                href="https://supabase.com/docs/reference/cli/start"
                target="_blank"
                rel="noreferrer"
              >
                CLI docs
              </Link>
            </Button>
          </div>
          <NewAccessTokenButton onCreateToken={setNewToken} />
        </div>
      </ScaffoldHeader>
      <div className="flex flex-col">
        <div className="flex items-center justify-between">
          <Admonition
            type="warning"
            title="Personal access tokens can be used to control your whole account and use features added in the future. Be careful when sharing them!"
            className="mb-6 w-full"
          />
        </div>
        <div className="space-y-4">
          {newToken && <NewTokenBanner token={newToken} />}
          <AccessTokenList />
        </div>
      </div>
    </ScaffoldContainer>
  )
}

UserAccessTokens.getLayout = (page) => (
  <AccountLayout
    title="Access Tokens"
    breadcrumbs={[{ key: 'supabase-account-tokens', label: 'Access Tokens' }]}
  >
    {page}
  </AccountLayout>
)

export default UserAccessTokens<|MERGE_RESOLUTION|>--- conflicted
+++ resolved
@@ -23,15 +23,6 @@
   const [newToken, setNewToken] = useState<NewAccessToken | undefined>()
 
   return (
-<<<<<<< HEAD
-    <div className="1xl:px-28 mx-auto flex flex-col px-5 pt-6 pb-14 lg:px-16 xl:px-24 2xl:px-32">
-      <div className="flex flex-col md:flex-row md:items-center justify-between">
-        <div>
-          <FormHeader
-            title="Access Tokens"
-            description="Personal access tokens can be used with our Management API or CLI."
-          />
-=======
     <ScaffoldContainer>
       <ScaffoldHeader className="flex flex-row justify-between">
         <div className="flex flex-col">
@@ -39,7 +30,6 @@
           <ScaffoldDescription>
             Personal access tokens can be used with our Management API or CLI.
           </ScaffoldDescription>
->>>>>>> 84311e7d
         </div>
         <div className="flex items-center space-x-4">
           <div className="flex items-center space-x-2">
