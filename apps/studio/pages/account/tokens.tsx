import { ExternalLink } from 'lucide-react'
import Link from 'next/link'
import { useState } from 'react'

import {
  AccessTokenList,
  NewAccessTokenButton,
  NewTokenBanner,
} from 'components/interfaces/Account'
<<<<<<< HEAD
import AccountLayout from 'components/layouts/AccountLayout/account-layout'
import { FormHeader } from 'components/ui/Forms/FormHeader'
=======
import AccountLayout from 'components/layouts/AccountLayout/AccountLayout'
import {
  ScaffoldContainer,
  ScaffoldDescription,
  ScaffoldHeader,
  ScaffoldTitle,
} from 'components/layouts/Scaffold'
>>>>>>> 5097385d
import { NewAccessToken } from 'data/access-tokens/access-tokens-create-mutation'
import type { NextPageWithLayout } from 'types'
import { Button } from 'ui'
import { Admonition } from 'ui-patterns'
import AppLayout from 'components/layouts/AppLayout/AppLayout'
import DefaultLayout from 'components/layouts/DefaultLayout'
import AccountSettingsLayout from 'components/layouts/AccountLayout/account-settings-layout'

const UserAccessTokens: NextPageWithLayout = () => {
  const [newToken, setNewToken] = useState<NewAccessToken | undefined>()

  return (
<<<<<<< HEAD
    <>
      <div>
        <FormHeader
          title="Access Tokens"
          description="Personal access tokens can be used with our Management API or CLI."
        />
      </div>
      <div className="flex items-center space-x-4 mb-6">
        <div className="flex items-center space-x-2">
          <Button asChild type="default" icon={<ExternalLink strokeWidth={1.5} />}>
            <Link
              href="https://supabase.com/docs/reference/api/introduction"
              target="_blank"
              rel="noreferrer"
            >
              API Docs
            </Link>
          </Button>
          <Button asChild type="default" icon={<ExternalLink strokeWidth={1.5} />}>
            <Link
              href="https://supabase.com/docs/reference/cli/start"
              target="_blank"
              rel="noreferrer"
            >
              CLI docs
            </Link>
          </Button>
        </div>
        <NewAccessTokenButton onCreateToken={setNewToken} />
      </div>

      <div className="flex items-center justify-between">
        <Admonition
          type="warning"
          title="Personal access tokens can be used to control your whole account and use features added in the future. Be careful when sharing them!"
          className="mb-6 w-full"
        />
      </div>
      <div className="space-y-4">
        {newToken && <NewTokenBanner token={newToken} />}
        <AccessTokenList />
      </div>
    </>
=======
    // <div className="1xl:px-28 mx-auto flex flex-col px-5 pt-6 pb-14 lg:px-16 xl:px-24 2xl:px-32">
    //   <div className="flex flex-col md:flex-row md:items-center justify-between">
    //     <div>
    //       <FormHeader
    //         title="Access Tokens"
    //         description="Personal access tokens can be used with our Management API or CLI."
    //       />
    <ScaffoldContainer>
      <ScaffoldHeader className="flex flex-col md:flex-row md:items-center justify-between">
        <div className="flex flex-col">
          <ScaffoldTitle>Access Tokens</ScaffoldTitle>
          <ScaffoldDescription>
            Personal access tokens can be used with our Management API or CLI.
          </ScaffoldDescription>
        </div>
        <div className="flex flex-col md:flex-row md:items-center gap-4">
          <div className="flex items-center space-x-2">
            <Button asChild type="default" icon={<ExternalLink strokeWidth={1.5} />}>
              <Link
                href="https://supabase.com/docs/reference/api/introduction"
                target="_blank"
                rel="noreferrer"
              >
                API Docs
              </Link>
            </Button>
            <Button asChild type="default" icon={<ExternalLink strokeWidth={1.5} />}>
              <Link
                href="https://supabase.com/docs/reference/cli/start"
                target="_blank"
                rel="noreferrer"
              >
                CLI docs
              </Link>
            </Button>
          </div>
          <NewAccessTokenButton onCreateToken={setNewToken} />
        </div>
      </ScaffoldHeader>
      <div className="flex flex-col">
        <div className="flex items-center justify-between">
          <Admonition
            type="warning"
            title="Personal access tokens can be used to control your whole account and use features added in the future. Be careful when sharing them!"
            className="mb-6 w-full"
          />
        </div>
        <div className="space-y-4">
          {newToken && <NewTokenBanner token={newToken} />}
          <AccessTokenList />
        </div>
      </div>
    </ScaffoldContainer>
>>>>>>> 5097385d
  )
}

UserAccessTokens.getLayout = (page) => (
  <AppLayout>
    <DefaultLayout headerTitle="Account">
      <AccountLayout
        title="Access Tokens"
        breadcrumbs={[{ key: 'supabase-account-tokens', label: 'Access Tokens' }]}
      >
        <AccountSettingsLayout>{page}</AccountSettingsLayout>
      </AccountLayout>
    </DefaultLayout>
  </AppLayout>
)

export default UserAccessTokens<|MERGE_RESOLUTION|>--- conflicted
+++ resolved
@@ -7,18 +7,8 @@
   NewAccessTokenButton,
   NewTokenBanner,
 } from 'components/interfaces/Account'
-<<<<<<< HEAD
 import AccountLayout from 'components/layouts/AccountLayout/account-layout'
 import { FormHeader } from 'components/ui/Forms/FormHeader'
-=======
-import AccountLayout from 'components/layouts/AccountLayout/AccountLayout'
-import {
-  ScaffoldContainer,
-  ScaffoldDescription,
-  ScaffoldHeader,
-  ScaffoldTitle,
-} from 'components/layouts/Scaffold'
->>>>>>> 5097385d
 import { NewAccessToken } from 'data/access-tokens/access-tokens-create-mutation'
 import type { NextPageWithLayout } from 'types'
 import { Button } from 'ui'
@@ -31,7 +21,6 @@
   const [newToken, setNewToken] = useState<NewAccessToken | undefined>()
 
   return (
-<<<<<<< HEAD
     <>
       <div>
         <FormHeader
@@ -75,61 +64,6 @@
         <AccessTokenList />
       </div>
     </>
-=======
-    // <div className="1xl:px-28 mx-auto flex flex-col px-5 pt-6 pb-14 lg:px-16 xl:px-24 2xl:px-32">
-    //   <div className="flex flex-col md:flex-row md:items-center justify-between">
-    //     <div>
-    //       <FormHeader
-    //         title="Access Tokens"
-    //         description="Personal access tokens can be used with our Management API or CLI."
-    //       />
-    <ScaffoldContainer>
-      <ScaffoldHeader className="flex flex-col md:flex-row md:items-center justify-between">
-        <div className="flex flex-col">
-          <ScaffoldTitle>Access Tokens</ScaffoldTitle>
-          <ScaffoldDescription>
-            Personal access tokens can be used with our Management API or CLI.
-          </ScaffoldDescription>
-        </div>
-        <div className="flex flex-col md:flex-row md:items-center gap-4">
-          <div className="flex items-center space-x-2">
-            <Button asChild type="default" icon={<ExternalLink strokeWidth={1.5} />}>
-              <Link
-                href="https://supabase.com/docs/reference/api/introduction"
-                target="_blank"
-                rel="noreferrer"
-              >
-                API Docs
-              </Link>
-            </Button>
-            <Button asChild type="default" icon={<ExternalLink strokeWidth={1.5} />}>
-              <Link
-                href="https://supabase.com/docs/reference/cli/start"
-                target="_blank"
-                rel="noreferrer"
-              >
-                CLI docs
-              </Link>
-            </Button>
-          </div>
-          <NewAccessTokenButton onCreateToken={setNewToken} />
-        </div>
-      </ScaffoldHeader>
-      <div className="flex flex-col">
-        <div className="flex items-center justify-between">
-          <Admonition
-            type="warning"
-            title="Personal access tokens can be used to control your whole account and use features added in the future. Be careful when sharing them!"
-            className="mb-6 w-full"
-          />
-        </div>
-        <div className="space-y-4">
-          {newToken && <NewTokenBanner token={newToken} />}
-          <AccessTokenList />
-        </div>
-      </div>
-    </ScaffoldContainer>
->>>>>>> 5097385d
   )
 }
 
