--- conflicted
+++ resolved
@@ -16,13 +16,8 @@
 } from 'components/layouts/Scaffold'
 import { NewAccessToken } from 'data/access-tokens/access-tokens-create-mutation'
 import type { NextPageWithLayout } from 'types'
-<<<<<<< HEAD
-import { Alert, Button } from 'ui'
-=======
 import { Button } from 'ui'
-import { ExternalLink } from 'lucide-react'
 import { Admonition } from 'ui-patterns'
->>>>>>> 4278bd4e
 
 const UserAccessTokens: NextPageWithLayout = () => {
   const [newToken, setNewToken] = useState<NewAccessToken | undefined>()
@@ -62,11 +57,10 @@
       </ScaffoldHeader>
       <div className="flex flex-col">
         <div className="flex items-center justify-between">
-          <Alert
-            withIcon
+          <Admonition
+            type="warning"
+            title="Personal access tokens can be used to control your whole account and use features added in the future. Be careful when sharing them!"
             className="mb-6 w-full"
-            variant="warning"
-            title="Personal access tokens can be used to control your whole account and use features added in the future. Be careful when sharing them!"
           />
         </div>
         <div className="space-y-4">
@@ -74,22 +68,7 @@
           <AccessTokenList />
         </div>
       </div>
-<<<<<<< HEAD
     </ScaffoldContainer>
-=======
-      <div className="flex items-center justify-between">
-        <Admonition
-          type="warning"
-          title="Personal access tokens can be used to control your whole account and use features added in the future. Be careful when sharing them!"
-          className="mb-6 w-full"
-        />
-      </div>
-      <div className="space-y-4">
-        {newToken && <NewTokenBanner token={newToken} />}
-        <AccessTokenList />
-      </div>
-    </div>
->>>>>>> 4278bd4e
   )
 }
 
