import { Smartphone } from 'lucide-react'

import { TOTPFactors } from 'components/interfaces/Account'
<<<<<<< HEAD
import AccountLayout from 'components/layouts/AccountLayout/account-layout'
import AccountSettingsLayout from 'components/layouts/AccountLayout/account-settings-layout'
import AppLayout from 'components/layouts/AppLayout/AppLayout'
import DefaultLayout from 'components/layouts/DefaultLayout'
import { FormHeader } from 'components/ui/Forms/FormHeader'
=======
import AccountLayout from 'components/layouts/AccountLayout/AccountLayout'
import {
  ScaffoldContainer,
  ScaffoldDescription,
  ScaffoldHeader,
  ScaffoldTitle,
} from 'components/layouts/Scaffold'
>>>>>>> 5097385d
import { useMfaListFactorsQuery } from 'data/profile/mfa-list-factors-query'
import type { NextPageWithLayout } from 'types'
import { Badge, cn, Collapsible } from 'ui'

const collapsibleClasses = [
  'bg-surface-100',
  'hover:bg-overlay-hover',
  'data-open:bg-selection',
  'border-default',
  'hover:border-strong data-open:border-strong',
  'data-open:pb-px col-span-12 rounded',
  '-space-y-px overflow-hidden',
  'border shadow',
  'transition',
  'hover:z-50',
]

const Security: NextPageWithLayout = () => {
  const { data } = useMfaListFactorsQuery()

  return (
<<<<<<< HEAD
    <>
      <FormHeader
        title="Multi-factor authentication"
        description="Add an additional layer of security to your account by requiring more than just a password to sign in."
      />
      <Collapsible className={cn(collapsibleClasses, 'w-full flex flex-1 flex-grow')}>
=======
    <ScaffoldContainer>
      <ScaffoldHeader>
        <ScaffoldTitle>Multi-Factor Authentication</ScaffoldTitle>
        <ScaffoldDescription>
          Add an additional layer of security to your account by requiring more than just a password
          to sign in.
        </ScaffoldDescription>
      </ScaffoldHeader>
      <Collapsible className={cn(collapsibleClasses)}>
>>>>>>> 5097385d
        <Collapsible.Trigger asChild>
          <button
            type="button"
            className="group flex w-full items-center justify-between rounded py-3 px-4 md:px-6 text-foreground"
          >
            <div className="flex flex-row gap-4 items-center py-1">
              <Smartphone strokeWidth={1.5} />
              <span className="text-sm">Authenticator app</span>
            </div>

            {data ? (
              <Badge variant={data.totp.length === 0 ? 'default' : 'brand'}>
                {data.totp.length} app{data.totp.length === 1 ? '' : 's'} configured
              </Badge>
            ) : null}
          </button>
        </Collapsible.Trigger>
        <Collapsible.Content className="group border-t border-default bg-surface-100 py-6 px-4 md:px-6 text-foreground">
          <TOTPFactors />
        </Collapsible.Content>
      </Collapsible>
<<<<<<< HEAD
    </>
=======
    </ScaffoldContainer>
>>>>>>> 5097385d
  )
}

Security.getLayout = (page) => (
  <AppLayout>
    <DefaultLayout headerTitle="Account">
      <AccountLayout title="Security" breadcrumbs={[{ key: 'security', label: 'Security' }]}>
        <AccountSettingsLayout>{page}</AccountSettingsLayout>
      </AccountLayout>
    </DefaultLayout>
  </AppLayout>
)

export default Security<|MERGE_RESOLUTION|>--- conflicted
+++ resolved
@@ -1,21 +1,11 @@
 import { Smartphone } from 'lucide-react'
 
 import { TOTPFactors } from 'components/interfaces/Account'
-<<<<<<< HEAD
 import AccountLayout from 'components/layouts/AccountLayout/account-layout'
 import AccountSettingsLayout from 'components/layouts/AccountLayout/account-settings-layout'
 import AppLayout from 'components/layouts/AppLayout/AppLayout'
 import DefaultLayout from 'components/layouts/DefaultLayout'
 import { FormHeader } from 'components/ui/Forms/FormHeader'
-=======
-import AccountLayout from 'components/layouts/AccountLayout/AccountLayout'
-import {
-  ScaffoldContainer,
-  ScaffoldDescription,
-  ScaffoldHeader,
-  ScaffoldTitle,
-} from 'components/layouts/Scaffold'
->>>>>>> 5097385d
 import { useMfaListFactorsQuery } from 'data/profile/mfa-list-factors-query'
 import type { NextPageWithLayout } from 'types'
 import { Badge, cn, Collapsible } from 'ui'
@@ -37,24 +27,12 @@
   const { data } = useMfaListFactorsQuery()
 
   return (
-<<<<<<< HEAD
     <>
       <FormHeader
         title="Multi-factor authentication"
         description="Add an additional layer of security to your account by requiring more than just a password to sign in."
       />
       <Collapsible className={cn(collapsibleClasses, 'w-full flex flex-1 flex-grow')}>
-=======
-    <ScaffoldContainer>
-      <ScaffoldHeader>
-        <ScaffoldTitle>Multi-Factor Authentication</ScaffoldTitle>
-        <ScaffoldDescription>
-          Add an additional layer of security to your account by requiring more than just a password
-          to sign in.
-        </ScaffoldDescription>
-      </ScaffoldHeader>
-      <Collapsible className={cn(collapsibleClasses)}>
->>>>>>> 5097385d
         <Collapsible.Trigger asChild>
           <button
             type="button"
@@ -76,11 +54,7 @@
           <TOTPFactors />
         </Collapsible.Content>
       </Collapsible>
-<<<<<<< HEAD
     </>
-=======
-    </ScaffoldContainer>
->>>>>>> 5097385d
   )
 }
 
