--- conflicted
+++ resolved
@@ -1,11 +1,6 @@
-<<<<<<< HEAD
 import dynamic from 'next/dynamic'
 import { AlertCircle, ChevronRightIcon, Fingerprint, Smartphone } from 'lucide-react'
-=======
-import { Smartphone } from 'lucide-react'
 
-import { TOTPFactors } from 'components/interfaces/Account/TOTPFactors'
->>>>>>> 5a0e1cb1
 import AccountLayout from 'components/layouts/AccountLayout/AccountLayout'
 import AppLayout from 'components/layouts/AppLayout/AppLayout'
 import DefaultLayout from 'components/layouts/DefaultLayout'
@@ -17,11 +12,7 @@
 } from 'components/layouts/Scaffold'
 import { UnknownInterface } from 'components/ui/UnknownInterface'
 import { useMfaListFactorsQuery } from 'data/profile/mfa-list-factors-query'
-<<<<<<< HEAD
-=======
 import { useIsFeatureEnabled } from 'hooks/misc/useIsFeatureEnabled'
-import type { NextPageWithLayout } from 'types'
->>>>>>> 5a0e1cb1
 import {
   Alert_Shadcn_,
   AlertDescription_Shadcn_,
@@ -38,10 +29,10 @@
 import { useFlag } from 'common'
 
 const TOTPFactors = dynamic(() =>
-  import('components/interfaces/Account').then((mod) => mod.TOTPFactors)
+  import('components/interfaces/Account/TOTPFactors').then((mod) => mod.TOTPFactors)
 )
 const WebAuthnFactors = dynamic(() =>
-  import('components/interfaces/Account').then((mod) => mod.WebAuthnFactors)
+  import('components/interfaces/Account/WebAuthnFactors').then((mod) => mod.WebAuthnFactors)
 )
 
 const collapsibleClasses = [
@@ -58,22 +49,17 @@
 ]
 
 const Security: NextPageWithLayout = () => {
-<<<<<<< HEAD
   const { data, isLoading, isError, isSuccess, error } = useMfaListFactorsQuery()
   const [isAuthenticatorAppOpen, setIsAuthenticatorAppOpen] = useState(false)
   const [isWebAuthnOpen, setIsWebAuthnOpen] = useState(false)
   const enableWebAuthnMfa = useFlag('enableWebAuthnMfa')
 
   const verifiedFactors = data?.all.filter((factor) => factor.status === 'verified')
-=======
   const showSecuritySettings = useIsFeatureEnabled('account:show_security_settings')
-
-  const { data } = useMfaListFactorsQuery({ enabled: showSecuritySettings })
 
   if (!showSecuritySettings) {
     return <UnknownInterface urlBack={`/account/me`} />
   }
->>>>>>> 5a0e1cb1
 
   return (
     <>
