--- conflicted
+++ resolved
@@ -146,6 +146,7 @@
   const projectCreationDisabled = useFlag('disableProjectCreationAndUpdate')
   const showPostgresVersionSelector = useFlag('showPostgresVersionSelector')
   const cloudProviderEnabled = useFlag('enableFlyCloudProvider')
+  const isHomeNew = useFlag('homeNew')
 
   const showAdvancedConfig = useIsFeatureEnabled('project_creation:show_advanced_config')
   const { infraCloudProviders: validCloudProviders } = useCustomContent(['infra:cloud_providers'])
@@ -170,13 +171,6 @@
 
   const { mutate: sendEvent } = useSendEventMutation()
 
-<<<<<<< HEAD
-  const smartRegionEnabled = useFlag('enableSmartRegion')
-  const projectCreationDisabled = useFlag('disableProjectCreationAndUpdate')
-  const showPostgresVersionSelector = useFlag('showPostgresVersionSelector')
-  const cloudProviderEnabled = useFlag('enableFlyCloudProvider')
-  const isHomeNew = useFlag('homeNew')
-=======
   FormSchema.superRefine(({ dbPassStrength }, refinementContext) => {
     if (dbPassStrength < DEFAULT_MINIMUM_PASSWORD_STRENGTH) {
       refinementContext.addIssue({
@@ -213,7 +207,6 @@
   // form state carried over from the free plan. To avoid this, we set a
   // default instance size in this case.
   const instanceSize = canChooseInstanceSize ? watchedInstanceSize ?? sizes[0] : undefined
->>>>>>> 1f07439a
 
   const { data: membersExceededLimit } = useFreeProjectLimitCheckQuery(
     { slug },
