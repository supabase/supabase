import { zodResolver } from '@hookform/resolvers/zod'
import { PermissionAction } from '@supabase/shared-types/out/constants'
import { components } from 'api-types'
import { useParams } from 'common'
import {
  FreeProjectLimitWarning,
  NotOrganizationOwnerWarning,
} from 'components/interfaces/Organization/NewProject'
import { RegionSelector } from 'components/interfaces/ProjectCreation/RegionSelector'
import { WizardLayoutWithoutAuth } from 'components/layouts/WizardLayout'
import DisabledWarningDueToIncident from 'components/ui/DisabledWarningDueToIncident'
import Panel from 'components/ui/Panel'
import PasswordStrengthBar from 'components/ui/PasswordStrengthBar'
import { useDefaultRegionQuery } from 'data/misc/get-default-region-query'
import { useFreeProjectLimitCheckQuery } from 'data/organizations/free-project-limit-check-query'
import { useOrganizationsQuery } from 'data/organizations/organizations-query'
import {
  DbInstanceSize,
  ProjectCreateVariables,
  useProjectCreateMutation,
} from 'data/projects/project-create-mutation'
import { useOrgSubscriptionQuery } from 'data/subscriptions/org-subscription-query'
import generator from 'generate-password-browser'
import { useCheckPermissions, useFlag, withAuth } from 'hooks'
import {
  CloudProvider,
  DEFAULT_MINIMUM_PASSWORD_STRENGTH,
  DEFAULT_PROVIDER,
  PROVIDERS,
} from 'lib/constants'
import { passwordStrength } from 'lib/helpers'
import { debounce } from 'lodash'
import { ExternalLink } from 'lucide-react'
import Link from 'next/link'
import { useRouter } from 'next/router'
import { PropsWithChildren, useEffect, useRef, useState } from 'react'
import { useForm } from 'react-hook-form'
import toast from 'react-hot-toast'
import type { NextPageWithLayout } from 'types'
import {
  Badge,
  Button,
  FormControl_Shadcn_,
  FormField_Shadcn_,
  FormItem_Shadcn_,
  Form_Shadcn_,
  Input_Shadcn_,
  RadioGroupStacked,
  RadioGroupStackedItem,
  Form_Shadcn_,
  Input_Shadcn_,
  SelectContent_Shadcn_,
  SelectGroup_Shadcn_,
  SelectItem_Shadcn_,
  SelectTrigger_Shadcn_,
  SelectValue_Shadcn_,
  Select_Shadcn_,
  Table,
  TableBody,
  TableCell,
  TableHead,
  TableHeader,
  TableRow,
} from 'ui'
import { Input } from 'ui-patterns/DataInputs/Input'
import { FormItemLayout } from 'ui-patterns/form/FormItemLayout/FormItemLayout'
import { z } from 'zod'
import { InfoTooltip } from 'ui-patterns/info-tooltip'
import { useProjectsQuery } from 'data/projects/projects-query'
import { PopoverSeparator } from '@ui/components/shadcn/ui/popover'

type DesiredInstanceSize = components['schemas']['DesiredInstanceSize']

const sizes: DesiredInstanceSize[] = [
  'micro',
  'small',
  'medium',
  'large',
  'xlarge',
  '2xlarge',
  '4xlarge',
  '8xlarge',
  '12xlarge',
  '16xlarge',
]

const instanceSizeSpecs: Record<
  DesiredInstanceSize,
  { label: string; ram: string; cpu: string; priceHourly: number; priceMonthly: number }
> = {
  micro: {
    label: 'Micro',
    ram: '1 GB',
    cpu: '2-core ARM',
    priceHourly: 0.01344,
    priceMonthly: 10,
  },
  small: {
    label: 'Small',
    ram: '2 GB',
    cpu: '2-core ARM',
    priceHourly: 0.0206,
    priceMonthly: 15,
  },
  medium: {
    label: 'Medium',
    ram: '4 GB',
    cpu: '2-core ARM',
    priceHourly: 0.0822,
    priceMonthly: 60,
  },
  large: {
    label: 'Large',
    ram: '8 GB',
    cpu: '2-core ARM',
    priceHourly: 0.1517,
    priceMonthly: 110,
  },
  xlarge: {
    label: 'XL',
    ram: '16 GB',
    cpu: '4-core ARM',
    priceHourly: 0.2877,
    priceMonthly: 210,
  },
  '2xlarge': {
    label: '2XL',
    ram: '32 GB',
    cpu: '8-core ARM',
    priceHourly: 0.562,
    priceMonthly: 410,
  },
  '4xlarge': {
    label: '4XL',
    ram: '64 GB',
    cpu: '16-core ARM',
    priceHourly: 1.32,
    priceMonthly: 960,
  },
  '8xlarge': {
    label: '8XL',
    ram: '128 GB',
    cpu: '32-core ARM',
    priceHourly: 2.562,
    priceMonthly: 1870,
  },
  '12xlarge': {
    label: '12XL',
    ram: '192 GB',
    cpu: '48-core ARM',
    priceHourly: 3.836,
    priceMonthly: 2800,
  },
  '16xlarge': {
    label: '16XL',
    ram: '256 GB',
    cpu: '64-core ARM',
    priceHourly: 5.12,
    priceMonthly: 3730,
  },
}

const Wizard: NextPageWithLayout = () => {
  const router = useRouter()
  const { slug } = useParams()

  const projectCreationDisabled = useFlag('disableProjectCreationAndUpdate')
  const cloudProviderEnabled = useFlag('enableFlyCloudProvider')
  const { data: membersExceededLimit, isLoading: isLoadingFreeProjectLimitCheck } =
    useFreeProjectLimitCheckQuery({ slug })

  const [passwordStrengthMessage, setPasswordStrengthMessage] = useState('')
  const [passwordStrengthWarning, setPasswordStrengthWarning] = useState('')

  const { data: organizations, isSuccess: isOrganizationsSuccess } = useOrganizationsQuery()
  const currentOrg = organizations?.find((o: any) => o.slug === slug)

  const { data: allProjects } = useProjectsQuery({})
  const organizationProjects =
    allProjects?.filter(
      (project) => project.organization_id === currentOrg?.id && project.status !== 'paused'
    ) ?? []

  const { data: orgSubscription } = useOrgSubscriptionQuery({
    orgSlug: slug,
  })
  const { data: defaultRegion, error: defaultRegionError } = useDefaultRegionQuery(
    {
      cloudProvider: PROVIDERS[DEFAULT_PROVIDER].id,
    },
    {
      refetchOnMount: false,
      refetchOnWindowFocus: false,
      refetchInterval: false,
    }
  )

  const {
    mutate: createProject,
    isLoading: isCreatingNewProject,
    isSuccess: isSuccessNewProject,
  } = useProjectCreateMutation({
    onSuccess: (res) => {
      router.push(`/project/${res.ref}/building`)
    },
  })

  const isAdmin = useCheckPermissions(PermissionAction.CREATE, 'projects')
  const isInvalidSlug = isOrganizationsSuccess && currentOrg === undefined
  const isEmptyOrganizations = (organizations?.length ?? 0) <= 0 && isOrganizationsSuccess
  const hasMembersExceedingFreeTierLimit = (membersExceededLimit || []).length > 0

  const showNonProdFields = process.env.NEXT_PUBLIC_ENVIRONMENT !== 'prod'

  const freePlanWithExceedingLimits =
    orgSubscription?.plan?.id === 'free' && hasMembersExceedingFreeTierLimit

  const canCreateProject = isAdmin && !freePlanWithExceedingLimits

  const delayedCheckPasswordStrength = useRef(
    debounce((value) => checkPasswordStrength(value), 300)
  ).current

  async function checkPasswordStrength(value: any) {
    const { message, warning, strength } = await passwordStrength(value)

    form.setValue('dbPassStrength', strength)
    form.trigger('dbPassStrength')
    form.trigger('dbPass')

    setPasswordStrengthWarning(warning)
    setPasswordStrengthMessage(message)
  }

  const FormSchema = z
    .object({
      organization: z.string({
        required_error: 'Please select an organization',
      }),
      projectName: z
        .string()
        .min(1, 'Please enter a project name.') // Required field check
        .min(3, 'Project name must be at least 3 characters long.') // Minimum length check
        .max(64, 'Project name must be no longer than 64 characters.'), // Maximum length check
      postgresVersion: z.string({
        required_error: 'Please enter a Postgres version.',
      }),
      dbRegion: z.string({
        required_error: 'Please select a region.',
      }),
      cloudProvider: z.string({
        required_error: 'Please select a cloud provider.',
      }),
      dbPassStrength: z.number(),
      dbPass: z
        .string({
          required_error: 'Please enter a database password.',
        })
        .min(1, 'Password is required.'),
      instanceSize: z.string(),
      dataApi: z.boolean(),
    })
    .superRefine(({ dbPassStrength }, refinementContext) => {
      if (dbPassStrength < DEFAULT_MINIMUM_PASSWORD_STRENGTH) {
        refinementContext.addIssue({
          code: z.ZodIssueCode.custom,
          path: ['dbPass'],
          message: passwordStrengthWarning || 'Password not secure enough',
        })
      }
    })

  const form = useForm<z.infer<typeof FormSchema>>({
    resolver: zodResolver(FormSchema),
    mode: 'onChange',
    defaultValues: {
      organization: slug,
      projectName: '',
      postgresVersion: '',
      cloudProvider: PROVIDERS[DEFAULT_PROVIDER].id,
      dbPass: '',
      dbPassStrength: 0,
      dbRegion: defaultRegion || undefined,
      instanceSize: sizes[0],
      dataApi: true,
    },
  })

  const { instanceSize } = form.watch()

  // [kevin] This will eventually all be provided by a new API endpoint to preview and validate project creation, this is just for kaizen now
  const monthlyComputeCosts =
    // current project costs
    organizationProjects.reduce(
      (prev, acc) => prev + monthlyInstancePrice(acc.infra_compute_size),
      0
    ) +
    // selected instance size
    monthlyInstancePrice(instanceSize) -
    // compute credits
    10

  // [Joshen] Refactor: DB Password could be a common component
  // used in multiple pages with repeated logic
  function generateStrongPassword() {
    const password = generator.generate({
      length: 16,
      numbers: true,
      uppercase: true,
    })

    form.setValue('dbPass', password)
    delayedCheckPasswordStrength(password)
  }

  const onClickNext = async (values: z.infer<typeof FormSchema>) => {
    if (!currentOrg) return console.error('Unable to retrieve current organization')

    const { cloudProvider, projectName, dbPass, dbRegion, postgresVersion, instanceSize, dataApi } =
      values

    const data: ProjectCreateVariables = {
      cloudProvider: cloudProvider,
      organizationId: currentOrg.id,
      name: projectName,
      dbPass: dbPass,
      dbRegion: dbRegion,
      // gets ignored due to org billing subscription anyway
      dbPricingTierId: 'tier_free',
      // only set the instance size on pro+ plans. Free plans always use micro (nano in the future) size.
      dbInstanceSize:
        orgSubscription?.plan.id === 'free' ? undefined : (instanceSize as DesiredInstanceSize),
      dataApiExposedSchemas: !dataApi ? [] : undefined,
    }
    if (postgresVersion) {
      if (!postgresVersion.match(/1[2-9]\..*/)) {
        toast.error(
          `Invalid Postgres version, should start with a number between 12-19, a dot and additional characters, i.e. 15.2 or 15.2.0-3`
        )
      }

      data['customSupabaseRequest'] = {
        ami: { search_tags: { 'tag:postgresVersion': postgresVersion } },
      }
    }

    createProject(data)
  }

  useEffect(() => {
    // Handle no org: redirect to new org route
    if (isEmptyOrganizations) {
      router.push(`/new`)
    }
  }, [isEmptyOrganizations, router])

  useEffect(() => {
    // [Joshen] Cause slug depends on router which doesnt load immediately on render
    // While the form data does load immediately
    if (slug) form.setValue('organization', slug)
  }, [slug])

  useEffect(() => {
    // Redirect to first org if the slug doesn't match an org slug
    // this is mainly to capture the /new/new-project url, which is redirected from database.new
    if (isInvalidSlug && isOrganizationsSuccess && (organizations?.length ?? 0) > 0) {
      router.push(`/new/${organizations?.[0].slug}`)
    }
  }, [isInvalidSlug, isOrganizationsSuccess, organizations])

  useEffect(() => {
    if (form.getValues('dbRegion') === undefined && defaultRegion) {
      form.setValue('dbRegion', defaultRegion)
    }
  }, [defaultRegion])

  useEffect(() => {
    if (defaultRegionError) {
      form.setValue('dbRegion', PROVIDERS[DEFAULT_PROVIDER].default_region)
    }
  }, [defaultRegionError])

  const availableComputeCredits = organizationProjects.length === 0 ? 10 : 0

  const additionalMonthlySpend =
    instanceSizeSpecs[instanceSize as DbInstanceSize]!.priceMonthly - availableComputeCredits

  return (
    <Form_Shadcn_ {...form}>
      <form onSubmit={form.handleSubmit(onClickNext)}>
        <Panel
          loading={!isOrganizationsSuccess || isLoadingFreeProjectLimitCheck}
          title={
            <div key="panel-title">
              <h3>Create a new project</h3>
              <p className="text-sm text-foreground-lighter">
                Your project will have its own dedicated instance and full postgres database.
                <br />
                An API will be set up so you can easily interact with your new database.
                <br />
              </p>
            </div>
          }
          footer={
            <div key="panel-footer" className="flex items-center justify-between w-full">
              <Button
                type="default"
                disabled={isCreatingNewProject || isSuccessNewProject}
                onClick={() => router.push('/projects')}
              >
                Cancel
              </Button>
              <div className="items-center space-x-3">
                {!projectCreationDisabled && (
                  <span className="text-xs text-foreground-lighter">
                    You can rename your project later
                  </span>
                )}
                <Button
                  htmlType="submit"
                  loading={isCreatingNewProject || isSuccessNewProject}
                  disabled={isCreatingNewProject || isSuccessNewProject}
                >
                  Create new project
                </Button>
              </div>
            </div>
          }
        >
          <>
            {projectCreationDisabled ? (
              <Panel.Content className="pb-8">
                <DisabledWarningDueToIncident title="Project creation is currently disabled" />
              </Panel.Content>
            ) : (
              <div className="divide-y divide-border-muted">
                <Panel.Content className={['space-y-4'].join(' ')}>
                  <FormField_Shadcn_
                    control={form.control}
                    name="organization"
                    render={({ field }) => (
                      <FormItemLayout label="Organization" layout="horizontal">
                        {(organizations?.length ?? 0) > 0 && (
                          <Select_Shadcn_
                            onValueChange={(slug) => {
                              field.onChange(slug)
                              router.push(`/new/${slug}`)
                            }}
                            defaultValue={field.value}
                          >
                            <FormControl_Shadcn_>
                              <SelectTrigger_Shadcn_>
                                <SelectValue_Shadcn_ placeholder="Select an organization" />
                              </SelectTrigger_Shadcn_>
                            </FormControl_Shadcn_>
                            <SelectContent_Shadcn_>
                              <SelectGroup_Shadcn_>
                                {organizations?.map((x: any) => (
                                  <SelectItem_Shadcn_ key={x.id} value={x.slug}>
                                    {x.name}
                                  </SelectItem_Shadcn_>
                                ))}
                              </SelectGroup_Shadcn_>
                            </SelectContent_Shadcn_>
                          </Select_Shadcn_>
                        )}
                      </FormItemLayout>
                    )}
                  />

                  {!isAdmin && <NotOrganizationOwnerWarning />}
                </Panel.Content>

                {canCreateProject && (
                  <>
                    <Panel.Content>
                      <FormField_Shadcn_
                        control={form.control}
                        name="projectName"
                        render={({ field }) => (
                          <FormItemLayout label="Project name" layout="horizontal">
                            <FormControl_Shadcn_>
                              <Input_Shadcn_
                                placeholder="Project name"
                                {...field}
                                onChange={(event) => {
                                  field.onChange(event.target.value.replace(/\./g, ''))
                                }}
                              />
                            </FormControl_Shadcn_>
                          </FormItemLayout>
                        )}
                      />
                    </Panel.Content>

                    {showNonProdFields && (
                      <Panel.Content>
                        <FormField_Shadcn_
                          control={form.control}
                          name="postgresVersion"
                          render={({ field }) => (
                            <FormItemLayout
                              label="Postgres version"
                              layout="horizontal"
                              description="Specify a custom version of Postgres (Defaults to the latest). This is only applicable for local/staging projects"
                            >
                              <FormControl_Shadcn_>
                                <Input_Shadcn_
                                  placeholder="Postgres version"
                                  {...field}
                                  autoComplete="off"
                                />
                              </FormControl_Shadcn_>
                            </FormItemLayout>
                          )}
                        />
                      </Panel.Content>
                    )}

                    {cloudProviderEnabled && showNonProdFields && (
                      <Panel.Content>
                        <FormField_Shadcn_
                          control={form.control}
                          name="cloudProvider"
                          render={({ field }) => (
                            <FormItemLayout label="Cloud provider" layout="horizontal">
                              <Select_Shadcn_
                                onValueChange={field.onChange}
                                defaultValue={field.value}
                              >
                                <FormControl_Shadcn_>
                                  <SelectTrigger_Shadcn_>
                                    <SelectValue_Shadcn_ placeholder="Select a cloud provider" />
                                  </SelectTrigger_Shadcn_>
                                </FormControl_Shadcn_>
                                <SelectContent_Shadcn_>
                                  <SelectGroup_Shadcn_>
                                    {Object.values(PROVIDERS).map((providerObj) => {
                                      const label = providerObj['name']
                                      const value = providerObj['id']
                                      return (
                                        <SelectItem_Shadcn_ key={value} value={value}>
                                          {label}
                                        </SelectItem_Shadcn_>
                                      )
                                    })}
                                  </SelectGroup_Shadcn_>
                                </SelectContent_Shadcn_>
                              </Select_Shadcn_>
                            </FormItemLayout>
                          )}
                        />
                      </Panel.Content>
                    )}

                    {orgSubscription?.plan && orgSubscription?.plan.id !== 'free' && (
                      <Panel.Content>
                        <FormField_Shadcn_
                          control={form.control}
                          name="instanceSize"
                          render={({ field }) => (
                            <FormItemLayout
                              layout="horizontal"
                              label={
                                <div className="space-y-4">
                                  <span>Compute Size</span>

                                  <div className="flex flex-col space-y-2">
                                    <Link
                                      href="https://supabase.com/docs/guides/platform/compute-add-ons"
                                      target="_blank"
                                    >
                                      <div className="flex items-center space-x-2 opacity-75 hover:opacity-100 transition">
                                        <p className="text-sm m-0">Compute Add-Ons</p>
                                        <ExternalLink size={16} strokeWidth={1.5} />
                                      </div>
                                    </Link>
                                  </div>
                                </div>
                              }
                              description={
                                <>
                                  <p>
                                    The size for your dedicated database. You can change this later.
                                  </p>
                                </>
                              }
                            >
                              <Select_Shadcn_
                                value={field.value}
                                onValueChange={(value) => field.onChange(value)}
                              >
                                <SelectTrigger_Shadcn_ className="[&_.instance-details]:hidden">
                                  <SelectValue_Shadcn_ placeholder="Select an instance size" />
                                </SelectTrigger_Shadcn_>
                                <SelectContent_Shadcn_>
                                  <SelectGroup_Shadcn_>
                                    {sizes.map((option) => {
                                      return (
                                        <SelectItem_Shadcn_ key={option} value={option}>
                                          <div className="flex flex-row i gap-2">
                                            <div className="text-center w-[80px]">
                                              <Badge
                                                variant={option === 'micro' ? 'default' : 'brand'}
                                                className="rounded-md w-16 text-center flex justify-center font-mono uppercase"
                                              >
                                                {instanceSizeSpecs[option].label}
                                              </Badge>
                                            </div>
                                            <div className="text-sm">
                                              <span className="text-foreground">
                                                {instanceSizeSpecs[option].ram} RAM /{' '}
                                                {instanceSizeSpecs[option].cpu} CPU
                                              </span>
                                              <p className="text-xs text-muted instance-details">
                                                ${instanceSizeSpecs[option].priceHourly}/hour (~$
                                                {instanceSizeSpecs[option].priceMonthly}/month)
                                              </p>
                                            </div>
                                          </div>
                                        </SelectItem_Shadcn_>
                                      )
                                    })}
                                  </SelectGroup_Shadcn_>
                                </SelectContent_Shadcn_>
                              </Select_Shadcn_>
                            </FormItemLayout>
                          )}
                        />
                      </Panel.Content>
                    )}

                    <Panel.Content>
                      <FormField_Shadcn_
                        control={form.control}
                        name="dbPass"
                        render={({ field }) => (
                          <FormItemLayout
                            label="Database Password"
                            layout="horizontal"
                            description={
                              <>
                                <PasswordStrengthBar
                                  passwordStrengthScore={form.getValues('dbPassStrength')}
                                  password={field.value}
                                  passwordStrengthMessage={passwordStrengthMessage}
                                  generateStrongPassword={generateStrongPassword}
                                />
                              </>
                            }
                          >
                            <FormControl_Shadcn_>
                              <Input
                                copy={field.value.length > 0}
                                type="password"
                                placeholder="Type in a strong password"
                                {...field}
                                autoComplete="off"
                                onChange={async (event) => {
                                  field.onChange(event)
                                  form.trigger('dbPassStrength')
                                  const value = event.target.value
                                  if (event.target.value === '') {
                                    await form.setValue('dbPassStrength', 0)
                                    await form.trigger('dbPass')
                                  } else {
                                    await delayedCheckPasswordStrength(value)
                                  }
                                }}
                              />
                            </FormControl_Shadcn_>
                          </FormItemLayout>
                        )}
                      />
                    </Panel.Content>

                    <Panel.Content>
                      <FormField_Shadcn_
                        control={form.control}
                        name="dbRegion"
                        render={({ field }) => (
                          <RegionSelector
                            field={field}
                            form={form}
                            cloudProvider={form.getValues('cloudProvider') as CloudProvider}
                          />
                        )}
                      />
                    </Panel.Content>
<<<<<<< HEAD

                    <Panel.Content>
                      <FormField_Shadcn_
                        control={form.control}
                        name="dataApi"
                        render={({ field }) => (
                          <FormItemLayout
                            label="What connections do you plan to use?"
                            layout="horizontal"
                          >
                            <FormControl_Shadcn_>
                              <RadioGroupStacked
                                onValueChange={(value) => field.onChange(Boolean(value))}
                                defaultValue={field.value.toString()}
                              >
                                <FormItem_Shadcn_ asChild>
                                  <FormControl_Shadcn_>
                                    <RadioGroupStackedItem
                                      value={'true'}
                                      label="Data API + Connection String"
                                      description="For connecting from the browser, mobile and server."
                                    />
                                  </FormControl_Shadcn_>
                                </FormItem_Shadcn_>
                                <FormItem_Shadcn_ asChild>
                                  <FormControl_Shadcn_>
                                    <RadioGroupStackedItem
                                      label="Only Connection String"
                                      value="false"
                                      description="For connecting via server."
                                    />
                                  </FormControl_Shadcn_>
                                </FormItem_Shadcn_>
                              </RadioGroupStacked>
                            </FormControl_Shadcn_>
                          </FormItemLayout>
                        )}
                      />
                    </Panel.Content>
=======
                    {orgSubscription && orgSubscription.plan.id !== 'free' && (
                      <Panel.Content>
                        <FormItemLayout
                          label={
                            <div className="space-y-4">
                              <span>Compute Billing</span>
                              <div className="flex flex-col space-y-2">
                                <Link
                                  href="https://supabase.com/docs/guides/platform/org-based-billing#usage-based-billing-for-compute"
                                  target="_blank"
                                >
                                  <div className="flex items-center space-x-2 opacity-75 hover:opacity-100 transition">
                                    <p className="text-sm m-0">Docs</p>
                                    <ExternalLink size={16} strokeWidth={1.5} />
                                  </div>
                                </Link>
                              </div>
                            </div>
                          }
                          layout="horizontal"
                        >
                          <div className="flex justify-between mr-2">
                            <span>Additional Monthly Compute Costs</span>
                            <div className="text-brand flex gap-1 items-center">
                              {organizationProjects.length > 0 ? (
                                <>
                                  <span>${additionalMonthlySpend}</span>
                                </>
                              ) : (
                                <>
                                  <span className="text-foreground-lighter line-through">
                                    $
                                    {
                                      instanceSizeSpecs[instanceSize as DbInstanceSize]!
                                        .priceMonthly
                                    }
                                  </span>
                                  <span>${additionalMonthlySpend}</span>
                                </>
                              )}
                              <InfoTooltip side="top" className="max-w-[450px] p-0">
                                <Table className="mt-2">
                                  <TableHeader className="[&_th]:h-7">
                                    <TableRow className="py-2">
                                      <TableHead className="w-[170px]">Project</TableHead>
                                      <TableHead>Compute Size</TableHead>
                                      <TableHead className="text-right">Monthly Costs</TableHead>
                                    </TableRow>
                                  </TableHeader>
                                  <TableBody className="[&_td]:py-2">
                                    {organizationProjects.map((project) => (
                                      <TableRow key={project.id} className="text-foreground-light">
                                        <TableCell className="w-[170px]">{project.name}</TableCell>
                                        <TableCell className="text-center">
                                          {instanceLabel(project.infra_compute_size)}
                                        </TableCell>
                                        <TableCell className="text-right">
                                          ${monthlyInstancePrice(project.infra_compute_size)}
                                        </TableCell>
                                      </TableRow>
                                    ))}

                                    <TableRow>
                                      <TableCell className="w-[170px] flex gap-2">
                                        <span className="truncate">
                                          {form.getValues('projectName')
                                            ? form.getValues('projectName')
                                            : 'New project'}
                                        </span>
                                        <Badge size={'small'} variant={'default'}>
                                          NEW
                                        </Badge>
                                      </TableCell>
                                      <TableCell className="text-center">
                                        {instanceLabel(instanceSize)}
                                      </TableCell>
                                      <TableCell className="text-right">
                                        ${monthlyInstancePrice(instanceSize)}
                                      </TableCell>
                                    </TableRow>
                                  </TableBody>
                                </Table>
                                <PopoverSeparator />
                                <Table className="mt-3">
                                  <TableHeader className="[&_th]:h-7">
                                    <TableRow>
                                      <TableHead colSpan={2}>Compute Credits</TableHead>
                                      <TableHead colSpan={1} className="text-right">
                                        -$10
                                      </TableHead>
                                    </TableRow>
                                  </TableHeader>
                                  <TableBody className="[&_td]:py-2">
                                    <TableRow className="text-foreground">
                                      <TableCell colSpan={2}>
                                        Total Monthly Compute Costs
                                        {/**
                                         * API currently doesnt output replica information on the projects list endpoint. Until then, we cannot correctly calculate the costs including RRs.
                                         *
                                         * Will be adjusted in the future [kevin]
                                         */}
                                        {organizationProjects.length > 0 && (
                                          <p className="text-xs text-foreground-lighter">
                                            Excluding Read replicas
                                          </p>
                                        )}
                                      </TableCell>
                                      <TableCell colSpan={1} className="text-right">
                                        ${monthlyComputeCosts}
                                      </TableCell>
                                    </TableRow>
                                  </TableBody>
                                </Table>

                                <div className="p-4 text-xs text-foreground-light mt-2 space-y-1">
                                  <p>
                                    Compute is charged usage-based whenever your billing cycle
                                    resets. Given compute charges are hourly, your invoice will
                                    contain "Compute Hours" for each hour a project ran on a
                                    specific instance size.
                                  </p>
                                  {monthlyComputeCosts > 0 && (
                                    <p>
                                      Compute costs are applied on top of your subscription plan
                                      costs.
                                    </p>
                                  )}
                                </div>
                              </InfoTooltip>
                            </div>
                          </div>

                          <div className="mt-2 text-foreground-lighter space-y-1">
                            {additionalMonthlySpend > 0 && availableComputeCredits === 0 ? (
                              <p>
                                Your monthly spend will increase, and can be more than above if you
                                exceed your plan's usage quota. Your organization includes $10/month
                                of compute credits, which you already exceed with your existing
                                projects.
                              </p>
                            ) : additionalMonthlySpend > 0 && availableComputeCredits > 0 ? (
                              <p>
                                Your monthly spend will increase, and can be more than above if you
                                exceed your plan's usage quota. Your organization includes $10/month
                                of compute credits, which you exceed with the selected compute size.
                              </p>
                            ) : (
                              <p>
                                Your monthly spend won't increase, unless you exceed your plan's
                                usage quota. Your organization includes $10/month of compute
                                credits, which cover this project.
                              </p>
                            )}
                          </div>
                        </FormItemLayout>
                      </Panel.Content>
                    )}
>>>>>>> 0f4da3e6
                  </>
                )}

                {isAdmin && freePlanWithExceedingLimits && slug && (
                  <Panel.Content>
                    <FreeProjectLimitWarning
                      membersExceededLimit={membersExceededLimit || []}
                      orgSlug={slug}
                    />
                  </Panel.Content>
                )}
              </div>
            )}
          </>
        </Panel>
      </form>
    </Form_Shadcn_>
  )
}

/**
 * When launching new projects, they only get assigned a compute size once successfully launched,
 * this might assume wrong instance size, but only for projects being rapidly launched after one another on non-default compute sizes.
 *
 * Needs to be in the API in the future [kevin]
 */
const monthlyInstancePrice = (instance: string | undefined): number => {
  return instanceSizeSpecs[instance as DbInstanceSize]?.priceMonthly || 10
}

const instanceLabel = (instance: string | undefined): string => {
  return instanceSizeSpecs[instance as DbInstanceSize]?.label || 'Micro'
}

const PageLayout = withAuth(({ children }: PropsWithChildren) => {
  const { slug } = useParams()

  const { data: organizations } = useOrganizationsQuery()
  const currentOrg = organizations?.find((o) => o.slug === slug)

  return (
    <WizardLayoutWithoutAuth organization={currentOrg} project={null}>
      {children}
    </WizardLayoutWithoutAuth>
  )
})

Wizard.getLayout = (page) => <PageLayout>{page}</PageLayout>

export default Wizard<|MERGE_RESOLUTION|>--- conflicted
+++ resolved
@@ -47,8 +47,6 @@
   Input_Shadcn_,
   RadioGroupStacked,
   RadioGroupStackedItem,
-  Form_Shadcn_,
-  Input_Shadcn_,
   SelectContent_Shadcn_,
   SelectGroup_Shadcn_,
   SelectItem_Shadcn_,
@@ -687,7 +685,6 @@
                         )}
                       />
                     </Panel.Content>
-<<<<<<< HEAD
 
                     <Panel.Content>
                       <FormField_Shadcn_
@@ -727,7 +724,6 @@
                         )}
                       />
                     </Panel.Content>
-=======
                     {orgSubscription && orgSubscription.plan.id !== 'free' && (
                       <Panel.Content>
                         <FormItemLayout
@@ -885,7 +881,6 @@
                         </FormItemLayout>
                       </Panel.Content>
                     )}
->>>>>>> 0f4da3e6
                   </>
                 )}
 
