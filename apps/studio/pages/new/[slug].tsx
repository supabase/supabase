--- conflicted
+++ resolved
@@ -1,36 +1,17 @@
 import { zodResolver } from '@hookform/resolvers/zod'
 import { PermissionAction } from '@supabase/shared-types/out/constants'
-import generator from 'generate-password-browser'
-import { debounce } from 'lodash'
-<<<<<<< HEAD
-import { ExternalLink } from 'lucide-react'
-=======
-import { ExternalLink, Users } from 'lucide-react'
->>>>>>> 95aa2c6d
-import Link from 'next/link'
-import { useRouter } from 'next/router'
-import { PropsWithChildren, useEffect, useRef, useState } from 'react'
-import { useForm } from 'react-hook-form'
-import toast from 'react-hot-toast'
-<<<<<<< HEAD
-import { z } from 'zod'
-=======
->>>>>>> 95aa2c6d
-
+import { components } from 'api-types'
 import { useParams } from 'common'
 import {
   FreeProjectLimitWarning,
   NotOrganizationOwnerWarning,
 } from 'components/interfaces/Organization/NewProject'
-import {
-  AVAILABLE_SIZES,
-  INSTANCE_SIZE_SPECS,
-} from 'components/interfaces/ProjectCreation/ProjectCreation.constants'
 import { RegionSelector } from 'components/interfaces/ProjectCreation/RegionSelector'
 import { WizardLayoutWithoutAuth } from 'components/layouts/WizardLayout'
 import DisabledWarningDueToIncident from 'components/ui/DisabledWarningDueToIncident'
 import Panel from 'components/ui/Panel'
 import PasswordStrengthBar from 'components/ui/PasswordStrengthBar'
+import { useDefaultRegionQuery } from 'data/misc/get-default-region-query'
 import { useFreeProjectLimitCheckQuery } from 'data/organizations/free-project-limit-check-query'
 import { useOrganizationsQuery } from 'data/organizations/organizations-query'
 import {
@@ -38,6 +19,7 @@
   useProjectCreateMutation,
 } from 'data/projects/project-create-mutation'
 import { useOrgSubscriptionQuery } from 'data/subscriptions/org-subscription-query'
+import generator from 'generate-password-browser'
 import { useCheckPermissions, useFlag, withAuth } from 'hooks'
 import {
   CloudProvider,
@@ -46,8 +28,14 @@
   PROVIDERS,
 } from 'lib/constants'
 import { passwordStrength } from 'lib/helpers'
+import { debounce } from 'lodash'
+import { ExternalLink } from 'lucide-react'
+import Link from 'next/link'
+import { useRouter } from 'next/router'
+import { PropsWithChildren, useEffect, useRef, useState } from 'react'
+import { useForm } from 'react-hook-form'
+import toast from 'react-hot-toast'
 import type { NextPageWithLayout } from 'types'
-<<<<<<< HEAD
 import {
   Badge,
   Button,
@@ -64,12 +52,9 @@
 } from 'ui'
 import { Input } from 'ui-patterns/DataInputs/Input'
 import { FormItemLayout } from 'ui-patterns/form/FormItemLayout/FormItemLayout'
-import { useDefaultRegionQuery } from 'data/misc/get-default-region-query'
+import { z } from 'zod'
 
 type DesiredInstanceSize = components['schemas']['DesiredInstanceSize']
-=======
-import { Badge, Button, Input, Listbox } from 'ui'
->>>>>>> 95aa2c6d
 
 const Wizard: NextPageWithLayout = () => {
   const router = useRouter()
@@ -125,33 +110,6 @@
     debounce((value) => checkPasswordStrength(value), 300)
   ).current
 
-<<<<<<< HEAD
-=======
-  function onProjectNameChange(e: any) {
-    e.target.value = e.target.value.replace(/\./g, '')
-    setProjectName(e.target.value)
-  }
-
-  function onDbPassChange(e: any) {
-    const value = e.target.value
-    setDbPass(value)
-    if (value == '') {
-      setPasswordStrengthScore(-1)
-      setPasswordStrengthMessage('')
-    } else delayedCheckPasswordStrength(value)
-  }
-
-  function onCloudProviderChange(cloudProviderId: CloudProvider) {
-    setCloudProvider(cloudProviderId)
-    // on local/staging quick-select the default region, don't wait for the cloudflare location
-    setDbRegion(
-      ['staging', 'local'].includes(process.env.NEXT_PUBLIC_ENVIRONMENT ?? '')
-        ? PROVIDERS[cloudProviderId].default_region
-        : ''
-    )
-  }
-
->>>>>>> 95aa2c6d
   async function checkPasswordStrength(value: any) {
     const { message, warning, strength } = await passwordStrength(value)
 
@@ -159,38 +117,88 @@
     form.trigger('dbPassStrength')
     form.trigger('dbPass')
 
-<<<<<<< HEAD
     setPasswordStrengthWarning(warning)
     setPasswordStrengthMessage(message)
   }
-=======
-  useEffect(() => {
-    /*
-     * Handle no org
-     * redirect to new org route
-     */
-    if (isEmptyOrganizations) {
-      router.push(`/new`)
-    }
-  }, [isEmptyOrganizations, router])
-
-  useEffect(() => {
-    /*
-     * Redirect to first org if the slug doesn't match an org slug
-     * this is mainly to capture the /new/new-project url, which is redirected from database.new
-     */
-    if (isInvalidSlug && (organizations?.length ?? 0) > 0) {
-      router.push(`/new/${organizations?.[0].slug}`)
-    }
-  }, [isInvalidSlug, organizations])
->>>>>>> 95aa2c6d
-
-  useEffect(() => {
-    // User added a new payment method
-    if (router.query.setup_intent && router.query.redirect_status) {
-      toast.success('Successfully added new payment method')
-    }
-  }, [router.query.redirect_status, router.query.setup_intent])
+
+  const sizes: DesiredInstanceSize[] = [
+    'micro',
+    'small',
+    'medium',
+    'large',
+    'xlarge',
+    '2xlarge',
+    '4xlarge',
+    '8xlarge',
+    '12xlarge',
+    '16xlarge',
+  ]
+
+  const instanceSizeSpecs: Record<
+    DesiredInstanceSize,
+    { label: string; ram: string; cpu: string; price: string }
+  > = {
+    micro: {
+      label: 'Micro',
+      ram: '1 GB',
+      cpu: '2-core ARM',
+      price: '$0.01344/hour (~$10/month)',
+    },
+    small: {
+      label: 'Small',
+      ram: '2 GB',
+      cpu: '2-core ARM',
+      price: '$0.0206/hour (~$15/month)',
+    },
+    medium: {
+      label: 'Medium',
+      ram: '4 GB',
+      cpu: '2-core ARM',
+      price: '$0.0822/hour (~$60/month)',
+    },
+    large: {
+      label: 'Large',
+      ram: '8 GB',
+      cpu: '2-core ARM',
+      price: '$0.1517/hour (~$110/month)',
+    },
+    xlarge: {
+      label: 'XL',
+      ram: '16 GB',
+      cpu: '4-core ARM',
+      price: '$0.2877/hour (~$210/month)',
+    },
+    '2xlarge': {
+      label: '2XL',
+      ram: '32 GB',
+      cpu: '8-core ARM',
+      price: '$0.562/hour (~$410/month)',
+    },
+    '4xlarge': {
+      label: '4XL',
+      ram: '64 GB',
+      cpu: '16-core ARM',
+      price: '$1.32/hour (~$960/month)',
+    },
+    '8xlarge': {
+      label: '8XL',
+      ram: '128 GB',
+      cpu: '32-core ARM',
+      price: '$2.562/hour (~$1,870/month)',
+    },
+    '12xlarge': {
+      label: '12XL',
+      ram: '192 GB',
+      cpu: '48-core ARM',
+      price: '$3.836/hour (~$2,800/month)',
+    },
+    '16xlarge': {
+      label: '16XL',
+      ram: '256 GB',
+      cpu: '64-core ARM',
+      price: '$5.12/hour (~$3,730/month)',
+    },
+  }
 
   const FormSchema = z
     .object({
@@ -280,55 +288,6 @@
           `Invalid Postgres version, should start with a number between 12-19, a dot and additional characters, i.e. 15.2 or 15.2.0-3`
         )
       }
-<<<<<<< HEAD
-=======
-    >
-      <>
-        {projectCreationDisabled ? (
-          <Panel.Content className="pb-8">
-            <DisabledWarningDueToIncident title="Project creation is currently disabled" />
-          </Panel.Content>
-        ) : (
-          <div className="divide-y divide-border-muted">
-            <Panel.Content className={['space-y-4'].join(' ')}>
-              {(organizations?.length ?? 0) > 0 && (
-                <Listbox
-                  label="Organization"
-                  layout="horizontal"
-                  value={currentOrg?.slug}
-                  onChange={(slug) => router.push(`/new/${slug}`)}
-                >
-                  {organizations?.map((x: any) => (
-                    <Listbox.Option
-                      key={x.id}
-                      label={x.name}
-                      value={x.slug}
-                      addOnBefore={() => <Users size={18} />}
-                    >
-                      {x.name}
-                    </Listbox.Option>
-                  ))}
-                </Listbox>
-              )}
-
-              {!isAdmin && <NotOrganizationOwnerWarning />}
-            </Panel.Content>
-
-            {canCreateProject && (
-              <>
-                <Panel.Content>
-                  <Input
-                    id="project-name"
-                    layout="horizontal"
-                    label="Name"
-                    type="text"
-                    placeholder="Project name"
-                    value={projectName}
-                    onChange={onProjectNameChange}
-                    autoFocus
-                  />
-                </Panel.Content>
->>>>>>> 95aa2c6d
 
       data['customSupabaseRequest'] = {
         ami: { search_tags: { 'tag:postgresVersion': postgresVersion } },
@@ -490,7 +449,6 @@
                               layout="horizontal"
                               description="Specify a custom version of Postgres (Defaults to the latest). This is only applicable for local/staging projects"
                             >
-<<<<<<< HEAD
                               <FormControl_Shadcn_>
                                 <Input_Shadcn_
                                   placeholder="Postgres version"
@@ -672,91 +630,6 @@
                             </FormControl_Shadcn_>
                           </FormItemLayout>
                         )}
-=======
-                              <div className="flex items-center space-x-2 opacity-75 hover:opacity-100 transition">
-                                <p className="text-sm m-0">Compute Add-Ons</p>
-                                <ExternalLink size={16} strokeWidth={1.5} />
-                              </div>
-                            </Link>
-
-                            <Link
-                              href="https://supabase.com/docs/guides/platform/org-based-billing#usage-based-billing-for-compute"
-                              target="_blank"
-                            >
-                              <div className="flex items-center space-x-2 opacity-75 hover:opacity-100 transition">
-                                <p className="text-sm m-0">Compute Billing</p>
-                                <ExternalLink size={16} strokeWidth={1.5} />
-                              </div>
-                            </Link>
-                          </div>
-                        </div>
-                      }
-                      type="select"
-                      value={instanceSize}
-                      onChange={(value) => setInstanceSize(value)}
-                      descriptionText={
-                        <>
-                          <p>
-                            Select the size for your dedicated database. You can always change this
-                            later.
-                          </p>
-                          <p className="mt-1">
-                            Your organization has $10/month in Compute Credits to cover one instance
-                            on Micro Compute or parts of any other instance size.
-                          </p>
-                        </>
-                      }
-                    >
-                      {AVAILABLE_SIZES.map((option) => {
-                        return (
-                          <Listbox.Option
-                            key={option}
-                            label={`${INSTANCE_SIZE_SPECS[option].ram} RAM / ${INSTANCE_SIZE_SPECS[option].cpu} CPU (${INSTANCE_SIZE_SPECS[option].label})`}
-                            value={option}
-                          >
-                            <div className="flex space-x-2">
-                              <div className="text-center w-[80px]">
-                                <Badge
-                                  variant={option === 'micro' ? 'default' : 'brand'}
-                                  className="rounded-md w-16 text-center flex justify-center font-mono uppercase"
-                                >
-                                  {INSTANCE_SIZE_SPECS[option].label}
-                                </Badge>
-                              </div>
-                              <div className="text-sm">
-                                <span className="text-foreground">
-                                  {INSTANCE_SIZE_SPECS[option].ram} RAM /{' '}
-                                  {INSTANCE_SIZE_SPECS[option].cpu} CPU
-                                </span>
-                                <p className="text-xs text-muted">
-                                  {INSTANCE_SIZE_SPECS[option].price}
-                                </p>
-                              </div>
-                            </div>
-                          </Listbox.Option>
-                        )
-                      })}
-                    </Listbox>
-                  </Panel.Content>
-                )}
-
-                <Panel.Content>
-                  <Input
-                    id="password"
-                    copy={dbPass.length > 0}
-                    layout="horizontal"
-                    label="Database Password"
-                    type="password"
-                    placeholder="Type in a strong password"
-                    value={dbPass}
-                    onChange={onDbPassChange}
-                    descriptionText={
-                      <PasswordStrengthBar
-                        passwordStrengthScore={passwordStrengthScore}
-                        password={dbPass}
-                        passwordStrengthMessage={passwordStrengthMessage}
-                        generateStrongPassword={generateStrongPassword}
->>>>>>> 95aa2c6d
                       />
                     </Panel.Content>
 
