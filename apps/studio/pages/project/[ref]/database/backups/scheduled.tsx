import { PermissionAction } from '@supabase/shared-types/out/constants'
import { Info } from 'lucide-react'

import { useParams } from 'common'
import { BackupsList } from 'components/interfaces/Database'
import DatabaseBackupsNav from 'components/interfaces/Database/Backups/DatabaseBackupsNav'
import DatabaseLayout from 'components/layouts/DatabaseLayout/DatabaseLayout'
import { ScaffoldContainer, ScaffoldSection } from 'components/layouts/Scaffold'
import AlertError from 'components/ui/AlertError'
import { DocsButton } from 'components/ui/DocsButton'
import { FormHeader } from 'components/ui/Forms/FormHeader'
import InformationBox from 'components/ui/InformationBox'
import NoPermission from 'components/ui/NoPermission'
import { GenericSkeletonLoader } from 'components/ui/ShimmeringLoader'
import { useBackupsQuery } from 'data/database/backups-query'
import { useCheckPermissions, usePermissionsLoaded } from 'hooks/misc/useCheckPermissions'
import { useIsOrioleDb } from 'hooks/misc/useSelectedProject'
import type { NextPageWithLayout } from 'types'
import { Admonition } from 'ui-patterns'
<<<<<<< HEAD
import AppLayout from 'components/layouts/AppLayout/AppLayout'
=======
>>>>>>> b2e1cce3
import DefaultLayout from 'components/layouts/DefaultLayout'

const DatabaseScheduledBackups: NextPageWithLayout = () => {
  const { ref: projectRef } = useParams()

  const { data: backups, error, isLoading, isError, isSuccess } = useBackupsQuery({ projectRef })

  const isOrioleDb = useIsOrioleDb()
  const isPitrEnabled = backups?.pitr_enabled
  const isPermissionsLoaded = usePermissionsLoaded()

  const canReadScheduledBackups = useCheckPermissions(PermissionAction.READ, 'back_ups')

  return (
    <ScaffoldContainer>
      <ScaffoldSection>
        <div className="col-span-12">
          <div className="space-y-6">
            <FormHeader className="!mb-0" title="Database Backups" />

            <DatabaseBackupsNav active="scheduled" />

            {isOrioleDb ? (
              <Admonition
                type="default"
                title="Database backups are not available for OrioleDB"
                description="OrioleDB is currently in public alpha and projects created are strictly ephemeral with no database backups"
              >
                <DocsButton abbrev={false} className="mt-2" href="https://supabase.com/docs" />
              </Admonition>
            ) : (
              <div className="flex flex-col gap-y-4">
                {isLoading && <GenericSkeletonLoader />}

                {isError && (
                  <AlertError error={error} subject="Failed to retrieve scheduled backups" />
                )}

                {isSuccess && (
                  <>
                    {!isPitrEnabled && (
                      <p className="text-sm text-foreground-light">
                        Projects are backed up daily around midnight of your project's region and
                        can be restored at any time.
                      </p>
                    )}

                    {isPitrEnabled && (
                      <InformationBox
                        hideCollapse
                        defaultVisibility
                        icon={<Info strokeWidth={2} />}
                        title="Point-In-Time-Recovery (PITR) enabled"
                        description={
                          <div>
                            Your project uses PITR and full daily backups are no longer taken.
                            They're not needed, as PITR supports a superset of functionality, in
                            terms of the granular recovery that can be performed.{' '}
                            <a
                              className="text-brand transition-colors hover:text-brand-600"
                              href="https://supabase.com/docs/guides/platform/backups"
                            >
                              Learn more
                            </a>
                          </div>
                        }
                      />
                    )}

                    {isPermissionsLoaded && !canReadScheduledBackups ? (
                      <NoPermission resourceText="view scheduled backups" />
                    ) : (
                      <BackupsList />
                    )}
                  </>
                )}
              </div>
            )}
          </div>
        </div>
      </ScaffoldSection>
    </ScaffoldContainer>
  )
}

DatabaseScheduledBackups.getLayout = (page) => (
<<<<<<< HEAD
  <AppLayout>
    <DefaultLayout product="Database backups">
      <DatabaseLayout title="Database">{page}</DatabaseLayout>
    </DefaultLayout>
  </AppLayout>
=======
  <DefaultLayout>
    <DatabaseLayout title="Database">{page}</DatabaseLayout>
  </DefaultLayout>
>>>>>>> b2e1cce3
)

export default DatabaseScheduledBackups<|MERGE_RESOLUTION|>--- conflicted
+++ resolved
@@ -17,10 +17,6 @@
 import { useIsOrioleDb } from 'hooks/misc/useSelectedProject'
 import type { NextPageWithLayout } from 'types'
 import { Admonition } from 'ui-patterns'
-<<<<<<< HEAD
-import AppLayout from 'components/layouts/AppLayout/AppLayout'
-=======
->>>>>>> b2e1cce3
 import DefaultLayout from 'components/layouts/DefaultLayout'
 
 const DatabaseScheduledBackups: NextPageWithLayout = () => {
@@ -107,17 +103,9 @@
 }
 
 DatabaseScheduledBackups.getLayout = (page) => (
-<<<<<<< HEAD
-  <AppLayout>
-    <DefaultLayout product="Database backups">
-      <DatabaseLayout title="Database">{page}</DatabaseLayout>
-    </DefaultLayout>
-  </AppLayout>
-=======
   <DefaultLayout>
     <DatabaseLayout title="Database">{page}</DatabaseLayout>
   </DefaultLayout>
->>>>>>> b2e1cce3
 )
 
 export default DatabaseScheduledBackups