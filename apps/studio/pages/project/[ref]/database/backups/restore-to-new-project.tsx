--- conflicted
+++ resolved
@@ -34,10 +34,6 @@
 import { useDiskAttributesQuery } from 'data/config/disk-attributes-query'
 import { DiskType } from 'components/interfaces/DiskManagement/ui/DiskManagement.constants'
 import { InfraInstanceSize } from 'components/interfaces/DiskManagement/DiskManagement.types'
-<<<<<<< HEAD
-import AppLayout from 'components/layouts/AppLayout/AppLayout'
-=======
->>>>>>> b2e1cce3
 import DefaultLayout from 'components/layouts/DefaultLayout'
 
 const RestoreToNewProjectPage: NextPageWithLayout = () => {
@@ -59,17 +55,9 @@
 }
 
 RestoreToNewProjectPage.getLayout = (page) => (
-<<<<<<< HEAD
-  <AppLayout>
-    <DefaultLayout product="Database backups">
-      <DatabaseLayout title="Database">{page}</DatabaseLayout>
-    </DefaultLayout>
-  </AppLayout>
-=======
   <DefaultLayout>
     <DatabaseLayout title="Database">{page}</DatabaseLayout>
   </DefaultLayout>
->>>>>>> b2e1cce3
 )
 
 const RestoreToNewProject = () => {
