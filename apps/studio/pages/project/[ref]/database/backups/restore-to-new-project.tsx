import { PermissionAction } from '@supabase/shared-types/out/constants'
import { Loader2 } from 'lucide-react'
import Link from 'next/link'
import { useState } from 'react'

import BackupsEmpty from 'components/interfaces/Database/Backups/BackupsEmpty'
import DatabaseBackupsNav from 'components/interfaces/Database/Backups/DatabaseBackupsNav'
import { PITRForm } from 'components/interfaces/Database/Backups/PITR/pitr-form'
import { BackupsList } from 'components/interfaces/Database/Backups/RestoreToNewProject/BackupsList'
import { ConfirmRestoreDialog } from 'components/interfaces/Database/Backups/RestoreToNewProject/ConfirmRestoreDialog'
import { CreateNewProjectDialog } from 'components/interfaces/Database/Backups/RestoreToNewProject/CreateNewProjectDialog'
import { Markdown } from 'components/interfaces/Markdown'
import DatabaseLayout from 'components/layouts/DatabaseLayout/DatabaseLayout'
import { useProjectContext } from 'components/layouts/ProjectLayout/ProjectContext'
import { ScaffoldContainer, ScaffoldSection } from 'components/layouts/Scaffold'
import AlertError from 'components/ui/AlertError'
import { FormHeader } from 'components/ui/Forms/FormHeader'
import NoPermission from 'components/ui/NoPermission'
import { GenericSkeletonLoader } from 'components/ui/ShimmeringLoader'
import UpgradeToPro from 'components/ui/UpgradeToPro'
import { useCloneBackupsQuery } from 'data/projects/clone-query'
import { useCloneStatusQuery } from 'data/projects/clone-status-query'
import { useOrgSubscriptionQuery } from 'data/subscriptions/org-subscription-query'
import { useCheckPermissions, usePermissionsLoaded } from 'hooks/misc/useCheckPermissions'
import { useSelectedOrganization } from 'hooks/misc/useSelectedOrganization'
import { PROJECT_STATUS } from 'lib/constants'
import { getDatabaseMajorVersion } from 'lib/helpers'
import type { NextPageWithLayout } from 'types'
<<<<<<< HEAD
import {
  Badge,
  Button,
  Dialog,
  DialogContent,
  DialogTitle,
  DialogHeader,
  DialogDescription,
  DialogFooter,
  DialogSection,
  Input,
  Form_Shadcn_,
  FormControl_Shadcn_,
  FormField_Shadcn_,
  Input_Shadcn_,
  Alert_Shadcn_,
  AlertTitle_Shadcn_,
  AlertDescription_Shadcn_,
} from 'ui'
import { Admonition, TimestampInfo } from 'ui-patterns'
import { FormItemLayout } from 'ui-patterns/form/FormItemLayout/FormItemLayout'
import { z } from 'zod'
import { debounce } from 'lodash'
import generator from 'generate-password-browser'
import { toast } from 'sonner'
import { Loader2 } from 'lucide-react'
import { PITRForm } from 'components/interfaces/Database/Backups/PITR/pitr-form'
import { instanceSizeSpecs } from 'data/projects/new-project.constants'
import { Markdown } from 'components/interfaces/Markdown'
import { useIsOrioleDb } from 'hooks/misc/useSelectedProject'
import { DocsButton } from 'components/ui/DocsButton'
=======
import { Alert_Shadcn_, AlertDescription_Shadcn_, AlertTitle_Shadcn_, Button } from 'ui'
import { Admonition } from 'ui-patterns'
import { useProjectsQuery } from 'data/projects/projects-query'
>>>>>>> ecf001ab

const RestoreToNewProjectPage: NextPageWithLayout = () => {
  return (
    <ScaffoldContainer>
      <ScaffoldSection>
        <div className="col-span-12">
          <div className="space-y-6">
            <FormHeader className="!mb-0" title="Database Backups" />
            <DatabaseBackupsNav active="rtnp" />
            <div className="space-y-8">
              <RestoreToNewProject />
            </div>
          </div>
        </div>
      </ScaffoldSection>
    </ScaffoldContainer>
  )
}

RestoreToNewProjectPage.getLayout = (page) => (
  <DatabaseLayout title="Database">{page}</DatabaseLayout>
)

const RestoreToNewProject = () => {
  const { project } = useProjectContext()
  const organization = useSelectedOrganization()
  const { data: subscription } = useOrgSubscriptionQuery({ orgSlug: organization?.slug })
  const isFreePlan = subscription?.plan?.id === 'free'
  const isOrioleDb = useIsOrioleDb()

  const [refetchInterval, setRefetchInterval] = useState<number | false>(false)
  const [selectedBackupId, setSelectedBackupId] = useState<number | null>(null)
  const [showConfirmationDialog, setShowConfirmationDialog] = useState(false)
  const [showNewProjectDialog, setShowNewProjectDialog] = useState(false)
  const [recoveryTimeTarget, setRecoveryTimeTarget] = useState<number | null>(null)

  const { data: projects } = useProjectsQuery()

  const {
    data: cloneBackups,
    error,
    isLoading: cloneBackupsLoading,
    isError,
  } = useCloneBackupsQuery({ projectRef: project?.ref }, { enabled: !isFreePlan })

  const plan = subscription?.plan?.id
  const isActiveHealthy = project?.status === PROJECT_STATUS.ACTIVE_HEALTHY

  const isPermissionsLoaded = usePermissionsLoaded()
  const canReadPhysicalBackups = useCheckPermissions(PermissionAction.READ, 'physical_backups')
  const canTriggerPhysicalBackups = useCheckPermissions(
    PermissionAction.INFRA_EXECUTE,
    'queue_job.restore.prepare'
  )
  const hasPITREnabled = cloneBackups?.pitr_enabled

  const dbVersion = getDatabaseMajorVersion(project?.dbVersion ?? '')
  const IS_PG15_OR_ABOVE = dbVersion >= 15
  const PHYSICAL_BACKUPS_ENABLED = project?.is_physical_backups_enabled

  const {
    data: cloneStatus,
    refetch: refetchCloneStatus,
    isLoading: cloneStatusLoading,
  } = useCloneStatusQuery(
    {
      projectRef: project?.ref,
    },
    {
      refetchInterval,
      refetchOnWindowFocus: false,
      onSuccess: (data) => {
        const hasTransientState = data.clones.some((c) => c.status === 'IN_PROGRESS')
        if (!hasTransientState) setRefetchInterval(false)
      },
    }
  )
  const lastClone = cloneStatus?.clones?.[cloneStatus?.clones.length - 1]
  const IS_CLONED_PROJECT = (cloneStatus?.cloned_from?.source_project as any)?.ref ? true : false

  const isLoading = !isPermissionsLoaded || cloneBackupsLoading || cloneStatusLoading
  const clonedProject = projects?.find(
    (p) => p.ref === cloneStatus?.clones?.[0]?.target_project.ref
  )

  if (isOrioleDb) {
    return (
      <Admonition
        type="default"
        title="Restoring to new projects are not available for OrioleDB"
        description="OrioleDB is currently in preview and projects created are strictly ephemeral with no database backups"
      >
        <DocsButton abbrev={false} className="mt-2" href="https://supabase.com/docs" />
      </Admonition>
    )
  }

  if (isLoading) {
    return <GenericSkeletonLoader />
  }

  if (!canReadPhysicalBackups) {
    return <NoPermission resourceText="view backups" />
  }

  if (!canTriggerPhysicalBackups) {
    return <NoPermission resourceText="restore backups" />
  }

  if (!IS_PG15_OR_ABOVE) {
    return (
      <Admonition
        type="default"
        title="Restore to new project is not available for this database version"
      >
        <Markdown
          className="max-w-full"
          content={`Restore to new project is only available for Postgres 15 and above.  
            Go to [infrastructure settings](/project/${project?.ref}/settings/infrastructure)
            to upgrade your database version.
          `}
        />
      </Admonition>
    )
  }

  if (!PHYSICAL_BACKUPS_ENABLED) {
    return (
      <Admonition
        type="default"
        title="Restore to new project requires physical backups"
        description={
          <>
            Physical backups must be enabled to restore your database to a new project.
            <br /> Find out more about how backups work at supabase{' '}
            <Link
              target="_blank"
              className="underline"
              href="https://supabase.com/docs/guides/platform/backups"
            >
              in our docs
            </Link>
            .
          </>
        }
      />
    )
  }

  if (plan === 'free') {
    return (
      <UpgradeToPro
        buttonText="Upgrade"
        primaryText="Restore to a new project requires a pro plan or above."
        secondaryText="To restore to a new project, you need to upgrade to a Pro plan and have physical backups enabled."
      />
    )
  }

  if (IS_CLONED_PROJECT) {
    return (
      <Admonition type="default" title="This project cannot be restored to a new project">
        <Markdown
          className="max-w-full [&>p]:!leading-normal"
          content={`This is a temporary limitation whereby projects that were originally restored from another project cannot be restored to yet another project. 
          If you need to restore a project to multiple other projects, please reach out via [support](/support/new?ref=${project?.ref}).`}
        />
        <Button asChild type="default">
          <Link
            href={`/dashboard/project/${(cloneStatus?.cloned_from?.source_project as any)?.ref || ''}`}
          >
            Go to original project
          </Link>
        </Button>
      </Admonition>
    )
  }

  if (isError) {
    return <AlertError error={error} subject="Failed to retrieve backups" />
  }

  if (!isActiveHealthy) {
    return (
      <Admonition
        type="default"
        title="Restore to new project is not available while project is offline"
        description="Your project needs to be online to restore your database to a new project"
      />
    )
  }

  if (lastClone?.status === 'FAILED') {
    return (
      <Admonition type="destructive" title="Failed to restore to new project">
        <Markdown content="Sorry! The new project failed to be created, please reach out to support for assistance." />
        <Button asChild type="default">
          <Link
            target="_blank"
            rel="noreferrer noopener"
            href={`/support/new?category=dashboard_bug&subject=Failed%20to%20restore%20to%20new%20project&message=Target%20project%20reference:%20${clonedProject?.ref ?? 'unknown'}`}
          >
            Contact support
          </Link>
        </Button>
      </Admonition>
    )
  }

  if (lastClone?.status === 'COMPLETED') {
    return (
      <Admonition type="default" title="Restoration completed">
        <Markdown
          className="max-w-full"
          content={`The new project${!!clonedProject ? ` ${clonedProject.name}` : ''} has been created. A project can only be restored to another project once.`}
        />
        <Button asChild type="default">
          <Link href={`/project/${lastClone?.target_project.ref}`}>Go to new project</Link>
        </Button>
      </Admonition>
    )
  }

  if (lastClone?.status === 'IN_PROGRESS') {
    return (
      <Alert_Shadcn_ className="[&>svg]:bg-none! [&>svg]:text-foreground-light">
        <Loader2 className="animate-spin" />
        <AlertTitle_Shadcn_>Restoration in progress</AlertTitle_Shadcn_>
        <AlertDescription_Shadcn_>
          <p>
            The new project{!!clonedProject ? ` ${clonedProject.name}` : ''} is currently being
            created
          </p>
          <Button asChild type="default" className="mt-2">
            <Link href={`/project/${lastClone?.target_project.ref}`}>Go to new project</Link>
          </Button>
        </AlertDescription_Shadcn_>
      </Alert_Shadcn_>
    )
  }

  if (
    !isLoading &&
    hasPITREnabled &&
    !cloneBackups?.physicalBackupData.earliestPhysicalBackupDateUnix
  ) {
    return (
      <Admonition
        type="default"
        title="No backups found"
        description="PITR is enabled, but no backups were found. Check again in a few minutes."
      />
    )
  }

  if (!isLoading && !hasPITREnabled && cloneBackups?.backups.length === 0) {
    return <BackupsEmpty />
  }

  return (
    <>
      <ConfirmRestoreDialog
        open={showConfirmationDialog}
        onOpenChange={setShowConfirmationDialog}
        onSelectContinue={() => {
          setShowConfirmationDialog(false)
          setShowNewProjectDialog(true)
        }}
      />
      <CreateNewProjectDialog
        open={showNewProjectDialog}
        selectedBackupId={selectedBackupId}
        recoveryTimeTarget={recoveryTimeTarget}
        onOpenChange={setShowNewProjectDialog}
        onCloneSuccess={() => {
          refetchCloneStatus()
          setRefetchInterval(5000)
          setShowNewProjectDialog(false)
        }}
      />
      {hasPITREnabled ? (
        <>
          <PITRForm
            onSubmit={(v) => {
              setShowConfirmationDialog(true)
              setRecoveryTimeTarget(v.recoveryTimeTargetUnix)
            }}
            earliestAvailableBackupUnix={
              cloneBackups?.physicalBackupData.earliestPhysicalBackupDateUnix || 0
            }
            latestAvailableBackupUnix={
              cloneBackups?.physicalBackupData.latestPhysicalBackupDateUnix || 0
            }
          />
        </>
      ) : (
        <BackupsList
          onSelectRestore={(id) => {
            setSelectedBackupId(id)
            setShowConfirmationDialog(true)
          }}
        />
      )}
    </>
  )
}

export default RestoreToNewProjectPage<|MERGE_RESOLUTION|>--- conflicted
+++ resolved
@@ -14,55 +14,23 @@
 import { useProjectContext } from 'components/layouts/ProjectLayout/ProjectContext'
 import { ScaffoldContainer, ScaffoldSection } from 'components/layouts/Scaffold'
 import AlertError from 'components/ui/AlertError'
+import { DocsButton } from 'components/ui/DocsButton'
 import { FormHeader } from 'components/ui/Forms/FormHeader'
 import NoPermission from 'components/ui/NoPermission'
 import { GenericSkeletonLoader } from 'components/ui/ShimmeringLoader'
 import UpgradeToPro from 'components/ui/UpgradeToPro'
 import { useCloneBackupsQuery } from 'data/projects/clone-query'
 import { useCloneStatusQuery } from 'data/projects/clone-status-query'
+import { useProjectsQuery } from 'data/projects/projects-query'
 import { useOrgSubscriptionQuery } from 'data/subscriptions/org-subscription-query'
 import { useCheckPermissions, usePermissionsLoaded } from 'hooks/misc/useCheckPermissions'
 import { useSelectedOrganization } from 'hooks/misc/useSelectedOrganization'
+import { useIsOrioleDb } from 'hooks/misc/useSelectedProject'
 import { PROJECT_STATUS } from 'lib/constants'
 import { getDatabaseMajorVersion } from 'lib/helpers'
 import type { NextPageWithLayout } from 'types'
-<<<<<<< HEAD
-import {
-  Badge,
-  Button,
-  Dialog,
-  DialogContent,
-  DialogTitle,
-  DialogHeader,
-  DialogDescription,
-  DialogFooter,
-  DialogSection,
-  Input,
-  Form_Shadcn_,
-  FormControl_Shadcn_,
-  FormField_Shadcn_,
-  Input_Shadcn_,
-  Alert_Shadcn_,
-  AlertTitle_Shadcn_,
-  AlertDescription_Shadcn_,
-} from 'ui'
-import { Admonition, TimestampInfo } from 'ui-patterns'
-import { FormItemLayout } from 'ui-patterns/form/FormItemLayout/FormItemLayout'
-import { z } from 'zod'
-import { debounce } from 'lodash'
-import generator from 'generate-password-browser'
-import { toast } from 'sonner'
-import { Loader2 } from 'lucide-react'
-import { PITRForm } from 'components/interfaces/Database/Backups/PITR/pitr-form'
-import { instanceSizeSpecs } from 'data/projects/new-project.constants'
-import { Markdown } from 'components/interfaces/Markdown'
-import { useIsOrioleDb } from 'hooks/misc/useSelectedProject'
-import { DocsButton } from 'components/ui/DocsButton'
-=======
 import { Alert_Shadcn_, AlertDescription_Shadcn_, AlertTitle_Shadcn_, Button } from 'ui'
 import { Admonition } from 'ui-patterns'
-import { useProjectsQuery } from 'data/projects/projects-query'
->>>>>>> ecf001ab
 
 const RestoreToNewProjectPage: NextPageWithLayout = () => {
   return (
