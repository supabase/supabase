--- conflicted
+++ resolved
@@ -49,21 +49,8 @@
   const { ref: projectRef } = useParams()
   const { project } = useProjectContext()
   const organization = useSelectedOrganization()
-<<<<<<< HEAD
   const isOrioleDb = useIsOrioleDb()
-
-  const {
-    data: backups,
-    error,
-    isLoading,
-    isError,
-    isSuccess,
-  } = useBackupsQuery({
-    projectRef: project?.ref,
-  })
-=======
   const { data: backups, error, isLoading, isError, isSuccess } = useBackupsQuery({ projectRef })
->>>>>>> aad6c48d
 
   const { data: subscription } = useOrgSubscriptionQuery({ orgSlug: organization?.slug })
 
