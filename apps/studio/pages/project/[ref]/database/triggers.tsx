import { PostgresTrigger } from '@supabase/postgres-meta'
import { PermissionAction } from '@supabase/shared-types/out/constants'
import { useState } from 'react'

import { useIsInlineEditorEnabled } from 'components/interfaces/App/FeaturePreview/FeaturePreviewContext'
import { DeleteTrigger } from 'components/interfaces/Database/Triggers/DeleteTrigger'
import { TriggerSheet } from 'components/interfaces/Database/Triggers/TriggerSheet'
import { generateTriggerCreateSQL } from 'components/interfaces/Database/Triggers/TriggersList/TriggerList.utils'
import TriggersList from 'components/interfaces/Database/Triggers/TriggersList/TriggersList'
import DatabaseLayout from 'components/layouts/DatabaseLayout/DatabaseLayout'
import DefaultLayout from 'components/layouts/DefaultLayout'
import { ScaffoldContainer, ScaffoldSection } from 'components/layouts/Scaffold'
import { EditorPanel } from 'components/ui/EditorPanel/EditorPanel'
import { FormHeader } from 'components/ui/Forms/FormHeader'
import NoPermission from 'components/ui/NoPermission'
<<<<<<< HEAD
import { useCheckPermissions, usePermissionsLoaded } from 'hooks/misc/useCheckPermissions'
=======
import { useAsyncCheckProjectPermissions } from 'hooks/misc/useCheckPermissions'
>>>>>>> b1261751
import type { NextPageWithLayout } from 'types'

const TriggersPage: NextPageWithLayout = () => {
  const isInlineEditorEnabled = useIsInlineEditorEnabled()

  const [selectedTrigger, setSelectedTrigger] = useState<PostgresTrigger>()
  const [showCreateTriggerForm, setShowCreateTriggerForm] = useState<boolean>(false)
  const [showDeleteTriggerForm, setShowDeleteTriggerForm] = useState<boolean>(false)

  // Local editor panel state
  const [editorPanelOpen, setEditorPanelOpen] = useState(false)
  const [selectedTriggerForEditor, setSelectedTriggerForEditor] = useState<PostgresTrigger>()

<<<<<<< HEAD
  const canReadTriggers = useCheckPermissions(PermissionAction.TENANT_SQL_ADMIN_READ, 'triggers')
  const isPermissionsLoaded = usePermissionsLoaded()
=======
  const { can: canReadTriggers, isSuccess: isPermissionsLoaded } = useAsyncCheckProjectPermissions(
    PermissionAction.TENANT_SQL_ADMIN_READ,
    'triggers'
  )
>>>>>>> b1261751

  const createTrigger = () => {
    if (isInlineEditorEnabled) {
      setSelectedTriggerForEditor(undefined)
      setEditorPanelOpen(true)
    } else {
      setSelectedTrigger(undefined)
      setShowCreateTriggerForm(true)
    }
  }

  const editTrigger = (trigger: PostgresTrigger) => {
    if (isInlineEditorEnabled) {
      setSelectedTriggerForEditor(trigger)
      setEditorPanelOpen(true)
    } else {
      setSelectedTrigger(trigger)
      setShowCreateTriggerForm(true)
    }
  }

  const deleteTrigger = (trigger: PostgresTrigger) => {
    setSelectedTrigger(trigger)
    setShowDeleteTriggerForm(true)
  }

  if (isPermissionsLoaded && !canReadTriggers) {
    return <NoPermission isFullPage resourceText="view database triggers" />
  }

  return (
    <>
      <ScaffoldContainer>
        <ScaffoldSection>
          <div className="col-span-12">
            <FormHeader
              title="Database Triggers"
              description="Execute a set of actions automatically on specified table events"
              docsUrl="https://supabase.com/docs/guides/database/postgres/triggers"
            />
            <TriggersList
              createTrigger={createTrigger}
              editTrigger={editTrigger}
              deleteTrigger={deleteTrigger}
            />
          </div>
        </ScaffoldSection>
      </ScaffoldContainer>
      <TriggerSheet
        selectedTrigger={selectedTrigger}
        open={showCreateTriggerForm}
        setOpen={setShowCreateTriggerForm}
      />
      <DeleteTrigger
        trigger={selectedTrigger}
        visible={showDeleteTriggerForm}
        setVisible={setShowDeleteTriggerForm}
      />

      <EditorPanel
        open={editorPanelOpen}
        onRunSuccess={() => {
          setEditorPanelOpen(false)
          setSelectedTriggerForEditor(undefined)
        }}
        onClose={() => {
          setEditorPanelOpen(false)
          setSelectedTriggerForEditor(undefined)
        }}
        initialValue={
          selectedTriggerForEditor
            ? generateTriggerCreateSQL(selectedTriggerForEditor)
            : `create trigger trigger_name
after insert or update or delete on table_name
for each row
execute function function_name();`
        }
        label={
          selectedTriggerForEditor
            ? `Edit trigger "${selectedTriggerForEditor.name}"`
            : 'Create new database trigger'
        }
        initialPrompt={
          selectedTriggerForEditor
            ? `Update the database trigger "${selectedTriggerForEditor.name}" to...`
            : 'Create a new database trigger that...'
        }
      />
    </>
  )
}

TriggersPage.getLayout = (page) => (
  <DefaultLayout>
    <DatabaseLayout title="Database">{page}</DatabaseLayout>
  </DefaultLayout>
)

export default TriggersPage<|MERGE_RESOLUTION|>--- conflicted
+++ resolved
@@ -13,11 +13,7 @@
 import { EditorPanel } from 'components/ui/EditorPanel/EditorPanel'
 import { FormHeader } from 'components/ui/Forms/FormHeader'
 import NoPermission from 'components/ui/NoPermission'
-<<<<<<< HEAD
-import { useCheckPermissions, usePermissionsLoaded } from 'hooks/misc/useCheckPermissions'
-=======
 import { useAsyncCheckProjectPermissions } from 'hooks/misc/useCheckPermissions'
->>>>>>> b1261751
 import type { NextPageWithLayout } from 'types'
 
 const TriggersPage: NextPageWithLayout = () => {
@@ -31,15 +27,10 @@
   const [editorPanelOpen, setEditorPanelOpen] = useState(false)
   const [selectedTriggerForEditor, setSelectedTriggerForEditor] = useState<PostgresTrigger>()
 
-<<<<<<< HEAD
-  const canReadTriggers = useCheckPermissions(PermissionAction.TENANT_SQL_ADMIN_READ, 'triggers')
-  const isPermissionsLoaded = usePermissionsLoaded()
-=======
   const { can: canReadTriggers, isSuccess: isPermissionsLoaded } = useAsyncCheckProjectPermissions(
     PermissionAction.TENANT_SQL_ADMIN_READ,
     'triggers'
   )
->>>>>>> b1261751
 
   const createTrigger = () => {
     if (isInlineEditorEnabled) {
