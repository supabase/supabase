import { PermissionAction } from '@supabase/shared-types/out/constants'
import { useState } from 'react'

import { CreateTrigger, DeleteTrigger } from 'components/interfaces/Database'
import TriggersList from 'components/interfaces/Database/Triggers/TriggersList/TriggersList'
import DatabaseLayout from 'components/layouts/DatabaseLayout/DatabaseLayout'
import { ScaffoldContainer, ScaffoldSection } from 'components/layouts/Scaffold'
import { FormHeader } from 'components/ui/Forms/FormHeader'
import NoPermission from 'components/ui/NoPermission'
import { useCheckPermissions, usePermissionsLoaded } from 'hooks/misc/useCheckPermissions'
import type { NextPageWithLayout } from 'types'
<<<<<<< HEAD
import AppLayout from 'components/layouts/AppLayout/AppLayout'
=======
>>>>>>> b2e1cce3
import DefaultLayout from 'components/layouts/DefaultLayout'

const TriggersPage: NextPageWithLayout = () => {
  const [selectedTrigger, setSelectedTrigger] = useState<any>()
  const [showCreateTriggerForm, setShowCreateTriggerForm] = useState<boolean>(false)
  const [showDeleteTriggerForm, setShowDeleteTriggerForm] = useState<boolean>(false)

  const canReadTriggers = useCheckPermissions(PermissionAction.TENANT_SQL_ADMIN_READ, 'triggers')
  const isPermissionsLoaded = usePermissionsLoaded()

  const createTrigger = () => {
    setSelectedTrigger(undefined)
    setShowCreateTriggerForm(true)
  }

  const editTrigger = (trigger: any) => {
    setSelectedTrigger(trigger)
    setShowCreateTriggerForm(true)
  }

  const deleteTrigger = (trigger: any) => {
    setSelectedTrigger(trigger)
    setShowDeleteTriggerForm(true)
  }

  if (isPermissionsLoaded && !canReadTriggers) {
    return <NoPermission isFullPage resourceText="view database triggers" />
  }

  return (
    <>
      <ScaffoldContainer>
        <ScaffoldSection>
          <div className="col-span-12">
            <FormHeader
              title="Database Triggers"
              description="Execute a set of actions automatically on specified table events"
              docsUrl="https://supabase.com/docs/guides/database/postgres/triggers"
            />
            <TriggersList
              createTrigger={createTrigger}
              editTrigger={editTrigger}
              deleteTrigger={deleteTrigger}
            />
          </div>
        </ScaffoldSection>
      </ScaffoldContainer>
      <CreateTrigger
        trigger={selectedTrigger}
        visible={showCreateTriggerForm}
        setVisible={setShowCreateTriggerForm}
      />
      <DeleteTrigger
        trigger={selectedTrigger}
        visible={showDeleteTriggerForm}
        setVisible={setShowDeleteTriggerForm}
      />
    </>
  )
}

TriggersPage.getLayout = (page) => (
<<<<<<< HEAD
  <AppLayout>
    <DefaultLayout product="Triggers">
      <DatabaseLayout title="Database">{page}</DatabaseLayout>
    </DefaultLayout>
  </AppLayout>
=======
  <DefaultLayout>
    <DatabaseLayout title="Database">{page}</DatabaseLayout>
  </DefaultLayout>
>>>>>>> b2e1cce3
)

export default TriggersPage<|MERGE_RESOLUTION|>--- conflicted
+++ resolved
@@ -9,10 +9,6 @@
 import NoPermission from 'components/ui/NoPermission'
 import { useCheckPermissions, usePermissionsLoaded } from 'hooks/misc/useCheckPermissions'
 import type { NextPageWithLayout } from 'types'
-<<<<<<< HEAD
-import AppLayout from 'components/layouts/AppLayout/AppLayout'
-=======
->>>>>>> b2e1cce3
 import DefaultLayout from 'components/layouts/DefaultLayout'
 
 const TriggersPage: NextPageWithLayout = () => {
@@ -75,17 +71,9 @@
 }
 
 TriggersPage.getLayout = (page) => (
-<<<<<<< HEAD
-  <AppLayout>
-    <DefaultLayout product="Triggers">
-      <DatabaseLayout title="Database">{page}</DatabaseLayout>
-    </DefaultLayout>
-  </AppLayout>
-=======
   <DefaultLayout>
     <DatabaseLayout title="Database">{page}</DatabaseLayout>
   </DefaultLayout>
->>>>>>> b2e1cce3
 )
 
 export default TriggersPage