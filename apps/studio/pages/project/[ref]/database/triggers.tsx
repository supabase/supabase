import { PostgresTrigger } from '@supabase/postgres-meta'
import { PermissionAction } from '@supabase/shared-types/out/constants'
import { useEffect, useState } from 'react'

import { useIsInlineEditorEnabled } from 'components/interfaces/App/FeaturePreview/FeaturePreviewContext'
import { DeleteTrigger } from 'components/interfaces/Database/Triggers/DeleteTrigger'
import { TriggerSheet } from 'components/interfaces/Database/Triggers/TriggerSheet'
import { generateTriggerCreateSQL } from 'components/interfaces/Database/Triggers/TriggersList/TriggerList.utils'
import TriggersList from 'components/interfaces/Database/Triggers/TriggersList/TriggersList'
import DatabaseLayout from 'components/layouts/DatabaseLayout/DatabaseLayout'
import DefaultLayout from 'components/layouts/DefaultLayout'
import { ScaffoldContainer, ScaffoldSection } from 'components/layouts/Scaffold'
import { FormHeader } from 'components/ui/Forms/FormHeader'
import NoPermission from 'components/ui/NoPermission'
import { useAsyncCheckPermissions } from 'hooks/misc/useCheckPermissions'
import { DOCS_URL } from 'lib/constants'
import type { NextPageWithLayout } from 'types'
import { SIDEBAR_KEYS } from 'components/layouts/ProjectLayout/LayoutSidebar/LayoutSidebarProvider'
import { useEditorPanelStateSnapshot } from 'state/editor-panel-state'
import { useSidebarManagerSnapshot } from 'state/sidebar-manager-state'

const TriggersPage: NextPageWithLayout = () => {
  const isInlineEditorEnabled = useIsInlineEditorEnabled()
  const { openSidebar, activeSidebar } = useSidebarManagerSnapshot()
  const {
    templates: editorPanelTemplates,
    setValue: setEditorPanelValue,
    setTemplates: setEditorPanelTemplates,
  } = useEditorPanelStateSnapshot()

  const [selectedTrigger, setSelectedTrigger] = useState<PostgresTrigger>()
  const [isDuplicatingTrigger, setIsDuplicatingTrigger] = useState<boolean>(false)

  const [showCreateTriggerForm, setShowCreateTriggerForm] = useState<boolean>(false)
  const [showDeleteTriggerForm, setShowDeleteTriggerForm] = useState<boolean>(false)

  // Track selection when using inline editor
  const [selectedTriggerForEditor, setSelectedTriggerForEditor] = useState<PostgresTrigger>()

  const { can: canReadTriggers, isSuccess: isPermissionsLoaded } = useAsyncCheckPermissions(
    PermissionAction.TENANT_SQL_ADMIN_READ,
    'triggers'
  )

  const createTrigger = () => {
    if (isInlineEditorEnabled) {
      setSelectedTriggerForEditor(undefined)
      setEditorPanelValue(`create trigger trigger_name
after insert or update or delete on table_name
for each row
execute function function_name();`)
      if (editorPanelTemplates.length > 0) {
        setEditorPanelTemplates([])
      }
      openSidebar(SIDEBAR_KEYS.EDITOR_PANEL)
    } else {
      setSelectedTrigger(undefined)
      setShowCreateTriggerForm(true)
    }
  }

  const editTrigger = (trigger: PostgresTrigger) => {
    if (isInlineEditorEnabled) {
      setSelectedTriggerForEditor(trigger)
      setEditorPanelValue(generateTriggerCreateSQL(trigger))
      if (editorPanelTemplates.length > 0) {
        setEditorPanelTemplates([])
      }
      openSidebar(SIDEBAR_KEYS.EDITOR_PANEL)
    } else {
      setSelectedTrigger(trigger)
      setShowCreateTriggerForm(true)
    }
  }

  const duplicateTrigger = (trigger: PostgresTrigger) => {
    setIsDuplicatingTrigger(true)

    const dupTrigger = {
      ...trigger,
      name: `${trigger.name}_duplicate`,
    }

    if (isInlineEditorEnabled) {
      setSelectedTriggerForEditor(dupTrigger)
      setEditorPanelOpen(true)
    } else {
      setSelectedTrigger(dupTrigger)
      setShowCreateTriggerForm(true)
    }
  }

  const deleteTrigger = (trigger: PostgresTrigger) => {
    setSelectedTrigger(trigger)
    setShowDeleteTriggerForm(true)
  }

<<<<<<< HEAD
  const isEditorPanelActive = activeSidebar?.id === SIDEBAR_KEYS.EDITOR_PANEL

  useEffect(() => {
    if (isEditorPanelActive) return

    setSelectedTriggerForEditor(undefined)
    if (editorPanelTemplates.length > 0) {
      setEditorPanelTemplates([])
    }
  }, [editorPanelTemplates.length, isEditorPanelActive, setEditorPanelTemplates])
=======
  const resetEditorPanel = () => {
    setIsDuplicatingTrigger(false)
    setEditorPanelOpen(false)
    setSelectedTriggerForEditor(undefined)
  }
>>>>>>> 83dffaed

  if (isPermissionsLoaded && !canReadTriggers) {
    return <NoPermission isFullPage resourceText="view database triggers" />
  }

  return (
    <>
      <ScaffoldContainer>
        <ScaffoldSection>
          <div className="col-span-12">
            <FormHeader
              title="Database Triggers"
              description="Execute a set of actions automatically on specified table events"
              docsUrl={`${DOCS_URL}/guides/database/postgres/triggers`}
            />
            <TriggersList
              createTrigger={createTrigger}
              editTrigger={editTrigger}
              duplicateTrigger={duplicateTrigger}
              deleteTrigger={deleteTrigger}
            />
          </div>
        </ScaffoldSection>
      </ScaffoldContainer>
      <TriggerSheet
        selectedTrigger={selectedTrigger}
        open={showCreateTriggerForm}
        onClose={() => {
          setIsDuplicatingTrigger(false)
          setShowCreateTriggerForm(false)
        }}
        isDuplicatingTrigger={isDuplicatingTrigger}
      />
      <DeleteTrigger
        trigger={selectedTrigger}
        visible={showDeleteTriggerForm}
        setVisible={setShowDeleteTriggerForm}
      />
<<<<<<< HEAD
=======

      <EditorPanel
        open={editorPanelOpen}
        onRunSuccess={resetEditorPanel}
        onClose={resetEditorPanel}
        initialValue={
          selectedTriggerForEditor
            ? generateTriggerCreateSQL(selectedTriggerForEditor)
            : `create trigger trigger_name
after insert or update or delete on table_name
for each row
execute function function_name();`
        }
        label={
          selectedTriggerForEditor
            ? isDuplicatingTrigger
              ? `Duplicate trigger "${selectedTriggerForEditor.name}"`
              : `Edit trigger "${selectedTriggerForEditor.name}"`
            : 'Create new database trigger'
        }
        initialPrompt={
          selectedTriggerForEditor
            ? isDuplicatingTrigger
              ? `Duplicate the database trigger "${selectedTriggerForEditor.name}" to...`
              : `Update the database trigger "${selectedTriggerForEditor.name}" to...`
            : 'Create a new database trigger that...'
        }
      />
>>>>>>> 83dffaed
    </>
  )
}

TriggersPage.getLayout = (page) => (
  <DefaultLayout>
    <DatabaseLayout title="Database">{page}</DatabaseLayout>
  </DefaultLayout>
)

export default TriggersPage<|MERGE_RESOLUTION|>--- conflicted
+++ resolved
@@ -1,6 +1,6 @@
 import { PostgresTrigger } from '@supabase/postgres-meta'
 import { PermissionAction } from '@supabase/shared-types/out/constants'
-import { useEffect, useState } from 'react'
+import { useState } from 'react'
 
 import { useIsInlineEditorEnabled } from 'components/interfaces/App/FeaturePreview/FeaturePreviewContext'
 import { DeleteTrigger } from 'components/interfaces/Database/Triggers/DeleteTrigger'
@@ -21,11 +21,12 @@
 
 const TriggersPage: NextPageWithLayout = () => {
   const isInlineEditorEnabled = useIsInlineEditorEnabled()
-  const { openSidebar, activeSidebar } = useSidebarManagerSnapshot()
+  const { openSidebar } = useSidebarManagerSnapshot()
   const {
     templates: editorPanelTemplates,
     setValue: setEditorPanelValue,
     setTemplates: setEditorPanelTemplates,
+    setInitialPrompt: setEditorPanelInitialPrompt,
   } = useEditorPanelStateSnapshot()
 
   const [selectedTrigger, setSelectedTrigger] = useState<PostgresTrigger>()
@@ -34,17 +35,15 @@
   const [showCreateTriggerForm, setShowCreateTriggerForm] = useState<boolean>(false)
   const [showDeleteTriggerForm, setShowDeleteTriggerForm] = useState<boolean>(false)
 
-  // Track selection when using inline editor
-  const [selectedTriggerForEditor, setSelectedTriggerForEditor] = useState<PostgresTrigger>()
-
   const { can: canReadTriggers, isSuccess: isPermissionsLoaded } = useAsyncCheckPermissions(
     PermissionAction.TENANT_SQL_ADMIN_READ,
     'triggers'
   )
 
   const createTrigger = () => {
+    setIsDuplicatingTrigger(false)
     if (isInlineEditorEnabled) {
-      setSelectedTriggerForEditor(undefined)
+      setEditorPanelInitialPrompt('Create a new database trigger that...')
       setEditorPanelValue(`create trigger trigger_name
 after insert or update or delete on table_name
 for each row
@@ -60,12 +59,10 @@
   }
 
   const editTrigger = (trigger: PostgresTrigger) => {
+    setIsDuplicatingTrigger(false)
     if (isInlineEditorEnabled) {
-      setSelectedTriggerForEditor(trigger)
       setEditorPanelValue(generateTriggerCreateSQL(trigger))
-      if (editorPanelTemplates.length > 0) {
-        setEditorPanelTemplates([])
-      }
+      setEditorPanelTemplates([])
       openSidebar(SIDEBAR_KEYS.EDITOR_PANEL)
     } else {
       setSelectedTrigger(trigger)
@@ -82,8 +79,9 @@
     }
 
     if (isInlineEditorEnabled) {
-      setSelectedTriggerForEditor(dupTrigger)
-      setEditorPanelOpen(true)
+      setEditorPanelValue(generateTriggerCreateSQL(dupTrigger))
+      setEditorPanelTemplates([])
+      openSidebar(SIDEBAR_KEYS.EDITOR_PANEL)
     } else {
       setSelectedTrigger(dupTrigger)
       setShowCreateTriggerForm(true)
@@ -94,25 +92,6 @@
     setSelectedTrigger(trigger)
     setShowDeleteTriggerForm(true)
   }
-
-<<<<<<< HEAD
-  const isEditorPanelActive = activeSidebar?.id === SIDEBAR_KEYS.EDITOR_PANEL
-
-  useEffect(() => {
-    if (isEditorPanelActive) return
-
-    setSelectedTriggerForEditor(undefined)
-    if (editorPanelTemplates.length > 0) {
-      setEditorPanelTemplates([])
-    }
-  }, [editorPanelTemplates.length, isEditorPanelActive, setEditorPanelTemplates])
-=======
-  const resetEditorPanel = () => {
-    setIsDuplicatingTrigger(false)
-    setEditorPanelOpen(false)
-    setSelectedTriggerForEditor(undefined)
-  }
->>>>>>> 83dffaed
 
   if (isPermissionsLoaded && !canReadTriggers) {
     return <NoPermission isFullPage resourceText="view database triggers" />
@@ -151,37 +130,6 @@
         visible={showDeleteTriggerForm}
         setVisible={setShowDeleteTriggerForm}
       />
-<<<<<<< HEAD
-=======
-
-      <EditorPanel
-        open={editorPanelOpen}
-        onRunSuccess={resetEditorPanel}
-        onClose={resetEditorPanel}
-        initialValue={
-          selectedTriggerForEditor
-            ? generateTriggerCreateSQL(selectedTriggerForEditor)
-            : `create trigger trigger_name
-after insert or update or delete on table_name
-for each row
-execute function function_name();`
-        }
-        label={
-          selectedTriggerForEditor
-            ? isDuplicatingTrigger
-              ? `Duplicate trigger "${selectedTriggerForEditor.name}"`
-              : `Edit trigger "${selectedTriggerForEditor.name}"`
-            : 'Create new database trigger'
-        }
-        initialPrompt={
-          selectedTriggerForEditor
-            ? isDuplicatingTrigger
-              ? `Duplicate the database trigger "${selectedTriggerForEditor.name}" to...`
-              : `Update the database trigger "${selectedTriggerForEditor.name}" to...`
-            : 'Create a new database trigger that...'
-        }
-      />
->>>>>>> 83dffaed
     </>
   )
 }
