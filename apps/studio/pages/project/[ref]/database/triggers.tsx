import { PostgresTrigger } from '@supabase/postgres-meta'
import { PermissionAction } from '@supabase/shared-types/out/constants'
import { useEffect, useState } from 'react'

import { useIsInlineEditorEnabled } from 'hooks/misc/useIsInlineEditorEnabled'
import { DeleteTrigger } from 'components/interfaces/Database/Triggers/DeleteTrigger'
import { TriggerSheet } from 'components/interfaces/Database/Triggers/TriggerSheet'
import { generateTriggerCreateSQL } from 'components/interfaces/Database/Triggers/TriggersList/TriggerList.utils'
import TriggersList from 'components/interfaces/Database/Triggers/TriggersList/TriggersList'
import DatabaseLayout from 'components/layouts/DatabaseLayout/DatabaseLayout'
import DefaultLayout from 'components/layouts/DefaultLayout'
import { ScaffoldContainer, ScaffoldSection } from 'components/layouts/Scaffold'
import { FormHeader } from 'components/ui/Forms/FormHeader'
import NoPermission from 'components/ui/NoPermission'
import { useAsyncCheckPermissions } from 'hooks/misc/useCheckPermissions'
import { DOCS_URL } from 'lib/constants'
import type { NextPageWithLayout } from 'types'
import { SIDEBAR_KEYS } from 'components/layouts/ProjectLayout/LayoutSidebar/LayoutSidebarProvider'
import { useEditorPanelStateSnapshot } from 'state/editor-panel-state'
import { useSidebarManagerSnapshot } from 'state/sidebar-manager-state'

const TriggersPage: NextPageWithLayout = () => {
  const isInlineEditorEnabled = useIsInlineEditorEnabled()
<<<<<<< HEAD
  const { openSidebar, activeSidebar } = useSidebarManagerSnapshot()
=======
  const { openSidebar } = useSidebarManagerSnapshot()
>>>>>>> c4920c7b
  const {
    templates: editorPanelTemplates,
    setValue: setEditorPanelValue,
    setTemplates: setEditorPanelTemplates,
<<<<<<< HEAD
=======
    setInitialPrompt: setEditorPanelInitialPrompt,
>>>>>>> c4920c7b
  } = useEditorPanelStateSnapshot()

  const [selectedTrigger, setSelectedTrigger] = useState<PostgresTrigger>()
  const [isDuplicatingTrigger, setIsDuplicatingTrigger] = useState<boolean>(false)

  const [showCreateTriggerForm, setShowCreateTriggerForm] = useState<boolean>(false)
  const [showDeleteTriggerForm, setShowDeleteTriggerForm] = useState<boolean>(false)

<<<<<<< HEAD
  // Track selection when using inline editor
  const [selectedTriggerForEditor, setSelectedTriggerForEditor] = useState<PostgresTrigger>()

=======
>>>>>>> c4920c7b
  const { can: canReadTriggers, isSuccess: isPermissionsLoaded } = useAsyncCheckPermissions(
    PermissionAction.TENANT_SQL_ADMIN_READ,
    'triggers'
  )

  const createTrigger = () => {
    setIsDuplicatingTrigger(false)
    if (isInlineEditorEnabled) {
<<<<<<< HEAD
      setSelectedTriggerForEditor(undefined)
=======
      setEditorPanelInitialPrompt('Create a new database trigger that...')
>>>>>>> c4920c7b
      setEditorPanelValue(`create trigger trigger_name
after insert or update or delete on table_name
for each row
execute function function_name();`)
      if (editorPanelTemplates.length > 0) {
        setEditorPanelTemplates([])
      }
      openSidebar(SIDEBAR_KEYS.EDITOR_PANEL)
    } else {
      setSelectedTrigger(undefined)
      setShowCreateTriggerForm(true)
    }
  }

  const editTrigger = (trigger: PostgresTrigger) => {
    setIsDuplicatingTrigger(false)
    if (isInlineEditorEnabled) {
<<<<<<< HEAD
      setSelectedTriggerForEditor(trigger)
      setEditorPanelValue(generateTriggerCreateSQL(trigger))
      if (editorPanelTemplates.length > 0) {
        setEditorPanelTemplates([])
      }
=======
      setEditorPanelValue(generateTriggerCreateSQL(trigger))
      setEditorPanelTemplates([])
>>>>>>> c4920c7b
      openSidebar(SIDEBAR_KEYS.EDITOR_PANEL)
    } else {
      setSelectedTrigger(trigger)
      setShowCreateTriggerForm(true)
    }
  }

  const duplicateTrigger = (trigger: PostgresTrigger) => {
    setIsDuplicatingTrigger(true)

    const dupTrigger = {
      ...trigger,
      name: `${trigger.name}_duplicate`,
    }

    if (isInlineEditorEnabled) {
      setEditorPanelValue(generateTriggerCreateSQL(dupTrigger))
      setEditorPanelTemplates([])
      openSidebar(SIDEBAR_KEYS.EDITOR_PANEL)
    } else {
      setSelectedTrigger(dupTrigger)
      setShowCreateTriggerForm(true)
    }
  }

  const deleteTrigger = (trigger: PostgresTrigger) => {
    setSelectedTrigger(trigger)
    setShowDeleteTriggerForm(true)
  }

  const isEditorPanelActive = activeSidebar?.id === SIDEBAR_KEYS.EDITOR_PANEL

  useEffect(() => {
    if (isEditorPanelActive) return

    setSelectedTriggerForEditor(undefined)
    if (editorPanelTemplates.length > 0) {
      setEditorPanelTemplates([])
    }
  }, [editorPanelTemplates.length, isEditorPanelActive, setEditorPanelTemplates])

  if (isPermissionsLoaded && !canReadTriggers) {
    return <NoPermission isFullPage resourceText="view database triggers" />
  }

  return (
    <>
      <ScaffoldContainer>
        <ScaffoldSection>
          <div className="col-span-12">
            <FormHeader
              title="Database Triggers"
              description="Execute a set of actions automatically on specified table events"
              docsUrl={`${DOCS_URL}/guides/database/postgres/triggers`}
            />
            <TriggersList
              createTrigger={createTrigger}
              editTrigger={editTrigger}
              duplicateTrigger={duplicateTrigger}
              deleteTrigger={deleteTrigger}
            />
          </div>
        </ScaffoldSection>
      </ScaffoldContainer>
      <TriggerSheet
        selectedTrigger={selectedTrigger}
        open={showCreateTriggerForm}
        onClose={() => {
          setIsDuplicatingTrigger(false)
          setShowCreateTriggerForm(false)
        }}
        isDuplicatingTrigger={isDuplicatingTrigger}
      />
      <DeleteTrigger
        trigger={selectedTrigger}
        visible={showDeleteTriggerForm}
        setVisible={setShowDeleteTriggerForm}
      />
    </>
  )
}

TriggersPage.getLayout = (page) => (
  <DefaultLayout>
    <DatabaseLayout title="Database">{page}</DatabaseLayout>
  </DefaultLayout>
)

export default TriggersPage<|MERGE_RESOLUTION|>--- conflicted
+++ resolved
@@ -21,19 +21,12 @@
 
 const TriggersPage: NextPageWithLayout = () => {
   const isInlineEditorEnabled = useIsInlineEditorEnabled()
-<<<<<<< HEAD
-  const { openSidebar, activeSidebar } = useSidebarManagerSnapshot()
-=======
   const { openSidebar } = useSidebarManagerSnapshot()
->>>>>>> c4920c7b
   const {
     templates: editorPanelTemplates,
     setValue: setEditorPanelValue,
     setTemplates: setEditorPanelTemplates,
-<<<<<<< HEAD
-=======
     setInitialPrompt: setEditorPanelInitialPrompt,
->>>>>>> c4920c7b
   } = useEditorPanelStateSnapshot()
 
   const [selectedTrigger, setSelectedTrigger] = useState<PostgresTrigger>()
@@ -42,12 +35,6 @@
   const [showCreateTriggerForm, setShowCreateTriggerForm] = useState<boolean>(false)
   const [showDeleteTriggerForm, setShowDeleteTriggerForm] = useState<boolean>(false)
 
-<<<<<<< HEAD
-  // Track selection when using inline editor
-  const [selectedTriggerForEditor, setSelectedTriggerForEditor] = useState<PostgresTrigger>()
-
-=======
->>>>>>> c4920c7b
   const { can: canReadTriggers, isSuccess: isPermissionsLoaded } = useAsyncCheckPermissions(
     PermissionAction.TENANT_SQL_ADMIN_READ,
     'triggers'
@@ -56,11 +43,7 @@
   const createTrigger = () => {
     setIsDuplicatingTrigger(false)
     if (isInlineEditorEnabled) {
-<<<<<<< HEAD
-      setSelectedTriggerForEditor(undefined)
-=======
       setEditorPanelInitialPrompt('Create a new database trigger that...')
->>>>>>> c4920c7b
       setEditorPanelValue(`create trigger trigger_name
 after insert or update or delete on table_name
 for each row
@@ -78,16 +61,8 @@
   const editTrigger = (trigger: PostgresTrigger) => {
     setIsDuplicatingTrigger(false)
     if (isInlineEditorEnabled) {
-<<<<<<< HEAD
-      setSelectedTriggerForEditor(trigger)
-      setEditorPanelValue(generateTriggerCreateSQL(trigger))
-      if (editorPanelTemplates.length > 0) {
-        setEditorPanelTemplates([])
-      }
-=======
       setEditorPanelValue(generateTriggerCreateSQL(trigger))
       setEditorPanelTemplates([])
->>>>>>> c4920c7b
       openSidebar(SIDEBAR_KEYS.EDITOR_PANEL)
     } else {
       setSelectedTrigger(trigger)
