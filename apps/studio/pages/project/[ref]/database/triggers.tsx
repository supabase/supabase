--- conflicted
+++ resolved
@@ -3,25 +3,17 @@
 import { TriggersList } from 'components/interfaces/Database/Triggers/TriggersList/TriggersList'
 import DatabaseLayout from 'components/layouts/DatabaseLayout/DatabaseLayout'
 import DefaultLayout from 'components/layouts/DefaultLayout'
-<<<<<<< HEAD
-import { SIDEBAR_KEYS } from 'components/layouts/ProjectLayout/LayoutSidebar/LayoutSidebarProvider'
-import NoPermission from 'components/ui/NoPermission'
-import { useAsyncCheckPermissions } from 'hooks/misc/useCheckPermissions'
-import { useEditorPanelStateSnapshot } from 'state/editor-panel-state'
-import { useSidebarManagerSnapshot } from 'state/sidebar-manager-state'
-=======
-import { ScaffoldContainer, ScaffoldSection } from 'components/layouts/Scaffold'
-import { FormHeader } from 'components/ui/Forms/FormHeader'
+import { DocsButton } from 'components/ui/DocsButton'
 import NoPermission from 'components/ui/NoPermission'
 import { useAsyncCheckPermissions } from 'hooks/misc/useCheckPermissions'
 import { DOCS_URL } from 'lib/constants'
->>>>>>> 22a370f8
 import type { NextPageWithLayout } from 'types'
 import { PageContainer } from 'ui-patterns/PageContainer'
 import {
   PageHeader,
   PageHeaderDescription,
   PageHeaderMeta,
+  PageHeaderMetaAside,
   PageHeaderSummary,
   PageHeaderTitle,
 } from 'ui-patterns/PageHeader'
@@ -38,7 +30,6 @@
   }
 
   return (
-<<<<<<< HEAD
     <>
       <PageHeader size="large">
         <PageHeaderMeta>
@@ -48,6 +39,9 @@
               Execute a set of actions automatically on specified table events
             </PageHeaderDescription>
           </PageHeaderSummary>
+          <PageHeaderMetaAside>
+            <DocsButton href={`${DOCS_URL}/guides/database/postgres/triggers`} />
+          </PageHeaderMetaAside>
         </PageHeaderMeta>
       </PageHeader>
       <PageContainer size="large">
@@ -62,35 +56,7 @@
           </PageSectionContent>
         </PageSection>
       </PageContainer>
-      <TriggerSheet
-        selectedTrigger={selectedTrigger}
-        open={showCreateTriggerForm}
-        onClose={() => {
-          setIsDuplicatingTrigger(false)
-          setShowCreateTriggerForm(false)
-        }}
-        isDuplicatingTrigger={isDuplicatingTrigger}
-      />
-      <DeleteTrigger
-        trigger={selectedTrigger}
-        visible={showDeleteTriggerForm}
-        setVisible={setShowDeleteTriggerForm}
-      />
     </>
-=======
-    <ScaffoldContainer>
-      <ScaffoldSection>
-        <div className="col-span-12">
-          <FormHeader
-            title="Database Triggers"
-            description="Execute a set of actions automatically on specified table events"
-            docsUrl={`${DOCS_URL}/guides/database/postgres/triggers`}
-          />
-          <TriggersList />
-        </div>
-      </ScaffoldSection>
-    </ScaffoldContainer>
->>>>>>> 22a370f8
   )
 }
 
