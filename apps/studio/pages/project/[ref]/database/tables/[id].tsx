import { ChevronRight } from 'lucide-react'

import { useParams } from 'common'
import { ColumnList } from 'components/interfaces/Database'
import { SidePanelEditor } from 'components/interfaces/TableGridEditor'
import DeleteConfirmationDialogs from 'components/interfaces/TableGridEditor/DeleteConfirmationDialogs'
import DatabaseLayout from 'components/layouts/DatabaseLayout/DatabaseLayout'
import { useProjectContext } from 'components/layouts/ProjectLayout/ProjectContext'
import { ScaffoldContainer, ScaffoldSection } from 'components/layouts/Scaffold'
import { FormHeader } from 'components/ui/Forms/FormHeader'
import { useTableEditorQuery } from 'data/table-editor/table-editor-query'
import { isTableLike } from 'data/table-editor/table-editor-types'
import { useTableEditorStateSnapshot } from 'state/table-editor'
import type { NextPageWithLayout } from 'types'
import ShimmeringLoader from 'ui-patterns/ShimmeringLoader'
<<<<<<< HEAD
import AppLayout from 'components/layouts/AppLayout/AppLayout'
=======
>>>>>>> b2e1cce3
import DefaultLayout from 'components/layouts/DefaultLayout'

const DatabaseTables: NextPageWithLayout = () => {
  const snap = useTableEditorStateSnapshot()

  const { id: _id } = useParams()
  const id = _id ? Number(_id) : undefined

  const { project } = useProjectContext()
  const { data: selectedTable, isLoading } = useTableEditorQuery({
    projectRef: project?.ref,
    connectionString: project?.connectionString,
    id,
  })

  return (
    <>
      <ScaffoldContainer>
        <ScaffoldSection>
          <div className="col-span-12 space-y-6">
            <div className="flex items-center space-x-2">
              <FormHeader className="!mb-0" title="Database Tables" />
              <ChevronRight size={18} strokeWidth={1.5} className="text-foreground-light" />
              {isLoading ? (
                <ShimmeringLoader className="w-40" />
              ) : (
                <FormHeader className="!mb-0" title={selectedTable?.name ?? ''} />
              )}
            </div>
            <ColumnList
              onAddColumn={snap.onAddColumn}
              onEditColumn={snap.onEditColumn}
              onDeleteColumn={snap.onDeleteColumn}
            />
          </div>
        </ScaffoldSection>
      </ScaffoldContainer>

      <DeleteConfirmationDialogs selectedTable={selectedTable} />
      <SidePanelEditor
        includeColumns
        selectedTable={isTableLike(selectedTable) ? selectedTable : undefined}
      />
    </>
  )
}

DatabaseTables.getLayout = (page) => (
<<<<<<< HEAD
  <AppLayout>
    <DefaultLayout product="Tables">
      <DatabaseLayout title="Database">{page}</DatabaseLayout>
    </DefaultLayout>
  </AppLayout>
=======
  <DefaultLayout>
    <DatabaseLayout title="Database">{page}</DatabaseLayout>
  </DefaultLayout>
>>>>>>> b2e1cce3
)

export default DatabaseTables<|MERGE_RESOLUTION|>--- conflicted
+++ resolved
@@ -1,23 +1,18 @@
-import { ChevronRight } from 'lucide-react'
-
 import { useParams } from 'common'
 import { ColumnList } from 'components/interfaces/Database'
 import { SidePanelEditor } from 'components/interfaces/TableGridEditor'
 import DeleteConfirmationDialogs from 'components/interfaces/TableGridEditor/DeleteConfirmationDialogs'
 import DatabaseLayout from 'components/layouts/DatabaseLayout/DatabaseLayout'
+import DefaultLayout from 'components/layouts/DefaultLayout'
 import { useProjectContext } from 'components/layouts/ProjectLayout/ProjectContext'
 import { ScaffoldContainer, ScaffoldSection } from 'components/layouts/Scaffold'
 import { FormHeader } from 'components/ui/Forms/FormHeader'
 import { useTableEditorQuery } from 'data/table-editor/table-editor-query'
 import { isTableLike } from 'data/table-editor/table-editor-types'
+import { ChevronRight } from 'lucide-react'
 import { useTableEditorStateSnapshot } from 'state/table-editor'
 import type { NextPageWithLayout } from 'types'
 import ShimmeringLoader from 'ui-patterns/ShimmeringLoader'
-<<<<<<< HEAD
-import AppLayout from 'components/layouts/AppLayout/AppLayout'
-=======
->>>>>>> b2e1cce3
-import DefaultLayout from 'components/layouts/DefaultLayout'
 
 const DatabaseTables: NextPageWithLayout = () => {
   const snap = useTableEditorStateSnapshot()
@@ -65,17 +60,9 @@
 }
 
 DatabaseTables.getLayout = (page) => (
-<<<<<<< HEAD
-  <AppLayout>
-    <DefaultLayout product="Tables">
-      <DatabaseLayout title="Database">{page}</DatabaseLayout>
-    </DefaultLayout>
-  </AppLayout>
-=======
-  <DefaultLayout>
+  <DefaultLayout product="Tables">
     <DatabaseLayout title="Database">{page}</DatabaseLayout>
   </DefaultLayout>
->>>>>>> b2e1cce3
 )
 
 export default DatabaseTables