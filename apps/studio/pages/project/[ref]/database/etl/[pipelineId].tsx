--- conflicted
+++ resolved
@@ -19,11 +19,7 @@
 
   useEffect(() => {
     if (hasLoaded && !enablePgReplicate) {
-<<<<<<< HEAD
-      router.replace(`/project/${ref}/database/etl`)
-=======
-      router.replace(`/project/${projectRef}/database/etl}`)
->>>>>>> 7e04065e
+      router.replace(`/project/${projectRef}/database/etl`)
     }
   }, [router, hasLoaded, projectRef, enablePgReplicate])
 
