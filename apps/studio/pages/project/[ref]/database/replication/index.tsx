--- conflicted
+++ resolved
@@ -7,11 +7,6 @@
 import { FormHeader } from 'components/ui/Forms/FormHeader'
 import { UnknownInterface } from 'components/ui/UnknownInterface'
 import { useIsFeatureEnabled } from 'hooks/misc/useIsFeatureEnabled'
-<<<<<<< HEAD
-import { useFlag } from 'hooks/ui/useFlag'
-=======
-import { PipelineRequestStatusProvider } from 'state/replication-pipeline-request-status'
->>>>>>> a299180c
 import type { NextPageWithLayout } from 'types'
 
 const DatabaseReplicationPage: NextPageWithLayout = () => {
