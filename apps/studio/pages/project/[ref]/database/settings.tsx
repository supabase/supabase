--- conflicted
+++ resolved
@@ -38,10 +38,6 @@
           </div>
 
           <SSLConfiguration />
-<<<<<<< HEAD
-          {showNewDiskManagementUI ? <DiskManagementPanelForm /> : <DiskSizeConfiguration />}
-          <NetworkRestrictions />
-=======
           {showNewDiskManagementUI ? (
             // This form is hidden if Disk and Compute form is enabled, new form is on ./settings/compute-and-disk
             <DiskManagementPanelForm />
@@ -49,7 +45,6 @@
             <DiskSizeConfiguration />
           )}
           {databaseNetworkRestrictions && <NetworkRestrictions />}
->>>>>>> 57256efa
           <BannedIPs />
         </div>
       </ScaffoldContainer>
