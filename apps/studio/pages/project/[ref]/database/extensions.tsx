--- conflicted
+++ resolved
@@ -1,7 +1,6 @@
 import { PermissionAction } from '@supabase/shared-types/out/constants'
 
 import { Extensions } from 'components/interfaces/Database'
-import AppLayout from 'components/layouts/AppLayout/AppLayout'
 import DatabaseLayout from 'components/layouts/DatabaseLayout/DatabaseLayout'
 import DefaultLayout from 'components/layouts/DefaultLayout'
 import { ScaffoldContainer, ScaffoldSection } from 'components/layouts/Scaffold'
@@ -34,17 +33,9 @@
 }
 
 DatabaseExtensions.getLayout = (page) => (
-<<<<<<< HEAD
-  <AppLayout>
-    <DefaultLayout product="Extensions">
-      <DatabaseLayout title="Database">{page}</DatabaseLayout>
-    </DefaultLayout>
-  </AppLayout>
-=======
   <DefaultLayout>
     <DatabaseLayout title="Database">{page}</DatabaseLayout>
   </DefaultLayout>
->>>>>>> b2e1cce3
 )
 
 export default DatabaseExtensions