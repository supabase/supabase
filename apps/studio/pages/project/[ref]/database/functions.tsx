--- conflicted
+++ resolved
@@ -1,11 +1,8 @@
 import { PermissionAction } from '@supabase/shared-types/out/constants'
 
-<<<<<<< HEAD
-=======
 import { useIsInlineEditorEnabled } from 'components/interfaces/Account/Preferences/InlineEditorSettings'
 import { CreateFunction } from 'components/interfaces/Database/Functions/CreateFunction'
 import { DeleteFunction } from 'components/interfaces/Database/Functions/DeleteFunction'
->>>>>>> 8dcf78ad
 import FunctionsList from 'components/interfaces/Database/Functions/FunctionsList/FunctionsList'
 import DatabaseLayout from 'components/layouts/DatabaseLayout/DatabaseLayout'
 import DefaultLayout from 'components/layouts/DefaultLayout'
@@ -17,8 +14,6 @@
 import type { NextPageWithLayout } from 'types'
 
 const DatabaseFunctionsPage: NextPageWithLayout = () => {
-<<<<<<< HEAD
-=======
   const isInlineEditorEnabled = useIsInlineEditorEnabled()
   const { openSidebar } = useSidebarManagerSnapshot()
   const {
@@ -27,14 +22,11 @@
     setInitialPrompt: setEditorPanelInitialPrompt,
   } = useEditorPanelStateSnapshot()
 
->>>>>>> 8dcf78ad
   const { can: canReadFunctions, isSuccess: isPermissionsLoaded } = useAsyncCheckPermissions(
     PermissionAction.TENANT_SQL_ADMIN_READ,
     'functions'
   )
 
-<<<<<<< HEAD
-=======
   const [isDuplicating, setIsDuplicating] = useState(false)
   const [selectedFunction, setSelectedFunction] = useState<DatabaseFunction | undefined>()
   const [showCreateFunctionForm, setShowCreateFunctionForm] = useState(false)
@@ -96,7 +88,6 @@
     setShowDeleteFunctionForm(true)
   }
 
->>>>>>> 8dcf78ad
   if (isPermissionsLoaded && !canReadFunctions) {
     return <NoPermission isFullPage resourceText="view database functions" />
   }
