--- conflicted
+++ resolved
@@ -3,9 +3,7 @@
 
 import { CreateFunction, DeleteFunction } from 'components/interfaces/Database'
 import FunctionsList from 'components/interfaces/Database/Functions/FunctionsList/FunctionsList'
-import AppLayout from 'components/layouts/AppLayout/AppLayout'
 import DatabaseLayout from 'components/layouts/DatabaseLayout/DatabaseLayout'
-import DefaultLayout from 'components/layouts/DefaultLayout'
 import { ScaffoldContainer, ScaffoldSection } from 'components/layouts/Scaffold'
 import { FormHeader } from 'components/ui/Forms/FormHeader'
 import NoPermission from 'components/ui/NoPermission'
@@ -73,17 +71,9 @@
 }
 
 FunctionsPage.getLayout = (page) => (
-<<<<<<< HEAD
-  <AppLayout>
-    <DefaultLayout product="Functions">
-      <DatabaseLayout title="Database">{page}</DatabaseLayout>
-    </DefaultLayout>
-  </AppLayout>
-=======
   <DefaultLayout>
     <DatabaseLayout title="Database">{page}</DatabaseLayout>
   </DefaultLayout>
->>>>>>> b2e1cce3
 )
 
 export default FunctionsPage