--- conflicted
+++ resolved
@@ -12,10 +12,6 @@
 import type { NextPageWithLayout } from 'types'
 import { Button } from 'ui'
 import { DocsButton } from 'components/ui/DocsButton'
-<<<<<<< HEAD
-import AppLayout from 'components/layouts/AppLayout/AppLayout'
-=======
->>>>>>> b2e1cce3
 import DefaultLayout from 'components/layouts/DefaultLayout'
 
 const MigrationsPage: NextPageWithLayout = () => {
@@ -44,17 +40,9 @@
 }
 
 MigrationsPage.getLayout = (page) => (
-<<<<<<< HEAD
-  <AppLayout>
-    <DefaultLayout product="Migrations">
-      <DatabaseLayout title="Migrations">{page}</DatabaseLayout>
-    </DefaultLayout>
-  </AppLayout>
-=======
   <DefaultLayout>
     <DatabaseLayout title="Migrations">{page}</DatabaseLayout>
   </DefaultLayout>
->>>>>>> b2e1cce3
 )
 
 export default MigrationsPage