import { PermissionAction } from '@supabase/shared-types/out/constants'
import { useState } from 'react'

import { PublicationsList, PublicationsTables } from 'components/interfaces/Database'
import DatabaseLayout from 'components/layouts/DatabaseLayout/DatabaseLayout'
import { useProjectContext } from 'components/layouts/ProjectLayout/ProjectContext'
import { ScaffoldContainer, ScaffoldSection } from 'components/layouts/Scaffold'
import { FormHeader } from 'components/ui/Forms/FormHeader'
import NoPermission from 'components/ui/NoPermission'
import { useDatabasePublicationsQuery } from 'data/database-publications/database-publications-query'
import { useCheckPermissions, usePermissionsLoaded } from 'hooks/misc/useCheckPermissions'
import type { NextPageWithLayout } from 'types'
<<<<<<< HEAD
import AppLayout from 'components/layouts/AppLayout/AppLayout'
=======
>>>>>>> b2e1cce3
import DefaultLayout from 'components/layouts/DefaultLayout'

// [Joshen] Technically, best that we have these as separate URLs
// makes it easier to manage state, but foresee that this page might
// be consolidated somewhere else eventually for better UX

const DatabasePublications: NextPageWithLayout = () => {
  const { project } = useProjectContext()

  const { data } = useDatabasePublicationsQuery({
    projectRef: project?.ref,
    connectionString: project?.connectionString,
  })
  const publications = data ?? []

  const canViewPublications = useCheckPermissions(
    PermissionAction.TENANT_SQL_ADMIN_READ,
    'publications'
  )
  const isPermissionsLoaded = usePermissionsLoaded()

  const [selectedPublicationId, setSelectedPublicationId] = useState<number>()
  const selectedPublication = publications.find((pub) => pub.id === selectedPublicationId)

  if (isPermissionsLoaded && !canViewPublications) {
    return <NoPermission isFullPage resourceText="view database publications" />
  }

  return (
    <ScaffoldContainer>
      <ScaffoldSection>
        <div className="col-span-12">
          <FormHeader title="Database Publications" />
          {selectedPublication === undefined ? (
            <PublicationsList onSelectPublication={setSelectedPublicationId} />
          ) : (
            <PublicationsTables
              selectedPublication={selectedPublication}
              onSelectBack={() => setSelectedPublicationId(undefined)}
            />
          )}
        </div>
      </ScaffoldSection>
    </ScaffoldContainer>
  )
}

DatabasePublications.getLayout = (page) => (
<<<<<<< HEAD
  <AppLayout>
    <DefaultLayout product="Publications">
      <DatabaseLayout title="Database">{page}</DatabaseLayout>
    </DefaultLayout>
  </AppLayout>
=======
  <DefaultLayout>
    <DatabaseLayout title="Database">{page}</DatabaseLayout>
  </DefaultLayout>
>>>>>>> b2e1cce3
)

export default DatabasePublications<|MERGE_RESOLUTION|>--- conflicted
+++ resolved
@@ -10,10 +10,6 @@
 import { useDatabasePublicationsQuery } from 'data/database-publications/database-publications-query'
 import { useCheckPermissions, usePermissionsLoaded } from 'hooks/misc/useCheckPermissions'
 import type { NextPageWithLayout } from 'types'
-<<<<<<< HEAD
-import AppLayout from 'components/layouts/AppLayout/AppLayout'
-=======
->>>>>>> b2e1cce3
 import DefaultLayout from 'components/layouts/DefaultLayout'
 
 // [Joshen] Technically, best that we have these as separate URLs
@@ -62,17 +58,9 @@
 }
 
 DatabasePublications.getLayout = (page) => (
-<<<<<<< HEAD
-  <AppLayout>
-    <DefaultLayout product="Publications">
-      <DatabaseLayout title="Database">{page}</DatabaseLayout>
-    </DefaultLayout>
-  </AppLayout>
-=======
   <DefaultLayout>
     <DatabaseLayout title="Database">{page}</DatabaseLayout>
   </DefaultLayout>
->>>>>>> b2e1cce3
 )
 
 export default DatabasePublications