--- conflicted
+++ resolved
@@ -1,8 +1,7 @@
+import { ReactFlowProvider } from 'reactflow'
+
 import { SchemaGraph } from 'components/interfaces/Database/Schemas/SchemaGraph'
-import AppLayout from 'components/layouts/AppLayout/AppLayout'
 import DatabaseLayout from 'components/layouts/DatabaseLayout/DatabaseLayout'
-import DefaultLayout from 'components/layouts/DefaultLayout'
-import { ReactFlowProvider } from 'reactflow'
 import type { NextPageWithLayout } from 'types'
 import DefaultLayout from 'components/layouts/DefaultLayout'
 
@@ -17,17 +16,9 @@
 }
 
 SchemasPage.getLayout = (page) => (
-<<<<<<< HEAD
-  <AppLayout>
-    <DefaultLayout product="Schemas">
-      <DatabaseLayout title="Database">{page}</DatabaseLayout>
-    </DefaultLayout>
-  </AppLayout>
-=======
   <DefaultLayout>
     <DatabaseLayout title="Database">{page}</DatabaseLayout>
   </DefaultLayout>
->>>>>>> b2e1cce3
 )
 
 export default SchemasPage