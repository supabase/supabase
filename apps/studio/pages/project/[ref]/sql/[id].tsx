<<<<<<< HEAD
import { useMonaco } from '@monaco-editor/react'
=======
import { useRouter } from 'next/router'
import { useEffect } from 'react'

>>>>>>> 84ff943f
import { useParams } from 'common/hooks/useParams'
import { useFeaturePreviewContext } from 'components/interfaces/App/FeaturePreview/FeaturePreviewContext'
import { SQLEditor } from 'components/interfaces/SQLEditor/SQLEditor'
<<<<<<< HEAD
import { EditorBaseLayout } from 'components/layouts/editors/editor-base-layout'
import {
  ProjectContextFromParamsProvider,
  useProjectContext,
} from 'components/layouts/ProjectLayout/ProjectContext'
import SQLEditorLayout from 'components/layouts/SQLEditorLayout/SQLEditorLayout'
import { SQLEditorMenu } from 'components/layouts/SQLEditorLayout/SQLEditorMenu'
import getPgsqlCompletionProvider from 'components/ui/CodeEditor/Providers/PgSQLCompletionProvider'
import getPgsqlSignatureHelpProvider from 'components/ui/CodeEditor/Providers/PgSQLSignatureHelpProvider'
import { useContentIdQuery } from 'data/content/content-id-query'
import { useDatabaseFunctionsQuery } from 'data/database-functions/database-functions-query'
import { useKeywordsQuery } from 'data/database/keywords-query'
import { useSchemasQuery } from 'data/database/schemas-query'
import { useTableColumnsQuery } from 'data/database/table-columns-query'
import { useFormatQueryMutation } from 'data/sql/format-sql-query'
import { useLocalStorageQuery } from 'hooks/misc/useLocalStorage'
import { LOCAL_STORAGE_KEYS } from 'lib/constants'
import { useRouter } from 'next/router'
import { useEffect, useRef } from 'react'
=======
import SQLEditorLayout from 'components/layouts/SQLEditorLayout/SQLEditorLayout'
import { useContentIdQuery } from 'data/content/content-id-query'
>>>>>>> 84ff943f
import { useAppStateSnapshot } from 'state/app-state'
import { SnippetWithContent, useSnippets, useSqlEditorV2StateSnapshot } from 'state/sql-editor-v2'
import { addTab, createTabId } from 'state/tabs'
import type { NextPageWithLayout } from 'types'

const SqlEditor: NextPageWithLayout = () => {
  const router = useRouter()
  const { id, ref, content, skip } = useParams()

  const appSnap = useAppStateSnapshot()
  const snapV2 = useSqlEditorV2StateSnapshot()

  const allSnippets = useSnippets(ref!)

  // [Refactor] There's an unnecessary request getting triggered when we start typing while on /new
  // the URL ID gets updated and we attempt to fetch content for a snippet that's not been created yet
  const { data } = useContentIdQuery(
    { projectRef: ref, id },
    {
      // [Joshen] May need to investigate separately, but occasionally addSnippet doesnt exist in
      // the snapV2 valtio store for some reason hence why the added typeof check here
      retry: false,
      enabled: Boolean(id !== 'new' && typeof snapV2.addSnippet === 'function'),
    }
  )

  useEffect(() => {
    if (ref && data) {
      snapV2.setSnippet(ref, data as unknown as SnippetWithContent)
    }
  }, [ref, data])

  // Load the last visited snippet when landing on /new
  useEffect(() => {
    if (
      id === 'new' &&
      skip !== 'true' && // [Joshen] Skip flag implies to skip loading the last visited snippet
      appSnap.dashboardHistory.sql !== undefined &&
      content === undefined
    ) {
      const snippet = allSnippets.find((snippet) => snippet.id === appSnap.dashboardHistory.sql)
      if (snippet !== undefined) router.push(`/project/${ref}/sql/${appSnap.dashboardHistory.sql}`)
    }
    // eslint-disable-next-line react-hooks/exhaustive-deps
  }, [id, allSnippets, content])

<<<<<<< HEAD
  // Enable pgsql format
  useEffect(() => {
    if (monaco) {
      const formatProvider = monaco.languages.registerDocumentFormattingEditProvider('pgsql', {
        async provideDocumentFormattingEdits(model: any) {
          const value = model.getValue()
          const formatted = await formatPgsqlRef.current(value)
          if (id) snapV2.setSql(id, formatted)
          return [{ range: model.getFullModelRange(), text: formatted }]
        },
      })
      return () => formatProvider.dispose()
    }
    // eslint-disable-next-line react-hooks/exhaustive-deps
  }, [monaco])

  // Register auto completion item provider for pgsql
  useEffect(() => {
    if (isPgInfoReady) {
      let completeProvider: any
      let signatureHelpProvider: any

      if (monaco && isPgInfoReady) {
        completeProvider = monaco.languages.registerCompletionItemProvider(
          'pgsql',
          getPgsqlCompletionProvider(monaco, pgInfoRef)
        )
        signatureHelpProvider = monaco.languages.registerSignatureHelpProvider(
          'pgsql',
          getPgsqlSignatureHelpProvider(monaco, pgInfoRef)
        )
      }

      return () => {
        completeProvider?.dispose()
        signatureHelpProvider?.dispose()
      }
    }
    // eslint-disable-next-line react-hooks/exhaustive-deps
  }, [isPgInfoReady])

  const { flags } = useFeaturePreviewContext()
  const isSqlEditorTabsEnabled = flags[LOCAL_STORAGE_KEYS.UI_SQL_EDITOR_TABS]
  // Watch for route changes
  useEffect(() => {
    if (isSqlEditorTabsEnabled) {
      if (!router.isReady || !id || id === 'new') return

      const tabId = createTabId('sql', { id })
      const snippet = data

      addTab(ref, {
        id: tabId,
        type: 'sql',
        label: snippet?.name || 'Untitled Query',
        metadata: {
          sqlId: id,
          name: snippet?.name,
        },
      })
    }
  }, [router.isReady, id, data, isSqlEditorTabsEnabled])

  return <SQLEditor />
=======
  return (
    <div className="flex-1 overflow-auto">
      <SQLEditor />
    </div>
  )
>>>>>>> 84ff943f
}

SqlEditor.getLayout = (page) => (
  <ProjectContextFromParamsProvider>
    <EditorBaseLayout productMenu={<SQLEditorMenu />} product="SQL Editor">
      <SQLEditorLayout>{page}</SQLEditorLayout>
    </EditorBaseLayout>
  </ProjectContextFromParamsProvider>
)

export default SqlEditor<|MERGE_RESOLUTION|>--- conflicted
+++ resolved
@@ -1,37 +1,15 @@
-<<<<<<< HEAD
-import { useMonaco } from '@monaco-editor/react'
-=======
 import { useRouter } from 'next/router'
 import { useEffect } from 'react'
 
->>>>>>> 84ff943f
 import { useParams } from 'common/hooks/useParams'
 import { useFeaturePreviewContext } from 'components/interfaces/App/FeaturePreview/FeaturePreviewContext'
 import { SQLEditor } from 'components/interfaces/SQLEditor/SQLEditor'
-<<<<<<< HEAD
 import { EditorBaseLayout } from 'components/layouts/editors/editor-base-layout'
-import {
-  ProjectContextFromParamsProvider,
-  useProjectContext,
-} from 'components/layouts/ProjectLayout/ProjectContext'
+import { ProjectContextFromParamsProvider } from 'components/layouts/ProjectLayout/ProjectContext'
 import SQLEditorLayout from 'components/layouts/SQLEditorLayout/SQLEditorLayout'
 import { SQLEditorMenu } from 'components/layouts/SQLEditorLayout/SQLEditorMenu'
-import getPgsqlCompletionProvider from 'components/ui/CodeEditor/Providers/PgSQLCompletionProvider'
-import getPgsqlSignatureHelpProvider from 'components/ui/CodeEditor/Providers/PgSQLSignatureHelpProvider'
 import { useContentIdQuery } from 'data/content/content-id-query'
-import { useDatabaseFunctionsQuery } from 'data/database-functions/database-functions-query'
-import { useKeywordsQuery } from 'data/database/keywords-query'
-import { useSchemasQuery } from 'data/database/schemas-query'
-import { useTableColumnsQuery } from 'data/database/table-columns-query'
-import { useFormatQueryMutation } from 'data/sql/format-sql-query'
-import { useLocalStorageQuery } from 'hooks/misc/useLocalStorage'
 import { LOCAL_STORAGE_KEYS } from 'lib/constants'
-import { useRouter } from 'next/router'
-import { useEffect, useRef } from 'react'
-=======
-import SQLEditorLayout from 'components/layouts/SQLEditorLayout/SQLEditorLayout'
-import { useContentIdQuery } from 'data/content/content-id-query'
->>>>>>> 84ff943f
 import { useAppStateSnapshot } from 'state/app-state'
 import { SnippetWithContent, useSnippets, useSqlEditorV2StateSnapshot } from 'state/sql-editor-v2'
 import { addTab, createTabId } from 'state/tabs'
@@ -78,48 +56,6 @@
     // eslint-disable-next-line react-hooks/exhaustive-deps
   }, [id, allSnippets, content])
 
-<<<<<<< HEAD
-  // Enable pgsql format
-  useEffect(() => {
-    if (monaco) {
-      const formatProvider = monaco.languages.registerDocumentFormattingEditProvider('pgsql', {
-        async provideDocumentFormattingEdits(model: any) {
-          const value = model.getValue()
-          const formatted = await formatPgsqlRef.current(value)
-          if (id) snapV2.setSql(id, formatted)
-          return [{ range: model.getFullModelRange(), text: formatted }]
-        },
-      })
-      return () => formatProvider.dispose()
-    }
-    // eslint-disable-next-line react-hooks/exhaustive-deps
-  }, [monaco])
-
-  // Register auto completion item provider for pgsql
-  useEffect(() => {
-    if (isPgInfoReady) {
-      let completeProvider: any
-      let signatureHelpProvider: any
-
-      if (monaco && isPgInfoReady) {
-        completeProvider = monaco.languages.registerCompletionItemProvider(
-          'pgsql',
-          getPgsqlCompletionProvider(monaco, pgInfoRef)
-        )
-        signatureHelpProvider = monaco.languages.registerSignatureHelpProvider(
-          'pgsql',
-          getPgsqlSignatureHelpProvider(monaco, pgInfoRef)
-        )
-      }
-
-      return () => {
-        completeProvider?.dispose()
-        signatureHelpProvider?.dispose()
-      }
-    }
-    // eslint-disable-next-line react-hooks/exhaustive-deps
-  }, [isPgInfoReady])
-
   const { flags } = useFeaturePreviewContext()
   const isSqlEditorTabsEnabled = flags[LOCAL_STORAGE_KEYS.UI_SQL_EDITOR_TABS]
   // Watch for route changes
@@ -143,13 +79,6 @@
   }, [router.isReady, id, data, isSqlEditorTabsEnabled])
 
   return <SQLEditor />
-=======
-  return (
-    <div className="flex-1 overflow-auto">
-      <SQLEditor />
-    </div>
-  )
->>>>>>> 84ff943f
 }
 
 SqlEditor.getLayout = (page) => (
