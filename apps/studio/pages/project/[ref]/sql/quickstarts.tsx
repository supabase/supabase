import { useFeaturePreviewContext } from 'components/interfaces/App/FeaturePreview/FeaturePreviewContext'
import SQLQuickstarts from 'components/interfaces/SQLEditor/SQLTemplates/SQLQuickstarts'
<<<<<<< HEAD
import AppLayout from 'components/layouts/AppLayout/AppLayout'
import DefaultLayout from 'components/layouts/DefaultLayout'
import { EditorBaseLayout } from 'components/layouts/editors/editor-base-layout'
import { ProjectContextFromParamsProvider } from 'components/layouts/ProjectLayout/ProjectContext'
import { ProjectLayoutWithAuth } from 'components/layouts/ProjectLayout/ProjectLayout'
=======
import DefaultLayout from 'components/layouts/DefaultLayout'
import { EditorBaseLayout } from 'components/layouts/editors/EditorBaseLayout'
>>>>>>> b2e1cce3
import SQLEditorLayout from 'components/layouts/SQLEditorLayout/SQLEditorLayout'
import { SQLEditorMenu } from 'components/layouts/SQLEditorLayout/SQLEditorMenu'
import { LOCAL_STORAGE_KEYS } from 'lib/constants'
import { useParams } from 'next/navigation'
import { useRouter } from 'next/router'
import { useEffect } from 'react'
import { addTab, createTabId } from 'state/tabs'
import type { NextPageWithLayout } from 'types'

const SqlQuickstarts: NextPageWithLayout = () => {
  const router = useRouter()
  const { ref } = useParams<{ ref: string }>()

  const { flags } = useFeaturePreviewContext()
  const isSqlEditorTabsEnabled = flags[LOCAL_STORAGE_KEYS.UI_SQL_EDITOR_TABS]

  // Watch for route changes
  useEffect(() => {
    if (isSqlEditorTabsEnabled) {
      if (!router.isReady) return

      const tabId = createTabId('sql', { id: 'quickstarts' })

      addTab(ref, {
        id: tabId,
        type: 'sql',
        label: 'Quickstarts',
        metadata: {
          sqlId: 'quickstarts',
          name: 'quickstarts',
        },
      })
    }
  }, [router.isReady, isSqlEditorTabsEnabled, ref])

  return <SQLQuickstarts />
}

SqlQuickstarts.getLayout = (page) => (
<<<<<<< HEAD
  <AppLayout>
    <DefaultLayout product="SQL editor">
      <ProjectLayoutWithAuth productMenu={<SQLEditorMenu />} product="SQL Editor">
        <EditorBaseLayout>
          <SQLEditorLayout>
            <ProjectContextFromParamsProvider>{page}</ProjectContextFromParamsProvider>
          </SQLEditorLayout>
        </EditorBaseLayout>
      </ProjectLayoutWithAuth>
    </DefaultLayout>
  </AppLayout>
=======
  <DefaultLayout>
    <EditorBaseLayout productMenu={<SQLEditorMenu />} product="SQL Editor">
      <SQLEditorLayout>{page}</SQLEditorLayout>
    </EditorBaseLayout>
  </DefaultLayout>
>>>>>>> b2e1cce3
)

export default SqlQuickstarts<|MERGE_RESOLUTION|>--- conflicted
+++ resolved
@@ -1,15 +1,8 @@
 import { useFeaturePreviewContext } from 'components/interfaces/App/FeaturePreview/FeaturePreviewContext'
 import SQLQuickstarts from 'components/interfaces/SQLEditor/SQLTemplates/SQLQuickstarts'
-<<<<<<< HEAD
-import AppLayout from 'components/layouts/AppLayout/AppLayout'
-import DefaultLayout from 'components/layouts/DefaultLayout'
-import { EditorBaseLayout } from 'components/layouts/editors/editor-base-layout'
-import { ProjectContextFromParamsProvider } from 'components/layouts/ProjectLayout/ProjectContext'
-import { ProjectLayoutWithAuth } from 'components/layouts/ProjectLayout/ProjectLayout'
-=======
 import DefaultLayout from 'components/layouts/DefaultLayout'
 import { EditorBaseLayout } from 'components/layouts/editors/EditorBaseLayout'
->>>>>>> b2e1cce3
+import { ProjectLayoutWithAuth } from 'components/layouts/ProjectLayout/ProjectLayout'
 import SQLEditorLayout from 'components/layouts/SQLEditorLayout/SQLEditorLayout'
 import { SQLEditorMenu } from 'components/layouts/SQLEditorLayout/SQLEditorMenu'
 import { LOCAL_STORAGE_KEYS } from 'lib/constants'
@@ -49,25 +42,13 @@
 }
 
 SqlQuickstarts.getLayout = (page) => (
-<<<<<<< HEAD
-  <AppLayout>
-    <DefaultLayout product="SQL editor">
-      <ProjectLayoutWithAuth productMenu={<SQLEditorMenu />} product="SQL Editor">
-        <EditorBaseLayout>
-          <SQLEditorLayout>
-            <ProjectContextFromParamsProvider>{page}</ProjectContextFromParamsProvider>
-          </SQLEditorLayout>
-        </EditorBaseLayout>
-      </ProjectLayoutWithAuth>
-    </DefaultLayout>
-  </AppLayout>
-=======
-  <DefaultLayout>
-    <EditorBaseLayout productMenu={<SQLEditorMenu />} product="SQL Editor">
-      <SQLEditorLayout>{page}</SQLEditorLayout>
-    </EditorBaseLayout>
+  <DefaultLayout product="SQL editor">
+    <ProjectLayoutWithAuth productMenu={<SQLEditorMenu />} product="SQL Editor">
+      <EditorBaseLayout>
+        <SQLEditorLayout>{page}</SQLEditorLayout>
+      </EditorBaseLayout>
+    </ProjectLayoutWithAuth>
   </DefaultLayout>
->>>>>>> b2e1cce3
 )
 
 export default SqlQuickstarts