import { useParams } from 'common'
import { useFeaturePreviewContext } from 'components/interfaces/App/FeaturePreview/FeaturePreviewContext'
<<<<<<< HEAD
import AppLayout from 'components/layouts/AppLayout/AppLayout'
import DefaultLayout from 'components/layouts/DefaultLayout'
import { EditorBaseLayout } from 'components/layouts/editors/editor-base-layout'
import { ProjectContextFromParamsProvider } from 'components/layouts/ProjectLayout/ProjectContext'
import { ProjectLayoutWithAuth } from 'components/layouts/ProjectLayout/ProjectLayout'
=======
import DefaultLayout from 'components/layouts/DefaultLayout'
import { EditorBaseLayout } from 'components/layouts/editors/EditorBaseLayout'
>>>>>>> b2e1cce3
import SQLEditorLayout from 'components/layouts/SQLEditorLayout/SQLEditorLayout'
import { SQLEditorMenu } from 'components/layouts/SQLEditorLayout/SQLEditorMenu'
import { NewTab } from 'components/layouts/Tabs/NewTab'
import { LOCAL_STORAGE_KEYS } from 'lib/constants'
import { useRouter } from 'next/router'
import { useEffect } from 'react'
import { getTabsStore } from 'state/tabs'
import type { NextPageWithLayout } from 'types'

const TableEditorPage: NextPageWithLayout = () => {
  const { ref: projectRef } = useParams()
  const store = getTabsStore(projectRef)
  const router = useRouter()

  // handle Tabs preview logic
  // handle redirect to last table tab
  const lastTabId = store.openTabs.find((id) => store.tabsMap[id]?.type === 'sql')
  if (lastTabId) {
    const lastTab = store.tabsMap[lastTabId]
    if (lastTab) {
      router.push(`/project/${projectRef}/sql/${lastTab.id.replace('sql-', '')}`)
    }
  }

  // redirect to /new if not using tabs
  const { flags } = useFeaturePreviewContext()
  const isSqlEditorTabsEnabled = flags[LOCAL_STORAGE_KEYS.UI_SQL_EDITOR_TABS]

  useEffect(() => {
    if (isSqlEditorTabsEnabled !== undefined && !isSqlEditorTabsEnabled) {
      router.push(`/project/${projectRef}/sql/new`)
    }
  }, [isSqlEditorTabsEnabled])

  return (
    <>
      <NewTab />
    </>
  )
}

TableEditorPage.getLayout = (page) => (
<<<<<<< HEAD
  <AppLayout>
    <DefaultLayout product="SQL Editor">
      <ProjectLayoutWithAuth productMenu={<SQLEditorMenu />} product="SQL Editor">
        <EditorBaseLayout>
          <SQLEditorLayout>
            <ProjectContextFromParamsProvider>{page}</ProjectContextFromParamsProvider>
          </SQLEditorLayout>
        </EditorBaseLayout>
      </ProjectLayoutWithAuth>
    </DefaultLayout>
  </AppLayout>
=======
  <DefaultLayout>
    <EditorBaseLayout productMenu={<SQLEditorMenu />} product="SQL Editor">
      <SQLEditorLayout>{page}</SQLEditorLayout>
    </EditorBaseLayout>
  </DefaultLayout>
>>>>>>> b2e1cce3
)

export default TableEditorPage<|MERGE_RESOLUTION|>--- conflicted
+++ resolved
@@ -1,15 +1,8 @@
 import { useParams } from 'common'
 import { useFeaturePreviewContext } from 'components/interfaces/App/FeaturePreview/FeaturePreviewContext'
-<<<<<<< HEAD
-import AppLayout from 'components/layouts/AppLayout/AppLayout'
-import DefaultLayout from 'components/layouts/DefaultLayout'
-import { EditorBaseLayout } from 'components/layouts/editors/editor-base-layout'
-import { ProjectContextFromParamsProvider } from 'components/layouts/ProjectLayout/ProjectContext'
-import { ProjectLayoutWithAuth } from 'components/layouts/ProjectLayout/ProjectLayout'
-=======
 import DefaultLayout from 'components/layouts/DefaultLayout'
 import { EditorBaseLayout } from 'components/layouts/editors/EditorBaseLayout'
->>>>>>> b2e1cce3
+import { ProjectLayoutWithAuth } from 'components/layouts/ProjectLayout/ProjectLayout'
 import SQLEditorLayout from 'components/layouts/SQLEditorLayout/SQLEditorLayout'
 import { SQLEditorMenu } from 'components/layouts/SQLEditorLayout/SQLEditorMenu'
 import { NewTab } from 'components/layouts/Tabs/NewTab'
@@ -52,25 +45,13 @@
 }
 
 TableEditorPage.getLayout = (page) => (
-<<<<<<< HEAD
-  <AppLayout>
-    <DefaultLayout product="SQL Editor">
-      <ProjectLayoutWithAuth productMenu={<SQLEditorMenu />} product="SQL Editor">
-        <EditorBaseLayout>
-          <SQLEditorLayout>
-            <ProjectContextFromParamsProvider>{page}</ProjectContextFromParamsProvider>
-          </SQLEditorLayout>
-        </EditorBaseLayout>
-      </ProjectLayoutWithAuth>
-    </DefaultLayout>
-  </AppLayout>
-=======
-  <DefaultLayout>
-    <EditorBaseLayout productMenu={<SQLEditorMenu />} product="SQL Editor">
-      <SQLEditorLayout>{page}</SQLEditorLayout>
-    </EditorBaseLayout>
+  <DefaultLayout product="SQL Editor">
+    <ProjectLayoutWithAuth productMenu={<SQLEditorMenu />} product="SQL Editor">
+      <EditorBaseLayout>
+        <SQLEditorLayout>{page}</SQLEditorLayout>
+      </EditorBaseLayout>
+    </ProjectLayoutWithAuth>
   </DefaultLayout>
->>>>>>> b2e1cce3
 )
 
 export default TableEditorPage