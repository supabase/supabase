--- conflicted
+++ resolved
@@ -9,10 +9,6 @@
 import { useContentQuery } from 'data/content/content-query'
 import type { NextPageWithLayout } from 'types'
 import { Loading } from 'ui'
-<<<<<<< HEAD
-import AppLayout from 'components/layouts/AppLayout/AppLayout'
-=======
->>>>>>> b2e1cce3
 import DefaultLayout from 'components/layouts/DefaultLayout'
 
 // [Joshen] This page looks like its not longer in use from a UI POV - double checking and deprecate + add redirects
@@ -71,17 +67,9 @@
 }
 
 LogsSavedPage.getLayout = (page) => (
-<<<<<<< HEAD
-  <AppLayout>
-    <DefaultLayout product="Saved logs">
-      <LogsLayout>{page}</LogsLayout>
-    </DefaultLayout>
-  </AppLayout>
-=======
   <DefaultLayout>
     <LogsLayout>{page}</LogsLayout>
   </DefaultLayout>
->>>>>>> b2e1cce3
 )
 
 export default LogsSavedPage