import { useParams } from 'common/hooks'
import dayjs from 'dayjs'
import { useRouter } from 'next/router'
import { useEffect, useState } from 'react'
import { toast } from 'sonner'

import { IS_PLATFORM } from 'common'
import {
  Button,
  Form,
  Input,
  Modal,
  ResizableHandle,
  ResizablePanel,
  ResizablePanelGroup,
} from 'ui'

import { useLocalStorage } from '@uidotdev/usehooks'
import {
  LOGS_LARGE_DATE_RANGE_DAYS_THRESHOLD,
  LOGS_TABLES,
  TEMPLATES,
} from 'components/interfaces/Settings/Logs/Logs.constants'
import {
  DatePickerToFrom,
  LogTemplate,
  LogsWarning,
} from 'components/interfaces/Settings/Logs/Logs.types'
import {
  maybeShowUpgradePrompt,
  useEditorHints,
} from 'components/interfaces/Settings/Logs/Logs.utils'
import LogsQueryPanel, { SourceType } from 'components/interfaces/Settings/Logs/LogsQueryPanel'
import LogTable from 'components/interfaces/Settings/Logs/LogTable'
import UpgradePrompt from 'components/interfaces/Settings/Logs/UpgradePrompt'
import { createWarehouseQueryTemplates } from 'components/interfaces/Settings/Logs/Warehouse.utils'
import LogsLayout from 'components/layouts/LogsLayout/LogsLayout'
import CodeEditor from 'components/ui/CodeEditor/CodeEditor'
import LoadingOpacity from 'components/ui/LoadingOpacity'
import ShimmerLine from 'components/ui/ShimmerLine'
import { useWarehouseCollectionsQuery } from 'data/analytics/warehouse-collections-query'
import { useWarehouseQueryQuery } from 'data/analytics/warehouse-query'
import { useContentQuery } from 'data/content/content-query'
import {
  UpsertContentPayload,
  useContentUpsertMutation,
} from 'data/content/content-upsert-mutation'
import useLogsQuery from 'hooks/analytics/useLogsQuery'
import { useSelectedOrganization } from 'hooks/misc/useSelectedOrganization'
import { useUpgradePrompt } from 'hooks/misc/useUpgradePrompt'
import { LOCAL_STORAGE_KEYS } from 'lib/constants'
import { uuidv4 } from 'lib/helpers'
import { useProfile } from 'lib/profile'
import type { LogSqlSnippets, NextPageWithLayout } from 'types'
import DefaultLayout from 'components/layouts/DefaultLayout'
import { useLogsUrlState } from 'hooks/analytics/useLogsUrlState'

const PLACEHOLDER_WAREHOUSE_QUERY =
  '-- Fetch the last 10 logs in the last 7 days \nselect id, timestamp, event_message from `COLLECTION_NAME` \nwhere timestamp > timestamp_sub(current_timestamp(), interval 7 day) \norder by timestamp desc limit 10'
const LOCAL_PLACEHOLDER_QUERY =
  'select\n  timestamp, event_message, metadata\n  from edge_logs limit 5'

const PLATFORM_PLACEHOLDER_QUERY =
  'select\n  cast(timestamp as datetime) as timestamp,\n  event_message, metadata \nfrom edge_logs \nlimit 5'

const PLACEHOLDER_QUERY = IS_PLATFORM ? PLATFORM_PLACEHOLDER_QUERY : LOCAL_PLACEHOLDER_QUERY

export const LogsExplorerPage: NextPageWithLayout = () => {
  useEditorHints()
  const router = useRouter()
  const { profile } = useProfile()
  const { ref, q, queryId, source: routerSource } = useParams()
  const projectRef = ref as string
  const organization = useSelectedOrganization()

  const { timestampStart, timestampEnd, setTimeRange } = useLogsUrlState()

  const [editorId, setEditorId] = useState<string>(uuidv4())
  const [warehouseEditorId, setWarehouseEditorId] = useState<string>(uuidv4())
  const [editorValue, setEditorValue] = useState<string>(PLACEHOLDER_QUERY)
  const [warehouseEditorValue, setWarehouseEditorValue] = useState<string>(
    PLACEHOLDER_WAREHOUSE_QUERY
  )
  const [saveModalOpen, setSaveModalOpen] = useState<boolean>(false)
  const [warnings, setWarnings] = useState<LogsWarning[]>([])
  const [sourceType, setSourceType] = useState<SourceType>((routerSource as SourceType) || 'logs')
  const [selectedLog, setSelectedLog] = useState<any>(null)

  const [recentLogs, setRecentLogs] = useLocalStorage<LogSqlSnippets.Content[]>(
    `project-content-${projectRef}-recent-log-sql`,
    []
  )

  const { data: content } = useContentQuery({
    projectRef: ref,
    type: 'log_sql',
  })
  const query = content?.content.find((x) => x.id === queryId)

  const {
    params,
    logData,
    error,
    isLoading: logsLoading,
    changeQuery,
    runQuery,
  } = useLogsQuery(
    projectRef,
    {
      iso_timestamp_start: timestampStart,
      iso_timestamp_end: timestampEnd,
    },
    sourceType === 'logs'
  )

  const {
    refetch: runWarehouseQuery,
    data: warehouseResults,
    isFetching: warehouseFetching,
    error: warehouseError,
  } = useWarehouseQueryQuery(
    { ref: projectRef, sql: warehouseEditorValue },
    {
      enabled: false,
    }
  )
  const results = sourceType === 'warehouse' ? warehouseResults?.result : logData
  const isLoading = logsLoading || warehouseFetching

  const { data: warehouseCollections } = useWarehouseCollectionsQuery({ projectRef })

  const { mutate: upsertContent, isLoading: isUpsertingContent } = useContentUpsertMutation({
    onError: (e) => {
      const error = e as { message: string }
      console.error(error)
      setSaveModalOpen(false)
      if (queryId) {
        toast.error(`Failed to update query: ${error.message}`)
      } else {
        toast.error(`Failed to save query: ${error.message}`)
      }
    },
    onSuccess: (_data, vars) => {
      setSaveModalOpen(false)
      if (queryId) {
        toast.success(`Updated "${vars.payload.name}" log query`)
      } else {
        toast.success(`Saved "${vars.payload.name}" log query`)
      }
    },
  })

  const addRecentLogSqlSnippet = (snippet: Partial<LogSqlSnippets.Content>) => {
    const defaults: LogSqlSnippets.Content = {
      schema_version: '1',
      favorite: false,
      sql: '',
      content_id: '',
    }
    setRecentLogs([...recentLogs, { ...defaults, ...snippet }])
  }

  const { showUpgradePrompt, setShowUpgradePrompt } = useUpgradePrompt(
    params.iso_timestamp_start as string
  )

  const onSelectTemplate = (template: LogTemplate) => {
    setEditorValue(template.searchString)
    changeQuery(template.searchString)
    setEditorId(uuidv4())
    router.push({
      pathname: router.pathname,
      query: { ...router.query, q: template.searchString },
    })
    addRecentLogSqlSnippet({ sql: template.searchString })
  }

  const handleRun = (value?: string | React.MouseEvent<HTMLButtonElement>) => {
    const query = typeof value === 'string' ? value || editorValue : editorValue

    if (value && typeof value === 'string') {
      setEditorValue(value)
    }

    if (sourceType === 'warehouse') {
      const whQuery = warehouseEditorValue

      if (!warehouseCollections?.length) {
        toast.error('You do not have any collections yet.')
        return
      }

      // Check that a collection name is included in the query
      const collectionNames = warehouseCollections?.map((collection) => collection.name)
      const collectionExists = collectionNames?.find((collectionName) =>
        whQuery.includes(collectionName)
      )

      if (!collectionExists) {
        toast.error('Please specify a collection name in the query')
        return
      }

      // Check that the user is not trying to query logs tables and warehouse collections at the same time
      const logsSources = Object.values(LOGS_TABLES)
      const logsSourceExists = logsSources.find((source) => whQuery.includes(source))

      if (logsSourceExists) {
        return toast.error('Cannot query logs tables from current query.')
      }

      runWarehouseQuery()
      return router.push({
        pathname: router.pathname,
        query: { ...router.query, q: query },
      })
    }

    changeQuery(query)
    runQuery()
    router.push({
      pathname: router.pathname,
      query: { ...router.query, q: query },
    })
    addRecentLogSqlSnippet({ sql: query })
  }

  const handleInsertSource = (source: string) => {
    if (sourceType === 'warehouse') {
      //TODO: Only one collection can be queried at a time, we need to replace the current collection from the query for the new one
      return setWarehouseEditorId(uuidv4())
    }

    setEditorValue((prev) => {
      const index = prev.indexOf('from')
      if (index === -1) return `${prev}${source}`
      return `${prev.substring(0, index + 4)} ${source} ${prev.substring(index + 5)}`
    })
    setEditorId(uuidv4())
  }

  const handleCreateQuery = async (values: any, { setSubmitting }: any) => {
    if (!projectRef) return console.error('Project ref is required')
    if (!profile) return console.error('Profile is required')
    setSubmitting(true)

    const id = uuidv4()
    const payload: UpsertContentPayload = {
      id,
      name: values.name,
      description: values.description || '',
      type: 'log_sql' as const,
      content: {
        content_id: editorId,
        sql: editorValue,
        schema_version: '1',
        favorite: false,
      } as LogSqlSnippets.Content,
      owner_id: profile.id,
      visibility: 'user' as const,
    }
    upsertContent(
      { projectRef, payload },
      {
        onSuccess: () => router.push(`/project/${projectRef}/logs/explorer?queryId=${id}`),
      }
    )
  }

  function handleOnSave() {
    if (!projectRef) return console.error('Project ref is required')

    // if we have a queryId, we are editing a saved query
    if (queryId && query) {
      upsertContent({
        projectRef: projectRef!,
        payload: {
          ...query,
          content: { ...(query.content as LogSqlSnippets.Content), sql: editorValue },
        },
      })

      return
    }

    setSaveModalOpen(!saveModalOpen)
  }

  const handleDateChange = ({ to, from }: DatePickerToFrom) => {
    const shouldShowUpgradePrompt = maybeShowUpgradePrompt(from, organization?.plan?.id)

    if (shouldShowUpgradePrompt) {
      setShowUpgradePrompt(!showUpgradePrompt)
    } else {
      setTimeRange(from || '', to || '')
    }
  }

  useEffect(() => {
    if (warehouseError) toast.error(warehouseError.message)
  }, [warehouseError])

  useEffect(() => {
    // on mount, set initial values
    if (q) {
      onSelectTemplate({
        mode: 'custom',
        searchString: q,
      })
      setWarehouseEditorValue(q)
    }
  }, [q])

  useEffect(() => {
    let newWarnings = []
    const start = timestampStart ? dayjs(timestampStart) : dayjs()
    const end = timestampEnd ? dayjs(timestampEnd) : dayjs()
    const daysDiff = Math.abs(start.diff(end, 'days'))

    if (daysDiff >= LOGS_LARGE_DATE_RANGE_DAYS_THRESHOLD) {
      newWarnings.push({
        text: 'Querying large date ranges can be slow. Consider selecting a smaller date range.',
      })
    }
    if (editorValue && !editorValue.includes('limit')) {
      newWarnings.push({ text: 'When querying large date ranges, include a LIMIT clause.' })
    }
    setWarnings(newWarnings)
  }, [editorValue, timestampStart, timestampEnd])

  // Show the prompt on page load based on query params
  useEffect(() => {
<<<<<<< HEAD
    if (timestampStart) {
      const shouldShowUpgradePrompt = maybeShowUpgradePrompt(timestampStart, subscription?.plan?.id)
=======
    if (its) {
      const shouldShowUpgradePrompt = maybeShowUpgradePrompt(its as string, organization?.plan?.id)
>>>>>>> 7d01bfb6
      if (shouldShowUpgradePrompt) {
        setShowUpgradePrompt(!showUpgradePrompt)
      }
    }
<<<<<<< HEAD
  }, [timestampStart, subscription])
=======
  }, [its, organization])
>>>>>>> 7d01bfb6

  return (
    <div className="w-full h-full mx-auto">
      <ResizablePanelGroup
        className="w-full h-full max-h-screen"
        direction="vertical"
        autoSaveId={LOCAL_STORAGE_KEYS.LOG_EXPLORER_SPLIT_SIZE}
      >
        <ResizablePanel collapsible minSize={5}>
          <LogsQueryPanel
            defaultFrom={timestampStart || ''}
            defaultTo={timestampEnd || ''}
            onDateChange={handleDateChange}
            onSelectSource={handleInsertSource}
            templates={TEMPLATES.filter((template) => template.mode === 'custom')}
            warehouseCollections={warehouseCollections || []}
            onSelectTemplate={onSelectTemplate}
            warehouseTemplates={createWarehouseQueryTemplates(warehouseCollections || [])}
            onSelectWarehouseTemplate={(template) => {
              setWarehouseEditorValue(template.query)
              setWarehouseEditorId(uuidv4())
            }}
            warnings={warnings}
            dataSource={sourceType}
            onDataSourceChange={(srcType) => {
              setSourceType(srcType)
              router.push({
                pathname: router.pathname,
                query: { ...router.query, source: srcType },
              })
            }}
          />

          <ShimmerLine active={isLoading} />
          {sourceType === 'warehouse' ? (
            <CodeEditor
              id={warehouseEditorId}
              language="pgsql" // its bq sql but monaco doesn't have a language for it
              defaultValue={warehouseEditorValue}
              onInputChange={(v) => setWarehouseEditorValue(v || '')}
              actions={{ runQuery: { enabled: true, callback: handleRun } }}
            />
          ) : (
            <CodeEditor
              id={editorId}
              language="pgsql"
              defaultValue={editorValue}
              onInputChange={(v) => setEditorValue(v || '')}
              actions={{ runQuery: { enabled: true, callback: handleRun } }}
            />
          )}
        </ResizablePanel>
        <ResizableHandle withHandle />
        <ResizablePanel collapsible minSize={5} className="overflow-auto">
          <LoadingOpacity active={isLoading}>
            <LogTable
              isSaving={isUpsertingContent}
              showHistogramToggle={false}
              onRun={handleRun}
              onSave={handleOnSave}
              hasEditorValue={Boolean(editorValue)}
              data={results}
              error={error}
              projectRef={projectRef}
              onSelectedLogChange={setSelectedLog}
              selectedLog={selectedLog}
            />

            <div className="flex flex-row justify-end mt-2">
              <UpgradePrompt show={showUpgradePrompt} setShowUpgradePrompt={setShowUpgradePrompt} />
            </div>
          </LoadingOpacity>
        </ResizablePanel>
      </ResizablePanelGroup>

      <Modal
        size="medium"
        onCancel={() => setSaveModalOpen(!saveModalOpen)}
        header="Save log query"
        visible={saveModalOpen}
        hideFooter
      >
        <Form
          initialValues={{
            name: '',
            desdcription: '',
          }}
          onSubmit={handleCreateQuery}
        >
          {() => (
            <>
              <Modal.Content className="space-y-6">
                <Input layout="horizontal" label="Name" id="name" />
                <div className="text-area-text-sm">
                  <Input.TextArea
                    layout="horizontal"
                    labelOptional="Optional"
                    label="Description"
                    id="description"
                    rows={2}
                  />
                </div>
              </Modal.Content>
              <Modal.Separator />
              <Modal.Content className="flex items-center justify-end gap-2">
                <Button size="tiny" type="default" onClick={() => setSaveModalOpen(!saveModalOpen)}>
                  Cancel
                </Button>
                <Button
                  size="tiny"
                  loading={isUpsertingContent}
                  disabled={isUpsertingContent}
                  htmlType="submit"
                >
                  Save
                </Button>
              </Modal.Content>
            </>
          )}
        </Form>
      </Modal>
    </div>
  )
}

LogsExplorerPage.getLayout = (page) => (
  <DefaultLayout>
    <LogsLayout>{page}</LogsLayout>
  </DefaultLayout>
)

export default LogsExplorerPage<|MERGE_RESOLUTION|>--- conflicted
+++ resolved
@@ -330,22 +330,13 @@
 
   // Show the prompt on page load based on query params
   useEffect(() => {
-<<<<<<< HEAD
     if (timestampStart) {
-      const shouldShowUpgradePrompt = maybeShowUpgradePrompt(timestampStart, subscription?.plan?.id)
-=======
-    if (its) {
-      const shouldShowUpgradePrompt = maybeShowUpgradePrompt(its as string, organization?.plan?.id)
->>>>>>> 7d01bfb6
+      const shouldShowUpgradePrompt = maybeShowUpgradePrompt(timestampStart, organization?.plan?.id)
       if (shouldShowUpgradePrompt) {
         setShowUpgradePrompt(!showUpgradePrompt)
       }
     }
-<<<<<<< HEAD
-  }, [timestampStart, subscription])
-=======
-  }, [its, organization])
->>>>>>> 7d01bfb6
+  }, [timestampStart, organization])
 
   return (
     <div className="w-full h-full mx-auto">
