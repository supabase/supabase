import { useParams } from 'common/hooks'
import dayjs from 'dayjs'
import { useRouter } from 'next/router'
import { useEffect, useState } from 'react'
import toast from 'react-hot-toast'
<<<<<<< HEAD
import {
  Badge,
  Button,
  Form,
  Input,
  Modal,
  ResizableHandle,
  ResizablePanel,
  ResizablePanelGroup,
} from 'ui'
=======
>>>>>>> 87b68b9f

import LogTable from 'components/interfaces/Settings/Logs/LogTable'
import {
  LOGS_LARGE_DATE_RANGE_DAYS_THRESHOLD,
<<<<<<< HEAD
  LOGS_TABLES,
  LogTable,
  LogTemplate,
  LogsQueryPanel,
=======
>>>>>>> 87b68b9f
  LogsTableName,
  TEMPLATES,
} from 'components/interfaces/Settings/Logs/Logs.constants'
import type {
  DatePickerToFrom,
  LogTemplate,
  LogsWarning,
} from 'components/interfaces/Settings/Logs/Logs.types'
import {
  maybeShowUpgradePrompt,
  useEditorHints,
} from 'components/interfaces/Settings/Logs/Logs.utils'
import LogsQueryPanel from 'components/interfaces/Settings/Logs/LogsQueryPanel'
import UpgradePrompt from 'components/interfaces/Settings/Logs/UpgradePrompt'
import LogsLayout from 'components/layouts/LogsLayout/LogsLayout'
import CodeEditor from 'components/ui/CodeEditor/CodeEditor'
import LoadingOpacity from 'components/ui/LoadingOpacity'
import ShimmerLine from 'components/ui/ShimmerLine'
import { useContentInsertMutation } from 'data/content/content-insert-mutation'
import { useOrgSubscriptionQuery } from 'data/subscriptions/org-subscription-query'
import useLogsQuery from 'hooks/analytics/useLogsQuery'
import { useLocalStorage } from 'hooks/misc/useLocalStorage'
import { useSelectedOrganization } from 'hooks/misc/useSelectedOrganization'
import { useUpgradePrompt } from 'hooks/misc/useUpgradePrompt'
import { LOCAL_STORAGE_KEYS } from 'lib/constants'
import { uuidv4 } from 'lib/helpers'
import type { LogSqlSnippets, NextPageWithLayout } from 'types'
<<<<<<< HEAD
import { useWarehouseCollectionsQuery, useWarehouseQueryQuery } from 'data/analytics'
import { SourceType } from 'components/interfaces/Settings/Logs/LogsQueryPanel'
import { createWarehouseQueryTemplates } from 'components/interfaces/Settings/Logs/Warehouse.utils'
=======
import {
  Button,
  Form,
  Input,
  Modal,
  ResizableHandle,
  ResizablePanel,
  ResizablePanelGroup,
} from 'ui'
>>>>>>> 87b68b9f

const PLACEHOLDER_QUERY =
  'select\n  cast(timestamp as datetime) as timestamp,\n  event_message, metadata \nfrom edge_logs \nlimit 5'

const PLACEHOLDER_WAREHOUSE_QUERY =
  '-- Fetch the last 10 logs in the last 7 days \nselect id, timestamp, event_message from `COLLECTION_NAME` \nwhere timestamp > timestamp_sub(current_timestamp(), interval 7 day) \norder by timestamp desc limit 10'

export const LogsExplorerPage: NextPageWithLayout = () => {
  useEditorHints()
  const router = useRouter()
  const { ref, q, ite, its } = useParams()
  const projectRef = ref as string
  const organization = useSelectedOrganization()
  const [editorId, setEditorId] = useState<string>(uuidv4())
  const [warehouseEditorId, setWarehouseEditorId] = useState<string>(uuidv4())
  const [editorValue, setEditorValue] = useState<string>(PLACEHOLDER_QUERY)
  const [warehouseEditorValue, setWarehouseEditorValue] = useState<string>(
    PLACEHOLDER_WAREHOUSE_QUERY
  )
  const [saveModalOpen, setSaveModalOpen] = useState<boolean>(false)
  const [warnings, setWarnings] = useState<LogsWarning[]>([])

  const routerSource = router.query.source as SourceType
  const [sourceType, setSourceType] = useState<SourceType>(routerSource || 'logs')

  const { data: subscription } = useOrgSubscriptionQuery({ orgSlug: organization?.slug })
  const {
    params,
    logData,
    error,
    isLoading: logsLoading,
    changeQuery,
    runQuery,
    setParams,
  } = useLogsQuery(
    projectRef,
    {
      iso_timestamp_start: its ? (its as string) : undefined,
      iso_timestamp_end: ite ? (ite as string) : undefined,
    },
    sourceType === 'logs'
  )

  const {
    refetch: runWarehouseQuery,
    data: warehouseResults,
    isFetching: warehouseFetching,
    error: warehouseError,
  } = useWarehouseQueryQuery(
    { ref: projectRef, sql: warehouseEditorValue },
    {
      enabled: false,
    }
  )

  useEffect(() => {
    if (warehouseError) {
      toast.error(warehouseError.message)
    }
  }, [warehouseError])

  const isLoading = logsLoading || warehouseFetching

  const [recentLogs, setRecentLogs] = useLocalStorage<LogSqlSnippets.Content[]>(
    `project-content-${projectRef}-recent-log-sql`,
    []
  )

  const { data: warehouseCollections } = useWarehouseCollectionsQuery({ projectRef })

  const addRecentLogSqlSnippet = (snippet: Partial<LogSqlSnippets.Content>) => {
    const defaults: LogSqlSnippets.Content = {
      schema_version: '1',
      favorite: false,
      sql: '',
      content_id: '',
    }
    setRecentLogs([...recentLogs, { ...defaults, ...snippet }])
  }

  const { showUpgradePrompt, setShowUpgradePrompt } = useUpgradePrompt(
    params.iso_timestamp_start as string
  )

  useEffect(() => {
    // on mount, set initial values
    if (q) {
      onSelectTemplate({
        mode: 'custom',
        searchString: q as string,
      })
    }
  }, [])

  useEffect(() => {
    let newWarnings = []
    const start = params.iso_timestamp_start ? dayjs(params.iso_timestamp_start) : dayjs()
    const end = params.iso_timestamp_end ? dayjs(params.iso_timestamp_end) : dayjs()
    const daysDiff = Math.abs(start.diff(end, 'days'))
    if (
      editorValue &&
      !editorValue.includes('limit') &&
      daysDiff > LOGS_LARGE_DATE_RANGE_DAYS_THRESHOLD
    ) {
      newWarnings.push({ text: 'When querying large date ranges, include a LIMIT clause.' })
    }
    setWarnings(newWarnings)
  }, [editorValue, params.iso_timestamp_start, params.iso_timestamp_end])

  // Show the prompt on page load based on query params
  useEffect(() => {
    if (its) {
      const shouldShowUpgradePrompt = maybeShowUpgradePrompt(its as string, subscription?.plan?.id)
      if (shouldShowUpgradePrompt) {
        setShowUpgradePrompt(!showUpgradePrompt)
      }
    }
  }, [its, subscription])

  const onSelectTemplate = (template: LogTemplate) => {
    setEditorValue(template.searchString)
    changeQuery(template.searchString)
    setEditorId(uuidv4())
    router.push({
      pathname: router.pathname,
      query: { ...router.query, q: template.searchString },
    })
    addRecentLogSqlSnippet({ sql: template.searchString })
  }

  const handleRun = (value?: string | React.MouseEvent<HTMLButtonElement>) => {
    const query = typeof value === 'string' ? value || editorValue : editorValue

    if (value && typeof value === 'string') {
      setEditorValue(value)
    }

    if (sourceType === 'warehouse') {
      const whQuery = warehouseEditorValue

      if (!warehouseCollections?.length) {
        toast.error("You don't have any collections in your warehouse yet.")
        return
      }

      // Check that a collection name is included in the query
      const collectionNames = warehouseCollections?.map((collection) => collection.name)
      const collectionExists = collectionNames?.find((collectionName) =>
        whQuery.includes(collectionName)
      )

      if (!collectionExists) {
        toast.error('Please specify a collection name in the query')
        return
      }

      // Check that the user is not trying to query logs tables and warehouse collections at the same time
      const logsSources = Object.values(LOGS_TABLES)
      const logsSourceExists = logsSources.find((source) => whQuery.includes(source))

      if (logsSourceExists) {
        toast.error(
          'Cannot query logs tables from a warehouse query. Please remove the logs table from the query.'
        )
        return
      }

      runWarehouseQuery()
      router.push({
        pathname: router.pathname,
        query: { ...router.query, q: query },
      })
      return
    }

    changeQuery(query)
    runQuery()
    router.push({
      pathname: router.pathname,
      query: { ...router.query, q: query },
    })
    addRecentLogSqlSnippet({ sql: query })
  }

  const handleClear = () => {
    setEditorValue('')
    setEditorId(uuidv4())
    setWarehouseEditorId(uuidv4())
    changeQuery('')
  }

  const handleInsertSource = (source: string) => {
    if (sourceType === 'warehouse') {
      //TODO: Only one collection can be queried at a time, we need to replace the current collection from the query for the new one

      setWarehouseEditorId(uuidv4())

      return
    }

    setEditorValue((prev) => {
      const index = prev.indexOf('from')
      if (index === -1) return `${prev}${source}`
      return `${prev.substring(0, index + 4)} ${source} ${prev.substring(index + 5)}`
    })
    setEditorId(uuidv4())
  }

  function handleOnSave() {
    setSaveModalOpen(!saveModalOpen)
  }

  const handleDateChange = ({ to, from }: DatePickerToFrom) => {
    const shouldShowUpgradePrompt = maybeShowUpgradePrompt(from, subscription?.plan?.id)

    if (shouldShowUpgradePrompt) {
      setShowUpgradePrompt(!showUpgradePrompt)
    } else {
      setParams((prev) => ({
        ...prev,
        iso_timestamp_start: from || '',
        iso_timestamp_end: to || '',
      }))
      router.push({
        pathname: router.pathname,
        query: { ...router.query, its: from || '', ite: to || '' },
      })
    }
  }

  const { isLoading: isSubmitting, mutate: createContent } = useContentInsertMutation({
    onError: (e) => {
      const error = e as { message: string }
      console.error(error)
      setSaveModalOpen(false)
      toast.error(`Failed to save query: ${error.message}`)
    },
    onSuccess: (values) => {
      setSaveModalOpen(false)
      toast.success(`Saved "${values[0].name}" log query`)
    },
  })

  return (
    <div className="w-full h-full mx-auto">
      <ResizablePanelGroup
        className="w-full h-full"
        direction="vertical"
        autoSaveId={LOCAL_STORAGE_KEYS.LOG_EXPLORER_SPLIT_SIZE}
      >
        <ResizablePanel collapsible minSize={5}>
          <LogsQueryPanel
            defaultFrom={params.iso_timestamp_start || ''}
            defaultTo={params.iso_timestamp_end || ''}
            onDateChange={handleDateChange}
            onSelectSource={handleInsertSource}
            onClear={handleClear}
            hasEditorValue={Boolean(editorValue)}
            templates={TEMPLATES.filter((template) => template.mode === 'custom')}
            warehouseCollections={warehouseCollections || []}
            onSelectTemplate={onSelectTemplate}
            warehouseTemplates={createWarehouseQueryTemplates(warehouseCollections || [])}
            onSelectWarehouseTemplate={(template) => {
              setWarehouseEditorValue(template.query)
              setWarehouseEditorId(uuidv4())
            }}
            onSave={handleOnSave}
            isLoading={isLoading}
            warnings={warnings}
            dataSource={sourceType}
            onDataSourceChange={(srcType) => {
              setSourceType(srcType)
              router.push({
                pathname: router.pathname,
                query: { ...router.query, source: srcType },
              })
            }}
          />

          <ShimmerLine active={isLoading} />
          {sourceType === 'warehouse' ? (
            <CodeEditor
              id={warehouseEditorId}
              language="pgsql" // its bq sql but monaco doesn't have a language for it
              defaultValue={warehouseEditorValue}
              onInputChange={(v) => setWarehouseEditorValue(v || '')}
              onInputRun={handleRun}
            />
          ) : (
            <CodeEditor
              id={editorId}
              language="pgsql"
              defaultValue={editorValue}
              onInputChange={(v) => setEditorValue(v || '')}
              onInputRun={handleRun}
            />
          )}
        </ResizablePanel>
        <ResizableHandle withHandle />
        <ResizablePanel collapsible minSize={5} className="flex flex-col flex-grow">
          <LoadingOpacity active={isLoading}>
            <LogTable
              showHistogramToggle={false}
              onRun={handleRun}
              onSave={handleOnSave}
              hasEditorValue={Boolean(editorValue)}
              params={params}
              data={sourceType === 'warehouse' ? warehouseResults?.result : logData}
              error={error}
              projectRef={projectRef}
            />
          </LoadingOpacity>
          <div className="flex flex-row justify-end mt-2">
            <UpgradePrompt show={showUpgradePrompt} setShowUpgradePrompt={setShowUpgradePrompt} />
          </div>
        </ResizablePanel>
      </ResizablePanelGroup>

      <Modal
        size="medium"
        onCancel={() => setSaveModalOpen(!saveModalOpen)}
        header="Save log query"
        visible={saveModalOpen}
        hideFooter
      >
        <Form
          initialValues={{
            name: '',
            desdcription: '',
          }}
          onSubmit={async (values: any, { setSubmitting }: any) => {
            setSubmitting(true)

            const payload = {
              id: uuidv4(),
              name: values.name,
              description: values.description || '',
              type: 'log_sql' as const,
              content: {
                content_id: editorId,
                sql: editorValue,
                schema_version: '1',
                favorite: false,
              },
              visibility: 'user' as const,
            }

            createContent({ projectRef: projectRef!, payload })
          }}
        >
          {() => (
            <>
              <Modal.Content className="space-y-6">
                <Input layout="horizontal" label="Name" id="name" />
                <div className="text-area-text-sm">
                  <Input.TextArea
                    layout="horizontal"
                    labelOptional="Optional"
                    label="Description"
                    id="description"
                    rows={2}
                  />
                </div>
              </Modal.Content>
              <Modal.Separator />
              <Modal.Content className="flex items-center justify-end gap-2">
                <Button size="tiny" type="default" onClick={() => setSaveModalOpen(!saveModalOpen)}>
                  Cancel
                </Button>
                <Button
                  size="tiny"
                  loading={isSubmitting}
                  disabled={isSubmitting}
                  htmlType="submit"
                >
                  Save
                </Button>
              </Modal.Content>
            </>
          )}
        </Form>
      </Modal>
    </div>
  )
}

LogsExplorerPage.getLayout = (page) => <LogsLayout>{page}</LogsLayout>

export default LogsExplorerPage<|MERGE_RESOLUTION|>--- conflicted
+++ resolved
@@ -3,62 +3,7 @@
 import { useRouter } from 'next/router'
 import { useEffect, useState } from 'react'
 import toast from 'react-hot-toast'
-<<<<<<< HEAD
-import {
-  Badge,
-  Button,
-  Form,
-  Input,
-  Modal,
-  ResizableHandle,
-  ResizablePanel,
-  ResizablePanelGroup,
-} from 'ui'
-=======
->>>>>>> 87b68b9f
-
-import LogTable from 'components/interfaces/Settings/Logs/LogTable'
-import {
-  LOGS_LARGE_DATE_RANGE_DAYS_THRESHOLD,
-<<<<<<< HEAD
-  LOGS_TABLES,
-  LogTable,
-  LogTemplate,
-  LogsQueryPanel,
-=======
->>>>>>> 87b68b9f
-  LogsTableName,
-  TEMPLATES,
-} from 'components/interfaces/Settings/Logs/Logs.constants'
-import type {
-  DatePickerToFrom,
-  LogTemplate,
-  LogsWarning,
-} from 'components/interfaces/Settings/Logs/Logs.types'
-import {
-  maybeShowUpgradePrompt,
-  useEditorHints,
-} from 'components/interfaces/Settings/Logs/Logs.utils'
-import LogsQueryPanel from 'components/interfaces/Settings/Logs/LogsQueryPanel'
-import UpgradePrompt from 'components/interfaces/Settings/Logs/UpgradePrompt'
-import LogsLayout from 'components/layouts/LogsLayout/LogsLayout'
-import CodeEditor from 'components/ui/CodeEditor/CodeEditor'
-import LoadingOpacity from 'components/ui/LoadingOpacity'
-import ShimmerLine from 'components/ui/ShimmerLine'
-import { useContentInsertMutation } from 'data/content/content-insert-mutation'
-import { useOrgSubscriptionQuery } from 'data/subscriptions/org-subscription-query'
-import useLogsQuery from 'hooks/analytics/useLogsQuery'
-import { useLocalStorage } from 'hooks/misc/useLocalStorage'
-import { useSelectedOrganization } from 'hooks/misc/useSelectedOrganization'
-import { useUpgradePrompt } from 'hooks/misc/useUpgradePrompt'
-import { LOCAL_STORAGE_KEYS } from 'lib/constants'
-import { uuidv4 } from 'lib/helpers'
-import type { LogSqlSnippets, NextPageWithLayout } from 'types'
-<<<<<<< HEAD
-import { useWarehouseCollectionsQuery, useWarehouseQueryQuery } from 'data/analytics'
-import { SourceType } from 'components/interfaces/Settings/Logs/LogsQueryPanel'
-import { createWarehouseQueryTemplates } from 'components/interfaces/Settings/Logs/Warehouse.utils'
-=======
+
 import {
   Button,
   Form,
@@ -68,7 +13,36 @@
   ResizablePanel,
   ResizablePanelGroup,
 } from 'ui'
->>>>>>> 87b68b9f
+
+import {
+  DatePickerToFrom,
+  LOGS_LARGE_DATE_RANGE_DAYS_THRESHOLD,
+  LOGS_TABLES,
+  LogTable,
+  LogTemplate,
+  LogsQueryPanel,
+  LogsTableName,
+  LogsWarning,
+  TEMPLATES,
+  maybeShowUpgradePrompt,
+  useEditorHints,
+} from 'components/interfaces/Settings/Logs'
+import UpgradePrompt from 'components/interfaces/Settings/Logs/UpgradePrompt'
+import { LogsLayout } from 'components/layouts'
+import { CodeEditor } from 'components/ui/CodeEditor'
+import LoadingOpacity from 'components/ui/LoadingOpacity'
+import ShimmerLine from 'components/ui/ShimmerLine'
+import { useContentInsertMutation } from 'data/content/content-insert-mutation'
+import { useOrgSubscriptionQuery } from 'data/subscriptions/org-subscription-query'
+import { useLocalStorage, useSelectedOrganization } from 'hooks'
+import useLogsQuery from 'hooks/analytics/useLogsQuery'
+import { useUpgradePrompt } from 'hooks/misc/useUpgradePrompt'
+import { LOCAL_STORAGE_KEYS } from 'lib/constants'
+import { uuidv4 } from 'lib/helpers'
+import type { LogSqlSnippets, NextPageWithLayout } from 'types'
+import { useWarehouseCollectionsQuery, useWarehouseQueryQuery } from 'data/analytics'
+import { SourceType } from 'components/interfaces/Settings/Logs/LogsQueryPanel'
+import { createWarehouseQueryTemplates } from 'components/interfaces/Settings/Logs/Warehouse.utils'
 
 const PLACEHOLDER_QUERY =
   'select\n  cast(timestamp as datetime) as timestamp,\n  event_message, metadata \nfrom edge_logs \nlimit 5'
