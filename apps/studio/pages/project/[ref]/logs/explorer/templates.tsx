--- conflicted
+++ resolved
@@ -8,27 +8,17 @@
 import LogsLayout from 'components/layouts/LogsLayout/LogsLayout'
 import CardButton from 'components/ui/CardButton'
 import LogsExplorerHeader from 'components/ui/Logs/LogsExplorerHeader'
-<<<<<<< HEAD
-import { useIsFeatureEnabled } from 'hooks/misc/useIsFeatureEnabled'
-import Error404 from 'pages/404'
-import type { NextPageWithLayout } from 'types'
-=======
 import { UnknownInterface } from 'components/ui/UnknownInterface'
 import { useIsFeatureEnabled } from 'hooks/misc/useIsFeatureEnabled'
 import type { NextPageWithLayout } from 'types'
 import { Button, Popover, cn } from 'ui'
->>>>>>> 71ba2126
 
 export const LogsTemplatesPage: NextPageWithLayout = () => {
   const { ref: projectRef } = useParams()
   const isTemplatesEnabled = useIsFeatureEnabled('logs:templates')
 
   if (!isTemplatesEnabled) {
-<<<<<<< HEAD
-    return <Error404 />
-=======
     return <UnknownInterface urlBack={`/project/${projectRef}/logs/explorer`} />
->>>>>>> 71ba2126
   }
 
   return (
