--- conflicted
+++ resolved
@@ -9,10 +9,6 @@
 import CardButton from 'components/ui/CardButton'
 import LogsExplorerHeader from 'components/ui/Logs/LogsExplorerHeader'
 import type { NextPageWithLayout } from 'types'
-<<<<<<< HEAD
-import AppLayout from 'components/layouts/AppLayout/AppLayout'
-=======
->>>>>>> b2e1cce3
 import DefaultLayout from 'components/layouts/DefaultLayout'
 
 export const LogsTemplatesPage: NextPageWithLayout = () => {
@@ -33,17 +29,9 @@
 }
 
 LogsTemplatesPage.getLayout = (page) => (
-<<<<<<< HEAD
-  <AppLayout>
-    <DefaultLayout product="Log templates">
-      <LogsLayout>{page}</LogsLayout>
-    </DefaultLayout>
-  </AppLayout>
-=======
   <DefaultLayout>
     <LogsLayout>{page}</LogsLayout>
   </DefaultLayout>
->>>>>>> b2e1cce3
 )
 
 export default LogsTemplatesPage
