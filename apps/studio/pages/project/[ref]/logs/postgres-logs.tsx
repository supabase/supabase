import { useRouter } from 'next/router'

import LogsPreviewer from 'components/interfaces/Settings/Logs/LogsPreviewer'
import LogsLayout from 'components/layouts/LogsLayout/LogsLayout'
import type { NextPageWithLayout } from 'types'
import { LogsTableName } from 'components/interfaces/Settings/Logs/Logs.constants'
import DefaultLayout from 'components/layouts/DefaultLayout'
<<<<<<< HEAD
import AppLayout from 'components/layouts/AppLayout/AppLayout'
=======
>>>>>>> b2e1cce3

export const LogPage: NextPageWithLayout = () => {
  const router = useRouter()
  const { ref } = router.query

  return (
    <LogsPreviewer
      projectRef={ref as string}
      condensedLayout={true}
      tableName={LogsTableName.POSTGRES}
      queryType={'database'}
    />
  )
}

LogPage.getLayout = (page) => (
<<<<<<< HEAD
  <AppLayout>
    <DefaultLayout product="Postgres logs">
      <LogsLayout title="Postgres Logs">{page}</LogsLayout>
    </DefaultLayout>
  </AppLayout>
=======
  <DefaultLayout>
    <LogsLayout title="Postgres Logs">{page}</LogsLayout>
  </DefaultLayout>
>>>>>>> b2e1cce3
)

export default LogPage<|MERGE_RESOLUTION|>--- conflicted
+++ resolved
@@ -5,10 +5,6 @@
 import type { NextPageWithLayout } from 'types'
 import { LogsTableName } from 'components/interfaces/Settings/Logs/Logs.constants'
 import DefaultLayout from 'components/layouts/DefaultLayout'
-<<<<<<< HEAD
-import AppLayout from 'components/layouts/AppLayout/AppLayout'
-=======
->>>>>>> b2e1cce3
 
 export const LogPage: NextPageWithLayout = () => {
   const router = useRouter()
@@ -25,17 +21,9 @@
 }
 
 LogPage.getLayout = (page) => (
-<<<<<<< HEAD
-  <AppLayout>
-    <DefaultLayout product="Postgres logs">
-      <LogsLayout title="Postgres Logs">{page}</LogsLayout>
-    </DefaultLayout>
-  </AppLayout>
-=======
   <DefaultLayout>
     <LogsLayout title="Postgres Logs">{page}</LogsLayout>
   </DefaultLayout>
->>>>>>> b2e1cce3
 )
 
 export default LogPage