--- conflicted
+++ resolved
@@ -3,10 +3,6 @@
 import LogsPreviewer from 'components/interfaces/Settings/Logs/LogsPreviewer'
 import LogsLayout from 'components/layouts/LogsLayout/LogsLayout'
 import type { NextPageWithLayout } from 'types'
-<<<<<<< HEAD
-import AppLayout from 'components/layouts/AppLayout/AppLayout'
-=======
->>>>>>> b2e1cce3
 import DefaultLayout from 'components/layouts/DefaultLayout'
 
 export const LogPage: NextPageWithLayout = () => {
@@ -25,17 +21,9 @@
 }
 
 LogPage.getLayout = (page) => (
-<<<<<<< HEAD
-  <AppLayout>
-    <DefaultLayout product="Realtime logs">
-      <LogsLayout title="Realtime Logs">{page}</LogsLayout>
-    </DefaultLayout>
-  </AppLayout>
-=======
   <DefaultLayout>
     <LogsLayout title="Realtime Logs">{page}</LogsLayout>
   </DefaultLayout>
->>>>>>> b2e1cce3
 )
 
 export default LogPage