--- conflicted
+++ resolved
@@ -5,10 +5,6 @@
 import LogsLayout from 'components/layouts/LogsLayout/LogsLayout'
 import type { NextPageWithLayout } from 'types'
 import DefaultLayout from 'components/layouts/DefaultLayout'
-<<<<<<< HEAD
-import AppLayout from 'components/layouts/AppLayout/AppLayout'
-=======
->>>>>>> b2e1cce3
 
 export const LogPage: NextPageWithLayout = () => {
   const router = useRouter()
@@ -25,17 +21,9 @@
 }
 
 LogPage.getLayout = (page) => (
-<<<<<<< HEAD
-  <AppLayout>
-    <DefaultLayout product="Edge logs">
-      <LogsLayout title="Edge Logs">{page}</LogsLayout>
-    </DefaultLayout>
-  </AppLayout>
-=======
   <DefaultLayout>
     <LogsLayout title="Edge Logs">{page}</LogsLayout>
   </DefaultLayout>
->>>>>>> b2e1cce3
 )
 
 export default LogPage