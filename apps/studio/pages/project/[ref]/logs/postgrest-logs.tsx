--- conflicted
+++ resolved
@@ -5,10 +5,6 @@
 import LogsLayout from 'components/layouts/LogsLayout/LogsLayout'
 import type { NextPageWithLayout } from 'types'
 import { LogsTableEmptyState } from 'components/interfaces/Settings/Logs/LogsTableEmptyState'
-<<<<<<< HEAD
-import AppLayout from 'components/layouts/AppLayout/AppLayout'
-=======
->>>>>>> b2e1cce3
 import DefaultLayout from 'components/layouts/DefaultLayout'
 
 export const LogPage: NextPageWithLayout = () => {
@@ -32,17 +28,9 @@
 }
 
 LogPage.getLayout = (page) => (
-<<<<<<< HEAD
-  <AppLayout>
-    <DefaultLayout product="Postgrest logs">
-      <LogsLayout title="Postgrest Logs">{page}</LogsLayout>
-    </DefaultLayout>
-  </AppLayout>
-=======
   <DefaultLayout>
     <LogsLayout title="Postgrest Logs">{page}</LogsLayout>
   </DefaultLayout>
->>>>>>> b2e1cce3
 )
 
 export default LogPage