import { useRouter } from 'next/router'

import LogsPreviewer from 'components/interfaces/Settings/Logs/LogsPreviewer'
import LogsLayout from 'components/layouts/LogsLayout/LogsLayout'
import DefaultLayout from 'components/layouts/DefaultLayout'
import type { NextPageWithLayout } from 'types'
import AppLayout from 'components/layouts/AppLayout/AppLayout'
import DefaultLayout from 'components/layouts/DefaultLayout'

export const LogPage: NextPageWithLayout = () => {
  const router = useRouter()
  const { ref } = router.query

  return (
    <LogsPreviewer
      projectRef={ref as string}
      condensedLayout={true}
      // @ts-ignore
      tableName={'storage_logs'}
      queryType={'storage'}
    />
  )
}

LogPage.getLayout = (page) => (
<<<<<<< HEAD
  <AppLayout>
    <DefaultLayout product="Storage logs">
      <LogsLayout title="Storage Logs">{page}</LogsLayout>
    </DefaultLayout>
  </AppLayout>
=======
  <DefaultLayout>
    <LogsLayout title="Storage Logs">{page}</LogsLayout>
  </DefaultLayout>
>>>>>>> b2e1cce3
)

export default LogPage<|MERGE_RESOLUTION|>--- conflicted
+++ resolved
@@ -4,8 +4,6 @@
 import LogsLayout from 'components/layouts/LogsLayout/LogsLayout'
 import DefaultLayout from 'components/layouts/DefaultLayout'
 import type { NextPageWithLayout } from 'types'
-import AppLayout from 'components/layouts/AppLayout/AppLayout'
-import DefaultLayout from 'components/layouts/DefaultLayout'
 
 export const LogPage: NextPageWithLayout = () => {
   const router = useRouter()
@@ -23,17 +21,9 @@
 }
 
 LogPage.getLayout = (page) => (
-<<<<<<< HEAD
-  <AppLayout>
-    <DefaultLayout product="Storage logs">
-      <LogsLayout title="Storage Logs">{page}</LogsLayout>
-    </DefaultLayout>
-  </AppLayout>
-=======
   <DefaultLayout>
     <LogsLayout title="Storage Logs">{page}</LogsLayout>
   </DefaultLayout>
->>>>>>> b2e1cce3
 )
 
 export default LogPage