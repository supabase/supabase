import { useParams } from 'common'
import { LogsTableName } from 'components/interfaces/Settings/Logs/Logs.constants'
import LogsPreviewer from 'components/interfaces/Settings/Logs/LogsPreviewer'
<<<<<<< HEAD
import AppLayout from 'components/layouts/AppLayout/AppLayout'
=======
>>>>>>> b2e1cce3
import DefaultLayout from 'components/layouts/DefaultLayout'
import LogsLayout from 'components/layouts/LogsLayout/LogsLayout'
import { Loading } from 'components/ui/Loading'
import { usePoolingConfigurationQuery } from 'data/database/pooling-configuration-query'
import type { NextPageWithLayout } from 'types'

export const LogPage: NextPageWithLayout = () => {
  const { ref } = useParams()
  const { isLoading } = usePoolingConfigurationQuery({ projectRef: ref ?? 'default' })

  // this prevents initial load of pooler logs before config has been retrieved
  if (isLoading) return <Loading />

  return (
    <LogsPreviewer
      projectRef={ref as string}
      condensedLayout={true}
      tableName={LogsTableName.SUPAVISOR}
      queryType={'supavisor'}
    />
  )
}

LogPage.getLayout = (page) => (
<<<<<<< HEAD
  <AppLayout>
    <DefaultLayout product="Pooler logs">
      <LogsLayout title="Pooler Logs">{page}</LogsLayout>
    </DefaultLayout>
  </AppLayout>
=======
  <DefaultLayout>
    <LogsLayout title="Pooler Logs">{page}</LogsLayout>
  </DefaultLayout>
>>>>>>> b2e1cce3
)

export default LogPage<|MERGE_RESOLUTION|>--- conflicted
+++ resolved
@@ -1,10 +1,6 @@
 import { useParams } from 'common'
 import { LogsTableName } from 'components/interfaces/Settings/Logs/Logs.constants'
 import LogsPreviewer from 'components/interfaces/Settings/Logs/LogsPreviewer'
-<<<<<<< HEAD
-import AppLayout from 'components/layouts/AppLayout/AppLayout'
-=======
->>>>>>> b2e1cce3
 import DefaultLayout from 'components/layouts/DefaultLayout'
 import LogsLayout from 'components/layouts/LogsLayout/LogsLayout'
 import { Loading } from 'components/ui/Loading'
@@ -29,17 +25,9 @@
 }
 
 LogPage.getLayout = (page) => (
-<<<<<<< HEAD
-  <AppLayout>
-    <DefaultLayout product="Pooler logs">
-      <LogsLayout title="Pooler Logs">{page}</LogsLayout>
-    </DefaultLayout>
-  </AppLayout>
-=======
   <DefaultLayout>
     <LogsLayout title="Pooler Logs">{page}</LogsLayout>
   </DefaultLayout>
->>>>>>> b2e1cce3
 )
 
 export default LogPage