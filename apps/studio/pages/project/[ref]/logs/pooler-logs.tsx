import { IS_PLATFORM, useParams } from 'common'
import { LogsTableName } from 'components/interfaces/Settings/Logs/Logs.constants'
import LogsPreviewer from 'components/interfaces/Settings/Logs/LogsPreviewer'
import DefaultLayout from 'components/layouts/DefaultLayout'
import LogsLayout from 'components/layouts/LogsLayout/LogsLayout'
import { Loading } from 'components/ui/Loading'
<<<<<<< HEAD
import { usePgbouncerStatusQuery } from 'data/database/pgbouncer-status-query'
=======
import { useSupavisorConfigurationQuery } from 'data/database/supavisor-configuration-query'
>>>>>>> 31067133
import type { NextPageWithLayout } from 'types'

export const LogPage: NextPageWithLayout = () => {
  const { ref } = useParams()
<<<<<<< HEAD

  const { data: pgBouncerStatus, isLoading: pgBouncerLoading } = usePgbouncerStatusQuery({
    projectRef: ref ?? 'default',
  })
=======
  const { isLoading } = useSupavisorConfigurationQuery({ projectRef: ref ?? 'default' })
>>>>>>> 31067133

  // this prevents initial load of pooler logs before config has been retrieved
  if (pgBouncerLoading) return <Loading />

  function getPoolerTable() {
    if (!IS_PLATFORM) {
      return LogsTableName.PGBOUNCER
    }

    if (pgBouncerStatus?.active) {
      return LogsTableName.PGBOUNCER
    }

    return LogsTableName.SUPAVISOR
  }

  return (
    <LogsPreviewer
      projectRef={ref as string}
      condensedLayout={true}
      tableName={getPoolerTable()}
      queryType={'supavisor'}
    />
  )
}

LogPage.getLayout = (page) => (
  <DefaultLayout>
    <LogsLayout title="Pooler Logs">{page}</LogsLayout>
  </DefaultLayout>
)

export default LogPage<|MERGE_RESOLUTION|>--- conflicted
+++ resolved
@@ -4,26 +4,20 @@
 import DefaultLayout from 'components/layouts/DefaultLayout'
 import LogsLayout from 'components/layouts/LogsLayout/LogsLayout'
 import { Loading } from 'components/ui/Loading'
-<<<<<<< HEAD
 import { usePgbouncerStatusQuery } from 'data/database/pgbouncer-status-query'
-=======
 import { useSupavisorConfigurationQuery } from 'data/database/supavisor-configuration-query'
->>>>>>> 31067133
 import type { NextPageWithLayout } from 'types'
 
 export const LogPage: NextPageWithLayout = () => {
   const { ref } = useParams()
-<<<<<<< HEAD
 
   const { data: pgBouncerStatus, isLoading: pgBouncerLoading } = usePgbouncerStatusQuery({
     projectRef: ref ?? 'default',
   })
-=======
   const { isLoading } = useSupavisorConfigurationQuery({ projectRef: ref ?? 'default' })
->>>>>>> 31067133
 
   // this prevents initial load of pooler logs before config has been retrieved
-  if (pgBouncerLoading) return <Loading />
+  if (pgBouncerLoading || isLoading) return <Loading />
 
   function getPoolerTable() {
     if (!IS_PLATFORM) {
