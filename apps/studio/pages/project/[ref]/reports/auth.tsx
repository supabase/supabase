import { useState } from 'react'
import { useQueryClient } from '@tanstack/react-query'
import dayjs from 'dayjs'
import { ArrowRight, RefreshCw } from 'lucide-react'
import { useParams } from 'common'

import ReportHeader from 'components/interfaces/Reports/ReportHeader'
import ReportPadding from 'components/interfaces/Reports/ReportPadding'
import DefaultLayout from 'components/layouts/DefaultLayout'
import ReportsLayout from 'components/layouts/ReportsLayout/ReportsLayout'
import { ButtonTooltip } from 'components/ui/ButtonTooltip'
import { LogsDatePicker } from 'components/interfaces/Settings/Logs/Logs.DatePickers'
import ReportChart from 'components/interfaces/Reports/ReportChart'
import ReportStickyNav from 'components/interfaces/Reports/ReportStickyNav'

import { getAuthReportAttributes } from 'data/reports/auth-charts'
import { useReportDateRange } from 'hooks/misc/useReportDateRange'
import { REPORT_DATERANGE_HELPER_LABELS } from 'components/interfaces/Reports/Reports.constants'
import UpgradePrompt from 'components/interfaces/Settings/Logs/UpgradePrompt'
import { DatePickerValue } from 'components/interfaces/Settings/Logs/Logs.DatePickers'
import type { NextPageWithLayout } from 'types'
import { SharedAPIReport } from 'components/interfaces/Reports/SharedAPIReport'

const AuthReport: NextPageWithLayout = () => {
  return (
    <ReportPadding>
      <AuthUsage />
    </ReportPadding>
  )
}

AuthReport.getLayout = (page) => (
  <DefaultLayout>
    <ReportsLayout title="Auth">{page}</ReportsLayout>
  </DefaultLayout>
)

export type UpdateDateRange = (from: string, to: string) => void
export default AuthReport

const AuthUsage = () => {
  const { ref } = useParams()

  const {
    selectedDateRange,
    updateDateRange,
    datePickerValue,
    datePickerHelpers,
    isOrgPlanLoading,
    orgPlan,
    showUpgradePrompt,
    setShowUpgradePrompt,
    handleDatePickerChange,
  } = useReportDateRange(REPORT_DATERANGE_HELPER_LABELS.LAST_60_MINUTES)

  const queryClient = useQueryClient()
  const [isRefreshing, setIsRefreshing] = useState(false)

  const isFreePlan = !isOrgPlanLoading && orgPlan?.id === 'free'
  const AUTH_REPORT_ATTRIBUTES = getAuthReportAttributes(isFreePlan)

  const onRefreshReport = async () => {
    if (!selectedDateRange) return

    setIsRefreshing(true)
    AUTH_REPORT_ATTRIBUTES.forEach((attr) => {
      attr.attributes.forEach((subAttr) => {
        queryClient.invalidateQueries([
          'auth-metrics',
          ref,
          subAttr.attribute,
          selectedDateRange.period_start.date,
          selectedDateRange.period_end.date,
          selectedDateRange.interval,
        ])
      })
    })
    setTimeout(() => setIsRefreshing(false), 1000)
  }

  return (
    <>
      <ReportHeader title="Auth" showDatabaseSelector={false} />
      <ReportStickyNav
        content={
          <>
            <ButtonTooltip
              type="default"
              disabled={isRefreshing}
              icon={<RefreshCw className={isRefreshing ? 'animate-spin' : ''} />}
              className="w-7"
              tooltip={{ content: { side: 'bottom', text: 'Refresh report' } }}
              onClick={onRefreshReport}
            />
            <div className="flex items-center gap-3">
              <LogsDatePicker
                onSubmit={handleDatePickerChange}
                value={datePickerValue}
                helpers={datePickerHelpers}
              />
              <UpgradePrompt
                show={showUpgradePrompt}
                setShowUpgradePrompt={setShowUpgradePrompt}
                title="Report date range"
                description="Report data can be stored for a maximum of 3 months depending on the plan that your project is on."
                source="authReportDateRange"
              />
              {selectedDateRange && (
                <div className="flex items-center gap-x-2 text-xs">
                  <p className="text-foreground-light">
                    {dayjs(selectedDateRange.period_start.date).format('MMM D, h:mma')}
                  </p>
                  <p className="text-foreground-light">
                    <ArrowRight size={12} />
                  </p>
                  <p className="text-foreground-light">
                    {dayjs(selectedDateRange.period_end.date).format('MMM D, h:mma')}
                  </p>
                </div>
              )}
            </div>
<<<<<<< HEAD
          </div>
        </div>

        <div className="grid grid-cols-1 gap-4">
          {dateRange &&
            AUTH_REPORT_ATTRIBUTES.filter((attr) => !attr.hide).map((attr, i) => (
              <ReportChart
                key={`${attr.id}-${i}`}
                chart={attr}
                interval={dateRange.interval}
                startDate={dateRange?.period_start?.date}
                endDate={dateRange?.period_end?.date}
                updateDateRange={updateDateRange}
              />
            ))}
        </div>
        <div className="relative pt-8 mt-8 border-t">
          <SharedAPIReport
            filterBy="auth"
            start={dateRange?.period_start?.date}
            end={dateRange?.period_end?.date}
          />
        </div>
      </section>
=======
          </>
        }
      >
        {selectedDateRange &&
          AUTH_REPORT_ATTRIBUTES.filter((attr) => !attr.hide).map((attr, i) => (
            <ReportChart
              key={`${attr.id}-${i}`}
              chart={attr}
              interval={selectedDateRange.interval}
              startDate={selectedDateRange?.period_start?.date}
              endDate={selectedDateRange?.period_end?.date}
              updateDateRange={updateDateRange}
              orgPlanId={orgPlan?.id}
            />
          ))}
      </ReportStickyNav>
>>>>>>> 8760bea2
    </>
  )
}<|MERGE_RESOLUTION|>--- conflicted
+++ resolved
@@ -119,32 +119,6 @@
                 </div>
               )}
             </div>
-<<<<<<< HEAD
-          </div>
-        </div>
-
-        <div className="grid grid-cols-1 gap-4">
-          {dateRange &&
-            AUTH_REPORT_ATTRIBUTES.filter((attr) => !attr.hide).map((attr, i) => (
-              <ReportChart
-                key={`${attr.id}-${i}`}
-                chart={attr}
-                interval={dateRange.interval}
-                startDate={dateRange?.period_start?.date}
-                endDate={dateRange?.period_end?.date}
-                updateDateRange={updateDateRange}
-              />
-            ))}
-        </div>
-        <div className="relative pt-8 mt-8 border-t">
-          <SharedAPIReport
-            filterBy="auth"
-            start={dateRange?.period_start?.date}
-            end={dateRange?.period_end?.date}
-          />
-        </div>
-      </section>
-=======
           </>
         }
       >
@@ -160,8 +134,14 @@
               orgPlanId={orgPlan?.id}
             />
           ))}
+        <div className="relative pt-8 mt-8 border-t">
+          <SharedAPIReport
+            filterBy="auth"
+            start={selectedDateRange?.period_start?.date}
+            end={selectedDateRange?.period_end?.date}
+          />
+        </div>
       </ReportStickyNav>
->>>>>>> 8760bea2
     </>
   )
 }