--- conflicted
+++ resolved
@@ -3,11 +3,6 @@
 import { ArrowRight, ExternalLink, RefreshCw } from 'lucide-react'
 import Link from 'next/link'
 import { useEffect, useState } from 'react'
-<<<<<<< HEAD
-import { AlertDescription_Shadcn_, Alert_Shadcn_, Button } from 'ui'
-=======
-import { toast } from 'sonner'
->>>>>>> 5e6362e8
 
 import { useParams } from 'common'
 import ReportChart from 'components/interfaces/Reports/ReportChart'
@@ -32,10 +27,6 @@
 import { useDatabaseSizeQuery } from 'data/database/database-size-query'
 import { getReportAttributes, getReportAttributesV2 } from 'data/reports/database-charts'
 import { useDatabaseReport } from 'data/reports/database-report-query'
-<<<<<<< HEAD
-=======
-import { useAsyncCheckProjectPermissions } from 'hooks/misc/useCheckPermissions'
->>>>>>> 5e6362e8
 import { useReportDateRange } from 'hooks/misc/useReportDateRange'
 import { useSelectedOrganizationQuery } from 'hooks/misc/useSelectedOrganization'
 import { useSelectedProjectQuery } from 'hooks/misc/useSelectedProject'
@@ -100,20 +91,6 @@
   })
   const databaseSizeBytes = databaseSizeData ?? 0
   const currentDiskSize = project?.volumeSizeGb ?? 0
-
-<<<<<<< HEAD
-=======
-  const { can: canUpdateDiskSizeConfig } = useAsyncCheckProjectPermissions(
-    PermissionAction.UPDATE,
-    'projects',
-    {
-      resource: {
-        project_id: project?.id,
-      },
-    }
-  )
-
->>>>>>> 5e6362e8
   const REPORT_ATTRIBUTES = getReportAttributes(org!, project!)
   const REPORT_ATTRIBUTES_V2 = getReportAttributesV2(org!, project!)
 
