import { useEffect, useState } from 'react'
import { PermissionAction } from '@supabase/shared-types/out/constants'
import { useQueryClient } from '@tanstack/react-query'
import dayjs from 'dayjs'
import { ArrowRight, ExternalLink, RefreshCw } from 'lucide-react'
import Link from 'next/link'
import { toast } from 'sonner'
import { AlertDescription_Shadcn_, Alert_Shadcn_, Button } from 'ui'
import { useParams } from 'common'

import ReportHeader from 'components/interfaces/Reports/ReportHeader'
import ReportPadding from 'components/interfaces/Reports/ReportPadding'
import ReportWidget from 'components/interfaces/Reports/ReportWidget'
import DiskSizeConfigurationModal from 'components/interfaces/Settings/Database/DiskSizeConfigurationModal'
import DefaultLayout from 'components/layouts/DefaultLayout'
import { useProjectContext } from 'components/layouts/ProjectLayout/ProjectContext'
import ReportsLayout from 'components/layouts/ReportsLayout/ReportsLayout'
import Table from 'components/to-be-cleaned/Table'
import { ButtonTooltip } from 'components/ui/ButtonTooltip'
import ChartHandler from 'components/ui/Charts/ChartHandler'
import Panel from 'components/ui/Panel'
import { useDatabaseSelectorStateSnapshot } from 'state/database-selector'
import ComposedChartHandler from 'components/ui/Charts/ComposedChartHandler'
import { LogsDatePicker } from 'components/interfaces/Settings/Logs/Logs.DatePickers'
import ReportStickyNav from 'components/interfaces/Reports/ReportStickyNav'
import GrafanaPromoBanner from 'components/ui/GrafanaPromoBanner'

import { analyticsKeys } from 'data/analytics/keys'
import { getReportAttributes, getReportAttributesV2 } from 'data/reports/database-charts'
import { useDatabaseSizeQuery } from 'data/database/database-size-query'
import { useDatabaseReport } from 'data/reports/database-report-query'
import { useProjectDiskResizeMutation } from 'data/config/project-disk-resize-mutation'
import { useCheckPermissions } from 'hooks/misc/useCheckPermissions'
import { useFlag } from 'hooks/ui/useFlag'
import { useSelectedOrganization } from 'hooks/misc/useSelectedOrganization'
import { useReportDateRange } from 'hooks/misc/useReportDateRange'
import { REPORT_DATERANGE_HELPER_LABELS } from 'components/interfaces/Reports/Reports.constants'
import { formatBytes } from 'lib/helpers'

import type { NextPageWithLayout } from 'types'
import type { MultiAttribute } from 'components/ui/Charts/ComposedChart.utils'

const DatabaseReport: NextPageWithLayout = () => {
  return (
    <ReportPadding>
      <DatabaseUsage />
    </ReportPadding>
  )
}

DatabaseReport.getLayout = (page) => (
  <DefaultLayout>
    <ReportsLayout title="Database">{page}</ReportsLayout>
  </DefaultLayout>
)

export type UpdateDateRange = (from: string, to: string) => void
export default DatabaseReport

const DatabaseUsage = () => {
  const { db, chart, ref } = useParams()
  const { project } = useProjectContext()
  const isReportsV2 = useFlag('reportsDatabaseV2')
  const org = useSelectedOrganization()

  const {
    selectedDateRange,
    updateDateRange: updateDateRangeFromHook,
    handleDatePickerChange,
    datePickerValue,
    datePickerHelpers,
    isOrgPlanLoading,
    orgPlan,
  } = useReportDateRange(REPORT_DATERANGE_HELPER_LABELS.LAST_60_MINUTES)

  const isFreePlan = !isOrgPlanLoading && orgPlan?.id === 'free'
  const isTeamsOrEnterprisePlan =
    !isOrgPlanLoading && (orgPlan?.id === 'team' || orgPlan?.id === 'enterprise')
  const showChartsV2 = isReportsV2 || isTeamsOrEnterprisePlan

  const state = useDatabaseSelectorStateSnapshot()
  const queryClient = useQueryClient()

  const [isRefreshing, setIsRefreshing] = useState(false)

  const isReplicaSelected = state.selectedDatabaseId !== project?.ref

  const report = useDatabaseReport()
  const { data, params, largeObjectsSql, isLoading, refresh } = report

  const { data: databaseSizeData } = useDatabaseSizeQuery({
    projectRef: project?.ref,
    connectionString: project?.connectionString || undefined,
  })
  const databaseSizeBytes = databaseSizeData ?? 0
  const currentDiskSize = project?.volumeSizeGb ?? 0

  const [showIncreaseDiskSizeModal, setshowIncreaseDiskSizeModal] = useState(false)
  const canUpdateDiskSizeConfig = useCheckPermissions(PermissionAction.UPDATE, 'projects', {
    resource: {
      project_id: project?.id,
    },
  })

  const REPORT_ATTRIBUTES = getReportAttributes(isFreePlan)
  const REPORT_ATTRIBUTES_V2 = getReportAttributesV2(org!, project!)

  const { isLoading: isUpdatingDiskSize } = useProjectDiskResizeMutation({
    onSuccess: (_, variables) => {
      toast.success(`Successfully updated disk size to ${variables.volumeSize} GB`)
      setshowIncreaseDiskSizeModal(false)
    },
  })

  const onRefreshReport = async () => {
    if (!selectedDateRange) return

    // [Joshen] Since we can't track individual loading states for each chart
    // so for now we mock a loading state that only lasts for a second
    setIsRefreshing(true)
    refresh()
    const { period_start, period_end, interval } = selectedDateRange
    REPORT_ATTRIBUTES.forEach((attr) => {
      queryClient.invalidateQueries(
        analyticsKeys.infraMonitoring(ref, {
          attribute: attr?.id,
          startDate: period_start.date,
          endDate: period_end.date,
          interval,
          databaseIdentifier: state.selectedDatabaseId,
        })
      )
    })
    if (showChartsV2) {
      REPORT_ATTRIBUTES_V2.forEach((chart: any) => {
        chart.attributes.forEach((attr: any) => {
          queryClient.invalidateQueries(
            analyticsKeys.infraMonitoring(ref, {
              attribute: attr.attribute,
              startDate: period_start.date,
              endDate: period_end.date,
              interval,
              databaseIdentifier: state.selectedDatabaseId,
            })
          )
        })
      })
    }
    if (isReplicaSelected) {
      queryClient.invalidateQueries(
        analyticsKeys.infraMonitoring(ref, {
          attribute: 'physical_replication_lag_physical_replica_lag_seconds',
          startDate: period_start.date,
          endDate: period_end.date,
          interval,
          databaseIdentifier: state.selectedDatabaseId,
        })
      )
    }
    setTimeout(() => setIsRefreshing(false), 1000)
  }

  // [Joshen] Empty dependency array as we only want this running once
  useEffect(() => {
    if (db !== undefined) {
      setTimeout(() => {
        // [Joshen] Adding a timeout here to support navigation from settings to reports
        // Both are rendering different instances of ProjectLayout which is where the
        // DatabaseSelectorContextProvider lies in (unless we reckon shifting the provider up one more level is better)
        state.setSelectedDatabaseId(db)
      }, 100)
    }
    if (chart !== undefined) {
      setTimeout(() => {
        const el = document.getElementById(chart)
        if (el) el.scrollIntoView({ behavior: 'smooth', block: 'center' })
      }, 200)
    }
  }, [db, chart])

  const updateDateRange: UpdateDateRange = (from: string, to: string) => {
    updateDateRangeFromHook(from, to)
  }

  return (
    <>
      <ReportHeader showDatabaseSelector title="Database" />
      <GrafanaPromoBanner />
      <ReportStickyNav
        content={
          <>
            <ButtonTooltip
              type="default"
              disabled={isRefreshing}
              icon={<RefreshCw className={isRefreshing ? 'animate-spin' : ''} />}
              className="w-7"
              tooltip={{ content: { side: 'bottom', text: 'Refresh report' } }}
              onClick={onRefreshReport}
            />
            <div className="flex items-center gap-3">
              <LogsDatePicker
                onSubmit={handleDatePickerChange}
                value={datePickerValue}
                helpers={datePickerHelpers}
              />
              {selectedDateRange && (
                <div className="flex items-center gap-x-2 text-xs">
                  <p className="text-foreground-light">
                    {dayjs(selectedDateRange.period_start.date).format('MMM D, h:mma')}
                  </p>
                  <p className="text-foreground-light">
                    <ArrowRight size={12} />
                  </p>
                  <p className="text-foreground-light">
                    {dayjs(selectedDateRange.period_end.date).format('MMM D, h:mma')}
                  </p>
                </div>
              )}
            </div>
          </>
        }
      >
        {showChartsV2 ? (
<<<<<<< HEAD
          <div className="grid grid-cols-1 gap-4">
            {dateRange &&
              REPORT_ATTRIBUTES_V2.map((chart) => {
                if (chart.hide) {
                  return null
                }

                const isAvailable =
                  chart.availableIn === undefined ||
                  (orgPlan?.id && chart.availableIn.includes(orgPlan?.id))

                if (!isAvailable && !isOrgPlanLoading) {
                  return (
                    <Panel
                      key={chart.id}
                      title={<h2 className="text-sm">{chart.label}</h2>}
                      className="h-[260px] relative"
                    >
                      <div className="z-10 flex flex-col items-center justify-center space-y-2 h-full absolute top-0 left-0 w-full bg-background/80 backdrop-blur-md">
                        <h2 className="">{chart.label}</h2>
                        <p className="text-sm">Upgrade your plan to see this chart</p>
                        <Button asChild type="primary">
                          <Link
                            href={`/org/${org?.slug}/billing?panel=subscriptionPlan&source=reports`}
                          >
                            Upgrade to Pro
                          </Link>
                        </Button>
                      </div>
                    </Panel>
                  )
                }
                return (
                  <ComposedChartHandler
                    key={chart.id}
                    {...chart}
                    attributes={chart.attributes as MultiAttribute[]}
                    interval={dateRange.interval}
                    startDate={dateRange?.period_start?.date}
                    endDate={dateRange?.period_end?.date}
                    updateDateRange={updateDateRange}
                    defaultChartStyle={
                      chart.defaultChartStyle as 'line' | 'bar' | 'stackedAreaLine'
                    }
                    showMaxValue={
                      chart.id === 'client-connections' || chart.id === 'pgbouncer-connections'
                        ? true
                        : chart.showMaxValue
                    }
                    isLoading={isLoading || isRefreshing || isOrgPlanLoading}
                  />
                )
              })}
          </div>
=======
          selectedDateRange &&
          REPORT_ATTRIBUTES_V2.filter((chart) => !chart.hide).map((chart) => (
            <ComposedChartHandler
              key={chart.id}
              {...chart}
              attributes={chart.attributes as MultiAttribute[]}
              interval={selectedDateRange.interval}
              startDate={selectedDateRange?.period_start?.date}
              endDate={selectedDateRange?.period_end?.date}
              updateDateRange={updateDateRange}
              defaultChartStyle={chart.defaultChartStyle as 'line' | 'bar' | 'stackedAreaLine'}
              showMaxValue={
                chart.id === 'client-connections' || chart.id === 'pgbouncer-connections'
                  ? true
                  : chart.showMaxValue
              }
            />
          ))
>>>>>>> a26c0121
        ) : (
          <Panel title={<h2>Database health</h2>}>
            <Panel.Content className="grid grid-cols-1 gap-4">
              {selectedDateRange &&
                REPORT_ATTRIBUTES.filter((attr) => !attr.hide).map((attr) => (
                  <ChartHandler
                    key={attr.id}
                    {...attr}
                    provider="infra-monitoring"
                    attribute={attr.id}
                    label={attr.label}
                    interval={selectedDateRange.interval}
                    startDate={selectedDateRange?.period_start?.date}
                    endDate={selectedDateRange?.period_end?.date}
                  />
                ))}
            </Panel.Content>
          </Panel>
        )}
        {selectedDateRange && isReplicaSelected && (
          <Panel title="Replica Information">
            <Panel.Content>
              <div id="replication-lag">
                <ChartHandler
                  startDate={selectedDateRange?.period_start?.date}
                  endDate={selectedDateRange?.period_end?.date}
                  attribute="physical_replication_lag_physical_replica_lag_seconds"
                  label="Replication lag"
                  interval={selectedDateRange.interval}
                  provider="infra-monitoring"
                />
              </div>
            </Panel.Content>
          </Panel>
        )}
      </ReportStickyNav>
      <section id="database-size-report">
        <ReportWidget
          isLoading={isLoading}
          params={params.largeObjects}
          title="Database Size"
          data={data.largeObjects || []}
          queryType={'db'}
          resolvedSql={largeObjectsSql}
          renderer={(props) => {
            return (
              <div>
                <div className="col-span-4 inline-grid grid-cols-12 gap-12 w-full mt-5">
                  <div className="grid gap-2 col-span-4 xl:col-span-2">
                    <h5 className="text-sm">Space used</h5>
                    <span className="text-lg">{formatBytes(databaseSizeBytes, 2, 'GB')}</span>
                  </div>
                  <div className="grid gap-2 col-span-4 xl:col-span-3">
                    <h5 className="text-sm">Provisioned disk size</h5>
                    <span className="text-lg">{currentDiskSize} GB</span>
                  </div>

                  <div className="col-span-full lg:col-span-4 xl:col-span-7 lg:text-right">
                    {project?.cloud_provider === 'AWS' ? (
                      <Button asChild type="default">
                        <Link href={`/project/${ref}/settings/compute-and-disk`}>
                          Increase disk size
                        </Link>
                      </Button>
                    ) : (
                      <ButtonTooltip
                        type="default"
                        disabled={!canUpdateDiskSizeConfig}
                        onClick={() => setshowIncreaseDiskSizeModal(true)}
                        tooltip={{
                          content: {
                            side: 'bottom',
                            text: !canUpdateDiskSizeConfig
                              ? 'You need additional permissions to increase the disk size'
                              : undefined,
                          },
                        }}
                      >
                        Increase disk size
                      </ButtonTooltip>
                    )}
                  </div>
                </div>

                <h3 className="mt-8 text-sm">Large Objects</h3>
                {!props.isLoading && props.data.length === 0 && <span>No large objects found</span>}
                {!props.isLoading && props.data.length > 0 && (
                  <Table
                    className="space-y-3 mt-4"
                    head={[
                      <Table.th key="object" className="py-2">
                        Object
                      </Table.th>,
                      <Table.th key="size" className="py-2">
                        Size
                      </Table.th>,
                    ]}
                    body={props.data?.map((object) => {
                      const percentage = (
                        ((object.table_size as number) / databaseSizeBytes) *
                        100
                      ).toFixed(2)

                      return (
                        <Table.tr key={`${object.schema_name}.${object.relname}`}>
                          <Table.td>
                            {object.schema_name}.{object.relname}
                          </Table.td>
                          <Table.td>
                            {formatBytes(object.table_size)} ({percentage}%)
                          </Table.td>
                        </Table.tr>
                      )
                    })}
                  />
                )}
              </div>
            )
          }}
          append={() => (
            <div className="px-6 pb-6">
              <Alert_Shadcn_ variant="default" className="mt-4">
                <AlertDescription_Shadcn_>
                  <div className="space-y-2">
                    <p>
                      New Supabase projects have a database size of ~40-60mb. This space includes
                      pre-installed extensions, schemas, and default Postgres data. Additional
                      database size is used when installing extensions, even if those extensions are
                      inactive.
                    </p>

                    <Button asChild type="default" icon={<ExternalLink />}>
                      <Link
                        href="https://supabase.com/docs/guides/platform/database-size#disk-space-usage"
                        target="_blank"
                        rel="noreferrer"
                      >
                        Read about database size
                      </Link>
                    </Button>
                  </div>
                </AlertDescription_Shadcn_>
              </Alert_Shadcn_>
            </div>
          )}
        />
        <DiskSizeConfigurationModal
          visible={showIncreaseDiskSizeModal}
          loading={isUpdatingDiskSize}
          hideModal={setshowIncreaseDiskSizeModal}
        />
      </section>
    </>
  )
}<|MERGE_RESOLUTION|>--- conflicted
+++ resolved
@@ -221,62 +221,6 @@
         }
       >
         {showChartsV2 ? (
-<<<<<<< HEAD
-          <div className="grid grid-cols-1 gap-4">
-            {dateRange &&
-              REPORT_ATTRIBUTES_V2.map((chart) => {
-                if (chart.hide) {
-                  return null
-                }
-
-                const isAvailable =
-                  chart.availableIn === undefined ||
-                  (orgPlan?.id && chart.availableIn.includes(orgPlan?.id))
-
-                if (!isAvailable && !isOrgPlanLoading) {
-                  return (
-                    <Panel
-                      key={chart.id}
-                      title={<h2 className="text-sm">{chart.label}</h2>}
-                      className="h-[260px] relative"
-                    >
-                      <div className="z-10 flex flex-col items-center justify-center space-y-2 h-full absolute top-0 left-0 w-full bg-background/80 backdrop-blur-md">
-                        <h2 className="">{chart.label}</h2>
-                        <p className="text-sm">Upgrade your plan to see this chart</p>
-                        <Button asChild type="primary">
-                          <Link
-                            href={`/org/${org?.slug}/billing?panel=subscriptionPlan&source=reports`}
-                          >
-                            Upgrade to Pro
-                          </Link>
-                        </Button>
-                      </div>
-                    </Panel>
-                  )
-                }
-                return (
-                  <ComposedChartHandler
-                    key={chart.id}
-                    {...chart}
-                    attributes={chart.attributes as MultiAttribute[]}
-                    interval={dateRange.interval}
-                    startDate={dateRange?.period_start?.date}
-                    endDate={dateRange?.period_end?.date}
-                    updateDateRange={updateDateRange}
-                    defaultChartStyle={
-                      chart.defaultChartStyle as 'line' | 'bar' | 'stackedAreaLine'
-                    }
-                    showMaxValue={
-                      chart.id === 'client-connections' || chart.id === 'pgbouncer-connections'
-                        ? true
-                        : chart.showMaxValue
-                    }
-                    isLoading={isLoading || isRefreshing || isOrgPlanLoading}
-                  />
-                )
-              })}
-          </div>
-=======
           selectedDateRange &&
           REPORT_ATTRIBUTES_V2.filter((chart) => !chart.hide).map((chart) => (
             <ComposedChartHandler
@@ -295,7 +239,6 @@
               }
             />
           ))
->>>>>>> a26c0121
         ) : (
           <Panel title={<h2>Database health</h2>}>
             <Panel.Content className="grid grid-cols-1 gap-4">
