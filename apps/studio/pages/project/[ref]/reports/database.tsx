import { PermissionAction } from '@supabase/shared-types/out/constants'
import { useQueryClient } from '@tanstack/react-query'
import dayjs from 'dayjs'
import { ArrowRight, ExternalLink, RefreshCw } from 'lucide-react'
import Link from 'next/link'
import { useEffect, useState } from 'react'
import { toast } from 'sonner'
import { AlertDescription_Shadcn_, Alert_Shadcn_, Button } from 'ui'

import { useParams } from 'common'
import ReportHeader from 'components/interfaces/Reports/ReportHeader'
import ReportPadding from 'components/interfaces/Reports/ReportPadding'
import ReportWidget from 'components/interfaces/Reports/ReportWidget'
import DiskSizeConfigurationModal from 'components/interfaces/Settings/Database/DiskSizeConfigurationModal'
import { useProjectContext } from 'components/layouts/ProjectLayout/ProjectContext'
import ReportsLayout from 'components/layouts/ReportsLayout/ReportsLayout'
import Table from 'components/to-be-cleaned/Table'
import { ButtonTooltip } from 'components/ui/ButtonTooltip'
import { DateTimeFormats } from 'components/ui/Charts/Charts.constants'
import ChartHandler from 'components/ui/Charts/ChartHandler'
import Panel from 'components/ui/Panel'
<<<<<<< HEAD
import { REPORTS_DATEPICKER_HELPERS } from 'components/interfaces/Reports/Reports.constants'
=======
import { analyticsKeys } from 'data/analytics/keys'
>>>>>>> 74d3a657
import { useProjectDiskResizeMutation } from 'data/config/project-disk-resize-mutation'
import { useDatabaseSizeQuery } from 'data/database/database-size-query'
import { useDatabaseReport } from 'data/reports/database-report-query'
import { useCheckPermissions } from 'hooks/misc/useCheckPermissions'
import { formatBytes } from 'lib/helpers'
import ShimmerLine from 'components/ui/ShimmerLine'
import { useDatabaseSelectorStateSnapshot } from 'state/database-selector'
import type { NextPageWithLayout } from 'types'
import DatePickers from 'components/interfaces/Settings/Logs/Logs.DatePickers'
import { useOrgSubscriptionQuery } from 'data/subscriptions/org-subscription-query'
import { useSelectedOrganization } from 'hooks/misc/useSelectedOrganization'
import ComposedChartHandler from '../../../../components/ui/Charts/ComposedChartHandler'

export type UpdateDateRange = (from: string, to: string) => void

const DatabaseReport: NextPageWithLayout = () => {
  return (
    <ReportPadding>
      <DatabaseUsage />
    </ReportPadding>
  )
}

DatabaseReport.getLayout = (page) => <ReportsLayout title="Database">{page}</ReportsLayout>

export default DatabaseReport

const REPORT_ATTRIBUTES = [
  { id: 'ram_usage', label: 'Memory usage' },
  { id: 'avg_cpu_usage', label: 'Average CPU usage' },
  { id: 'max_cpu_usage', label: 'Max CPU usage' },
  { id: 'disk_io_consumption', label: 'Disk IO consumed' },
  { id: 'pg_stat_database_num_backends', label: 'Number of database connections' },
]

const DatabaseUsage = () => {
  const { db, chart, ref } = useParams()
  const { project } = useProjectContext()
<<<<<<< HEAD
  const organization = useSelectedOrganization()

  const state = useDatabaseSelectorStateSnapshot()
  const defaultStart = dayjs().subtract(7, 'day').toISOString()
  const defaultEnd = dayjs().toISOString()
  const [dateRange, setDateRange] = useState<any>({
    period_start: { date: defaultStart, time_period: '7d' },
    period_end: { date: defaultEnd, time_period: 'today' },
    interval: '1h',
  })

  const { data: subscription } = useOrgSubscriptionQuery({ orgSlug: organization?.slug })
  const plan = subscription?.plan
=======
  const queryClient = useQueryClient()

  const state = useDatabaseSelectorStateSnapshot()
  const [isRefreshing, setIsRefreshing] = useState(false)
  const [dateRange, setDateRange] = useState<any>(undefined)
>>>>>>> 74d3a657

  const isReplicaSelected = state.selectedDatabaseId !== project?.ref

  const report = useDatabaseReport()
  const { data, params, largeObjectsSql, isLoading, refresh } = report

  const { data: databaseSizeData } = useDatabaseSizeQuery({
    projectRef: project?.ref,
    connectionString: project?.connectionString,
  })
  const databaseSizeBytes = databaseSizeData ?? 0
  const currentDiskSize = project?.volumeSizeGb ?? 0

  const [showIncreaseDiskSizeModal, setshowIncreaseDiskSizeModal] = useState(false)
  const canUpdateDiskSizeConfig = useCheckPermissions(PermissionAction.UPDATE, 'projects', {
    resource: {
      project_id: project?.id,
    },
  })

  const { isLoading: isUpdatingDiskSize } = useProjectDiskResizeMutation({
    onSuccess: (_, variables) => {
      toast.success(`Successfully updated disk size to ${variables.volumeSize} GB`)
      setshowIncreaseDiskSizeModal(false)
    },
  })

  const onRefreshReport = async () => {
    if (!dateRange) return

    // [Joshen] Since we can't track individual loading states for each chart
    // so for now we mock a loading state that only lasts for a second
    setIsRefreshing(true)
    refresh()
    const { period_start, interval } = dateRange
    REPORT_ATTRIBUTES.forEach((attr) => {
      queryClient.invalidateQueries(
        analyticsKeys.infraMonitoring(ref, {
          attribute: attr.id,
          startDate: period_start.date,
          endDate: period_start.end,
          interval,
          databaseIdentifier: state.selectedDatabaseId,
        })
      )
    })
    if (isReplicaSelected) {
      queryClient.invalidateQueries(
        analyticsKeys.infraMonitoring(ref, {
          attribute: 'physical_replication_lag_physical_replica_lag_seconds',
          startDate: period_start.date,
          endDate: period_start.end,
          interval,
          databaseIdentifier: state.selectedDatabaseId,
        })
      )
    }
    setTimeout(() => setIsRefreshing(false), 1000)
  }

  // [Joshen] Empty dependency array as we only want this running once
  useEffect(() => {
    if (db !== undefined) {
      setTimeout(() => {
        // [Joshen] Adding a timeout here to support navigation from settings to reports
        // Both are rendering different instances of ProjectLayout which is where the
        // DatabaseSelectorContextProvider lies in (unless we reckon shifting the provider up one more level is better)
        state.setSelectedDatabaseId(db)
      }, 100)
    }
    if (chart !== undefined) {
      setTimeout(() => {
        const el = document.getElementById(chart)
        if (el) el.scrollIntoView({ behavior: 'smooth', block: 'center' })
      }, 200)
    }
  }, [db, chart])

  const handleIntervalGranularity = (from: string, to: string) => {
    const conditions = {
      '15s': dayjs(to).diff(from, 'hour') < 1, // less than 1 hour
      '1m': dayjs(to).diff(from, 'hour') < 3, // less than 3 hours
      '10m': dayjs(to).diff(from, 'hour') < 6, // less than 6 hours
      '30m': dayjs(to).diff(from, 'hour') < 18, // less than 18 hours
      '1h': dayjs(to).diff(from, 'day') < 10, // less than 10 days
      '1d': dayjs(to).diff(from, 'day') >= 10, // more than 10 days
    }

    switch (true) {
      case conditions['15s']:
        return '15s'
      case conditions['1m']:
        return '1m'
      case conditions['10m']:
        return '10m'
      case conditions['30m']:
        return '30m'
      default:
        return '1h'
    }
  }

  const handleCustomDateFormat =
    handleIntervalGranularity(dateRange?.period_start?.date, dateRange?.period_end?.date) === '15s'
      ? DateTimeFormats.FULL_SECONDS
      : undefined

  const updateDateRange: UpdateDateRange = (from: string, to: string) => {
    setDateRange({
      period_start: { date: from, time_period: '7d' },
      period_end: { date: to, time_period: 'today' },
      interval: handleIntervalGranularity(from, to),
    })
  }

  return (
    <>
      <ReportHeader showDatabaseSelector title="Database" />
<<<<<<< HEAD
      <div className="w-full flex flex-col gap-1">
        <div className="h-2 w-full">
          <ShimmerLine active={report.isLoading} />
        </div>
      </div>
      <section className="relative pt-16 -mt-4">
        <div className="absolute inset-0 z-40 pointer-events-none flex flex-col gap-4">
          <div className="sticky top-0 bg-200 py-4 mb-4 flex items-center justify-between space-x-3 pointer-events-auto">
            <DatePickers
              onChange={(values: any) => updateDateRange(values.from, values.to)}
              from={dateRange?.period_start?.date || ''}
              to={dateRange?.period_end?.date || ''}
              helpers={REPORTS_DATEPICKER_HELPERS.map((helper, index) => ({
                ...helper,
                disabled: (index > 4 && plan?.id === 'free') || (index > 5 && plan?.id !== 'pro'),
              }))}
            />
            {dateRange && (
              <div className="flex items-center gap-x-2 text-xs">
                <p className="text-foreground-light">
                  {dayjs(dateRange.period_start.date).format('MMM D, h:mma')}
                </p>
                <p className="text-foreground-light">
                  <ArrowRight size={12} />
                </p>
                <p className="text-foreground-light">
                  {dayjs(dateRange.period_end.date).format('MMM D, h:mma')}
                </p>
              </div>
            )}
          </div>
        </div>
        <div className="grid grid-cols-1 gap-4">
          <ComposedChartHandler
            attributes={[
              {
                attribute: 'ram_available_max',
                provider: 'infra-monitoring',
                label: 'Available',
              },
              {
                attribute: 'ram_usage_used',
                provider: 'infra-monitoring',
                label: 'Used',
              },
              {
                attribute: 'ram_usage_cache_and_buffers',
                provider: 'infra-monitoring',
                label: 'Cache + buffers',
              },
              {
                attribute: 'ram_usage_free',
                provider: 'infra-monitoring',
                label: 'Free',
              },
              {
                attribute: 'ram_usage_swap',
                provider: 'infra-monitoring',
                label: 'Swap',
              },
            ]}
            label="RAM usage"
            showTooltip
            interval={dateRange.interval}
            startDate={dateRange?.period_start?.date}
            endDate={dateRange?.period_end?.date}
            customDateFormat={handleCustomDateFormat}
            updateDateRange={updateDateRange}
          />

          <ComposedChartHandler
            attributes={[
              { attribute: 'client_connections_postgres', provider: 'infra-monitoring' },
              {
                attribute: 'client_connections_supavisor',
                provider: 'infra-monitoring',
              },
              {
                attribute: 'client_connections_realtime',
                provider: 'infra-monitoring',
              },
              {
                attribute: 'client_connections_pgbouncer',
                provider: 'infra-monitoring',
              },
              {
                attribute: 'client_connections_pgbouncer_waiting',
                provider: 'infra-monitoring',
              },
              {
                attribute: 'client_connections_max_limit',
                provider: 'infra-monitoring',
              },
            ]}
            label="Client Connections"
            interval={dateRange.interval}
            startDate={dateRange?.period_start?.date}
            endDate={dateRange?.period_end?.date}
            customDateFormat={handleCustomDateFormat}
            updateDateRange={updateDateRange}
          />

          <ComposedChartHandler
            attributes={[
              { attribute: 'disk_iops_read', provider: 'infra-monitoring' },
              {
                attribute: 'disk_iops_write',
                provider: 'infra-monitoring',
              },
            ]}
            label="Disk IOps"
            interval={dateRange.interval}
            startDate={dateRange?.period_start?.date}
            endDate={dateRange?.period_end?.date}
            customDateFormat={handleCustomDateFormat}
            updateDateRange={updateDateRange}
          />

          {/* <ChartHandler
            provider="infra-monitoring"
            attribute="disk_iops_usage"
            label="Disk IOps usage"
            interval={dateRange.interval}
            startDate={dateRange?.period_start?.date}
            endDate={dateRange?.period_end?.date}
            customDateFormat={handleCustomDateFormat}
            updateDateRange={updateDateRange}
          /> */}
        </div>
=======
      <section>
        <Panel title={<h2>Database health</h2>}>
          <Panel.Content>
            <div className="mb-4 flex items-center gap-x-2">
              <ButtonTooltip
                type="default"
                disabled={isRefreshing}
                icon={<RefreshCw className={isRefreshing ? 'animate-spin' : ''} />}
                className="w-7"
                tooltip={{ content: { side: 'bottom', text: 'Refresh report' } }}
                onClick={onRefreshReport}
              />
              <div className="flex items-center gap-x-3">
                <DateRangePicker
                  loading={false}
                  value={'7d'}
                  options={TIME_PERIODS_INFRA}
                  currentBillingPeriodStart={undefined}
                  onChange={(values) => {
                    if (values.interval === '1d') {
                      setDateRange({ ...values, interval: '1h' })
                    } else {
                      setDateRange(values)
                    }
                  }}
                />
                {dateRange && (
                  <div className="flex items-center gap-x-2">
                    <p className="text-foreground-light">
                      {dayjs(dateRange.period_start.date).format('MMMM D, hh:mma')}
                    </p>
                    <p className="text-foreground-light">
                      <ArrowRight size={12} />
                    </p>
                    <p className="text-foreground-light">
                      {dayjs(dateRange.period_end.date).format('MMMM D, hh:mma')}
                    </p>
                  </div>
                )}
              </div>
            </div>
            <div className="space-y-6">
              {dateRange &&
                REPORT_ATTRIBUTES.map((attr) => (
                  <ChartHandler
                    key={attr.id}
                    provider="infra-monitoring"
                    attribute={attr.id}
                    label={attr.label}
                    interval={dateRange.interval}
                    startDate={dateRange?.period_start?.date}
                    endDate={dateRange?.period_end?.date}
                  />
                ))}
            </div>
          </Panel.Content>
        </Panel>
>>>>>>> 74d3a657

        {dateRange && isReplicaSelected && (
          <Panel title="Replica Information">
            <Panel.Content>
              <div id="replication-lag">
                <ChartHandler
                  startDate={dateRange?.period_start?.date}
                  endDate={dateRange?.period_end?.date}
                  attribute="physical_replication_lag_physical_replica_lag_seconds"
                  label="Replication lag"
                  interval={dateRange.interval}
                  provider="infra-monitoring"
                  updateDateRange={updateDateRange}
                />
              </div>
            </Panel.Content>
          </Panel>
        )}
      </section>
      <section id="database-size-report">
        <ReportWidget
          isLoading={isLoading}
          params={params.largeObjects}
          title="Database Size"
          data={data.largeObjects || []}
          queryType={'db'}
          resolvedSql={largeObjectsSql}
          renderer={(props) => {
            return (
              <div>
                <div className="col-span-4 inline-grid grid-cols-12 gap-12 w-full mt-5">
                  <div className="grid gap-2 col-span-2">
                    <h5 className="text-sm">Space used</h5>
                    <span className="text-lg">{formatBytes(databaseSizeBytes, 2, 'GB')}</span>
                  </div>
                  <div className="grid gap-2 col-span-2">
                    <h5 className="text-sm">Provisioned disk size</h5>
                    <span className="text-lg">{currentDiskSize} GB</span>
                  </div>

                  <div className="col-span-8 text-right">
                    {project?.cloud_provider === 'AWS' ? (
                      <Button asChild type="default">
                        <Link href={`/project/${ref}/settings/compute-and-disk`}>
                          Increase disk size
                        </Link>
                      </Button>
                    ) : (
                      <ButtonTooltip
                        type="default"
                        disabled={!canUpdateDiskSizeConfig}
                        onClick={() => setshowIncreaseDiskSizeModal(true)}
                        tooltip={{
                          content: {
                            side: 'bottom',
                            text: !canUpdateDiskSizeConfig
                              ? 'You need additional permissions to increase the disk size'
                              : undefined,
                          },
                        }}
                      >
                        Increase disk size
                      </ButtonTooltip>
                    )}
                  </div>
                </div>

                <h3 className="mt-8 text-sm">Large Objects</h3>
                {!props.isLoading && props.data.length === 0 && <span>No large objects found</span>}
                {!props.isLoading && props.data.length > 0 && (
                  <Table
                    className="space-y-3 mt-4"
                    head={[
                      <Table.th key="object" className="py-2">
                        Object
                      </Table.th>,
                      <Table.th key="size" className="py-2">
                        Size
                      </Table.th>,
                    ]}
                    body={props.data?.map((object) => {
                      const percentage = (
                        ((object.table_size as number) / databaseSizeBytes) *
                        100
                      ).toFixed(2)

                      return (
                        <Table.tr key={`${object.schema_name}.${object.relname}`}>
                          <Table.td>
                            {object.schema_name}.{object.relname}
                          </Table.td>
                          <Table.td>
                            {formatBytes(object.table_size)} ({percentage}%)
                          </Table.td>
                        </Table.tr>
                      )
                    })}
                  />
                )}
              </div>
            )
          }}
          append={() => (
            <div className="px-6 pb-2">
              <Alert_Shadcn_ variant="default" className="mt-4">
                <AlertDescription_Shadcn_>
                  <div className="space-y-2">
                    <p>
                      New Supabase projects have a database size of ~40-60mb. This space includes
                      pre-installed extensions, schemas, and default Postgres data. Additional
                      database size is used when installing extensions, even if those extensions are
                      inactive.
                    </p>

                    <Button asChild type="default" icon={<ExternalLink />}>
                      <Link
                        href="https://supabase.com/docs/guides/platform/database-size#disk-space-usage"
                        target="_blank"
                        rel="noreferrer"
                      >
                        Read about database size
                      </Link>
                    </Button>
                  </div>
                </AlertDescription_Shadcn_>
              </Alert_Shadcn_>
            </div>
          )}
        />
        <DiskSizeConfigurationModal
          visible={showIncreaseDiskSizeModal}
          loading={isUpdatingDiskSize}
          hideModal={setshowIncreaseDiskSizeModal}
        />
      </section>
    </>
  )
}<|MERGE_RESOLUTION|>--- conflicted
+++ resolved
@@ -19,11 +19,8 @@
 import { DateTimeFormats } from 'components/ui/Charts/Charts.constants'
 import ChartHandler from 'components/ui/Charts/ChartHandler'
 import Panel from 'components/ui/Panel'
-<<<<<<< HEAD
 import { REPORTS_DATEPICKER_HELPERS } from 'components/interfaces/Reports/Reports.constants'
-=======
 import { analyticsKeys } from 'data/analytics/keys'
->>>>>>> 74d3a657
 import { useProjectDiskResizeMutation } from 'data/config/project-disk-resize-mutation'
 import { useDatabaseSizeQuery } from 'data/database/database-size-query'
 import { useDatabaseReport } from 'data/reports/database-report-query'
@@ -62,7 +59,6 @@
 const DatabaseUsage = () => {
   const { db, chart, ref } = useParams()
   const { project } = useProjectContext()
-<<<<<<< HEAD
   const organization = useSelectedOrganization()
 
   const state = useDatabaseSelectorStateSnapshot()
@@ -76,13 +72,9 @@
 
   const { data: subscription } = useOrgSubscriptionQuery({ orgSlug: organization?.slug })
   const plan = subscription?.plan
-=======
   const queryClient = useQueryClient()
 
-  const state = useDatabaseSelectorStateSnapshot()
   const [isRefreshing, setIsRefreshing] = useState(false)
-  const [dateRange, setDateRange] = useState<any>(undefined)
->>>>>>> 74d3a657
 
   const isReplicaSelected = state.selectedDatabaseId !== project?.ref
 
@@ -201,13 +193,12 @@
   return (
     <>
       <ReportHeader showDatabaseSelector title="Database" />
-<<<<<<< HEAD
       <div className="w-full flex flex-col gap-1">
         <div className="h-2 w-full">
           <ShimmerLine active={report.isLoading} />
         </div>
       </div>
-      <section className="relative pt-16 -mt-4">
+      <section>
         <div className="absolute inset-0 z-40 pointer-events-none flex flex-col gap-4">
           <div className="sticky top-0 bg-200 py-4 mb-4 flex items-center justify-between space-x-3 pointer-events-auto">
             <DatePickers
@@ -234,107 +225,6 @@
             )}
           </div>
         </div>
-        <div className="grid grid-cols-1 gap-4">
-          <ComposedChartHandler
-            attributes={[
-              {
-                attribute: 'ram_available_max',
-                provider: 'infra-monitoring',
-                label: 'Available',
-              },
-              {
-                attribute: 'ram_usage_used',
-                provider: 'infra-monitoring',
-                label: 'Used',
-              },
-              {
-                attribute: 'ram_usage_cache_and_buffers',
-                provider: 'infra-monitoring',
-                label: 'Cache + buffers',
-              },
-              {
-                attribute: 'ram_usage_free',
-                provider: 'infra-monitoring',
-                label: 'Free',
-              },
-              {
-                attribute: 'ram_usage_swap',
-                provider: 'infra-monitoring',
-                label: 'Swap',
-              },
-            ]}
-            label="RAM usage"
-            showTooltip
-            interval={dateRange.interval}
-            startDate={dateRange?.period_start?.date}
-            endDate={dateRange?.period_end?.date}
-            customDateFormat={handleCustomDateFormat}
-            updateDateRange={updateDateRange}
-          />
-
-          <ComposedChartHandler
-            attributes={[
-              { attribute: 'client_connections_postgres', provider: 'infra-monitoring' },
-              {
-                attribute: 'client_connections_supavisor',
-                provider: 'infra-monitoring',
-              },
-              {
-                attribute: 'client_connections_realtime',
-                provider: 'infra-monitoring',
-              },
-              {
-                attribute: 'client_connections_pgbouncer',
-                provider: 'infra-monitoring',
-              },
-              {
-                attribute: 'client_connections_pgbouncer_waiting',
-                provider: 'infra-monitoring',
-              },
-              {
-                attribute: 'client_connections_max_limit',
-                provider: 'infra-monitoring',
-              },
-            ]}
-            label="Client Connections"
-            interval={dateRange.interval}
-            startDate={dateRange?.period_start?.date}
-            endDate={dateRange?.period_end?.date}
-            customDateFormat={handleCustomDateFormat}
-            updateDateRange={updateDateRange}
-          />
-
-          <ComposedChartHandler
-            attributes={[
-              { attribute: 'disk_iops_read', provider: 'infra-monitoring' },
-              {
-                attribute: 'disk_iops_write',
-                provider: 'infra-monitoring',
-              },
-            ]}
-            label="Disk IOps"
-            interval={dateRange.interval}
-            startDate={dateRange?.period_start?.date}
-            endDate={dateRange?.period_end?.date}
-            customDateFormat={handleCustomDateFormat}
-            updateDateRange={updateDateRange}
-          />
-
-          {/* <ChartHandler
-            provider="infra-monitoring"
-            attribute="disk_iops_usage"
-            label="Disk IOps usage"
-            interval={dateRange.interval}
-            startDate={dateRange?.period_start?.date}
-            endDate={dateRange?.period_end?.date}
-            customDateFormat={handleCustomDateFormat}
-            updateDateRange={updateDateRange}
-          /> */}
-        </div>
-=======
-      <section>
-        <Panel title={<h2>Database health</h2>}>
-          <Panel.Content>
             <div className="mb-4 flex items-center gap-x-2">
               <ButtonTooltip
                 type="default"
@@ -373,7 +263,7 @@
                 )}
               </div>
             </div>
-            <div className="space-y-6">
+            <div className="grid grid-cols-1 gap-4">
               {dateRange &&
                 REPORT_ATTRIBUTES.map((attr) => (
                   <ChartHandler
@@ -386,10 +276,102 @@
                     endDate={dateRange?.period_end?.date}
                   />
                 ))}
-            </div>
-          </Panel.Content>
-        </Panel>
->>>>>>> 74d3a657
+              <ComposedChartHandler
+            attributes={[
+              {
+                attribute: 'ram_available_max',
+                provider: 'infra-monitoring',
+                label: 'Available',
+              },
+              {
+                attribute: 'ram_usage_used',
+                provider: 'infra-monitoring',
+                label: 'Used',
+              },
+              {
+                attribute: 'ram_usage_cache_and_buffers',
+                provider: 'infra-monitoring',
+                label: 'Cache + buffers',
+              },
+              {
+                attribute: 'ram_usage_free',
+                provider: 'infra-monitoring',
+                label: 'Free',
+              },
+              {
+                attribute: 'ram_usage_swap',
+                provider: 'infra-monitoring',
+                label: 'Swap',
+              },
+            ]}
+            label="RAM usage"
+            showTooltip
+            interval={dateRange.interval}
+            startDate={dateRange?.period_start?.date}
+            endDate={dateRange?.period_end?.date}
+            customDateFormat={handleCustomDateFormat}
+            updateDateRange={updateDateRange}
+          />
+
+          <ComposedChartHandler
+            attributes={[
+              { attribute: 'client_connections_postgres', provider: 'infra-monitoring' },
+              {
+                attribute: 'client_connections_supavisor',
+                provider: 'infra-monitoring',
+              },
+              {
+                attribute: 'client_connections_realtime',
+                provider: 'infra-monitoring',
+              },
+              {
+                attribute: 'client_connections_pgbouncer',
+                provider: 'infra-monitoring',
+              },
+              {
+                attribute: 'client_connections_pgbouncer_waiting',
+                provider: 'infra-monitoring',
+              },
+              {
+                attribute: 'client_connections_max_limit',
+                provider: 'infra-monitoring',
+              },
+            ]}
+            label="Client Connections"
+            interval={dateRange.interval}
+            startDate={dateRange?.period_start?.date}
+            endDate={dateRange?.period_end?.date}
+            customDateFormat={handleCustomDateFormat}
+            updateDateRange={updateDateRange}
+          />
+
+          <ComposedChartHandler
+            attributes={[
+              { attribute: 'disk_iops_read', provider: 'infra-monitoring' },
+              {
+                attribute: 'disk_iops_write',
+                provider: 'infra-monitoring',
+              },
+            ]}
+            label="Disk IOps"
+            interval={dateRange.interval}
+            startDate={dateRange?.period_start?.date}
+            endDate={dateRange?.period_end?.date}
+            customDateFormat={handleCustomDateFormat}
+            updateDateRange={updateDateRange}
+          />
+
+          {/* <ChartHandler
+            provider="infra-monitoring"
+            attribute="disk_iops_usage"
+            label="Disk IOps usage"
+            interval={dateRange.interval}
+            startDate={dateRange?.period_start?.date}
+            endDate={dateRange?.period_end?.date}
+            customDateFormat={handleCustomDateFormat}
+            updateDateRange={updateDateRange}
+          /> */}
+        </div>
 
         {dateRange && isReplicaSelected && (
           <Panel title="Replica Information">
