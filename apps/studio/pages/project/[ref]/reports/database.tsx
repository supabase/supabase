import { PermissionAction } from '@supabase/shared-types/out/constants'
import { useQueryClient } from '@tanstack/react-query'
import dayjs from 'dayjs'
import { ArrowRight, ExternalLink, RefreshCw } from 'lucide-react'
import Link from 'next/link'
import { useEffect, useState } from 'react'
import { toast } from 'sonner'
import { AlertDescription_Shadcn_, Alert_Shadcn_, Button } from 'ui'

import { useParams } from 'common'
import ReportHeader from 'components/interfaces/Reports/ReportHeader'
import ReportPadding from 'components/interfaces/Reports/ReportPadding'
import ReportWidget from 'components/interfaces/Reports/ReportWidget'
import DiskSizeConfigurationModal from 'components/interfaces/Settings/Database/DiskSizeConfigurationModal'
import { useProjectContext } from 'components/layouts/ProjectLayout/ProjectContext'
import ReportsLayout from 'components/layouts/ReportsLayout/ReportsLayout'
import Table from 'components/to-be-cleaned/Table'
import { ButtonTooltip } from 'components/ui/ButtonTooltip'
import ChartHandler from 'components/ui/Charts/ChartHandler'
import { DateRangePicker } from 'components/ui/DateRangePicker'
import Panel from 'components/ui/Panel'
import { analyticsKeys } from 'data/analytics/keys'
import { useProjectDiskResizeMutation } from 'data/config/project-disk-resize-mutation'
import { useDatabaseSizeQuery } from 'data/database/database-size-query'
import { useDatabaseReport } from 'data/reports/database-report-query'
import { useCheckPermissions } from 'hooks/misc/useCheckPermissions'
import { TIME_PERIODS_INFRA } from 'lib/constants/metrics'
import { formatBytes } from 'lib/helpers'
import { useDatabaseSelectorStateSnapshot } from 'state/database-selector'
import type { NextPageWithLayout } from 'types'
<<<<<<< HEAD
import AppLayout from 'components/layouts/AppLayout/AppLayout'
=======
>>>>>>> b2e1cce3
import DefaultLayout from 'components/layouts/DefaultLayout'

const DatabaseReport: NextPageWithLayout = () => {
  return (
    <ReportPadding>
      <DatabaseUsage />
    </ReportPadding>
  )
}

DatabaseReport.getLayout = (page) => (
<<<<<<< HEAD
  <AppLayout>
    <DefaultLayout product="Database Report">
      <ReportsLayout title="Database">{page}</ReportsLayout>
    </DefaultLayout>
  </AppLayout>
=======
  <DefaultLayout>
    <ReportsLayout title="Database">{page}</ReportsLayout>
  </DefaultLayout>
>>>>>>> b2e1cce3
)

export default DatabaseReport

const REPORT_ATTRIBUTES = [
  { id: 'ram_usage', label: 'Memory usage' },
  { id: 'avg_cpu_usage', label: 'Average CPU usage' },
  { id: 'max_cpu_usage', label: 'Max CPU usage' },
  { id: 'disk_io_consumption', label: 'Disk IO consumed' },
  { id: 'pg_stat_database_num_backends', label: 'Number of database connections' },
]

const DatabaseUsage = () => {
  const { db, chart, ref } = useParams()
  const { project } = useProjectContext()
  const queryClient = useQueryClient()

  const state = useDatabaseSelectorStateSnapshot()
  const [isRefreshing, setIsRefreshing] = useState(false)
  const [dateRange, setDateRange] = useState<any>(undefined)

  const isReplicaSelected = state.selectedDatabaseId !== project?.ref

  const report = useDatabaseReport()
  const { data, params, largeObjectsSql, isLoading, refresh } = report

  const { data: databaseSizeData } = useDatabaseSizeQuery({
    projectRef: project?.ref,
    connectionString: project?.connectionString,
  })
  const databaseSizeBytes = databaseSizeData ?? 0
  const currentDiskSize = project?.volumeSizeGb ?? 0

  const [showIncreaseDiskSizeModal, setshowIncreaseDiskSizeModal] = useState(false)
  const canUpdateDiskSizeConfig = useCheckPermissions(PermissionAction.UPDATE, 'projects', {
    resource: {
      project_id: project?.id,
    },
  })

  const { isLoading: isUpdatingDiskSize } = useProjectDiskResizeMutation({
    onSuccess: (_, variables) => {
      toast.success(`Successfully updated disk size to ${variables.volumeSize} GB`)
      setshowIncreaseDiskSizeModal(false)
    },
  })

  const onRefreshReport = async () => {
    if (!dateRange) return

    // [Joshen] Since we can't track individual loading states for each chart
    // so for now we mock a loading state that only lasts for a second
    setIsRefreshing(true)
    refresh()
    const { period_start, interval } = dateRange
    REPORT_ATTRIBUTES.forEach((attr) => {
      queryClient.invalidateQueries(
        analyticsKeys.infraMonitoring(ref, {
          attribute: attr.id,
          startDate: period_start.date,
          endDate: period_start.end,
          interval,
          databaseIdentifier: state.selectedDatabaseId,
        })
      )
    })
    if (isReplicaSelected) {
      queryClient.invalidateQueries(
        analyticsKeys.infraMonitoring(ref, {
          attribute: 'physical_replication_lag_physical_replica_lag_seconds',
          startDate: period_start.date,
          endDate: period_start.end,
          interval,
          databaseIdentifier: state.selectedDatabaseId,
        })
      )
    }
    setTimeout(() => setIsRefreshing(false), 1000)
  }

  // [Joshen] Empty dependency array as we only want this running once
  useEffect(() => {
    if (db !== undefined) {
      setTimeout(() => {
        // [Joshen] Adding a timeout here to support navigation from settings to reports
        // Both are rendering different instances of ProjectLayout which is where the
        // DatabaseSelectorContextProvider lies in (unless we reckon shifting the provider up one more level is better)
        state.setSelectedDatabaseId(db)
      }, 100)
    }
    if (chart !== undefined) {
      setTimeout(() => {
        const el = document.getElementById(chart)
        if (el) el.scrollIntoView({ behavior: 'smooth', block: 'center' })
      }, 200)
    }
  }, [db, chart])

  return (
    <>
      <ReportHeader showDatabaseSelector title="Database" />
      <section>
        <Panel title={<h2>Database health</h2>}>
          <Panel.Content>
            <div className="mb-4 flex items-center gap-x-2">
              <ButtonTooltip
                type="default"
                disabled={isRefreshing}
                icon={<RefreshCw className={isRefreshing ? 'animate-spin' : ''} />}
                className="w-7"
                tooltip={{ content: { side: 'bottom', text: 'Refresh report' } }}
                onClick={onRefreshReport}
              />
              <div className="flex items-center gap-x-3">
                <DateRangePicker
                  loading={false}
                  value={'7d'}
                  options={TIME_PERIODS_INFRA}
                  currentBillingPeriodStart={undefined}
                  onChange={(values) => {
                    if (values.interval === '1d') {
                      setDateRange({ ...values, interval: '1h' })
                    } else {
                      setDateRange(values)
                    }
                  }}
                />
                {dateRange && (
                  <div className="flex items-center gap-x-2">
                    <p className="text-foreground-light">
                      {dayjs(dateRange.period_start.date).format('MMMM D, hh:mma')}
                    </p>
                    <p className="text-foreground-light">
                      <ArrowRight size={12} />
                    </p>
                    <p className="text-foreground-light">
                      {dayjs(dateRange.period_end.date).format('MMMM D, hh:mma')}
                    </p>
                  </div>
                )}
              </div>
            </div>
            <div className="space-y-6">
              {dateRange &&
                REPORT_ATTRIBUTES.map((attr) => (
                  <ChartHandler
                    key={attr.id}
                    provider="infra-monitoring"
                    attribute={attr.id}
                    label={attr.label}
                    interval={dateRange.interval}
                    startDate={dateRange?.period_start?.date}
                    endDate={dateRange?.period_end?.date}
                  />
                ))}
            </div>
          </Panel.Content>
        </Panel>

        {dateRange && isReplicaSelected && (
          <Panel title="Replica Information">
            <Panel.Content>
              <div id="replication-lag">
                <ChartHandler
                  startDate={dateRange?.period_start?.date}
                  endDate={dateRange?.period_end?.date}
                  attribute="physical_replication_lag_physical_replica_lag_seconds"
                  label="Replication lag"
                  interval={dateRange.interval}
                  provider="infra-monitoring"
                />
              </div>
            </Panel.Content>
          </Panel>
        )}
      </section>
      <section id="database-size-report">
        <ReportWidget
          isLoading={isLoading}
          params={params.largeObjects}
          title="Database Size"
          data={data.largeObjects || []}
          queryType={'db'}
          resolvedSql={largeObjectsSql}
          renderer={(props) => {
            return (
              <div>
                <div className="col-span-4 inline-grid grid-cols-12 gap-12 w-full mt-5">
                  <div className="grid gap-2 col-span-2">
                    <h5 className="text-sm">Space used</h5>
                    <span className="text-lg">{formatBytes(databaseSizeBytes, 2, 'GB')}</span>
                  </div>
                  <div className="grid gap-2 col-span-2">
                    <h5 className="text-sm">Provisioned disk size</h5>
                    <span className="text-lg">{currentDiskSize} GB</span>
                  </div>

                  <div className="col-span-8 text-right">
                    {project?.cloud_provider === 'AWS' ? (
                      <Button asChild type="default">
                        <Link href={`/project/${ref}/settings/compute-and-disk`}>
                          Increase disk size
                        </Link>
                      </Button>
                    ) : (
                      <ButtonTooltip
                        type="default"
                        disabled={!canUpdateDiskSizeConfig}
                        onClick={() => setshowIncreaseDiskSizeModal(true)}
                        tooltip={{
                          content: {
                            side: 'bottom',
                            text: !canUpdateDiskSizeConfig
                              ? 'You need additional permissions to increase the disk size'
                              : undefined,
                          },
                        }}
                      >
                        Increase disk size
                      </ButtonTooltip>
                    )}
                  </div>
                </div>

                <h3 className="mt-8 text-sm">Large Objects</h3>
                {!props.isLoading && props.data.length === 0 && <span>No large objects found</span>}
                {!props.isLoading && props.data.length > 0 && (
                  <Table
                    className="space-y-3 mt-4"
                    head={[
                      <Table.th key="object" className="py-2">
                        Object
                      </Table.th>,
                      <Table.th key="size" className="py-2">
                        Size
                      </Table.th>,
                    ]}
                    body={props.data?.map((object) => {
                      const percentage = (
                        ((object.table_size as number) / databaseSizeBytes) *
                        100
                      ).toFixed(2)

                      return (
                        <Table.tr key={`${object.schema_name}.${object.relname}`}>
                          <Table.td>
                            {object.schema_name}.{object.relname}
                          </Table.td>
                          <Table.td>
                            {formatBytes(object.table_size)} ({percentage}%)
                          </Table.td>
                        </Table.tr>
                      )
                    })}
                  />
                )}
              </div>
            )
          }}
          append={() => (
            <div className="px-6 pb-2">
              <Alert_Shadcn_ variant="default" className="mt-4">
                <AlertDescription_Shadcn_>
                  <div className="space-y-2">
                    <p>
                      New Supabase projects have a database size of ~40-60mb. This space includes
                      pre-installed extensions, schemas, and default Postgres data. Additional
                      database size is used when installing extensions, even if those extensions are
                      inactive.
                    </p>

                    <Button asChild type="default" icon={<ExternalLink />}>
                      <Link
                        href="https://supabase.com/docs/guides/platform/database-size#disk-space-usage"
                        target="_blank"
                        rel="noreferrer"
                      >
                        Read about database size
                      </Link>
                    </Button>
                  </div>
                </AlertDescription_Shadcn_>
              </Alert_Shadcn_>
            </div>
          )}
        />
        <DiskSizeConfigurationModal
          visible={showIncreaseDiskSizeModal}
          loading={isUpdatingDiskSize}
          hideModal={setshowIncreaseDiskSizeModal}
        />
      </section>
    </>
  )
}<|MERGE_RESOLUTION|>--- conflicted
+++ resolved
@@ -28,10 +28,6 @@
 import { formatBytes } from 'lib/helpers'
 import { useDatabaseSelectorStateSnapshot } from 'state/database-selector'
 import type { NextPageWithLayout } from 'types'
-<<<<<<< HEAD
-import AppLayout from 'components/layouts/AppLayout/AppLayout'
-=======
->>>>>>> b2e1cce3
 import DefaultLayout from 'components/layouts/DefaultLayout'
 
 const DatabaseReport: NextPageWithLayout = () => {
@@ -43,17 +39,9 @@
 }
 
 DatabaseReport.getLayout = (page) => (
-<<<<<<< HEAD
-  <AppLayout>
-    <DefaultLayout product="Database Report">
-      <ReportsLayout title="Database">{page}</ReportsLayout>
-    </DefaultLayout>
-  </AppLayout>
-=======
   <DefaultLayout>
     <ReportsLayout title="Database">{page}</ReportsLayout>
   </DefaultLayout>
->>>>>>> b2e1cce3
 )
 
 export default DatabaseReport
