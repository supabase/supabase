--- conflicted
+++ resolved
@@ -36,14 +36,10 @@
 import ComposedChartHandler, { MultiAttribute } from 'components/ui/Charts/ComposedChartHandler'
 import DefaultLayout from 'components/layouts/DefaultLayout'
 import { useSendEventMutation } from 'data/telemetry/send-event-mutation'
-<<<<<<< HEAD
         
 export type UpdateDateRange = (from: string, to: string) => void
-=======
-import { useSelectedOrganization } from 'hooks/misc/useSelectedOrganization'
 import { usePgbouncerConfigQuery } from 'data/database/pgbouncer-config-query'
 import { Admonition } from 'ui-patterns'
->>>>>>> 37a52479
 
 const DatabaseReport: NextPageWithLayout = () => {
   return (
@@ -61,7 +57,6 @@
 
 export default DatabaseReport
 
-<<<<<<< HEAD
 const REPORT_ATTRIBUTES = [
   {
     id: 'ram-usage',
@@ -206,8 +201,6 @@
   },
 ]
 
-=======
->>>>>>> 37a52479
 const DatabaseUsage = () => {
   const { db, chart, ref } = useParams()
   const { project } = useProjectContext()
@@ -451,8 +444,6 @@
                 tooltip={{ content: { side: 'bottom', text: 'Refresh report' } }}
                 onClick={onRefreshReport}
               />
-<<<<<<< HEAD
-=======
               <div className="flex items-center gap-x-3">
                 <DateRangePicker
                   loading={false}
@@ -506,7 +497,6 @@
                     )}
                   </>
                 ))}
->>>>>>> 37a52479
             </div>
           </div>
         </div>
