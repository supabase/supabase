import { PermissionAction } from '@supabase/shared-types/out/constants'
import { useQueryClient } from '@tanstack/react-query'
import dayjs from 'dayjs'
import { ArrowRight, BookOpen, ExternalLink, RefreshCw } from 'lucide-react'
import Link from 'next/link'
import { useEffect, useState } from 'react'
import { toast } from 'sonner'
import { AlertDescription_Shadcn_, AlertTitle_Shadcn_, Alert_Shadcn_, Button, cn } from 'ui'

import { useParams } from 'common'
import ReportHeader from 'components/interfaces/Reports/ReportHeader'
import ReportPadding from 'components/interfaces/Reports/ReportPadding'
import ReportWidget from 'components/interfaces/Reports/ReportWidget'
import DiskSizeConfigurationModal from 'components/interfaces/Settings/Database/DiskSizeConfigurationModal'
import { useProjectContext } from 'components/layouts/ProjectLayout/ProjectContext'
import ReportsLayout from 'components/layouts/ReportsLayout/ReportsLayout'
import Table from 'components/to-be-cleaned/Table'
import { ButtonTooltip } from 'components/ui/ButtonTooltip'
import { DateTimeFormats } from 'components/ui/Charts/Charts.constants'
import ChartHandler from 'components/ui/Charts/ChartHandler'
import Panel from 'components/ui/Panel'
import { REPORTS_DATEPICKER_HELPERS } from 'components/interfaces/Reports/Reports.constants'
import { analyticsKeys } from 'data/analytics/keys'
import { useProjectDiskResizeMutation } from 'data/config/project-disk-resize-mutation'
import { useDatabaseSizeQuery } from 'data/database/database-size-query'
import { useDatabaseReport } from 'data/reports/database-report-query'
import { BASE_PATH } from 'lib/constants'
import { useCheckPermissions } from 'hooks/misc/useCheckPermissions'
import { formatBytes } from 'lib/helpers'
import ShimmerLine from 'components/ui/ShimmerLine'
import { useDatabaseSelectorStateSnapshot } from 'state/database-selector'
import type { NextPageWithLayout } from 'types'
<<<<<<< HEAD
import DatePickers from 'components/interfaces/Settings/Logs/Logs.DatePickers'
import { useOrgSubscriptionQuery } from 'data/subscriptions/org-subscription-query'
import { useSelectedOrganization } from 'hooks/misc/useSelectedOrganization'
import ComposedChartHandler, { MultiAttribute } from 'components/ui/Charts/ComposedChartHandler'

export type UpdateDateRange = (from: string, to: string) => void
=======
import DefaultLayout from 'components/layouts/DefaultLayout'
import { useSendEventMutation } from 'data/telemetry/send-event-mutation'
import { useSelectedOrganization } from 'hooks/misc/useSelectedOrganization'
>>>>>>> 75b318b3

const DatabaseReport: NextPageWithLayout = () => {
  return (
    <ReportPadding>
      <DatabaseUsage />
    </ReportPadding>
  )
}

DatabaseReport.getLayout = (page) => (
  <DefaultLayout>
    <ReportsLayout title="Database">{page}</ReportsLayout>
  </DefaultLayout>
)

export default DatabaseReport

const REPORT_ATTRIBUTES = [
<<<<<<< HEAD
  {
    id: 'ram-usage',
    label: 'Memory usage',
    showTooltip: true,
    showLegend: true,
    hideChartType: true,
    defaultChartStyle: 'line',
    // showTotal: false,
    attributes: [
      {
        attribute: 'ram_usage_max_available',
        provider: 'infra-monitoring',
        label: 'Max RAM Available',
        isMaxValue: true,
      },
      {
        attribute: 'ram_usage_used',
        provider: 'infra-monitoring',
        label: 'Used',
      },
      {
        attribute: 'ram_usage_cache_and_buffers',
        provider: 'infra-monitoring',
        label: 'Cache + buffers',
      },
      {
        attribute: 'ram_usage_free',
        provider: 'infra-monitoring',
        label: 'Free',
      },
      {
        attribute: 'ram_usage_swap',
        provider: 'infra-monitoring',
        label: 'Swap',
      },
    ],
  },
  {
    id: 'cpu-usage',
    label: 'CPU usage',
    format: '%',
    valuePrecision: 2,
    showTooltip: true,
    showLegend: true,
    showMaxValue: false,
    hideChartType: true,
    defaultChartStyle: 'line',
    attributes: [
      {
        attribute: 'cpu_usage_busy_system',
        provider: 'infra-monitoring',
        label: 'System',
        format: '%',
      },
      {
        attribute: 'cpu_usage_busy_user',
        provider: 'infra-monitoring',
        label: 'User',
        format: '%',
      },
      {
        attribute: 'cpu_usage_busy_iowait',
        provider: 'infra-monitoring',
        label: 'IOwait',
        format: '%',
      },
      {
        attribute: 'cpu_usage_busy_irqs',
        provider: 'infra-monitoring',
        label: 'IRQs',
        format: '%',
      },
      {
        attribute: 'cpu_usage_busy_other',
        provider: 'infra-monitoring',
        label: 'other',
        format: '%',
      },
    ],
  },
  {
    id: 'client-connections',
    label: 'Client connections',
    valuePrecision: 0,
    showTooltip: true,
    showLegend: true,
    hideChartType: true,
    defaultChartStyle: 'line',
    attributes: [
      {
        attribute: 'client_connections_postgres',
        provider: 'infra-monitoring',
        label: 'postgres',
      },
      {
        attribute: 'client_connections_supavisor',
        provider: 'infra-monitoring',
        label: 'supavisor',
      },
      {
        attribute: 'client_connections_realtime',
        provider: 'infra-monitoring',
        label: 'realtime',
      },
      {
        attribute: 'client_connections_max_limit',
        provider: 'infra-monitoring',
        label: 'max limit',
        isMaxValue: true,
      },
    ],
  },
  {
    id: 'disk-iops',
    label: 'Disk IOps',
    showTooltip: true,
    showLegend: true,
    hideChartType: true,
    defaultChartStyle: 'line',
    attributes: [
      {
        attribute: 'disk_iops_write',
        provider: 'infra-monitoring',
        label: 'IOps write',
      },
      { attribute: 'disk_iops_read', provider: 'infra-monitoring', label: 'IOps read' },
      // {
      //   attribute: 'disk_iops_max',
      //   provider: 'infra-monitoring',
      //   label: 'IOps Max',
      //   isMaxValue: true,
      // },
      // {
      //   attribute: 'disk_iops_usage',
      //   provider: 'infra-monitoring',
      //   label: 'IOps Max',
      //   format: '%',
      //   isMaxValue: true,
      // },
    ],
  },
=======
  { id: 'ram_usage', label: 'Memory usage' },
  { id: 'avg_cpu_usage', label: 'Average CPU usage' },
  { id: 'max_cpu_usage', label: 'Max CPU usage' },
  { id: 'disk_io_consumption', label: 'Disk IO consumed' },
  { id: 'pg_stat_database_num_backends', label: 'Number of database connections' },
  { id: 'supavisor_connections_active', label: 'Number of supavisor connections' },
>>>>>>> 75b318b3
]

const DatabaseUsage = () => {
  const { db, chart, ref } = useParams()
  const { project } = useProjectContext()
  const organization = useSelectedOrganization()

  const state = useDatabaseSelectorStateSnapshot()
  const defaultStart = dayjs().subtract(7, 'day').toISOString()
  const defaultEnd = dayjs().toISOString()
  const [dateRange, setDateRange] = useState<any>({
    period_start: { date: defaultStart, time_period: '7d' },
    period_end: { date: defaultEnd, time_period: 'today' },
    interval: '1h',
  })

  const { data: subscription } = useOrgSubscriptionQuery({ orgSlug: organization?.slug })
  const plan = subscription?.plan
  const queryClient = useQueryClient()

  const [isRefreshing, setIsRefreshing] = useState(false)

  const isReplicaSelected = state.selectedDatabaseId !== project?.ref

  const report = useDatabaseReport()
  const { data, params, largeObjectsSql, isLoading, refresh } = report

  const { data: databaseSizeData } = useDatabaseSizeQuery({
    projectRef: project?.ref,
    connectionString: project?.connectionString,
  })
  const databaseSizeBytes = databaseSizeData ?? 0
  const currentDiskSize = project?.volumeSizeGb ?? 0

  const [showIncreaseDiskSizeModal, setshowIncreaseDiskSizeModal] = useState(false)
  const canUpdateDiskSizeConfig = useCheckPermissions(PermissionAction.UPDATE, 'projects', {
    resource: {
      project_id: project?.id,
    },
  })

  const { isLoading: isUpdatingDiskSize } = useProjectDiskResizeMutation({
    onSuccess: (_, variables) => {
      toast.success(`Successfully updated disk size to ${variables.volumeSize} GB`)
      setshowIncreaseDiskSizeModal(false)
    },
  })

  const onRefreshReport = async () => {
    if (!dateRange) return

    // [Joshen] Since we can't track individual loading states for each chart
    // so for now we mock a loading state that only lasts for a second
    setIsRefreshing(true)
    refresh()
    const { period_start, interval } = dateRange
    REPORT_ATTRIBUTES.forEach((attr) => {
      queryClient.invalidateQueries(
        analyticsKeys.infraMonitoring(ref, {
          attribute: attr.id,
          startDate: period_start.date,
          endDate: period_start.end,
          interval,
          databaseIdentifier: state.selectedDatabaseId,
        })
      )
    })
    if (isReplicaSelected) {
      queryClient.invalidateQueries(
        analyticsKeys.infraMonitoring(ref, {
          attribute: 'physical_replication_lag_physical_replica_lag_seconds',
          startDate: period_start.date,
          endDate: period_start.end,
          interval,
          databaseIdentifier: state.selectedDatabaseId,
        })
      )
    }
    setTimeout(() => setIsRefreshing(false), 1000)
  }

  // [Joshen] Empty dependency array as we only want this running once
  useEffect(() => {
    if (db !== undefined) {
      setTimeout(() => {
        // [Joshen] Adding a timeout here to support navigation from settings to reports
        // Both are rendering different instances of ProjectLayout which is where the
        // DatabaseSelectorContextProvider lies in (unless we reckon shifting the provider up one more level is better)
        state.setSelectedDatabaseId(db)
      }, 100)
    }
    if (chart !== undefined) {
      setTimeout(() => {
        const el = document.getElementById(chart)
        if (el) el.scrollIntoView({ behavior: 'smooth', block: 'center' })
      }, 200)
    }
  }, [db, chart])

  const handleIntervalGranularity = (from: string, to: string) => {
    const conditions = {
      '15s': dayjs(to).diff(from, 'hour') < 1, // less than 1 hour
      '1m': dayjs(to).diff(from, 'hour') < 3, // less than 3 hours
      '10m': dayjs(to).diff(from, 'hour') < 6, // less than 6 hours
      '30m': dayjs(to).diff(from, 'hour') < 18, // less than 18 hours
      '1h': dayjs(to).diff(from, 'day') < 10, // less than 10 days
      '1d': dayjs(to).diff(from, 'day') >= 10, // more than 10 days
    }

    switch (true) {
      case conditions['15s']:
        return '15s'
      case conditions['1m']:
        return '1m'
      case conditions['10m']:
        return '10m'
      case conditions['30m']:
        return '30m'
      default:
        return '1h'
    }
  }

  const handleCustomDateFormat =
    handleIntervalGranularity(dateRange?.period_start?.date, dateRange?.period_end?.date) === '15s'
      ? DateTimeFormats.FULL_SECONDS
      : undefined

  const updateDateRange: UpdateDateRange = (from: string, to: string) => {
    setDateRange({
      period_start: { date: from, time_period: '7d' },
      period_end: { date: to, time_period: 'today' },
      interval: handleIntervalGranularity(from, to),
    })
  }

  return (
    <>
      <ReportHeader showDatabaseSelector title="Database" />
<<<<<<< HEAD
      <div className="w-full flex flex-col gap-1">
        <div className="h-2 w-full">
          <ShimmerLine active={report.isLoading} />
        </div>
      </div>
      <section className="relative pt-16 -mt-4">
        <div className="absolute inset-0 z-40 pointer-events-none flex flex-col gap-4">
          <div className="sticky top-0 bg-200 py-4 mb-4 flex items-center justify-between space-x-3 pointer-events-auto">
            <DatePickers
              onChange={(values: any) => updateDateRange(values.from, values.to)}
              from={dateRange?.period_start?.date || ''}
              to={dateRange?.period_end?.date || ''}
              helpers={REPORTS_DATEPICKER_HELPERS.map((helper, index) => ({
                ...helper,
                disabled: (index > 4 && plan?.id === 'free') || (index > 5 && plan?.id !== 'pro'),
              }))}
            />
            <div className="flex items-center gap-4">
              {dateRange && (
                <div className="flex items-center gap-x-2 text-xs">
                  <p className="text-foreground-light">
                    {dayjs(dateRange.period_start.date).format('MMM D, h:mma')}
                  </p>
                  <p className="text-foreground-light">
                    <ArrowRight size={12} />
                  </p>
                  <p className="text-foreground-light">
                    {dayjs(dateRange.period_end.date).format('MMM D, h:mma')}
                  </p>
                </div>
              )}
=======
      <Alert_Shadcn_ className="relative overflow-hidden">
        <div className="absolute inset-0 z-0">
          <img
            src={`${BASE_PATH}/img/reports/bg-grafana-dark.svg`}
            alt="Supabase Grafana"
            className="w-full h-full object-cover object-right hidden dark:block"
          />
          <img
            src={`${BASE_PATH}/img/reports/bg-grafana-light.svg`}
            alt="Supabase Grafana"
            className="w-full h-full object-cover object-right dark:hidden"
          />
          <div className="absolute inset-0 bg-gradient-to-r from-background-alternative to-transparent" />
        </div>
        <svg
          width="78"
          height="86"
          viewBox="0 0 78 86"
          className="w-4 h-4"
          fill="none"
          xmlns="http://www.w3.org/2000/svg"
        >
          <path
            d="M77.777 38.148c-.15-1.344-.299-2.987-.896-4.778-.448-1.792-1.194-3.733-2.24-5.823-1.045-2.09-2.388-4.18-4.03-6.27-.598-.747-1.344-1.643-2.24-2.39 1.194-4.777-1.493-8.808-1.493-8.808-4.48-.299-7.465 1.343-8.51 2.24-.15 0-.3-.15-.598-.3a41.262 41.262 0 0 0-2.388-.895c-.896-.299-1.643-.448-2.538-.747-.896-.15-1.792-.298-2.539-.448h-.448C47.917 3.66 42.243.971 42.243.971c-6.27 4.031-7.465 9.556-7.465 9.556v.298c-.299.15-.747.15-1.045.299-.448.15-.896.298-1.493.448-.448.149-.896.298-1.493.597-.896.448-1.941.896-2.837 1.344-.896.447-1.792 1.045-2.688 1.642-.149 0-.149-.15-.149-.15-8.809-3.284-16.572.747-16.572.747-.747 9.257 3.434 15.229 4.33 16.274-.15.597-.448 1.194-.598 1.792-.597 2.09-1.194 4.33-1.493 6.57 0 .298-.15.596-.15.895C2.529 45.314.14 53.526.14 53.526c6.718 7.763 14.631 8.211 14.631 8.211 1.045 1.792 2.09 3.434 3.434 5.077.597.597 1.195 1.343 1.643 1.94-2.39 7.018.298 12.84.298 12.84 7.465.3 12.392-3.284 13.437-4.18.747.299 1.493.448 2.24.747 2.24.597 4.628.895 7.017 1.045h2.837c3.583 5.076 9.705 5.822 9.705 5.822 4.479-4.628 4.628-9.256 4.628-10.302v-.299c.896-.596 1.791-1.343 2.688-2.09 1.791-1.642 3.284-3.433 4.628-5.374.15-.15.298-.299.298-.597 5.077.298 8.51-3.136 8.51-3.136-.895-5.225-3.882-7.763-4.479-8.211h-.149V48.748c-.15-.597-.15-1.194-.298-1.642-.597-2.24-1.344-4.33-2.538-6.271-1.195-1.941-2.539-3.583-4.181-5.076-1.642-1.493-3.434-2.538-5.375-3.434-1.94-.896-3.882-1.344-5.972-1.643-1.045-.149-1.94-.149-2.986-.149H48.663c-.448 0-1.045.15-1.493.15a14.617 14.617 0 0 0-5.524 2.09c-1.643 1.045-3.136 2.24-4.33 3.583-1.195 1.344-2.09 2.986-2.688 4.628-.597 1.643-.895 3.285-1.045 4.927V48.3c.15.746.299 1.643.448 2.389.448 1.493 1.195 2.837 1.941 4.03.896 1.196 1.941 2.091 2.986 2.838 1.045.746 2.24 1.343 3.434 1.642 1.195.299 2.24.448 3.434.448H47.767c.15 0 .299 0 .448-.15.298 0 .448-.148.747-.148.448-.15.895-.3 1.343-.598.448-.15.747-.448 1.195-.746.149 0 .15-.15.298-.299.448-.299.448-.896.15-1.194-.299-.299-.747-.448-1.045-.15-.15 0-.15.15-.299.15-.299.149-.597.298-1.045.447-.299.15-.747.15-1.045.299h-2.389c-.896-.15-1.643-.299-2.538-.746-.896-.299-1.643-.896-2.39-1.493-.746-.598-1.343-1.493-1.79-2.24-.448-.746-.897-1.792-1.046-2.836-.15-.448-.15-1.046-.15-1.494v-.746c0-.299 0-.598.15-.896a11.78 11.78 0 0 1 3.285-6.121c.448-.448.895-.747 1.343-1.195.448-.298 1.046-.597 1.493-.896.598-.298 1.195-.447 1.643-.597.597-.15 1.194-.298 1.791-.298h1.792c.597 0 1.344.149 1.94.298 1.345.299 2.539.747 3.734 1.493 2.388 1.344 4.33 3.434 5.673 5.823.597 1.194 1.045 2.538 1.344 3.882 0 .299.149.747.149 1.045V52.63c0 .448 0 .746-.15 1.194 0 .299-.149.747-.149 1.045 0 .299-.149.747-.298 1.046-.15.746-.448 1.492-.747 2.09a27.148 27.148 0 0 1-2.24 4.03c-1.79 2.39-4.18 4.48-7.016 5.674-1.344.598-2.837 1.045-4.33 1.344-.747.15-1.493.15-2.24.299H43.14c-1.642-.15-3.285-.448-4.778-.896-1.493-.448-3.135-1.045-4.479-1.792-2.837-1.493-5.375-3.583-7.465-6.121-1.045-1.194-1.941-2.538-2.538-4.031a28.024 28.024 0 0 1-1.792-4.48c-.448-1.492-.746-3.135-.746-4.628V44.567c0-.746.149-1.642.149-2.388.15-.747.299-1.643.448-2.389.15-.747.298-1.642.597-2.389.448-1.493 1.045-2.986 1.642-4.48 1.344-2.836 2.986-5.374 5.077-7.315.447-.448 1.045-1.045 1.642-1.493.597-.448 1.194-.896 1.792-1.194.597-.448 1.194-.747 1.791-1.046l.896-.447c.15 0 .299-.15.448-.15.15 0 .298-.149.448-.149.597-.299 1.344-.448 1.94-.746.15 0 .3-.15.449-.15.149 0 .299-.15.448-.15.298-.148.746-.148 1.045-.298.149 0 .298-.149.597-.149.15 0 .298 0 .597-.15.15 0 .299 0 .597-.149h.597c.15 0 .299 0 .598-.149.15 0 .448 0 .597-.15h5.225c1.344 0 2.688.15 4.032.449 2.538.448 4.927 1.343 7.166 2.389a23.309 23.309 0 0 1 5.823 3.881l.299.299.298.299c.15.149.448.298.597.597.15.298.448.298.598.597.149.299.448.448.597.597a15.109 15.109 0 0 1 1.94 2.39c1.195 1.492 2.24 3.134 2.987 4.627 0 .15.15.15.15.3 0 .148.148.148.148.298.15.149.15.298.299.597.15.15.15.298.299.597.149.15.149.299.298.597.3.747.598 1.344.747 1.941.298 1.045.597 1.941.746 2.688.15.298.448.597.747.448.298 0 .597-.299.597-.598.597-1.791.597-2.837.448-3.882Z"
            fill="currentColor"
          />
        </svg>

        <div className="flex flex-col md:flex-row gap-2 mt-1">
          <AlertTitle_Shadcn_ className="flex-grow">Advanced observability</AlertTitle_Shadcn_>
          <GrafanaBannerActions className="hidden xl:flex" />
        </div>
        <AlertDescription_Shadcn_ className="relative flex flex-col xl:flex-row gap-2 md:max-w-lg">
          <p className="flex-grow">
            Set up the Supabase Grafana Dashboard to visualize over 200 database performance and
            health metrics on your Supabase project.
          </p>
          <GrafanaBannerActions className="xl:hidden" />
        </AlertDescription_Shadcn_>
      </Alert_Shadcn_>
      <section>
        <Panel title={<h2>Database health</h2>}>
          <Panel.Content>
            <div className="mb-4 flex items-center gap-x-2">
>>>>>>> 75b318b3
              <ButtonTooltip
                type="default"
                disabled={isRefreshing}
                icon={<RefreshCw className={isRefreshing ? 'animate-spin' : ''} />}
                className="w-7"
                tooltip={{ content: { side: 'bottom', text: 'Refresh report' } }}
                onClick={onRefreshReport}
              />
            </div>
          </div>
        </div>
        <div className="grid grid-cols-1 gap-4">
          {dateRange &&
            REPORT_ATTRIBUTES.map((attr) => (
              <ComposedChartHandler
                key={attr.id}
                {...attr}
                attributes={attr.attributes as MultiAttribute[]}
                interval={dateRange.interval}
                startDate={dateRange?.period_start?.date}
                endDate={dateRange?.period_end?.date}
                updateDateRange={updateDateRange}
                defaultChartStyle={attr.defaultChartStyle as 'line' | 'bar' | 'stackedAreaLine'}
              />
            ))}
        </div>

        {dateRange && isReplicaSelected && (
          <Panel title="Replica Information">
            <Panel.Content>
              <div id="replication-lag">
                <ChartHandler
                  startDate={dateRange?.period_start?.date}
                  endDate={dateRange?.period_end?.date}
                  attribute="physical_replication_lag_physical_replica_lag_seconds"
                  label="Replication lag"
                  interval={dateRange.interval}
                  provider="infra-monitoring"
                />
              </div>
            </Panel.Content>
          </Panel>
        )}
      </section>
      <section id="database-size-report">
        <ReportWidget
          isLoading={isLoading}
          params={params.largeObjects}
          title="Database Size"
          data={data.largeObjects || []}
          queryType={'db'}
          resolvedSql={largeObjectsSql}
          renderer={(props) => {
            return (
              <div>
                <div className="col-span-4 inline-grid grid-cols-12 gap-12 w-full mt-5">
                  <div className="grid gap-2 col-span-2">
                    <h5 className="text-sm">Space used</h5>
                    <span className="text-lg">{formatBytes(databaseSizeBytes, 2, 'GB')}</span>
                  </div>
                  <div className="grid gap-2 col-span-2">
                    <h5 className="text-sm">Provisioned disk size</h5>
                    <span className="text-lg">{currentDiskSize} GB</span>
                  </div>

                  <div className="col-span-8 text-right">
                    {project?.cloud_provider === 'AWS' ? (
                      <Button asChild type="default">
                        <Link href={`/project/${ref}/settings/compute-and-disk`}>
                          Increase disk size
                        </Link>
                      </Button>
                    ) : (
                      <ButtonTooltip
                        type="default"
                        disabled={!canUpdateDiskSizeConfig}
                        onClick={() => setshowIncreaseDiskSizeModal(true)}
                        tooltip={{
                          content: {
                            side: 'bottom',
                            text: !canUpdateDiskSizeConfig
                              ? 'You need additional permissions to increase the disk size'
                              : undefined,
                          },
                        }}
                      >
                        Increase disk size
                      </ButtonTooltip>
                    )}
                  </div>
                </div>

                <h3 className="mt-8 text-sm">Large Objects</h3>
                {!props.isLoading && props.data.length === 0 && <span>No large objects found</span>}
                {!props.isLoading && props.data.length > 0 && (
                  <Table
                    className="space-y-3 mt-4"
                    head={[
                      <Table.th key="object" className="py-2">
                        Object
                      </Table.th>,
                      <Table.th key="size" className="py-2">
                        Size
                      </Table.th>,
                    ]}
                    body={props.data?.map((object) => {
                      const percentage = (
                        ((object.table_size as number) / databaseSizeBytes) *
                        100
                      ).toFixed(2)

                      return (
                        <Table.tr key={`${object.schema_name}.${object.relname}`}>
                          <Table.td>
                            {object.schema_name}.{object.relname}
                          </Table.td>
                          <Table.td>
                            {formatBytes(object.table_size)} ({percentage}%)
                          </Table.td>
                        </Table.tr>
                      )
                    })}
                  />
                )}
              </div>
            )
          }}
          append={() => (
            <div className="px-6 pb-2">
              <Alert_Shadcn_ variant="default" className="mt-4">
                <AlertDescription_Shadcn_>
                  <div className="space-y-2">
                    <p>
                      New Supabase projects have a database size of ~40-60mb. This space includes
                      pre-installed extensions, schemas, and default Postgres data. Additional
                      database size is used when installing extensions, even if those extensions are
                      inactive.
                    </p>

                    <Button asChild type="default" icon={<ExternalLink />}>
                      <Link
                        href="https://supabase.com/docs/guides/platform/database-size#disk-space-usage"
                        target="_blank"
                        rel="noreferrer"
                      >
                        Read about database size
                      </Link>
                    </Button>
                  </div>
                </AlertDescription_Shadcn_>
              </Alert_Shadcn_>
            </div>
          )}
        />
        <DiskSizeConfigurationModal
          visible={showIncreaseDiskSizeModal}
          loading={isUpdatingDiskSize}
          hideModal={setshowIncreaseDiskSizeModal}
        />
      </section>
    </>
  )
}

const GrafanaBannerActions = ({ className }: { className?: string }) => {
  const { ref } = useParams()
  const org = useSelectedOrganization()
  const { mutate: sendEvent } = useSendEventMutation()

  return (
    <div className={cn('flex gap-2', className)}>
      <Button type="outline" className="bg-alternative" size="tiny" icon={<BookOpen />} asChild>
        <Link
          href="https://supabase.com/docs/guides/telemetry/metrics"
          target="_blank"
          onClick={() =>
            sendEvent({
              action: 'reports_database_grafana_banner_clicked',
              groups: { project: ref ?? 'Unknown', organization: org?.slug ?? 'Unknown' },
            })
          }
        >
          Docs
        </Link>
      </Button>
      <Button type="default" size="tiny" asChild>
        <Link
          href="https://github.com/supabase/supabase-grafana"
          target="_blank"
          onClick={() =>
            sendEvent({
              action: 'reports_database_grafana_banner_clicked',
              groups: { project: ref ?? 'Unknown', organization: org?.slug ?? 'Unknown' },
            })
          }
        >
          Configure Grafana
        </Link>
      </Button>
    </div>
  )
}<|MERGE_RESOLUTION|>--- conflicted
+++ resolved
@@ -30,18 +30,14 @@
 import ShimmerLine from 'components/ui/ShimmerLine'
 import { useDatabaseSelectorStateSnapshot } from 'state/database-selector'
 import type { NextPageWithLayout } from 'types'
-<<<<<<< HEAD
 import DatePickers from 'components/interfaces/Settings/Logs/Logs.DatePickers'
 import { useOrgSubscriptionQuery } from 'data/subscriptions/org-subscription-query'
 import { useSelectedOrganization } from 'hooks/misc/useSelectedOrganization'
 import ComposedChartHandler, { MultiAttribute } from 'components/ui/Charts/ComposedChartHandler'
-
-export type UpdateDateRange = (from: string, to: string) => void
-=======
 import DefaultLayout from 'components/layouts/DefaultLayout'
 import { useSendEventMutation } from 'data/telemetry/send-event-mutation'
-import { useSelectedOrganization } from 'hooks/misc/useSelectedOrganization'
->>>>>>> 75b318b3
+        
+export type UpdateDateRange = (from: string, to: string) => void
 
 const DatabaseReport: NextPageWithLayout = () => {
   return (
@@ -60,7 +56,6 @@
 export default DatabaseReport
 
 const REPORT_ATTRIBUTES = [
-<<<<<<< HEAD
   {
     id: 'ram-usage',
     label: 'Memory usage',
@@ -156,7 +151,7 @@
         label: 'postgres',
       },
       {
-        attribute: 'client_connections_supavisor',
+        attribute: 'supavisor_connections_active',
         provider: 'infra-monitoring',
         label: 'supavisor',
       },
@@ -202,14 +197,6 @@
       // },
     ],
   },
-=======
-  { id: 'ram_usage', label: 'Memory usage' },
-  { id: 'avg_cpu_usage', label: 'Average CPU usage' },
-  { id: 'max_cpu_usage', label: 'Max CPU usage' },
-  { id: 'disk_io_consumption', label: 'Disk IO consumed' },
-  { id: 'pg_stat_database_num_backends', label: 'Number of database connections' },
-  { id: 'supavisor_connections_active', label: 'Number of supavisor connections' },
->>>>>>> 75b318b3
 ]
 
 const DatabaseUsage = () => {
@@ -349,39 +336,11 @@
   return (
     <>
       <ReportHeader showDatabaseSelector title="Database" />
-<<<<<<< HEAD
       <div className="w-full flex flex-col gap-1">
         <div className="h-2 w-full">
           <ShimmerLine active={report.isLoading} />
         </div>
       </div>
-      <section className="relative pt-16 -mt-4">
-        <div className="absolute inset-0 z-40 pointer-events-none flex flex-col gap-4">
-          <div className="sticky top-0 bg-200 py-4 mb-4 flex items-center justify-between space-x-3 pointer-events-auto">
-            <DatePickers
-              onChange={(values: any) => updateDateRange(values.from, values.to)}
-              from={dateRange?.period_start?.date || ''}
-              to={dateRange?.period_end?.date || ''}
-              helpers={REPORTS_DATEPICKER_HELPERS.map((helper, index) => ({
-                ...helper,
-                disabled: (index > 4 && plan?.id === 'free') || (index > 5 && plan?.id !== 'pro'),
-              }))}
-            />
-            <div className="flex items-center gap-4">
-              {dateRange && (
-                <div className="flex items-center gap-x-2 text-xs">
-                  <p className="text-foreground-light">
-                    {dayjs(dateRange.period_start.date).format('MMM D, h:mma')}
-                  </p>
-                  <p className="text-foreground-light">
-                    <ArrowRight size={12} />
-                  </p>
-                  <p className="text-foreground-light">
-                    {dayjs(dateRange.period_end.date).format('MMM D, h:mma')}
-                  </p>
-                </div>
-              )}
-=======
       <Alert_Shadcn_ className="relative overflow-hidden">
         <div className="absolute inset-0 z-0">
           <img
@@ -422,11 +381,32 @@
           <GrafanaBannerActions className="xl:hidden" />
         </AlertDescription_Shadcn_>
       </Alert_Shadcn_>
-      <section>
-        <Panel title={<h2>Database health</h2>}>
-          <Panel.Content>
-            <div className="mb-4 flex items-center gap-x-2">
->>>>>>> 75b318b3
+      <section className="relative pt-16 -mt-4">
+        <div className="absolute inset-0 z-40 pointer-events-none flex flex-col gap-4">
+          <div className="sticky top-0 bg-200 py-4 mb-4 flex items-center justify-between space-x-3 pointer-events-auto">
+            <DatePickers
+              onChange={(values: any) => updateDateRange(values.from, values.to)}
+              from={dateRange?.period_start?.date || ''}
+              to={dateRange?.period_end?.date || ''}
+              helpers={REPORTS_DATEPICKER_HELPERS.map((helper, index) => ({
+                ...helper,
+                disabled: (index > 4 && plan?.id === 'free') || (index > 5 && plan?.id !== 'pro'),
+              }))}
+            />
+            <div className="flex items-center gap-4">
+              {dateRange && (
+                <div className="flex items-center gap-x-2 text-xs">
+                  <p className="text-foreground-light">
+                    {dayjs(dateRange.period_start.date).format('MMM D, h:mma')}
+                  </p>
+                  <p className="text-foreground-light">
+                    <ArrowRight size={12} />
+                  </p>
+                  <p className="text-foreground-light">
+                    {dayjs(dateRange.period_end.date).format('MMM D, h:mma')}
+                  </p>
+                </div>
+              )}
               <ButtonTooltip
                 type="default"
                 disabled={isRefreshing}
