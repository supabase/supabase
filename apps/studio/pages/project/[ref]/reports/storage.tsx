--- conflicted
+++ resolved
@@ -18,10 +18,6 @@
 import { useSelectedOrganization } from 'hooks/misc/useSelectedOrganization'
 import { RefreshCw } from 'lucide-react'
 import type { NextPageWithLayout } from 'types'
-<<<<<<< HEAD
-import AppLayout from 'components/layouts/AppLayout/AppLayout'
-=======
->>>>>>> b2e1cce3
 import DefaultLayout from 'components/layouts/DefaultLayout'
 
 export const StorageReport: NextPageWithLayout = () => {
@@ -89,17 +85,9 @@
 }
 
 StorageReport.getLayout = (page) => (
-<<<<<<< HEAD
-  <AppLayout>
-    <DefaultLayout product="Storage Report">
-      <ReportsLayout title="Storage">{page}</ReportsLayout>
-    </DefaultLayout>
-  </AppLayout>
-=======
   <DefaultLayout>
     <ReportsLayout>{page}</ReportsLayout>
   </DefaultLayout>
->>>>>>> b2e1cce3
 )
 
 export default StorageReport