<<<<<<< HEAD
import { useMemo, useState } from 'react'

=======
>>>>>>> aefb34fd
import ReportHeader from 'components/interfaces/Reports/ReportHeader'
import ReportPadding from 'components/interfaces/Reports/ReportPadding'
import ReportWidget from 'components/interfaces/Reports/ReportWidget'
import { createFilteredDatePickerHelpers } from 'components/interfaces/Reports/Reports.constants'
import {
  CacheHitRateChartRenderer,
  TopCacheMissesRenderer,
} from 'components/interfaces/Reports/renderers/StorageRenderers'
import {
  DatePickerValue,
  LogsDatePicker,
} from 'components/interfaces/Settings/Logs/Logs.DatePickers'
import ReportsLayout from 'components/layouts/ReportsLayout/ReportsLayout'
import { ButtonTooltip } from 'components/ui/ButtonTooltip'
import ShimmerLine from 'components/ui/ShimmerLine'
import { useStorageReport } from 'data/reports/storage-report-query'
import { useOrgSubscriptionQuery } from 'data/subscriptions/org-subscription-query'
import { useSelectedOrganization } from 'hooks/misc/useSelectedOrganization'
import { RefreshCw } from 'lucide-react'
import type { NextPageWithLayout } from 'types'
import DefaultLayout from 'components/layouts/DefaultLayout'

export const StorageReport: NextPageWithLayout = () => {
  const report = useStorageReport()
  const organization = useSelectedOrganization()

  const { isLoading, refresh } = report

  const { data: subscription } = useOrgSubscriptionQuery({ orgSlug: organization?.slug })
  const plan = subscription?.plan

  const defaultHelper = REPORTS_DATEPICKER_HELPERS[0] // last 24h
  const [selectedRange, setSelectedRange] = useState<DatePickerValue>({
    to: defaultHelper.calcTo(),
    from: defaultHelper.calcFrom(),
    isHelper: true,
    text: defaultHelper.text,
  })

  const datepickerHelpers = createFilteredDatePickerHelpers(plan?.id || 'free')

  const handleDatepickerChange = (vals: DatePickerValue) => {
    report.mergeParams({
      iso_timestamp_start: vals.from || '',
      iso_timestamp_end: vals.to || '',
    })
    setSelectedRange(vals)
  }

  return (
    <ReportPadding>
      <ReportHeader title="Storage" />
      <div className="w-full flex flex-col gap-1">
        <div className="flex gap-2 items-center">
          <ButtonTooltip
            type="default"
            disabled={isLoading}
            icon={<RefreshCw className={isLoading ? 'animate-spin' : ''} />}
            className="w-7"
            tooltip={{ content: { side: 'bottom', text: 'Refresh report' } }}
            onClick={() => refresh()}
          />

          <LogsDatePicker
            onSubmit={handleDatepickerChange}
            value={selectedRange}
            helpers={datepickerHelpers}
          />
        </div>

        <div className="h-2 w-full">
          <ShimmerLine active={report.isLoading} />
        </div>
      </div>

      <ReportWidget
        isLoading={report.isLoading}
        params={report.params.cacheHitRate}
        title="Request Caching"
        tooltip="The number of storage requests that are cached at the edge level. A higher number of hits is better."
        data={report.data.cacheHitRate || []}
        renderer={CacheHitRateChartRenderer}
        append={TopCacheMissesRenderer}
        appendProps={{ data: report.data.topCacheMisses || [] }}
      />
    </ReportPadding>
  )
}

StorageReport.getLayout = (page) => (
  <DefaultLayout>
    <ReportsLayout>{page}</ReportsLayout>
  </DefaultLayout>
)

export default StorageReport<|MERGE_RESOLUTION|>--- conflicted
+++ resolved
@@ -1,12 +1,12 @@
-<<<<<<< HEAD
-import { useMemo, useState } from 'react'
+import { useState } from 'react'
 
-=======
->>>>>>> aefb34fd
 import ReportHeader from 'components/interfaces/Reports/ReportHeader'
 import ReportPadding from 'components/interfaces/Reports/ReportPadding'
 import ReportWidget from 'components/interfaces/Reports/ReportWidget'
-import { createFilteredDatePickerHelpers } from 'components/interfaces/Reports/Reports.constants'
+import {
+  createFilteredDatePickerHelpers,
+  REPORTS_DATEPICKER_HELPERS,
+} from 'components/interfaces/Reports/Reports.constants'
 import {
   CacheHitRateChartRenderer,
   TopCacheMissesRenderer,
@@ -34,7 +34,9 @@
   const { data: subscription } = useOrgSubscriptionQuery({ orgSlug: organization?.slug })
   const plan = subscription?.plan
 
-  const defaultHelper = REPORTS_DATEPICKER_HELPERS[0] // last 24h
+  const defaultHelper =
+    REPORTS_DATEPICKER_HELPERS.find((h) => h.default) || REPORTS_DATEPICKER_HELPERS[0]
+
   const [selectedRange, setSelectedRange] = useState<DatePickerValue>({
     to: defaultHelper.calcTo(),
     from: defaultHelper.calcFrom(),
