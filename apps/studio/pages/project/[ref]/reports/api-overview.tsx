--- conflicted
+++ resolved
@@ -11,10 +11,6 @@
   TotalRequestsChartRenderer,
 } from 'components/interfaces/Reports/renderers/ApiRenderers'
 import type { DatePickerToFrom } from 'components/interfaces/Settings/Logs/Logs.types'
-<<<<<<< HEAD
-import AppLayout from 'components/layouts/AppLayout/AppLayout'
-=======
->>>>>>> b2e1cce3
 import DefaultLayout from 'components/layouts/DefaultLayout'
 import ReportsLayout from 'components/layouts/ReportsLayout/ReportsLayout'
 import ShimmerLine from 'components/ui/ShimmerLine'
@@ -122,17 +118,9 @@
 }
 
 ApiReport.getLayout = (page) => (
-<<<<<<< HEAD
-  <AppLayout>
-    <DefaultLayout product="API Report">
-      <ReportsLayout>{page}</ReportsLayout>
-    </DefaultLayout>
-  </AppLayout>
-=======
   <DefaultLayout>
     <ReportsLayout>{page}</ReportsLayout>
   </DefaultLayout>
->>>>>>> b2e1cce3
 )
 
 export default ApiReport