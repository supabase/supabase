--- conflicted
+++ resolved
@@ -1,7 +1,3 @@
-<<<<<<< HEAD
-import AppLayout from 'components/layouts/AppLayout/AppLayout'
-=======
->>>>>>> b2e1cce3
 import DefaultLayout from 'components/layouts/DefaultLayout'
 import SettingsLayout from 'components/layouts/ProjectSettingsLayout/SettingsLayout'
 import {
@@ -32,16 +28,8 @@
 }
 
 PageLayout.getLayout = (page) => (
-<<<<<<< HEAD
-  <AppLayout>
-    <DefaultLayout product="Storage">
-      <SettingsLayout title="Settings">{page}</SettingsLayout>
-    </DefaultLayout>
-  </AppLayout>
-=======
   <DefaultLayout>
     <SettingsLayout title="Settings">{page}</SettingsLayout>
   </DefaultLayout>
->>>>>>> b2e1cce3
 )
 export default PageLayout