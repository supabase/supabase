import { DiskManagementPanelForm } from 'components/interfaces/DiskManagement/DiskManagementPanelForm'
import { ConnectionPooling, NetworkRestrictions } from 'components/interfaces/Settings/Database'
import BannedIPs from 'components/interfaces/Settings/Database/BannedIPs'
import { ConnectionStringMoved } from 'components/interfaces/Settings/Database/ConnectionStringMoved'
import { DatabaseReadOnlyAlert } from 'components/interfaces/Settings/Database/DatabaseReadOnlyAlert'
import ResetDbPassword from 'components/interfaces/Settings/Database/DatabaseSettings/ResetDbPassword'
import DiskSizeConfiguration from 'components/interfaces/Settings/Database/DiskSizeConfiguration'
import { PoolingModesModal } from 'components/interfaces/Settings/Database/PoolingModesModal'
import SSLConfiguration from 'components/interfaces/Settings/Database/SSLConfiguration'
import SettingsLayout from 'components/layouts/ProjectSettingsLayout/SettingsLayout'
import { ScaffoldContainer, ScaffoldHeader, ScaffoldTitle } from 'components/layouts/Scaffold'
import { useSelectedProject } from 'hooks/misc/useSelectedProject'
import { useFlag } from 'hooks/ui/useFlag'
import type { NextPageWithLayout } from 'types'

const ProjectSettings: NextPageWithLayout = () => {
<<<<<<< HEAD
=======
  const diskManagementV2 = useFlag('diskManagementV2')
>>>>>>> ed87c1f7
  const project = useSelectedProject()
  const connectDialogUpdate = useFlag('connectDialogUpdate')
  const showNewDiskManagementUI = project?.cloud_provider === 'AWS'

  return (
    <>
      <ScaffoldContainer>
        <ScaffoldHeader>
          <ScaffoldTitle>Database Settings</ScaffoldTitle>
        </ScaffoldHeader>
      </ScaffoldContainer>
      <ScaffoldContainer bottomPadding>
        <div className="space-y-10">
          <div className="flex flex-col gap-y-10">
            <DatabaseReadOnlyAlert />
            <ConnectionStringMoved />
            <ResetDbPassword />
            <ConnectionPooling />
          </div>

          <SSLConfiguration />
          {showNewDiskManagementUI ? (
            // This form is hidden if Disk and Compute form is enabled, new form is on ./settings/compute-and-disk
            <DiskManagementPanelForm />
          ) : (
            <DiskSizeConfiguration />
          )}
          <NetworkRestrictions />
          <BannedIPs />
        </div>
      </ScaffoldContainer>
      <PoolingModesModal />
    </>
  )
}

ProjectSettings.getLayout = (page) => <SettingsLayout title="Database">{page}</SettingsLayout>

export default ProjectSettings<|MERGE_RESOLUTION|>--- conflicted
+++ resolved
@@ -10,16 +10,10 @@
 import SettingsLayout from 'components/layouts/ProjectSettingsLayout/SettingsLayout'
 import { ScaffoldContainer, ScaffoldHeader, ScaffoldTitle } from 'components/layouts/Scaffold'
 import { useSelectedProject } from 'hooks/misc/useSelectedProject'
-import { useFlag } from 'hooks/ui/useFlag'
 import type { NextPageWithLayout } from 'types'
 
 const ProjectSettings: NextPageWithLayout = () => {
-<<<<<<< HEAD
-=======
-  const diskManagementV2 = useFlag('diskManagementV2')
->>>>>>> ed87c1f7
   const project = useSelectedProject()
-  const connectDialogUpdate = useFlag('connectDialogUpdate')
   const showNewDiskManagementUI = project?.cloud_provider === 'AWS'
 
   return (
