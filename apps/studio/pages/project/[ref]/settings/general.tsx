--- conflicted
+++ resolved
@@ -6,10 +6,6 @@
   General,
   TransferProjectPanel,
 } from 'components/interfaces/Settings/General'
-<<<<<<< HEAD
-import AppLayout from 'components/layouts/AppLayout/AppLayout'
-=======
->>>>>>> b2e1cce3
 import DefaultLayout from 'components/layouts/DefaultLayout'
 import { useProjectContext } from 'components/layouts/ProjectLayout/ProjectContext'
 import SettingsLayout from 'components/layouts/ProjectSettingsLayout/SettingsLayout'
@@ -53,16 +49,8 @@
 }
 
 ProjectSettings.getLayout = (page) => (
-<<<<<<< HEAD
-  <AppLayout>
-    <DefaultLayout product="General">
-      <SettingsLayout title="General">{page}</SettingsLayout>
-    </DefaultLayout>
-  </AppLayout>
-=======
   <DefaultLayout>
     <SettingsLayout title="General">{page}</SettingsLayout>
   </DefaultLayout>
->>>>>>> b2e1cce3
 )
 export default ProjectSettings