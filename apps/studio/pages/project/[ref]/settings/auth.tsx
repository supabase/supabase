<<<<<<< HEAD
import { PermissionAction } from '@supabase/shared-types/out/constants'

import {
  AdvancedAuthSettingsForm,
  BasicAuthSettingsForm,
  SmtpForm,
  ThirdPartyAuthForm,
} from 'components/interfaces/Auth'
import DefaultLayout from 'components/layouts/DefaultLayout'
=======
import { useParams } from 'common'
>>>>>>> d4e9ea0b
import SettingsLayout from 'components/layouts/ProjectSettingsLayout/SettingsLayout'
import ProductEmptyState from 'components/to-be-cleaned/ProductEmptyState'
import { ChevronRight } from 'lucide-react'
import Link from 'next/link'
import type { NextPageWithLayout } from 'types'

const ProjectSettings: NextPageWithLayout = () => {
  const { ref } = useParams() as { ref: string }

  return (
    <ProductEmptyState title="Authentication settings have moved">
      <div className="text-sm">
        <p className="text-foreground-light mb-4">
          All settings are now under configuration within the Authentication page. All other product
          settings will follow in the coming weeks.
        </p>
        <Link
          href={`/project/${ref}/auth/providers`}
          className="block py-2 hover:text-foreground border-b flex items-center justify-between"
        >
          General user signup
          <ChevronRight strokeWidth={1.5} size={16} />
        </Link>
        <Link
          href={`/project/${ref}/auth/providers`}
          className="block py-2 hover:text-foreground border-b flex items-center justify-between"
        >
          Password settings in email provider
          <ChevronRight strokeWidth={1.5} size={16} />
        </Link>
        <Link
          href={`/project/${ref}/auth/sessions`}
          className="block py-2 hover:text-foreground border-b flex items-center justify-between"
        >
          User sessions
          <ChevronRight strokeWidth={1.5} size={16} />
        </Link>
        <Link
          href={`/project/${ref}/auth/sessions`}
          className="block py-2 hover:text-foreground border-b flex items-center justify-between"
        >
          Refresh tokens
          <ChevronRight strokeWidth={1.5} size={16} />
        </Link>
        <Link
          href={`/project/${ref}/auth/protection`}
          className="block py-2 hover:text-foreground border-b flex items-center justify-between"
        >
          Bot and abuse protection
          <ChevronRight strokeWidth={1.5} size={16} />
        </Link>
        <Link
          href={`/project/${ref}/auth/smtp`}
          className="block py-2 hover:text-foreground border-b flex items-center justify-between"
        >
          SMTP settings
          <ChevronRight strokeWidth={1.5} size={16} />
        </Link>
        <Link
          href={`/project/${ref}/settings/api#jwt-settings`}
          className="block py-2 hover:text-foreground border-b flex items-center justify-between"
        >
          Access token expiry
          <ChevronRight strokeWidth={1.5} size={16} />
        </Link>
        <Link
          href={`/project/${ref}/auth/mfa`}
          className="block py-2 hover:text-foreground border-b flex items-center justify-between"
        >
          Multifactor authentication
          <ChevronRight strokeWidth={1.5} size={16} />
        </Link>
        <Link
          href={`/project/${ref}/auth/third-party`}
          className="block py-2 hover:text-foreground border-b flex items-center justify-between"
        >
          Third party authentication
          <ChevronRight strokeWidth={1.5} size={16} />
        </Link>
        <Link
          href={`/project/${ref}/auth/advanced`}
          className="block py-2 hover:text-foreground border-b flex items-center justify-between"
        >
          Max request duration
          <ChevronRight strokeWidth={1.5} size={16} />
        </Link>
        <Link
          href={`/project/${ref}/settings/database#connection-pooler`}
          className="block py-2 hover:text-foreground flex items-center justify-between"
        >
          Max direct database connections
          <ChevronRight strokeWidth={1.5} size={16} />
        </Link>
      </div>
    </ProductEmptyState>
  )
}

<<<<<<< HEAD
AuthSettings.getLayout = (page) => (
  <DefaultLayout>
    <SettingsLayout>{page}</SettingsLayout>
  </DefaultLayout>
)
export default AuthSettings
=======
ProjectSettings.getLayout = (page) => <SettingsLayout title="Authentication">{page}</SettingsLayout>

export default ProjectSettings
>>>>>>> d4e9ea0b
<|MERGE_RESOLUTION|>--- conflicted
+++ resolved
@@ -1,16 +1,5 @@
-<<<<<<< HEAD
-import { PermissionAction } from '@supabase/shared-types/out/constants'
-
-import {
-  AdvancedAuthSettingsForm,
-  BasicAuthSettingsForm,
-  SmtpForm,
-  ThirdPartyAuthForm,
-} from 'components/interfaces/Auth'
+import { useParams } from 'common'
 import DefaultLayout from 'components/layouts/DefaultLayout'
-=======
-import { useParams } from 'common'
->>>>>>> d4e9ea0b
 import SettingsLayout from 'components/layouts/ProjectSettingsLayout/SettingsLayout'
 import ProductEmptyState from 'components/to-be-cleaned/ProductEmptyState'
 import { ChevronRight } from 'lucide-react'
@@ -109,15 +98,10 @@
   )
 }
 
-<<<<<<< HEAD
-AuthSettings.getLayout = (page) => (
+ProjectSettings.getLayout = (page) => (
   <DefaultLayout>
-    <SettingsLayout>{page}</SettingsLayout>
+    <SettingsLayout title="Authentication">{page}</SettingsLayout>
   </DefaultLayout>
 )
-export default AuthSettings
-=======
-ProjectSettings.getLayout = (page) => <SettingsLayout title="Authentication">{page}</SettingsLayout>
 
-export default ProjectSettings
->>>>>>> d4e9ea0b
+export default ProjectSettings