import { useParams } from 'common'
import DefaultLayout from 'components/layouts/DefaultLayout'
import SettingsLayout from 'components/layouts/ProjectSettingsLayout/SettingsLayout'
import ProductEmptyState from 'components/to-be-cleaned/ProductEmptyState'
import { ChevronRight } from 'lucide-react'
import Link from 'next/link'
import type { NextPageWithLayout } from 'types'

const ProjectSettings: NextPageWithLayout = () => {
  const { ref } = useParams() as { ref: string }

  return (
    <ProductEmptyState title="Authentication settings have moved">
      <div className="text-sm">
        <p className="text-foreground-light mb-4">
          All settings are now under configuration within the Authentication page.
        </p>
        <Link
          href={`/project/${ref}/auth/providers`}
          className="py-2 hover:text-foreground border-b flex items-center justify-between"
        >
          General user signup
          <ChevronRight strokeWidth={1.5} size={16} />
        </Link>
        <Link
          href={`/project/${ref}/auth/providers`}
          className="py-2 hover:text-foreground border-b flex items-center justify-between"
        >
          Password settings in email provider
          <ChevronRight strokeWidth={1.5} size={16} />
        </Link>
        <Link
          href={`/project/${ref}/auth/sessions`}
          className="py-2 hover:text-foreground border-b flex items-center justify-between"
        >
          User sessions
          <ChevronRight strokeWidth={1.5} size={16} />
        </Link>
        <Link
          href={`/project/${ref}/auth/sessions`}
          className="py-2 hover:text-foreground border-b flex items-center justify-between"
        >
          Refresh tokens
          <ChevronRight strokeWidth={1.5} size={16} />
        </Link>
        <Link
          href={`/project/${ref}/auth/protection`}
          className="py-2 hover:text-foreground border-b flex items-center justify-between"
        >
          Bot and abuse protection
          <ChevronRight strokeWidth={1.5} size={16} />
        </Link>
        <Link
          href={`/project/${ref}/auth/smtp`}
          className="py-2 hover:text-foreground border-b flex items-center justify-between"
        >
          SMTP settings
          <ChevronRight strokeWidth={1.5} size={16} />
        </Link>
        <Link
          href={`/project/${ref}/settings/jwt`}
<<<<<<< HEAD
          className="block py-2 hover:text-foreground border-b flex items-center justify-between"
=======
          className="py-2 hover:text-foreground border-b flex items-center justify-between"
>>>>>>> 7ab625c4
        >
          Access token expiry
          <ChevronRight strokeWidth={1.5} size={16} />
        </Link>
        <Link
          href={`/project/${ref}/auth/mfa`}
          className="py-2 hover:text-foreground border-b flex items-center justify-between"
        >
          Multifactor authentication
          <ChevronRight strokeWidth={1.5} size={16} />
        </Link>
        <Link
          href={`/project/${ref}/auth/third-party`}
          className="py-2 hover:text-foreground border-b flex items-center justify-between"
        >
          Third party authentication
          <ChevronRight strokeWidth={1.5} size={16} />
        </Link>
        <Link
          href={`/project/${ref}/auth/advanced`}
          className="py-2 hover:text-foreground border-b flex items-center justify-between"
        >
          Max request duration
          <ChevronRight strokeWidth={1.5} size={16} />
        </Link>
        <Link
          href={`/project/${ref}/auth/advanced`}
          className="py-2 hover:text-foreground flex items-center justify-between"
        >
          Max direct database connections
          <ChevronRight strokeWidth={1.5} size={16} />
        </Link>
      </div>
    </ProductEmptyState>
  )
}

ProjectSettings.getLayout = (page) => (
  <DefaultLayout>
    <SettingsLayout title="Authentication">{page}</SettingsLayout>
  </DefaultLayout>
)

export default ProjectSettings<|MERGE_RESOLUTION|>--- conflicted
+++ resolved
@@ -59,11 +59,7 @@
         </Link>
         <Link
           href={`/project/${ref}/settings/jwt`}
-<<<<<<< HEAD
-          className="block py-2 hover:text-foreground border-b flex items-center justify-between"
-=======
           className="py-2 hover:text-foreground border-b flex items-center justify-between"
->>>>>>> 7ab625c4
         >
           Access token expiry
           <ChevronRight strokeWidth={1.5} size={16} />
