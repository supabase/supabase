--- conflicted
+++ resolved
@@ -1,8 +1,4 @@
 import ServiceList from 'components/interfaces/Settings/API/ServiceList'
-<<<<<<< HEAD
-import AppLayout from 'components/layouts/AppLayout/AppLayout'
-=======
->>>>>>> b2e1cce3
 import DefaultLayout from 'components/layouts/DefaultLayout'
 import SettingsLayout from 'components/layouts/ProjectSettingsLayout/SettingsLayout'
 import { ScaffoldContainer, ScaffoldHeader, ScaffoldTitle } from 'components/layouts/Scaffold'
@@ -24,16 +20,8 @@
 }
 
 ApiSettings.getLayout = (page) => (
-<<<<<<< HEAD
-  <AppLayout>
-    <DefaultLayout product="API">
-      <SettingsLayout title="API Settings">{page}</SettingsLayout>
-    </DefaultLayout>
-  </AppLayout>
-=======
   <DefaultLayout>
     <SettingsLayout title="API Settings">{page}</SettingsLayout>
   </DefaultLayout>
->>>>>>> b2e1cce3
 )
 export default ApiSettings