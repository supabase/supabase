import ServiceList from 'components/interfaces/Settings/API/ServiceList'
import { SettingsLayout } from 'components/layouts'
import {
  ScaffoldColumn,
  ScaffoldContainer,
  ScaffoldHeader,
  ScaffoldSection,
  ScaffoldTitle,
} from 'components/layouts/Scaffold'
import type { NextPageWithLayout } from 'types'

const ApiSettings: NextPageWithLayout = () => {
  return (
    <>
      <ScaffoldContainer id="billing-page-top">
        <ScaffoldHeader>
<<<<<<< HEAD
          <ScaffoldTitle>API Services</ScaffoldTitle>
=======
          <ScaffoldTitle>API Settings</ScaffoldTitle>
>>>>>>> 2109d22c
        </ScaffoldHeader>
      </ScaffoldContainer>
      <ScaffoldContainer bottomPadding>
        <ServiceList />
      </ScaffoldContainer>
    </>
  )
}

ApiSettings.getLayout = (page) => <SettingsLayout title="API Settings">{page}</SettingsLayout>
export default ApiSettings<|MERGE_RESOLUTION|>--- conflicted
+++ resolved
@@ -1,12 +1,6 @@
 import ServiceList from 'components/interfaces/Settings/API/ServiceList'
 import { SettingsLayout } from 'components/layouts'
-import {
-  ScaffoldColumn,
-  ScaffoldContainer,
-  ScaffoldHeader,
-  ScaffoldSection,
-  ScaffoldTitle,
-} from 'components/layouts/Scaffold'
+import { ScaffoldContainer, ScaffoldHeader, ScaffoldTitle } from 'components/layouts/Scaffold'
 import type { NextPageWithLayout } from 'types'
 
 const ApiSettings: NextPageWithLayout = () => {
@@ -14,11 +8,7 @@
     <>
       <ScaffoldContainer id="billing-page-top">
         <ScaffoldHeader>
-<<<<<<< HEAD
-          <ScaffoldTitle>API Services</ScaffoldTitle>
-=======
           <ScaffoldTitle>API Settings</ScaffoldTitle>
->>>>>>> 2109d22c
         </ScaffoldHeader>
       </ScaffoldContainer>
       <ScaffoldContainer bottomPadding>
