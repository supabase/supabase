--- conflicted
+++ resolved
@@ -1,6 +1,4 @@
 import BranchManagement from 'components/interfaces/BranchManagement/BranchManagement'
-import AppLayout from 'components/layouts/AppLayout/AppLayout'
-import DefaultLayout from 'components/layouts/DefaultLayout'
 import { ProjectLayoutWithAuth } from 'components/layouts/ProjectLayout/ProjectLayout'
 import DefaultLayout from 'components/layouts/DefaultLayout'
 import type { NextPageWithLayout } from 'types'
@@ -10,17 +8,9 @@
 }
 
 BranchManagementPage.getLayout = (page) => (
-<<<<<<< HEAD
-  <AppLayout>
-    <DefaultLayout product="Branches">
-      <ProjectLayoutWithAuth>{page}</ProjectLayoutWithAuth>
-    </DefaultLayout>
-  </AppLayout>
-=======
   <DefaultLayout>
     <ProjectLayoutWithAuth>{page}</ProjectLayoutWithAuth>
   </DefaultLayout>
->>>>>>> b2e1cce3
 )
 
 export default BranchManagementPage