--- conflicted
+++ resolved
@@ -1,9 +1,5 @@
 import { AvailableIntegrations } from 'components/interfaces/Integrations/Landing/AvailableIntegrations'
 import { InstalledIntegrations } from 'components/interfaces/Integrations/Landing/InstalledIntegrations'
-<<<<<<< HEAD
-import AppLayout from 'components/layouts/AppLayout/AppLayout'
-=======
->>>>>>> b2e1cce3
 import DefaultLayout from 'components/layouts/DefaultLayout'
 import IntegrationsLayout from 'components/layouts/Integrations/layout'
 import type { NextPageWithLayout } from 'types'
@@ -18,17 +14,9 @@
 }
 
 IntegrationsPage.getLayout = (page) => (
-<<<<<<< HEAD
-  <AppLayout>
-    <DefaultLayout product="Integrations">
-      <IntegrationsLayout>{page}</IntegrationsLayout>
-    </DefaultLayout>
-  </AppLayout>
-=======
   <DefaultLayout>
     <IntegrationsLayout>{page}</IntegrationsLayout>
   </DefaultLayout>
->>>>>>> b2e1cce3
 )
 
 export default IntegrationsPage