import { useParams } from 'common'
import { OverviewTab } from 'components/interfaces/Integrations/Integration/OverviewTab'
import { WrappersTab } from 'components/interfaces/Integrations/Integration/WrappersTab'
import { INTEGRATIONS } from 'components/interfaces/Integrations/Landing/Integrations.constants'
import { Header } from 'components/layouts/Integrations/header'
import IntegrationsLayout from 'components/layouts/Integrations/layout'
import { ScrollProgressBar } from 'components/layouts/Integrations/scroll-example'
import { useProjectContext } from 'components/layouts/ProjectLayout/ProjectContext'
import ProjectLayout from 'components/layouts/ProjectLayout/ProjectLayout'
import {
  useMotionValue,
  useMotionValueEvent,
  motion,
  useViewportScroll,
  useScroll,
  useSpring,
} from 'framer-motion'
import { ChevronLeft } from 'lucide-react'
import Link from 'next/link'
import { parseAsString, useQueryState } from 'nuqs'
import { Page } from 'openai/pagination'
import { useEffect, useRef, useState } from 'react'
import ReactMarkdown from 'react-markdown'
import remarkGfm from 'remark-gfm'
import { GetStaticProps, GetStaticPaths } from 'next'
import fs from 'fs'
import path from 'path'

import type { NextPageWithLayout } from 'types'
import { Button, NavMenu, NavMenuItem } from 'ui'

<<<<<<< HEAD
const IntegrationPage: NextPageWithLayout = () => {
=======
const WrapperPage: NextPageWithLayout = () => {
>>>>>>> 5aca86b6
  const { id } = useParams()
  const { project } = useProjectContext()
  const [selectedTab] = useQueryState('tab', parseAsString.withDefault('overview'))

  const integration = INTEGRATIONS.find((i) => i.id === id)

  if (!integration) {
    return null
  }

  return (
<<<<<<< HEAD
    <div className="py-0">
      <div className="">
        {selectedTab === 'overview' && <OverviewTab />}
=======
    <div className="py-8">
      <Link
        href={`/project/${project?.ref}/integrations/landing`}
        className="flex flex-row items-center gap-1 pl-10 text-foreground-light"
      >
        <ChevronLeft size={14} />
        <span className="text-sm  hover:underline">Integrations</span>
      </Link>
      <div className="flex flex-row pl-10"></div>
      <div className="pl-10 pt-5 flex flex-row gap-4">
        <div className="w-12 h-12 relative">
          <div className="w-full h-full bg-foreground rounded-md" />
          {integration.icon}
        </div>
        <div className="grow basis-0 w-full">
          <div className="flex-col justify-start items-start flex">
            <div className="text-white text-lg">{integration.name}</div>
            <div className="text-foreground-light text-sm">{integration.description}</div>
          </div>
        </div>
      </div>

      <NavMenu className="pl-10 mt-9" aria-label="Vault menu">
        <NavMenuItem active={selectedTab === 'overview'}>
          <Link href={`/project/${project?.ref}/integrations/${id}?tab=overview`}>Overview</Link>
        </NavMenuItem>
        <NavMenuItem active={selectedTab === 'wrappers'}>
          <Link href={`/project/${project?.ref}/integrations/${id}?tab=wrappers`}>Wrappers</Link>
        </NavMenuItem>
        <NavMenuItem active={selectedTab === 'logs'}>
          <Link href={`/project/${project?.ref}/integrations/${id}?tab=logs`}>Logs</Link>
        </NavMenuItem>
      </NavMenu>
      <div className="p-9">
        {selectedTab === 'overview' && <OverviewTab integration={integration} />}
>>>>>>> 5aca86b6
        {selectedTab === 'wrappers' && <WrappersTab />}
        {selectedTab === 'logs' && (
          <div className="">
            <div className="px-10 bg-surface-100 flex items-center gap-2 py-2 border-b">
              <div className="flex items-center gap-2">
                <Button className="px-2 py-1 text-xs bg-surface-100 hover:bg-surface-200 rounded-md transition">
                  Clear logs
                </Button>
                <Button className="px-2 py-1 text-xs bg-surface-100 hover:bg-surface-200 rounded-md transition">
                  Download
                </Button>
              </div>
              <div className="flex items-center gap-2 ml-auto">
                <select className="px-2 py-1 text-xs bg-surface-100 rounded-md">
                  <option>Last 24 hours</option>
                  <option>Last 7 days</option>
                  <option>Last 30 days</option>
                </select>
                <input
                  type="search"
                  placeholder="Search logs..."
                  className="px-2 py-1 text-xs bg-surface-100 rounded-md w-[200px]"
                />
              </div>
            </div>
            <div className="">
              {[...Array(100)].map((_, i) => (
                <div key={i} className="px-10 py-0.5 font-mono text-sm hover:bg-surface-100/50">
                  <div className="flex items-center gap-2 text-foreground-light">
                    <span className="text-foreground-lighter">[{new Date().toISOString()}]</span>
                    <span className="px-1.5 py-0.5 bg-success-900/30 text-success-500 rounded-full text-xs">
                      SUCCESS
                    </span>
                    <span className="text-foreground">Integration {id} execution completed</span>
                  </div>
                  {/* <div className="mt-2 pl-6 text-foreground-light">
                Integration executed successfully
              </div>
              <div className="mt-2 pl-6 flex items-center gap-2 text-xs text-foreground-lighter">
                <span>duration=0.24s</span>
                <span>status=success</span>
                <span>request_id=req_8f3d92</span>
              </div> */}
                </div>
              ))}
            </div>
          </div>
        )}
      </div>
    </div>
  )
}

<<<<<<< HEAD
IntegrationPage.getLayout = (page) => <IntegrationsLayout>{page}</IntegrationsLayout>

export default IntegrationPage
=======
WrapperPage.getLayout = (page) => {
  return (
    <ProjectLayout title={'Integrations'} product="Integrations" isBlocking={false}>
      {page}
    </ProjectLayout>
  )
}

export default WrapperPage
>>>>>>> 5aca86b6
<|MERGE_RESOLUTION|>--- conflicted
+++ resolved
@@ -1,41 +1,15 @@
+import { parseAsString, useQueryState } from 'nuqs'
+
 import { useParams } from 'common'
 import { OverviewTab } from 'components/interfaces/Integrations/Integration/OverviewTab'
 import { WrappersTab } from 'components/interfaces/Integrations/Integration/WrappersTab'
 import { INTEGRATIONS } from 'components/interfaces/Integrations/Landing/Integrations.constants'
-import { Header } from 'components/layouts/Integrations/header'
 import IntegrationsLayout from 'components/layouts/Integrations/layout'
-import { ScrollProgressBar } from 'components/layouts/Integrations/scroll-example'
-import { useProjectContext } from 'components/layouts/ProjectLayout/ProjectContext'
-import ProjectLayout from 'components/layouts/ProjectLayout/ProjectLayout'
-import {
-  useMotionValue,
-  useMotionValueEvent,
-  motion,
-  useViewportScroll,
-  useScroll,
-  useSpring,
-} from 'framer-motion'
-import { ChevronLeft } from 'lucide-react'
-import Link from 'next/link'
-import { parseAsString, useQueryState } from 'nuqs'
-import { Page } from 'openai/pagination'
-import { useEffect, useRef, useState } from 'react'
-import ReactMarkdown from 'react-markdown'
-import remarkGfm from 'remark-gfm'
-import { GetStaticProps, GetStaticPaths } from 'next'
-import fs from 'fs'
-import path from 'path'
+import type { NextPageWithLayout } from 'types'
+import { Button } from 'ui'
 
-import type { NextPageWithLayout } from 'types'
-import { Button, NavMenu, NavMenuItem } from 'ui'
-
-<<<<<<< HEAD
-const IntegrationPage: NextPageWithLayout = () => {
-=======
 const WrapperPage: NextPageWithLayout = () => {
->>>>>>> 5aca86b6
   const { id } = useParams()
-  const { project } = useProjectContext()
   const [selectedTab] = useQueryState('tab', parseAsString.withDefault('overview'))
 
   const integration = INTEGRATIONS.find((i) => i.id === id)
@@ -45,47 +19,9 @@
   }
 
   return (
-<<<<<<< HEAD
     <div className="py-0">
       <div className="">
         {selectedTab === 'overview' && <OverviewTab />}
-=======
-    <div className="py-8">
-      <Link
-        href={`/project/${project?.ref}/integrations/landing`}
-        className="flex flex-row items-center gap-1 pl-10 text-foreground-light"
-      >
-        <ChevronLeft size={14} />
-        <span className="text-sm  hover:underline">Integrations</span>
-      </Link>
-      <div className="flex flex-row pl-10"></div>
-      <div className="pl-10 pt-5 flex flex-row gap-4">
-        <div className="w-12 h-12 relative">
-          <div className="w-full h-full bg-foreground rounded-md" />
-          {integration.icon}
-        </div>
-        <div className="grow basis-0 w-full">
-          <div className="flex-col justify-start items-start flex">
-            <div className="text-white text-lg">{integration.name}</div>
-            <div className="text-foreground-light text-sm">{integration.description}</div>
-          </div>
-        </div>
-      </div>
-
-      <NavMenu className="pl-10 mt-9" aria-label="Vault menu">
-        <NavMenuItem active={selectedTab === 'overview'}>
-          <Link href={`/project/${project?.ref}/integrations/${id}?tab=overview`}>Overview</Link>
-        </NavMenuItem>
-        <NavMenuItem active={selectedTab === 'wrappers'}>
-          <Link href={`/project/${project?.ref}/integrations/${id}?tab=wrappers`}>Wrappers</Link>
-        </NavMenuItem>
-        <NavMenuItem active={selectedTab === 'logs'}>
-          <Link href={`/project/${project?.ref}/integrations/${id}?tab=logs`}>Logs</Link>
-        </NavMenuItem>
-      </NavMenu>
-      <div className="p-9">
-        {selectedTab === 'overview' && <OverviewTab integration={integration} />}
->>>>>>> 5aca86b6
         {selectedTab === 'wrappers' && <WrappersTab />}
         {selectedTab === 'logs' && (
           <div className="">
@@ -139,18 +75,6 @@
   )
 }
 
-<<<<<<< HEAD
-IntegrationPage.getLayout = (page) => <IntegrationsLayout>{page}</IntegrationsLayout>
+WrapperPage.getLayout = (page) => <IntegrationsLayout>{page}</IntegrationsLayout>
 
-export default IntegrationPage
-=======
-WrapperPage.getLayout = (page) => {
-  return (
-    <ProjectLayout title={'Integrations'} product="Integrations" isBlocking={false}>
-      {page}
-    </ProjectLayout>
-  )
-}
-
-export default WrapperPage
->>>>>>> 5aca86b6
+export default WrapperPage