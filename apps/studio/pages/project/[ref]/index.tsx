--- conflicted
+++ resolved
@@ -51,19 +51,11 @@
   const { ref, enableBranching } = useParams()
 
   const {
-<<<<<<< HEAD
-    clientLibrariesShowAll: showAllClientLibraries,
-    projectHomepageShowInstanceSize: showInstanceSize,
-    projectHomepageShowExamples: showExamples,
-  } = useIsFeatureEnabled([
-    'client_libraries:show_all',
-=======
     projectHomepageShowAllClientLibraries: showAllClientLibraries,
     projectHomepageShowInstanceSize: showInstanceSize,
     projectHomepageShowExamples: showExamples,
   } = useIsFeatureEnabled([
     'project_homepage:show_all_client_libraries',
->>>>>>> be45baf6
     'project_homepage:show_instance_size',
     'project_homepage:show_examples',
   ])
