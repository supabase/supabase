--- conflicted
+++ resolved
@@ -62,11 +62,7 @@
             </DialogSection>
           </DialogContent>
         </Dialog>
-<<<<<<< HEAD
-        {edgeFunctionCreate && (
-=======
         {!edgeFunctionCreate && (
->>>>>>> 759becce
           <DropdownMenuItem
             onSelect={() => router.push(`/project/${ref}/functions/new`)}
             className="gap-4"
