import { useParams } from 'common'
import { Button, Dialog, DialogContent, DialogSection, DialogTrigger } from 'ui'

import {
  EdgeFunctionsListItem,
  FunctionsEmptyState,
  TerminalInstructions,
} from 'components/interfaces/Functions'
import FunctionsLayout from 'components/layouts/FunctionsLayout/FunctionsLayout'
import DefaultLayout from 'components/layouts/DefaultLayout'
import Table from 'components/to-be-cleaned/Table'
import AlertError from 'components/ui/AlertError'
import { GenericSkeletonLoader } from 'components/ui/ShimmeringLoader'
import { useEdgeFunctionsQuery } from 'data/edge-functions/edge-functions-query'
import type { NextPageWithLayout } from 'types'
import AppLayout from 'components/layouts/AppLayout/AppLayout'
import DefaultLayout from 'components/layouts/DefaultLayout'

const PageLayout: NextPageWithLayout = () => {
  const { ref } = useParams()

  const {
    data: functions,
    error,
    isLoading,
    isError,
    isSuccess,
  } = useEdgeFunctionsQuery({ projectRef: ref })

  const hasFunctions = (functions ?? []).length > 0

  return (
    <>
      <div className="py-6">
        {isLoading && <GenericSkeletonLoader />}

        {isError && <AlertError error={error} subject="Failed to retrieve edge functions" />}

        {isSuccess && (
          <>
            {hasFunctions ? (
              <div className="py-6 space-y-4">
                <div className="flex justify-between items-center">
                  <span className="text-sm text-foreground-lighter">{`${functions.length} function${
                    functions.length > 1 ? 's' : ''
                  } deployed`}</span>
                  <Dialog>
                    <DialogTrigger asChild>
                      <Button type="primary">Deploy a new function</Button>
                    </DialogTrigger>
                    <DialogContent size={'large'}>
                      <DialogSection padding="small">
                        <TerminalInstructions />
                      </DialogSection>
                    </DialogContent>
                  </Dialog>
                </div>
                <Table
                  head={
                    <>
                      <Table.th>Name</Table.th>
                      <Table.th>URL</Table.th>
                      <Table.th className="hidden 2xl:table-cell">Created</Table.th>
                      <Table.th className="lg:table-cell">Last updated</Table.th>
                      <Table.th className="lg:table-cell">Deployments</Table.th>
                    </>
                  }
                  body={
                    <>
                      {functions.length > 0 &&
                        functions.map((item) => (
                          <EdgeFunctionsListItem key={item.id} function={item} />
                        ))}
                    </>
                  }
                />
              </div>
            ) : (
              <FunctionsEmptyState />
            )}
          </>
        )}
      </div>
    </>
  )
}

PageLayout.getLayout = (page) => (
<<<<<<< HEAD
  <AppLayout>
    <DefaultLayout product="Functions">
      <FunctionsLayout>{page}</FunctionsLayout>
    </DefaultLayout>
  </AppLayout>
=======
  <DefaultLayout>
    <FunctionsLayout>{page}</FunctionsLayout>
  </DefaultLayout>
>>>>>>> b2e1cce3
)

export default PageLayout<|MERGE_RESOLUTION|>--- conflicted
+++ resolved
@@ -13,8 +13,6 @@
 import { GenericSkeletonLoader } from 'components/ui/ShimmeringLoader'
 import { useEdgeFunctionsQuery } from 'data/edge-functions/edge-functions-query'
 import type { NextPageWithLayout } from 'types'
-import AppLayout from 'components/layouts/AppLayout/AppLayout'
-import DefaultLayout from 'components/layouts/DefaultLayout'
 
 const PageLayout: NextPageWithLayout = () => {
   const { ref } = useParams()
@@ -86,17 +84,9 @@
 }
 
 PageLayout.getLayout = (page) => (
-<<<<<<< HEAD
-  <AppLayout>
-    <DefaultLayout product="Functions">
-      <FunctionsLayout>{page}</FunctionsLayout>
-    </DefaultLayout>
-  </AppLayout>
-=======
   <DefaultLayout>
     <FunctionsLayout>{page}</FunctionsLayout>
   </DefaultLayout>
->>>>>>> b2e1cce3
 )
 
 export default PageLayout