import { useParams } from 'common'
import { AiIconAnimation, Button, Dialog, DialogContent, DialogSection, DialogTrigger } from 'ui'

import {
  EdgeFunctionsListItem,
  FunctionsEmptyState,
  TerminalInstructions,
} from 'components/interfaces/Functions'
import DefaultLayout from 'components/layouts/DefaultLayout'
import EdgeFunctionsLayout from 'components/layouts/EdgeFunctionsLayout/EdgeFunctionsLayout'
import { PageLayout } from 'components/layouts/PageLayout/PageLayout'
import { ScaffoldContainer } from 'components/layouts/Scaffold'
import Table from 'components/to-be-cleaned/Table'
import AlertError from 'components/ui/AlertError'
import { ButtonTooltip } from 'components/ui/ButtonTooltip'
import { DocsButton } from 'components/ui/DocsButton'
import { GenericSkeletonLoader } from 'components/ui/ShimmeringLoader'
import { useEdgeFunctionsQuery } from 'data/edge-functions/edge-functions-query'
import { useAppStateSnapshot } from 'state/app-state'
<<<<<<< HEAD
import { ScaffoldContainer } from 'components/layouts/Scaffold'
import { ExternalLink } from 'lucide-react'
=======
import type { NextPageWithLayout } from 'types'
>>>>>>> b6536b5f

const FunctionsPage: NextPageWithLayout = () => {
  const { ref } = useParams()
  const { setAiAssistantPanel } = useAppStateSnapshot()

  const {
    data: functions,
    error,
    isLoading,
    isError,
    isSuccess,
  } = useEdgeFunctionsQuery({ projectRef: ref })

  const hasFunctions = (functions ?? []).length > 0

  const deployButton = (
    <Dialog>
      <DialogTrigger asChild>
        <Button type="primary">Deploy a new function</Button>
      </DialogTrigger>
      <DialogContent size="large">
        <DialogSection padding="small">
          <TerminalInstructions />
        </DialogSection>
      </DialogContent>
    </Dialog>
  )

  const secondaryActions = [
    <DocsButton key="docs" href="https://supabase.com/docs/guides/functions" />,
    <ButtonTooltip
      type="default"
      className="px-1 pointer-events-auto"
      icon={<AiIconAnimation size={16} />}
      onClick={() =>
        setAiAssistantPanel({
          open: true,
          initialInput: `Create a new edge function that ...`,
          suggestions: {
            title:
              'I can help you create a new edge function. Here are a few example prompts to get you started:',
            prompts: [
              'Create a new edge function that processes payments with Stripe',
              'Create a new edge function that sends emails with Resend',
              'Create a new edge function that generates PDFs from HTML templates',
            ],
          },
        })
      }
      tooltip={{
        content: {
          side: 'bottom',
          text: 'Create with Supabase Assistant',
        },
      }}
    />,
  ]

  if (!hasFunctions) {
    secondaryActions.unshift(
      <Button asChild type="default" icon={<ExternalLink />}>
        <a
          target="_blank"
          rel="noreferrer"
          href="https://github.com/supabase/supabase/tree/master/examples/edge-functions/supabase/functions"
        >
          Examples
        </a>
      </Button>
    )
  }

  return (
    <PageLayout
      size="large"
      title="Edge Functions"
      subtitle="Server-side TypeScript functions distributed globally at the edge"
      primaryActions={deployButton}
      secondaryActions={secondaryActions}
    >
      <ScaffoldContainer size="large">
        {isLoading && (
          <div className="pt-8">
            <GenericSkeletonLoader />
          </div>
        )}

        {isError && <AlertError error={error} subject="Failed to retrieve edge functions" />}

        {isSuccess && (
          <>
            {hasFunctions ? (
              <div className="py-6 space-y-4">
                <Table
                  head={
                    <>
                      <Table.th>Name</Table.th>
                      <Table.th>URL</Table.th>
                      <Table.th className="hidden 2xl:table-cell">Created</Table.th>
                      <Table.th className="lg:table-cell">Last updated</Table.th>
                      <Table.th className="lg:table-cell">Deployments</Table.th>
                    </>
                  }
                  body={
                    <>
                      {functions.length > 0 &&
                        functions.map((item) => (
                          <EdgeFunctionsListItem key={item.id} function={item} />
                        ))}
                    </>
                  }
                />
              </div>
            ) : (
              <FunctionsEmptyState />
            )}
          </>
        )}
      </ScaffoldContainer>
    </PageLayout>
  )
}

FunctionsPage.getLayout = (page) => {
  return (
    <DefaultLayout>
      <EdgeFunctionsLayout>{page}</EdgeFunctionsLayout>
    </DefaultLayout>
  )
}

export default FunctionsPage<|MERGE_RESOLUTION|>--- conflicted
+++ resolved
@@ -17,12 +17,8 @@
 import { GenericSkeletonLoader } from 'components/ui/ShimmeringLoader'
 import { useEdgeFunctionsQuery } from 'data/edge-functions/edge-functions-query'
 import { useAppStateSnapshot } from 'state/app-state'
-<<<<<<< HEAD
-import { ScaffoldContainer } from 'components/layouts/Scaffold'
 import { ExternalLink } from 'lucide-react'
-=======
 import type { NextPageWithLayout } from 'types'
->>>>>>> b6536b5f
 
 const FunctionsPage: NextPageWithLayout = () => {
   const { ref } = useParams()
