<<<<<<< HEAD
import { useParams } from 'common'
import { AiIconAnimation, Button, Dialog, DialogContent, DialogSection, DialogTrigger } from 'ui'
import { DropdownMenu, DropdownMenuContent, DropdownMenuItem, DropdownMenuTrigger } from 'ui'
import { ChevronDown, Terminal, Code, ExternalLink } from 'lucide-react'
=======
import { ChevronDown, Code, ExternalLink, Terminal } from 'lucide-react'
>>>>>>> 1cefb95a
import { useRouter } from 'next/router'

import { useParams } from 'common'
import {
  EdgeFunctionsListItem,
  FunctionsEmptyState,
  TerminalInstructions,
} from 'components/interfaces/Functions'
<<<<<<< HEAD
import EdgeFunctionsLayout from 'components/layouts/EdgeFunctionsLayout/EdgeFunctionsLayout'
import DefaultLayout from 'components/layouts/DefaultLayout'
import { PageLayout } from 'components/layouts/PageLayout/PageLayout'
=======
import DefaultLayout from 'components/layouts/DefaultLayout'
import EdgeFunctionsLayout from 'components/layouts/EdgeFunctionsLayout/EdgeFunctionsLayout'
import { PageLayout } from 'components/layouts/PageLayout/PageLayout'
import { ScaffoldContainer } from 'components/layouts/Scaffold'
>>>>>>> 1cefb95a
import Table from 'components/to-be-cleaned/Table'
import AlertError from 'components/ui/AlertError'
import { ButtonTooltip } from 'components/ui/ButtonTooltip'
import { DocsButton } from 'components/ui/DocsButton'
import { GenericSkeletonLoader } from 'components/ui/ShimmeringLoader'
import { useEdgeFunctionsQuery } from 'data/edge-functions/edge-functions-query'
import { useFlag } from 'hooks/ui/useFlag'
import { useAppStateSnapshot } from 'state/app-state'
import type { NextPageWithLayout } from 'types'
<<<<<<< HEAD
import { DocsButton } from 'components/ui/DocsButton'
import { ButtonTooltip } from 'components/ui/ButtonTooltip'
import { useAppStateSnapshot } from 'state/app-state'
import {
  ScaffoldContainer,
  ScaffoldSection,
  ScaffoldSectionTitle,
} from 'components/layouts/Scaffold'
import { useFlag } from 'hooks/ui/useFlag'

const FunctionsPage: NextPageWithLayout = () => {
=======
import {
  AiIconAnimation,
  Button,
  Dialog,
  DialogContent,
  DialogSection,
  DialogTrigger,
  DropdownMenu,
  DropdownMenuContent,
  DropdownMenuItem,
  DropdownMenuTrigger,
} from 'ui'

const EdgeFunctionsPage: NextPageWithLayout = () => {
>>>>>>> 1cefb95a
  const { ref } = useParams()
  const { setAiAssistantPanel } = useAppStateSnapshot()
  const router = useRouter()
  const {
    data: functions,
    error,
    isLoading,
    isError,
    isSuccess,
  } = useEdgeFunctionsQuery({ projectRef: ref })
  const edgeFunctionCreate = useFlag('edgeFunctionCreate')

  const hasFunctions = (functions ?? []).length > 0

  const deployButton = (
    <DropdownMenu>
      <DropdownMenuTrigger asChild>
        <Button type="primary" iconRight={<ChevronDown className="w-4 h-4" strokeWidth={1.5} />}>
          Deploy a new function
        </Button>
      </DropdownMenuTrigger>
      <DropdownMenuContent align="end" className="w-80">
        <Dialog>
          <DialogTrigger asChild>
            <DropdownMenuItem className="gap-4" onSelect={(e) => e.preventDefault()}>
              <Terminal className="shrink-0" size={16} strokeWidth={1.5} />
              <div>
                <span className="text-foreground">Via CLI</span>
                <p>
                  Create an edge function locally and then deploy your function via the Supabase CLI
                </p>
              </div>
            </DropdownMenuItem>
          </DialogTrigger>
          <DialogContent size="large">
            <DialogSection padding="small">
              <TerminalInstructions />
            </DialogSection>
          </DialogContent>
        </Dialog>
        {edgeFunctionCreate && (
          <DropdownMenuItem
            onSelect={() => router.push(`/project/${ref}/functions/new`)}
            className="gap-4"
          >
            <Code className="shrink-0" size={16} strokeWidth={1.5} />
            <div>
              <span className="text-foreground">Via Editor</span>
              <p>
                Create an edge function in the Supabase Studio editor and then deploy your function
              </p>
            </div>
          </DropdownMenuItem>
        )}
      </DropdownMenuContent>
    </DropdownMenu>
  )

  const secondaryActions = [
<<<<<<< HEAD
    <DocsButton key="docs" href="https://supabase.com/docs/guides/functions" />,
    <Button asChild type="default" icon={<ExternalLink />}>
      <a
        target="_blank"
        rel="noreferrer"
        href="https://github.com/supabase/supabase/tree/master/examples/edge-functions/supabase/functions"
      >
        Examples
      </a>
    </Button>,
    <ButtonTooltip
=======
    ...(!hasFunctions
      ? [
          <Button asChild key="edge-function-examples" type="default" icon={<ExternalLink />}>
            <a
              target="_blank"
              rel="noreferrer"
              href="https://github.com/supabase/supabase/tree/master/examples/edge-functions/supabase/functions"
            >
              Examples
            </a>
          </Button>,
        ]
      : []),
    <DocsButton key="docs" href="https://supabase.com/docs/guides/functions" />,
    <ButtonTooltip
      key="edge-function-create"
>>>>>>> 1cefb95a
      type="default"
      className="px-1 pointer-events-auto"
      icon={<AiIconAnimation size={16} />}
      onClick={() =>
        setAiAssistantPanel({
          open: true,
          initialInput: `Create a new edge function that ...`,
          suggestions: {
            title:
              'I can help you create a new edge function. Here are a few example prompts to get you started:',
            prompts: [
              'Create a new edge function that processes payments with Stripe',
              'Create a new edge function that sends emails with Resend',
              'Create a new edge function that generates PDFs from HTML templates',
            ],
          },
        })
      }
      tooltip={{
        content: {
          side: 'bottom',
          text: 'Create with Supabase Assistant',
        },
      }}
    />,
  ]

  return (
    <PageLayout
      size="large"
      title="Edge Functions"
      subtitle="Deploy edge functions to handle complex business logic"
      primaryActions={deployButton}
      secondaryActions={secondaryActions}
    >
      <ScaffoldContainer size="large">
<<<<<<< HEAD
        <ScaffoldSection isFullWidth>
          {isLoading && <GenericSkeletonLoader />}
=======
        {isLoading && (
          <div className="pt-8">
            <GenericSkeletonLoader />
          </div>
        )}
>>>>>>> 1cefb95a

          {isError && <AlertError error={error} subject="Failed to retrieve edge functions" />}

<<<<<<< HEAD
          {isSuccess && (
            <>
              {hasFunctions ? (
=======
        {isSuccess && (
          <>
            {hasFunctions ? (
              <div className="py-6 space-y-4">
>>>>>>> 1cefb95a
                <Table
                  head={
                    <>
                      <Table.th>Name</Table.th>
                      <Table.th>URL</Table.th>
                      <Table.th className="hidden 2xl:table-cell">Created</Table.th>
                      <Table.th className="lg:table-cell">Last updated</Table.th>
                      <Table.th className="lg:table-cell">Deployments</Table.th>
                    </>
                  }
                  body={
                    <>
                      {functions.length > 0 &&
                        functions.map((item) => (
                          <EdgeFunctionsListItem key={item.id} function={item} />
                        ))}
                    </>
                  }
                />
<<<<<<< HEAD
              ) : (
                <FunctionsEmptyState />
              )}
            </>
          )}
        </ScaffoldSection>
=======
              </div>
            ) : (
              <FunctionsEmptyState />
            )}
          </>
        )}
>>>>>>> 1cefb95a
      </ScaffoldContainer>
    </PageLayout>
  )
}

<<<<<<< HEAD
FunctionsPage.getLayout = (page) => {
=======
EdgeFunctionsPage.getLayout = (page) => {
>>>>>>> 1cefb95a
  return (
    <DefaultLayout>
      <EdgeFunctionsLayout>{page}</EdgeFunctionsLayout>
    </DefaultLayout>
  )
}

<<<<<<< HEAD
export default FunctionsPage
=======
export default EdgeFunctionsPage
>>>>>>> 1cefb95a
<|MERGE_RESOLUTION|>--- conflicted
+++ resolved
@@ -1,11 +1,4 @@
-<<<<<<< HEAD
-import { useParams } from 'common'
-import { AiIconAnimation, Button, Dialog, DialogContent, DialogSection, DialogTrigger } from 'ui'
-import { DropdownMenu, DropdownMenuContent, DropdownMenuItem, DropdownMenuTrigger } from 'ui'
-import { ChevronDown, Terminal, Code, ExternalLink } from 'lucide-react'
-=======
 import { ChevronDown, Code, ExternalLink, Terminal } from 'lucide-react'
->>>>>>> 1cefb95a
 import { useRouter } from 'next/router'
 
 import { useParams } from 'common'
@@ -14,16 +7,10 @@
   FunctionsEmptyState,
   TerminalInstructions,
 } from 'components/interfaces/Functions'
-<<<<<<< HEAD
-import EdgeFunctionsLayout from 'components/layouts/EdgeFunctionsLayout/EdgeFunctionsLayout'
-import DefaultLayout from 'components/layouts/DefaultLayout'
-import { PageLayout } from 'components/layouts/PageLayout/PageLayout'
-=======
 import DefaultLayout from 'components/layouts/DefaultLayout'
 import EdgeFunctionsLayout from 'components/layouts/EdgeFunctionsLayout/EdgeFunctionsLayout'
 import { PageLayout } from 'components/layouts/PageLayout/PageLayout'
-import { ScaffoldContainer } from 'components/layouts/Scaffold'
->>>>>>> 1cefb95a
+import { ScaffoldContainer, ScaffoldSection } from 'components/layouts/Scaffold'
 import Table from 'components/to-be-cleaned/Table'
 import AlertError from 'components/ui/AlertError'
 import { ButtonTooltip } from 'components/ui/ButtonTooltip'
@@ -33,19 +20,6 @@
 import { useFlag } from 'hooks/ui/useFlag'
 import { useAppStateSnapshot } from 'state/app-state'
 import type { NextPageWithLayout } from 'types'
-<<<<<<< HEAD
-import { DocsButton } from 'components/ui/DocsButton'
-import { ButtonTooltip } from 'components/ui/ButtonTooltip'
-import { useAppStateSnapshot } from 'state/app-state'
-import {
-  ScaffoldContainer,
-  ScaffoldSection,
-  ScaffoldSectionTitle,
-} from 'components/layouts/Scaffold'
-import { useFlag } from 'hooks/ui/useFlag'
-
-const FunctionsPage: NextPageWithLayout = () => {
-=======
 import {
   AiIconAnimation,
   Button,
@@ -60,7 +34,6 @@
 } from 'ui'
 
 const EdgeFunctionsPage: NextPageWithLayout = () => {
->>>>>>> 1cefb95a
   const { ref } = useParams()
   const { setAiAssistantPanel } = useAppStateSnapshot()
   const router = useRouter()
@@ -120,9 +93,8 @@
   )
 
   const secondaryActions = [
-<<<<<<< HEAD
     <DocsButton key="docs" href="https://supabase.com/docs/guides/functions" />,
-    <Button asChild type="default" icon={<ExternalLink />}>
+    <Button asChild key="edge-function-examples" type="default" icon={<ExternalLink />}>
       <a
         target="_blank"
         rel="noreferrer"
@@ -132,24 +104,7 @@
       </a>
     </Button>,
     <ButtonTooltip
-=======
-    ...(!hasFunctions
-      ? [
-          <Button asChild key="edge-function-examples" type="default" icon={<ExternalLink />}>
-            <a
-              target="_blank"
-              rel="noreferrer"
-              href="https://github.com/supabase/supabase/tree/master/examples/edge-functions/supabase/functions"
-            >
-              Examples
-            </a>
-          </Button>,
-        ]
-      : []),
-    <DocsButton key="docs" href="https://supabase.com/docs/guides/functions" />,
-    <ButtonTooltip
       key="edge-function-create"
->>>>>>> 1cefb95a
       type="default"
       className="px-1 pointer-events-auto"
       icon={<AiIconAnimation size={16} />}
@@ -186,29 +141,14 @@
       secondaryActions={secondaryActions}
     >
       <ScaffoldContainer size="large">
-<<<<<<< HEAD
         <ScaffoldSection isFullWidth>
           {isLoading && <GenericSkeletonLoader />}
-=======
-        {isLoading && (
-          <div className="pt-8">
-            <GenericSkeletonLoader />
-          </div>
-        )}
->>>>>>> 1cefb95a
 
           {isError && <AlertError error={error} subject="Failed to retrieve edge functions" />}
 
-<<<<<<< HEAD
           {isSuccess && (
             <>
               {hasFunctions ? (
-=======
-        {isSuccess && (
-          <>
-            {hasFunctions ? (
-              <div className="py-6 space-y-4">
->>>>>>> 1cefb95a
                 <Table
                   head={
                     <>
@@ -228,31 +168,18 @@
                     </>
                   }
                 />
-<<<<<<< HEAD
               ) : (
                 <FunctionsEmptyState />
               )}
             </>
           )}
         </ScaffoldSection>
-=======
-              </div>
-            ) : (
-              <FunctionsEmptyState />
-            )}
-          </>
-        )}
->>>>>>> 1cefb95a
       </ScaffoldContainer>
     </PageLayout>
   )
 }
 
-<<<<<<< HEAD
-FunctionsPage.getLayout = (page) => {
-=======
 EdgeFunctionsPage.getLayout = (page) => {
->>>>>>> 1cefb95a
   return (
     <DefaultLayout>
       <EdgeFunctionsLayout>{page}</EdgeFunctionsLayout>
@@ -260,8 +187,4 @@
   )
 }
 
-<<<<<<< HEAD
-export default FunctionsPage
-=======
-export default EdgeFunctionsPage
->>>>>>> 1cefb95a
+export default EdgeFunctionsPage