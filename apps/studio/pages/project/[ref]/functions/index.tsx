import { useParams } from 'common'
import { AiIconAnimation, Button, Dialog, DialogContent, DialogSection, DialogTrigger } from 'ui'
<<<<<<< HEAD
import { DropdownMenu, DropdownMenuContent, DropdownMenuItem, DropdownMenuTrigger } from 'ui'
import { ChevronDown, Terminal, Code } from 'lucide-react'
import { useRouter } from 'next/router'
=======
>>>>>>> 83f190db

import {
  EdgeFunctionsListItem,
  FunctionsEmptyState,
  TerminalInstructions,
} from 'components/interfaces/Functions'
<<<<<<< HEAD
import EdgeFunctionsLayout from 'components/layouts/EdgeFunctionsLayout/EdgeFunctionsLayout'
import DefaultLayout from 'components/layouts/DefaultLayout'
import { PageLayout } from 'components/layouts/PageLayout/PageLayout'
=======
import DefaultLayout from 'components/layouts/DefaultLayout'
import EdgeFunctionsLayout from 'components/layouts/EdgeFunctionsLayout/EdgeFunctionsLayout'
import { PageLayout } from 'components/layouts/PageLayout/PageLayout'
import { ScaffoldContainer } from 'components/layouts/Scaffold'
>>>>>>> 83f190db
import Table from 'components/to-be-cleaned/Table'
import AlertError from 'components/ui/AlertError'
import { ButtonTooltip } from 'components/ui/ButtonTooltip'
import { DocsButton } from 'components/ui/DocsButton'
import { GenericSkeletonLoader } from 'components/ui/ShimmeringLoader'
import { useEdgeFunctionsQuery } from 'data/edge-functions/edge-functions-query'
import { useAppStateSnapshot } from 'state/app-state'
import { ExternalLink } from 'lucide-react'
import type { NextPageWithLayout } from 'types'
import { DocsButton } from 'components/ui/DocsButton'
import { ButtonTooltip } from 'components/ui/ButtonTooltip'
import { useAppStateSnapshot } from 'state/app-state'
import { ScaffoldContainer } from 'components/layouts/Scaffold'
import { useFlag } from 'hooks/ui/useFlag'

const FunctionsPage: NextPageWithLayout = () => {
  const { ref } = useParams()
  const { setAiAssistantPanel } = useAppStateSnapshot()
<<<<<<< HEAD
  const router = useRouter()
=======

>>>>>>> 83f190db
  const {
    data: functions,
    error,
    isLoading,
    isError,
    isSuccess,
  } = useEdgeFunctionsQuery({ projectRef: ref })
  const edgeFunctionCreate = useFlag('edgeFunctionCreate')

  const hasFunctions = (functions ?? []).length > 0

  const deployButton = (
<<<<<<< HEAD
    <DropdownMenu>
      <DropdownMenuTrigger asChild>
        <Button type="primary" iconRight={<ChevronDown className="w-4 h-4" strokeWidth={1.5} />}>
          Deploy a new function
        </Button>
      </DropdownMenuTrigger>
      <DropdownMenuContent align="end" className="w-80">
        <Dialog>
          <DialogTrigger asChild>
            <DropdownMenuItem className="gap-4" onSelect={(e) => e.preventDefault()}>
              <Terminal className="shrink-0" size={16} strokeWidth={1.5} />
              <div>
                <span className="text-foreground">Via CLI</span>
                <p>
                  Create an edge function locally and then deploy your function via the Supabase CLI
                </p>
              </div>
            </DropdownMenuItem>
          </DialogTrigger>
          <DialogContent size="large">
            <DialogSection padding="small">
              <TerminalInstructions />
            </DialogSection>
          </DialogContent>
        </Dialog>
        {edgeFunctionCreate && (
          <DropdownMenuItem
            onSelect={() => router.push(`/project/${ref}/functions/new`)}
            className="gap-4"
          >
            <Code className="shrink-0" size={16} strokeWidth={1.5} />
            <div>
              <span className="text-foreground">Via Editor</span>
              <p>
                Create an edge function in the Supabase Studio editor and then deploy your function
              </p>
            </div>
          </DropdownMenuItem>
        )}
      </DropdownMenuContent>
    </DropdownMenu>
=======
    <Dialog>
      <DialogTrigger asChild>
        <Button type="primary">Deploy a new function</Button>
      </DialogTrigger>
      <DialogContent size="large">
        <DialogSection padding="small">
          <TerminalInstructions />
        </DialogSection>
      </DialogContent>
    </Dialog>
>>>>>>> 83f190db
  )

  const secondaryActions = [
    <DocsButton key="docs" href="https://supabase.com/docs/guides/functions" />,
    <ButtonTooltip
      type="default"
      className="px-1 pointer-events-auto"
      icon={<AiIconAnimation size={16} />}
      onClick={() =>
        setAiAssistantPanel({
          open: true,
          initialInput: `Create a new edge function that ...`,
          suggestions: {
            title:
              'I can help you create a new edge function. Here are a few example prompts to get you started:',
            prompts: [
              'Create a new edge function that processes payments with Stripe',
              'Create a new edge function that sends emails with Resend',
              'Create a new edge function that generates PDFs from HTML templates',
            ],
          },
        })
      }
      tooltip={{
        content: {
          side: 'bottom',
          text: 'Create with Supabase Assistant',
        },
      }}
    />,
  ]

<<<<<<< HEAD
=======
  if (!hasFunctions) {
    secondaryActions.unshift(
      <Button asChild type="default" icon={<ExternalLink />}>
        <a
          target="_blank"
          rel="noreferrer"
          href="https://github.com/supabase/supabase/tree/master/examples/edge-functions/supabase/functions"
        >
          Examples
        </a>
      </Button>
    )
  }

>>>>>>> 83f190db
  return (
    <PageLayout
      size="large"
      title="Edge Functions"
<<<<<<< HEAD
      subtitle="Deploy edge functions to handle complex business logic"
=======
      subtitle="Server-side TypeScript functions distributed globally at the edge"
>>>>>>> 83f190db
      primaryActions={deployButton}
      secondaryActions={secondaryActions}
    >
      <ScaffoldContainer size="large">
        {isLoading && (
          <div className="pt-8">
            <GenericSkeletonLoader />
          </div>
        )}

        {isError && <AlertError error={error} subject="Failed to retrieve edge functions" />}

        {isSuccess && (
          <>
            {hasFunctions ? (
              <div className="py-6 space-y-4">
                <Table
                  head={
                    <>
                      <Table.th>Name</Table.th>
                      <Table.th>URL</Table.th>
                      <Table.th className="hidden 2xl:table-cell">Created</Table.th>
                      <Table.th className="lg:table-cell">Last updated</Table.th>
                      <Table.th className="lg:table-cell">Deployments</Table.th>
                    </>
                  }
                  body={
                    <>
                      {functions.length > 0 &&
                        functions.map((item) => (
                          <EdgeFunctionsListItem key={item.id} function={item} />
                        ))}
                    </>
                  }
                />
              </div>
            ) : (
              <FunctionsEmptyState />
            )}
          </>
        )}
      </ScaffoldContainer>
    </PageLayout>
  )
}

FunctionsPage.getLayout = (page) => {
  return (
    <DefaultLayout>
      <EdgeFunctionsLayout>{page}</EdgeFunctionsLayout>
    </DefaultLayout>
  )
}

export default FunctionsPage<|MERGE_RESOLUTION|>--- conflicted
+++ resolved
@@ -1,50 +1,42 @@
 import { useParams } from 'common'
-import { AiIconAnimation, Button, Dialog, DialogContent, DialogSection, DialogTrigger } from 'ui'
-<<<<<<< HEAD
-import { DropdownMenu, DropdownMenuContent, DropdownMenuItem, DropdownMenuTrigger } from 'ui'
-import { ChevronDown, Terminal, Code } from 'lucide-react'
+import { ChevronDown, Code, ExternalLink, Terminal } from 'lucide-react'
 import { useRouter } from 'next/router'
-=======
->>>>>>> 83f190db
 
 import {
   EdgeFunctionsListItem,
   FunctionsEmptyState,
   TerminalInstructions,
 } from 'components/interfaces/Functions'
-<<<<<<< HEAD
-import EdgeFunctionsLayout from 'components/layouts/EdgeFunctionsLayout/EdgeFunctionsLayout'
-import DefaultLayout from 'components/layouts/DefaultLayout'
-import { PageLayout } from 'components/layouts/PageLayout/PageLayout'
-=======
 import DefaultLayout from 'components/layouts/DefaultLayout'
 import EdgeFunctionsLayout from 'components/layouts/EdgeFunctionsLayout/EdgeFunctionsLayout'
 import { PageLayout } from 'components/layouts/PageLayout/PageLayout'
 import { ScaffoldContainer } from 'components/layouts/Scaffold'
->>>>>>> 83f190db
 import Table from 'components/to-be-cleaned/Table'
 import AlertError from 'components/ui/AlertError'
 import { ButtonTooltip } from 'components/ui/ButtonTooltip'
 import { DocsButton } from 'components/ui/DocsButton'
 import { GenericSkeletonLoader } from 'components/ui/ShimmeringLoader'
 import { useEdgeFunctionsQuery } from 'data/edge-functions/edge-functions-query'
+import { useFlag } from 'hooks/ui/useFlag'
 import { useAppStateSnapshot } from 'state/app-state'
-import { ExternalLink } from 'lucide-react'
 import type { NextPageWithLayout } from 'types'
-import { DocsButton } from 'components/ui/DocsButton'
-import { ButtonTooltip } from 'components/ui/ButtonTooltip'
-import { useAppStateSnapshot } from 'state/app-state'
-import { ScaffoldContainer } from 'components/layouts/Scaffold'
-import { useFlag } from 'hooks/ui/useFlag'
+import {
+  AiIconAnimation,
+  Button,
+  Dialog,
+  DialogContent,
+  DialogSection,
+  DialogTrigger,
+  DropdownMenu,
+  DropdownMenuContent,
+  DropdownMenuItem,
+  DropdownMenuTrigger,
+} from 'ui'
 
 const FunctionsPage: NextPageWithLayout = () => {
   const { ref } = useParams()
   const { setAiAssistantPanel } = useAppStateSnapshot()
-<<<<<<< HEAD
   const router = useRouter()
-=======
-
->>>>>>> 83f190db
   const {
     data: functions,
     error,
@@ -57,7 +49,6 @@
   const hasFunctions = (functions ?? []).length > 0
 
   const deployButton = (
-<<<<<<< HEAD
     <DropdownMenu>
       <DropdownMenuTrigger asChild>
         <Button type="primary" iconRight={<ChevronDown className="w-4 h-4" strokeWidth={1.5} />}>
@@ -99,21 +90,22 @@
         )}
       </DropdownMenuContent>
     </DropdownMenu>
-=======
-    <Dialog>
-      <DialogTrigger asChild>
-        <Button type="primary">Deploy a new function</Button>
-      </DialogTrigger>
-      <DialogContent size="large">
-        <DialogSection padding="small">
-          <TerminalInstructions />
-        </DialogSection>
-      </DialogContent>
-    </Dialog>
->>>>>>> 83f190db
   )
 
   const secondaryActions = [
+    ...(!hasFunctions
+      ? [
+          <Button asChild key="edge-function-examples" type="default" icon={<ExternalLink />}>
+            <a
+              target="_blank"
+              rel="noreferrer"
+              href="https://github.com/supabase/supabase/tree/master/examples/edge-functions/supabase/functions"
+            >
+              Examples
+            </a>
+          </Button>,
+        ]
+      : []),
     <DocsButton key="docs" href="https://supabase.com/docs/guides/functions" />,
     <ButtonTooltip
       type="default"
@@ -143,32 +135,11 @@
     />,
   ]
 
-<<<<<<< HEAD
-=======
-  if (!hasFunctions) {
-    secondaryActions.unshift(
-      <Button asChild type="default" icon={<ExternalLink />}>
-        <a
-          target="_blank"
-          rel="noreferrer"
-          href="https://github.com/supabase/supabase/tree/master/examples/edge-functions/supabase/functions"
-        >
-          Examples
-        </a>
-      </Button>
-    )
-  }
-
->>>>>>> 83f190db
   return (
     <PageLayout
       size="large"
       title="Edge Functions"
-<<<<<<< HEAD
       subtitle="Deploy edge functions to handle complex business logic"
-=======
-      subtitle="Server-side TypeScript functions distributed globally at the edge"
->>>>>>> 83f190db
       primaryActions={deployButton}
       secondaryActions={secondaryActions}
     >
