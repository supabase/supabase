--- conflicted
+++ resolved
@@ -1,27 +1,27 @@
+import { common, dirname, relative } from '@std/path/posix'
 import { AlertCircle, CornerDownLeft, Loader2 } from 'lucide-react'
 import { useRouter } from 'next/router'
 import { useEffect, useState } from 'react'
 import { toast } from 'sonner'
-import { dirname, common, relative } from '@std/path/posix'
-
+
+import { PermissionAction } from '@supabase/shared-types/out/constants'
 import LogoLoader from '@ui/components/LogoLoader'
 import { useParams } from 'common'
+import { DeployEdgeFunctionWarningModal } from 'components/interfaces/EdgeFunctions/DeployEdgeFunctionWarningModal'
 import DefaultLayout from 'components/layouts/DefaultLayout'
 import EdgeFunctionDetailsLayout from 'components/layouts/EdgeFunctionsLayout/EdgeFunctionDetailsLayout'
-import { DeployEdgeFunctionWarningModal } from 'components/interfaces/EdgeFunctions/DeployEdgeFunctionWarningModal'
 import FileExplorerAndEditor from 'components/ui/FileExplorerAndEditor/FileExplorerAndEditor'
 import { useEdgeFunctionBodyQuery } from 'data/edge-functions/edge-function-body-query'
 import { useEdgeFunctionQuery } from 'data/edge-functions/edge-function-query'
 import { useEdgeFunctionDeployMutation } from 'data/edge-functions/edge-functions-deploy-mutation'
 import { useSendEventMutation } from 'data/telemetry/send-event-mutation'
+import { useCheckPermissions } from 'hooks/misc/useCheckPermissions'
 import { useOrgOptedIntoAi } from 'hooks/misc/useOrgOptedIntoAi'
 import { useSelectedOrganization } from 'hooks/misc/useSelectedOrganization'
 import { useSelectedProject } from 'hooks/misc/useSelectedProject'
 import { useFlag } from 'hooks/ui/useFlag'
 import { BASE_PATH, IS_PLATFORM } from 'lib/constants'
 import { Button } from 'ui'
-import { useCheckPermissions } from 'hooks/misc/useCheckPermissions'
-import { PermissionAction } from '@supabase/shared-types/out/constants'
 
 const CodePage = () => {
   const router = useRouter()
@@ -203,11 +203,7 @@
         })
 
       setFiles(
-<<<<<<< HEAD
         filesWithRelPath.map((file: { name: string; content: string }, index: number) => ({
-=======
-        functionFiles.map((file, index: number) => ({
->>>>>>> b9b74839
           id: index + 1,
           name: file.name,
           content: file.content,
@@ -233,6 +229,7 @@
   const handleDeployConfirm = () => {
     sendEvent({
       action: 'edge_function_deploy_updates_confirm_clicked',
+      properties: { origin: 'functions_editor' },
       groups: { project: ref ?? 'Unknown', organization: org?.slug ?? 'Unknown' },
     })
     onUpdate()
