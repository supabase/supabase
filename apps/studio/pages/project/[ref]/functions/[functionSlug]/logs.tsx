import { useParams } from 'common'
import LogsPreviewer from 'components/interfaces/Settings/Logs/LogsPreviewer'
import DefaultLayout from 'components/layouts/DefaultLayout'
import EdgeFunctionDetailsLayout from 'components/layouts/EdgeFunctionsLayout/EdgeFunctionDetailsLayout'
import { useEdgeFunctionQuery } from 'data/edge-functions/edge-function-query'
import type { NextPageWithLayout } from 'types'

export const LogPage: NextPageWithLayout = () => {
  const { ref, functionSlug } = useParams()

  const { data: selectedFunction, isLoading } = useEdgeFunctionQuery({
    projectRef: ref,
    slug: functionSlug,
  })

  if (selectedFunction === undefined || isLoading) return null

  return (
    <div className="flex-1">
      <LogsPreviewer
        condensedLayout
        projectRef={ref as string}
<<<<<<< HEAD
        queryType={'functions'}
=======
        queryType="functions"
>>>>>>> 1c32d55f
        filterOverride={{ 'metadata.function_id': selectedFunction.id }}
      />
    </div>
  )
}

LogPage.getLayout = (page) => (
  <DefaultLayout>
    <EdgeFunctionDetailsLayout>{page}</EdgeFunctionDetailsLayout>
  </DefaultLayout>
)

export default LogPage<|MERGE_RESOLUTION|>--- conflicted
+++ resolved
@@ -20,11 +20,7 @@
       <LogsPreviewer
         condensedLayout
         projectRef={ref as string}
-<<<<<<< HEAD
-        queryType={'functions'}
-=======
         queryType="functions"
->>>>>>> 1c32d55f
         filterOverride={{ 'metadata.function_id': selectedFunction.id }}
       />
     </div>
