--- conflicted
+++ resolved
@@ -1,7 +1,5 @@
 import { useParams } from 'common/hooks'
 import LogsPreviewer from 'components/interfaces/Settings/Logs/LogsPreviewer'
-import AppLayout from 'components/layouts/AppLayout/AppLayout'
-import DefaultLayout from 'components/layouts/DefaultLayout'
 import FunctionsLayout from 'components/layouts/FunctionsLayout/FunctionsLayout'
 import DefaultLayout from 'components/layouts/DefaultLayout'
 import { useEdgeFunctionQuery } from 'data/edge-functions/edge-function-query'
@@ -29,17 +27,9 @@
 }
 
 LogPage.getLayout = (page) => (
-<<<<<<< HEAD
-  <AppLayout>
-    <DefaultLayout product="Function">
-      <FunctionsLayout>{page}</FunctionsLayout>
-    </DefaultLayout>
-  </AppLayout>
-=======
   <DefaultLayout>
     <FunctionsLayout>{page}</FunctionsLayout>
   </DefaultLayout>
->>>>>>> b2e1cce3
 )
 
 export default LogPage