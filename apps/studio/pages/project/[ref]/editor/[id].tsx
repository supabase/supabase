import { useEffect } from 'react'

import { useParams } from 'common'
import { useIsTableEditorTabsEnabled } from 'components/interfaces/App/FeaturePreview/FeaturePreviewContext'
import { TableGridEditor } from 'components/interfaces/TableGridEditor/TableGridEditor'
import DefaultLayout from 'components/layouts/DefaultLayout'
import { EditorBaseLayout } from 'components/layouts/editors/EditorBaseLayout'
import { useProjectContext } from 'components/layouts/ProjectLayout/ProjectContext'
import TableEditorLayout from 'components/layouts/TableEditorLayout/TableEditorLayout'
import TableEditorMenu from 'components/layouts/TableEditorLayout/TableEditorMenu'
import { useTableEditorQuery } from 'data/table-editor/table-editor-query'
import { addTab, createTabId, getTabsStore } from 'state/tabs'
import type { NextPageWithLayout } from 'types'

const TableEditorPage: NextPageWithLayout = () => {
  const { id: _id, ref: projectRef } = useParams()
  const id = _id ? Number(_id) : undefined
  const store = getTabsStore(projectRef)

  const { project } = useProjectContext()
  const { data: selectedTable, isLoading } = useTableEditorQuery({
    projectRef: project?.ref,
    connectionString: project?.connectionString,
    id,
  })

  /**
   * Effect: Creates or updates tab when table is loaded
   * Runs when:
   * - selectedTable changes (when a new table is loaded)
   * - id changes (when URL parameter changes)
   */
  const isTableEditorTabsEnabled = useIsTableEditorTabsEnabled()

  useEffect(() => {
    // tabs preview flag logic
    if (isTableEditorTabsEnabled && selectedTable && projectRef) {
      const tabId = createTabId(selectedTable.entity_type, { id: selectedTable.id })
      if (!store.tabsMap[tabId]) {
        addTab(projectRef, {
          id: tabId,
          type: selectedTable.entity_type,
          label: selectedTable.name,
          metadata: {
            schema: selectedTable.schema,
            name: selectedTable.name,
            tableId: id,
          },
        })
      } else {
        // If tab already exists, just make it active
        store.activeTab = tabId
      }
    }
  }, [selectedTable, id, projectRef, isTableEditorTabsEnabled])

<<<<<<< HEAD
  return (
    <>
      <TableGridEditor isLoadingSelectedTable={isLoading} selectedTable={selectedTable} />
    </>
  )
=======
  return <TableGridEditor isLoadingSelectedTable={isLoading} selectedTable={selectedTable} />
>>>>>>> 380a9cbe
}

TableEditorPage.getLayout = (page) => (
  <DefaultLayout>
    <EditorBaseLayout productMenu={<TableEditorMenu />} product="Table Editor">
      <TableEditorLayout>{page}</TableEditorLayout>
    </EditorBaseLayout>
  </DefaultLayout>
)

export default TableEditorPage<|MERGE_RESOLUTION|>--- conflicted
+++ resolved
@@ -54,15 +54,7 @@
     }
   }, [selectedTable, id, projectRef, isTableEditorTabsEnabled])
 
-<<<<<<< HEAD
-  return (
-    <>
-      <TableGridEditor isLoadingSelectedTable={isLoading} selectedTable={selectedTable} />
-    </>
-  )
-=======
   return <TableGridEditor isLoadingSelectedTable={isLoading} selectedTable={selectedTable} />
->>>>>>> 380a9cbe
 }
 
 TableEditorPage.getLayout = (page) => (
