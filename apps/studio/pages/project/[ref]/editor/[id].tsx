--- conflicted
+++ resolved
@@ -2,20 +2,10 @@
 import { useFeaturePreviewContext } from 'components/interfaces/App/FeaturePreview/FeaturePreviewContext'
 import { TableGridEditor } from 'components/interfaces/TableGridEditor'
 import DeleteConfirmationDialogs from 'components/interfaces/TableGridEditor/DeleteConfirmationDialogs'
-<<<<<<< HEAD
-import AppLayout from 'components/layouts/AppLayout/AppLayout'
-import DefaultLayout from 'components/layouts/DefaultLayout'
-import { EditorBaseLayout } from 'components/layouts/editors/editor-base-layout'
-import {
-  ProjectContextFromParamsProvider,
-  useProjectContext,
-} from 'components/layouts/ProjectLayout/ProjectContext'
-import { ProjectLayoutWithAuth } from 'components/layouts/ProjectLayout/ProjectLayout'
-=======
 import DefaultLayout from 'components/layouts/DefaultLayout'
 import { EditorBaseLayout } from 'components/layouts/editors/EditorBaseLayout'
 import { useProjectContext } from 'components/layouts/ProjectLayout/ProjectContext'
->>>>>>> b2e1cce3
+import { ProjectLayoutWithAuth } from 'components/layouts/ProjectLayout/ProjectLayout'
 import TableEditorLayout from 'components/layouts/TableEditorLayout/TableEditorLayout'
 import TableEditorMenu from 'components/layouts/TableEditorLayout/TableEditorMenu'
 import { useTableEditorQuery } from 'data/table-editor/table-editor-query'
@@ -100,25 +90,13 @@
 }
 
 TableEditorPage.getLayout = (page) => (
-<<<<<<< HEAD
-  <AppLayout>
-    <DefaultLayout hasProductMenu product="Table Editor">
-      <ProjectLayoutWithAuth productMenu={<TableEditorMenu />}>
-        <EditorBaseLayout>
-          <TableEditorLayout>
-            <ProjectContextFromParamsProvider>{page}</ProjectContextFromParamsProvider>
-          </TableEditorLayout>
-        </EditorBaseLayout>
-      </ProjectLayoutWithAuth>
-    </DefaultLayout>
-  </AppLayout>
-=======
-  <DefaultLayout>
-    <EditorBaseLayout productMenu={<TableEditorMenu />} product="Table Editor">
-      <TableEditorLayout>{page}</TableEditorLayout>
-    </EditorBaseLayout>
+  <DefaultLayout hasProductMenu product="Table Editor">
+    <ProjectLayoutWithAuth productMenu={<TableEditorMenu />}>
+      <EditorBaseLayout>
+        <TableEditorLayout>{page}</TableEditorLayout>
+      </EditorBaseLayout>
+    </ProjectLayoutWithAuth>
   </DefaultLayout>
->>>>>>> b2e1cce3
 )
 
 export default TableEditorPage