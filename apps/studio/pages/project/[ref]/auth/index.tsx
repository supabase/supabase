--- conflicted
+++ resolved
@@ -1,4 +1,3 @@
-import AppLayout from 'components/layouts/AppLayout/AppLayout'
 import AuthLayout from 'components/layouts/AuthLayout/AuthLayout'
 import DefaultLayout from 'components/layouts/DefaultLayout'
 import type { NextPageWithLayout } from 'types'
@@ -8,17 +7,9 @@
 }
 
 Authentication.getLayout = (page) => (
-<<<<<<< HEAD
-  <AppLayout>
-    <DefaultLayout>
-      <AuthLayout title="Authentication">{page}</AuthLayout>
-    </DefaultLayout>
-  </AppLayout>
-=======
   <DefaultLayout>
     <AuthLayout title="Authentication">{page}</AuthLayout>
   </DefaultLayout>
->>>>>>> b2e1cce3
 )
 
 export default Authentication