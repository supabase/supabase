import type { PostgresPolicy, PostgresTable } from '@supabase/postgres-meta'
import { PermissionAction } from '@supabase/shared-types/out/constants'
import { partition } from 'lodash'
import { Search } from 'lucide-react'
import { useState } from 'react'

import { useIsAssistantV2Enabled } from 'components/interfaces/App/FeaturePreview/FeaturePreviewContext'
import { AIPolicyEditorPanel } from 'components/interfaces/Auth/Policies/AIPolicyEditorPanel'
import Policies from 'components/interfaces/Auth/Policies/Policies'
import AuthLayout from 'components/layouts/AuthLayout/AuthLayout'
import { useProjectContext } from 'components/layouts/ProjectLayout/ProjectContext'
import AlertError from 'components/ui/AlertError'
import { DocsButton } from 'components/ui/DocsButton'
import NoPermission from 'components/ui/NoPermission'
import SchemaSelector from 'components/ui/SchemaSelector'
import { GenericSkeletonLoader } from 'components/ui/ShimmeringLoader'
import { useDatabasePoliciesQuery } from 'data/database-policies/database-policies-query'
import { useSchemasQuery } from 'data/database/schemas-query'
import { useTablesQuery } from 'data/tables/tables-query'
import { useCheckPermissions, usePermissionsLoaded } from 'hooks/misc/useCheckPermissions'
import { useUrlState } from 'hooks/ui/useUrlState'
<<<<<<< HEAD
import { PROTECTED_SCHEMAS } from 'lib/constants/schemas'
=======
import { EXCLUDED_SCHEMAS } from 'lib/constants/schemas'
import { useAppStateSnapshot } from 'state/app-state'
>>>>>>> 590ed362
import type { NextPageWithLayout } from 'types'
import { Input } from 'ui'

/**
 * Filter tables by table name and policy name
 *
 * @param tables list of table
 * @param policies list of policy
 * @param searchString filter keywords
 *
 * @returns list of table
 */
const onFilterTables = (
  tables: PostgresTable[],
  policies: PostgresPolicy[],
  searchString?: string
) => {
  if (!searchString) {
    return tables.slice().sort((a: PostgresTable, b: PostgresTable) => a.name.localeCompare(b.name))
  } else {
    const filter = searchString.toLowerCase()
    const findSearchString = (s: string) => s.toLowerCase().includes(filter)
    // @ts-ignore Type instantiation is excessively deep and possibly infinite
    const filteredPolicies = policies.filter((p: PostgresPolicy) => findSearchString(p.name))

    return tables
      .slice()
      .filter((x: PostgresTable) => {
        return (
          x.name.toLowerCase().includes(filter) ||
          x.id.toString() === filter ||
          filteredPolicies.some((p: PostgresPolicy) => p.table === x.name)
        )
      })
      .sort((a: PostgresTable, b: PostgresTable) => a.name.localeCompare(b.name))
  }
}

const AuthPoliciesPage: NextPageWithLayout = () => {
  const [params, setParams] = useUrlState<{
    schema?: string
    search?: string
  }>()
  const { schema = 'public', search: searchString = '' } = params
  const { project } = useProjectContext()
  const isAssistantV2Enabled = useIsAssistantV2Enabled()
  const { setAiAssistantPanel } = useAppStateSnapshot()

  const [selectedTable, setSelectedTable] = useState<string>()
  const [showPolicyAiEditor, setShowPolicyAiEditor] = useState(false)
  const [selectedPolicyToEdit, setSelectedPolicyToEdit] = useState<PostgresPolicy>()

  const { data: schemas } = useSchemasQuery({
    projectRef: project?.ref,
    connectionString: project?.connectionString,
  })
  const [protectedSchemas] = partition(
    schemas,
    (schema) => schema?.name !== 'realtime' && PROTECTED_SCHEMAS.includes(schema?.name ?? '')
  )
  const selectedSchema = schemas?.find((s) => s.name === schema)
  const isLocked = protectedSchemas.some((s) => s.id === selectedSchema?.id)

  const { data: policies } = useDatabasePoliciesQuery({
    projectRef: project?.ref,
    connectionString: project?.connectionString,
  })

  const {
    data: tables,
    isLoading,
    isSuccess,
    isError,
    error,
  } = useTablesQuery({
    projectRef: project?.ref,
    connectionString: project?.connectionString,
    schema: schema,
  })

  const filteredTables = onFilterTables(tables ?? [], policies ?? [], searchString)
  const canReadPolicies = useCheckPermissions(PermissionAction.TENANT_SQL_ADMIN_READ, 'policies')
  const isPermissionsLoaded = usePermissionsLoaded()

  if (isPermissionsLoaded && !canReadPolicies) {
    return <NoPermission isFullPage resourceText="view this project's RLS policies" />
  }

  return (
    <div className="flex flex-col h-full">
      <div className="mb-4">
        <div className="flex items-center justify-between">
          <div className="flex items-center space-x-4">
            <SchemaSelector
              className="w-[180px]"
              size="tiny"
              showError={false}
              selectedSchemaName={schema}
              onSelectSchema={(schema) => {
                setParams({ ...params, search: undefined, schema })
              }}
            />
            <Input
              size="tiny"
              placeholder="Filter tables and policies"
              className="block w-52 text-sm placeholder-border-muted"
              value={searchString || ''}
              onChange={(e) => {
                const str = e.target.value
                setParams({ ...params, search: str === '' ? undefined : str })
              }}
              icon={<Search size={14} />}
            />
          </div>
          <DocsButton href="https://supabase.com/docs/learn/auth-deep-dive/auth-row-level-security" />
        </div>
      </div>

      {isLoading && <GenericSkeletonLoader />}

      {isError && <AlertError error={error} subject="Failed to retrieve tables" />}

      {isSuccess && (
        <Policies
          schema={schema}
          tables={filteredTables}
          hasTables={tables.length > 0}
          isLocked={isLocked}
          onSelectCreatePolicy={(table: string) => {
            setSelectedTable(table)
            setShowPolicyAiEditor(true)
          }}
          onSelectEditPolicy={(policy) => {
            setSelectedPolicyToEdit(policy)
            setShowPolicyAiEditor(true)
          }}
        />
      )}

      <AIPolicyEditorPanel
        visible={showPolicyAiEditor}
        schema={schema}
        searchString={searchString}
        selectedTable={selectedTable}
        selectedPolicy={selectedPolicyToEdit}
        onSelectCancel={() => {
          setSelectedTable(undefined)
          setShowPolicyAiEditor(false)
          setSelectedPolicyToEdit(undefined)
        }}
        authContext="database"
      />
    </div>
  )
}

AuthPoliciesPage.getLayout = (page) => (
  <AuthLayout title="Auth">
    <div className="h-full p-4">{page}</div>
  </AuthLayout>
)

export default AuthPoliciesPage<|MERGE_RESOLUTION|>--- conflicted
+++ resolved
@@ -19,12 +19,8 @@
 import { useTablesQuery } from 'data/tables/tables-query'
 import { useCheckPermissions, usePermissionsLoaded } from 'hooks/misc/useCheckPermissions'
 import { useUrlState } from 'hooks/ui/useUrlState'
-<<<<<<< HEAD
 import { PROTECTED_SCHEMAS } from 'lib/constants/schemas'
-=======
-import { EXCLUDED_SCHEMAS } from 'lib/constants/schemas'
 import { useAppStateSnapshot } from 'state/app-state'
->>>>>>> 590ed362
 import type { NextPageWithLayout } from 'types'
 import { Input } from 'ui'
 
