import type { PostgresPolicy, PostgresTable } from '@supabase/postgres-meta'
import { PermissionAction } from '@supabase/shared-types/out/constants'
import { Search } from 'lucide-react'
import { useCallback, useDeferredValue, useEffect, useMemo, useState } from 'react'

import { useIsInlineEditorEnabled } from 'hooks/misc/useIsInlineEditorEnabled'
import { Policies } from 'components/interfaces/Auth/Policies/Policies'
import { PoliciesDataProvider } from 'components/interfaces/Auth/Policies/PoliciesDataContext'
import { getGeneralPolicyTemplates } from 'components/interfaces/Auth/Policies/PolicyEditorModal/PolicyEditorModal.constants'
import { PolicyEditorPanel } from 'components/interfaces/Auth/Policies/PolicyEditorPanel'
import { generatePolicyUpdateSQL } from 'components/interfaces/Auth/Policies/PolicyTableRow/PolicyTableRow.utils'
import AuthLayout from 'components/layouts/AuthLayout/AuthLayout'
import DefaultLayout from 'components/layouts/DefaultLayout'
import { PageLayout } from 'components/layouts/PageLayout/PageLayout'
import { ScaffoldContainer, ScaffoldSection } from 'components/layouts/Scaffold'
import AlertError from 'components/ui/AlertError'
import { DocsButton } from 'components/ui/DocsButton'
import NoPermission from 'components/ui/NoPermission'
import SchemaSelector from 'components/ui/SchemaSelector'
import { GenericSkeletonLoader } from 'components/ui/ShimmeringLoader'
import { useDatabasePoliciesQuery } from 'data/database-policies/database-policies-query'
import { useProjectPostgrestConfigQuery } from 'data/config/project-postgrest-config-query'
import { useTablesQuery } from 'data/tables/tables-query'
import { useAsyncCheckPermissions } from 'hooks/misc/useCheckPermissions'
import { useSelectedProjectQuery } from 'hooks/misc/useSelectedProject'
import { useIsProtectedSchema } from 'hooks/useProtectedSchemas'
import { DOCS_URL } from 'lib/constants'
import { SIDEBAR_KEYS } from 'components/layouts/ProjectLayout/LayoutSidebar/LayoutSidebarProvider'
import { useEditorPanelStateSnapshot } from 'state/editor-panel-state'
import { useSidebarManagerSnapshot } from 'state/sidebar-manager-state'
import { parseAsString, useQueryState } from 'nuqs'
import type { NextPageWithLayout } from 'types'
import { Input } from 'ui-patterns/DataInputs/Input'

/**
 * Filter tables by table name and policy name
 *
 * @param tables list of table
 * @param policies list of policy
 * @param searchString filter keywords
 *
 * @returns list of table
 */
const getTableFilterState = (
  tables: PostgresTable[],
  policies: PostgresPolicy[],
  searchString?: string
) => {
  const sortedTables = tables.slice().sort((a, b) => a.name.localeCompare(b.name))
  const visibleTableIds = new Set<number>()

  if (!searchString) {
    sortedTables.forEach((table) => visibleTableIds.add(table.id))
    return { tables: sortedTables, visibleTableIds }
  }

  const filter = searchString.toLowerCase()
  const matchingPolicyKeys = new Set(
    policies
      // @ts-ignore Type instantiation is excessively deep and possibly infinite
      .filter((policy: PostgresPolicy) => policy.name.toLowerCase().includes(filter))
      .map((policy) => `${policy.schema}.${policy.table}`)
  )

  sortedTables.forEach((table) => {
    const matches =
      table.name.toLowerCase().includes(filter) ||
      table.id.toString() === filter ||
      matchingPolicyKeys.has(`${table.schema}.${table.name}`)

    if (matches) {
      visibleTableIds.add(table.id)
    }
  })

  return { tables: sortedTables, visibleTableIds }
}

const AuthPoliciesPage: NextPageWithLayout = () => {
  const [schema, setSchema] = useQueryState(
    'schema',
    parseAsString.withDefault('public').withOptions({ history: 'replace' })
  )
  const [searchString, setSearchString] = useQueryState(
    'search',
    parseAsString.withDefault('').withOptions({ history: 'replace', clearOnDefault: true })
  )
  const deferredSearchString = useDeferredValue(searchString)
  const { data: project } = useSelectedProjectQuery()
  const { data: postgrestConfig } = useProjectPostgrestConfigQuery({ projectRef: project?.ref })
  const isInlineEditorEnabled = useIsInlineEditorEnabled()
<<<<<<< HEAD
  const { openSidebar, activeSidebar } = useSidebarManagerSnapshot()
  const {
    templates: editorPanelTemplates,
    setValue: setEditorPanelValue,
    setTemplates: setEditorPanelTemplates,
=======
  const { openSidebar } = useSidebarManagerSnapshot()
  const {
    setValue: setEditorPanelValue,
    setTemplates: setEditorPanelTemplates,
    setInitialPrompt: setEditorPanelInitialPrompt,
>>>>>>> c4920c7b
  } = useEditorPanelStateSnapshot()

  const [selectedTable, setSelectedTable] = useState<string>()
  const [showPolicyAiEditor, setShowPolicyAiEditor] = useState(false)
  const [selectedPolicyToEdit, setSelectedPolicyToEdit] = useState<PostgresPolicy>()

  const { isSchemaLocked } = useIsProtectedSchema({ schema: schema, excludedSchemas: ['realtime'] })

  const {
    data: policies,
    isLoading: isLoadingPolicies,
    isError: isPoliciesError,
    error: policiesError,
  } = useDatabasePoliciesQuery({
    projectRef: project?.ref,
    connectionString: project?.connectionString,
  })

  const {
    data: tables,
    isLoading,
    isSuccess,
    isError,
    error,
  } = useTablesQuery({
    projectRef: project?.ref,
    connectionString: project?.connectionString,
    schema: schema,
  })

  const { tables: tablesWithVisibility, visibleTableIds } = useMemo(
    () => getTableFilterState(tables ?? [], policies ?? [], searchString),
    [tables, policies, searchString]
  )
  const exposedSchemas = useMemo(() => {
    if (!postgrestConfig?.db_schema) return []
    return postgrestConfig.db_schema
      .split(',')
      .map((schema) => schema.trim())
      .filter((schema) => schema.length > 0)
  }, [postgrestConfig?.db_schema])
  const { can: canReadPolicies, isSuccess: isPermissionsLoaded } = useAsyncCheckPermissions(
    PermissionAction.TENANT_SQL_ADMIN_READ,
    'policies'
  )

  const handleSelectCreatePolicy = useCallback(
    (table: string) => {
      setSelectedTable(table)
      setSelectedPolicyToEdit(undefined)

      if (isInlineEditorEnabled) {
        const defaultSql = `create policy "replace_with_policy_name"
  on ${schema}.${table}
  for select
  to authenticated
  using (
    true  -- Write your policy condition here
);`
<<<<<<< HEAD
=======

        setEditorPanelInitialPrompt('Create a new RLS policy that...')
>>>>>>> c4920c7b
        setEditorPanelValue(defaultSql)
        setEditorPanelTemplates([])
        openSidebar(SIDEBAR_KEYS.EDITOR_PANEL)
      } else {
        setShowPolicyAiEditor(true)
      }
    },
    [isInlineEditorEnabled, openSidebar, schema]
  )

  const handleSelectEditPolicy = useCallback(
    (policy: PostgresPolicy) => {
      setSelectedPolicyToEdit(policy)
      setSelectedTable(undefined)

      if (isInlineEditorEnabled) {
<<<<<<< HEAD
=======
        setEditorPanelInitialPrompt(`Update the RLS policy with name "${policy.name}" that...`)
>>>>>>> c4920c7b
        setEditorPanelValue(generatePolicyUpdateSQL(policy))
        const templates = getGeneralPolicyTemplates(policy.schema, policy.table).map(
          (template) => ({
            name: template.templateName,
            description: template.description,
            content: template.statement,
          })
        )
        setEditorPanelTemplates(templates)
        openSidebar(SIDEBAR_KEYS.EDITOR_PANEL)
      } else {
        setShowPolicyAiEditor(true)
      }
    },
    [isInlineEditorEnabled, openSidebar]
  )

  const isEditorPanelActive = activeSidebar?.id === SIDEBAR_KEYS.EDITOR_PANEL

  useEffect(() => {
    if (isEditorPanelActive) return

    setSelectedPolicyToEdit(undefined)
    setSelectedTable(undefined)

    if (editorPanelTemplates.length > 0) {
      setEditorPanelTemplates([])
    }
  }, [editorPanelTemplates.length, isEditorPanelActive, setEditorPanelTemplates])

  const handleResetSearch = useCallback(() => setSearchString(''), [setSearchString])

  if (isPermissionsLoaded && !canReadPolicies) {
    return <NoPermission isFullPage resourceText="view this project's RLS policies" />
  }

  return (
    <ScaffoldContainer size="large">
      <ScaffoldSection isFullWidth>
        <div className="mb-4 flex flex-row gap-2 justify-between">
          <Input
            size="tiny"
            placeholder="Filter tables and policies"
            className="block w-full lg:w-52"
            containerClassName="[&>div>svg]:-mt-0.5"
            value={searchString || ''}
            onChange={(e) => {
              const str = e.target.value
              setSearchString(str)
            }}
            icon={<Search size={14} />}
          />
          <SchemaSelector
            className="w-full lg:w-[180px]"
            size="tiny"
            align="end"
            showError={false}
            selectedSchemaName={schema}
            onSelectSchema={(schemaName) => {
              setSchema(schemaName)
              setSearchString('')
            }}
          />
        </div>

        {isLoading && <GenericSkeletonLoader />}

        {isError && <AlertError error={error} subject="Failed to retrieve tables" />}

        {isSuccess && (
          <PoliciesDataProvider
            policies={policies ?? []}
            isPoliciesLoading={isLoadingPolicies}
            isPoliciesError={isPoliciesError}
            policiesError={policiesError ?? undefined}
            exposedSchemas={exposedSchemas}
          >
            <Policies
              search={deferredSearchString}
              schema={schema}
              tables={tablesWithVisibility}
              hasTables={(tables ?? []).length > 0}
              isLocked={isSchemaLocked}
              visibleTableIds={visibleTableIds}
              onSelectCreatePolicy={handleSelectCreatePolicy}
              onSelectEditPolicy={handleSelectEditPolicy}
              onResetSearch={handleResetSearch}
            />
          </PoliciesDataProvider>
        )}

        <PolicyEditorPanel
          visible={showPolicyAiEditor}
          schema={schema}
          searchString={searchString}
          selectedTable={selectedTable}
          selectedPolicy={selectedPolicyToEdit}
          onSelectCancel={() => {
            setSelectedTable(undefined)
            setShowPolicyAiEditor(false)
            setSelectedPolicyToEdit(undefined)
          }}
          authContext="database"
        />
      </ScaffoldSection>
    </ScaffoldContainer>
  )
}

AuthPoliciesPage.getLayout = (page) => (
  <DefaultLayout>
    <AuthLayout>
      <PageLayout
        title="Policies"
        subtitle="Manage Row Level Security policies for your tables"
        secondaryActions={
          <DocsButton href={`${DOCS_URL}/learn/auth-deep-dive/auth-row-level-security`} />
        }
        size="large"
      >
        {page}
      </PageLayout>
    </AuthLayout>
  </DefaultLayout>
)

export default AuthPoliciesPage<|MERGE_RESOLUTION|>--- conflicted
+++ resolved
@@ -89,19 +89,11 @@
   const { data: project } = useSelectedProjectQuery()
   const { data: postgrestConfig } = useProjectPostgrestConfigQuery({ projectRef: project?.ref })
   const isInlineEditorEnabled = useIsInlineEditorEnabled()
-<<<<<<< HEAD
-  const { openSidebar, activeSidebar } = useSidebarManagerSnapshot()
-  const {
-    templates: editorPanelTemplates,
-    setValue: setEditorPanelValue,
-    setTemplates: setEditorPanelTemplates,
-=======
   const { openSidebar } = useSidebarManagerSnapshot()
   const {
     setValue: setEditorPanelValue,
     setTemplates: setEditorPanelTemplates,
     setInitialPrompt: setEditorPanelInitialPrompt,
->>>>>>> c4920c7b
   } = useEditorPanelStateSnapshot()
 
   const [selectedTable, setSelectedTable] = useState<string>()
@@ -161,11 +153,8 @@
   using (
     true  -- Write your policy condition here
 );`
-<<<<<<< HEAD
-=======
 
         setEditorPanelInitialPrompt('Create a new RLS policy that...')
->>>>>>> c4920c7b
         setEditorPanelValue(defaultSql)
         setEditorPanelTemplates([])
         openSidebar(SIDEBAR_KEYS.EDITOR_PANEL)
@@ -182,10 +171,7 @@
       setSelectedTable(undefined)
 
       if (isInlineEditorEnabled) {
-<<<<<<< HEAD
-=======
         setEditorPanelInitialPrompt(`Update the RLS policy with name "${policy.name}" that...`)
->>>>>>> c4920c7b
         setEditorPanelValue(generatePolicyUpdateSQL(policy))
         const templates = getGeneralPolicyTemplates(policy.schema, policy.table).map(
           (template) => ({
