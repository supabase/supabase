--- conflicted
+++ resolved
@@ -302,47 +302,25 @@
             )}
 
             <PolicyEditorPanel
-              visible={showPolicyAiEditor}
+              visible={showCreatePolicy || isUpdatingPolicy}
               schema={schema}
               searchString={searchString}
-              selectedTable={selectedTable}
-              selectedPolicy={selectedPolicyToEdit}
+              selectedTable={isUpdatingPolicy ? undefined : selectedTable}
+              selectedPolicy={isUpdatingPolicy ? selectedPolicyIdToEdit : undefined}
               onSelectCancel={() => {
                 setSelectedTable(undefined)
-                setShowPolicyAiEditor(false)
-                setSelectedPolicyToEdit(undefined)
+                if (isUpdatingPolicy) {
+                  setSelectedPolicyIdToEdit(null)
+                } else {
+                  setShowCreatePolicy(false)
+                }
               }}
               authContext="database"
             />
-<<<<<<< HEAD
           </PageSectionContent>
         </PageSection>
       </PageContainer>
     </>
-=======
-          </PoliciesDataProvider>
-        )}
-
-        {/* Create or Edit Policy */}
-        <PolicyEditorPanel
-          visible={showCreatePolicy || isUpdatingPolicy}
-          schema={schema}
-          searchString={searchString}
-          selectedTable={isUpdatingPolicy ? undefined : selectedTable}
-          selectedPolicy={isUpdatingPolicy ? selectedPolicyIdToEdit : undefined}
-          onSelectCancel={() => {
-            setSelectedTable(undefined)
-            if (isUpdatingPolicy) {
-              setSelectedPolicyIdToEdit(null)
-            } else {
-              setShowCreatePolicy(false)
-            }
-          }}
-          authContext="database"
-        />
-      </ScaffoldSection>
-    </ScaffoldContainer>
->>>>>>> 49e4e503
   )
 }
 
