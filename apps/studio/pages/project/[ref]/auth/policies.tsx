import type { PostgresPolicy, PostgresTable } from '@supabase/postgres-meta'
import { PermissionAction } from '@supabase/shared-types/out/constants'
import Policies from 'components/interfaces/Auth/Policies/Policies'
import { PolicyEditorPanel } from 'components/interfaces/Auth/Policies/PolicyEditorPanel'
import AppLayout from 'components/layouts/AppLayout/AppLayout'
import AuthLayout from 'components/layouts/AuthLayout/AuthLayout'
import DefaultLayout from 'components/layouts/DefaultLayout'
import { useProjectContext } from 'components/layouts/ProjectLayout/ProjectContext'
import AlertError from 'components/ui/AlertError'
import { DocsButton } from 'components/ui/DocsButton'
import NoPermission from 'components/ui/NoPermission'
import SchemaSelector from 'components/ui/SchemaSelector'
import { GenericSkeletonLoader } from 'components/ui/ShimmeringLoader'
import { useDatabasePoliciesQuery } from 'data/database-policies/database-policies-query'
import { useSchemasQuery } from 'data/database/schemas-query'
import { useTablesQuery } from 'data/tables/tables-query'
import { useCheckPermissions, usePermissionsLoaded } from 'hooks/misc/useCheckPermissions'
import { useUrlState } from 'hooks/ui/useUrlState'
import { PROTECTED_SCHEMAS } from 'lib/constants/schemas'
import { partition } from 'lodash'
import { Search } from 'lucide-react'
import { useState } from 'react'
import type { NextPageWithLayout } from 'types'
import { Input } from 'ui'
import DefaultLayout from 'components/layouts/DefaultLayout'

/**
 * Filter tables by table name and policy name
 *
 * @param tables list of table
 * @param policies list of policy
 * @param searchString filter keywords
 *
 * @returns list of table
 */
const onFilterTables = (
  tables: PostgresTable[],
  policies: PostgresPolicy[],
  searchString?: string
) => {
  if (!searchString) {
    return tables.slice().sort((a: PostgresTable, b: PostgresTable) => a.name.localeCompare(b.name))
  } else {
    const filter = searchString.toLowerCase()
    const findSearchString = (s: string) => s.toLowerCase().includes(filter)
    // @ts-ignore Type instantiation is excessively deep and possibly infinite
    const filteredPolicies = policies.filter((p: PostgresPolicy) => findSearchString(p.name))

    return tables
      .slice()
      .filter((x: PostgresTable) => {
        return (
          x.name.toLowerCase().includes(filter) ||
          x.id.toString() === filter ||
          filteredPolicies.some((p: PostgresPolicy) => p.table === x.name)
        )
      })
      .sort((a: PostgresTable, b: PostgresTable) => a.name.localeCompare(b.name))
  }
}

const AuthPoliciesPage: NextPageWithLayout = () => {
  const [params, setParams] = useUrlState<{
    schema?: string
    search?: string
  }>()
  const { schema = 'public', search: searchString = '' } = params
  const { project } = useProjectContext()

  const [selectedTable, setSelectedTable] = useState<string>()
  const [showPolicyAiEditor, setShowPolicyAiEditor] = useState(false)
  const [selectedPolicyToEdit, setSelectedPolicyToEdit] = useState<PostgresPolicy>()

  const { data: schemas } = useSchemasQuery({
    projectRef: project?.ref,
    connectionString: project?.connectionString,
  })
  const [protectedSchemas] = partition(
    schemas,
    (schema) => schema?.name !== 'realtime' && PROTECTED_SCHEMAS.includes(schema?.name ?? '')
  )
  const selectedSchema = schemas?.find((s) => s.name === schema)
  const isLocked = protectedSchemas.some((s) => s.id === selectedSchema?.id)

  const { data: policies } = useDatabasePoliciesQuery({
    projectRef: project?.ref,
    connectionString: project?.connectionString,
  })

  const {
    data: tables,
    isLoading,
    isSuccess,
    isError,
    error,
  } = useTablesQuery({
    projectRef: project?.ref,
    connectionString: project?.connectionString,
    schema: schema,
  })

  const filteredTables = onFilterTables(tables ?? [], policies ?? [], searchString)
  const canReadPolicies = useCheckPermissions(PermissionAction.TENANT_SQL_ADMIN_READ, 'policies')
  const isPermissionsLoaded = usePermissionsLoaded()

  if (isPermissionsLoaded && !canReadPolicies) {
    return <NoPermission isFullPage resourceText="view this project's RLS policies" />
  }

  return (
    <div className="flex flex-col h-full">
      <div className="mb-4">
        <div className="w-full flex flex-col lg:flex-row items-center justify-between gap-2">
          <SchemaSelector
            className="w-full lg:w-[180px]"
            size="tiny"
            showError={false}
            selectedSchemaName={schema}
            onSelectSchema={(schema) => {
              setParams({ ...params, search: undefined, schema })
            }}
          />
          <div className="w-full flex-grow flex items-center justify-between gap-2 lg:gap-4">
            <Input
              size="tiny"
              placeholder="Filter tables and policies"
              className="block w-full lg:w-52"
              value={searchString || ''}
              onChange={(e) => {
                const str = e.target.value
                setParams({ ...params, search: str === '' ? undefined : str })
              }}
              icon={<Search size={14} />}
            />
            <DocsButton href="https://supabase.com/docs/learn/auth-deep-dive/auth-row-level-security" />
          </div>
        </div>
      </div>

      {isLoading && <GenericSkeletonLoader />}

      {isError && <AlertError error={error} subject="Failed to retrieve tables" />}

      {isSuccess && (
        <Policies
          schema={schema}
          tables={filteredTables}
          hasTables={tables.length > 0}
          isLocked={isLocked}
          onSelectCreatePolicy={(table: string) => {
            setSelectedTable(table)
            setShowPolicyAiEditor(true)
          }}
          onSelectEditPolicy={(policy) => {
            setSelectedPolicyToEdit(policy)
            setShowPolicyAiEditor(true)
          }}
        />
      )}

      <PolicyEditorPanel
        visible={showPolicyAiEditor}
        schema={schema}
        searchString={searchString}
        selectedTable={selectedTable}
        selectedPolicy={selectedPolicyToEdit}
        onSelectCancel={() => {
          setSelectedTable(undefined)
          setShowPolicyAiEditor(false)
          setSelectedPolicyToEdit(undefined)
        }}
        authContext="database"
      />
    </div>
  )
}

AuthPoliciesPage.getLayout = (page) => (
<<<<<<< HEAD
  <AppLayout>
    <DefaultLayout product="Policies">
      <AuthLayout title="Auth">
        <div className="h-full p-4">{page}</div>
      </AuthLayout>
    </DefaultLayout>
  </AppLayout>
=======
  <DefaultLayout>
    <AuthLayout title="Auth">
      <div className="h-full p-4">{page}</div>
    </AuthLayout>
  </DefaultLayout>
>>>>>>> b2e1cce3
)

export default AuthPoliciesPage<|MERGE_RESOLUTION|>--- conflicted
+++ resolved
@@ -1,10 +1,12 @@
 import type { PostgresPolicy, PostgresTable } from '@supabase/postgres-meta'
 import { PermissionAction } from '@supabase/shared-types/out/constants'
+import { partition } from 'lodash'
+import { Search } from 'lucide-react'
+import { useState } from 'react'
+
+import { PolicyEditorPanel } from 'components/interfaces/Auth/Policies/PolicyEditorPanel'
 import Policies from 'components/interfaces/Auth/Policies/Policies'
-import { PolicyEditorPanel } from 'components/interfaces/Auth/Policies/PolicyEditorPanel'
-import AppLayout from 'components/layouts/AppLayout/AppLayout'
 import AuthLayout from 'components/layouts/AuthLayout/AuthLayout'
-import DefaultLayout from 'components/layouts/DefaultLayout'
 import { useProjectContext } from 'components/layouts/ProjectLayout/ProjectContext'
 import AlertError from 'components/ui/AlertError'
 import { DocsButton } from 'components/ui/DocsButton'
@@ -17,9 +19,6 @@
 import { useCheckPermissions, usePermissionsLoaded } from 'hooks/misc/useCheckPermissions'
 import { useUrlState } from 'hooks/ui/useUrlState'
 import { PROTECTED_SCHEMAS } from 'lib/constants/schemas'
-import { partition } from 'lodash'
-import { Search } from 'lucide-react'
-import { useState } from 'react'
 import type { NextPageWithLayout } from 'types'
 import { Input } from 'ui'
 import DefaultLayout from 'components/layouts/DefaultLayout'
@@ -176,21 +175,11 @@
 }
 
 AuthPoliciesPage.getLayout = (page) => (
-<<<<<<< HEAD
-  <AppLayout>
-    <DefaultLayout product="Policies">
-      <AuthLayout title="Auth">
-        <div className="h-full p-4">{page}</div>
-      </AuthLayout>
-    </DefaultLayout>
-  </AppLayout>
-=======
   <DefaultLayout>
     <AuthLayout title="Auth">
       <div className="h-full p-4">{page}</div>
     </AuthLayout>
   </DefaultLayout>
->>>>>>> b2e1cce3
 )
 
 export default AuthPoliciesPage