--- conflicted
+++ resolved
@@ -66,12 +66,7 @@
     search?: string
   }>()
   const { schema = 'public', search: searchString = '' } = params
-<<<<<<< HEAD
-  const { project } = useProjectContext()
-=======
   const { data: project } = useSelectedProjectQuery()
-  const { setEditorPanel } = useAppStateSnapshot()
->>>>>>> 712a6b15
   const isInlineEditorEnabled = useIsInlineEditorEnabled()
 
   const [selectedTable, setSelectedTable] = useState<string>()
