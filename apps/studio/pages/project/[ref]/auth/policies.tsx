import type { PostgresPolicy, PostgresTable } from '@supabase/postgres-meta'
import { PermissionAction } from '@supabase/shared-types/out/constants'
import { partition } from 'lodash'
import { Search } from 'lucide-react'
import { useState } from 'react'

import Policies from 'components/interfaces/Auth/Policies/Policies'
import { generatePolicyCreateSQL } from 'components/interfaces/Auth/Policies/PolicyTableRow/PolicyTableRow.utils'
import { getGeneralPolicyTemplates } from 'components/interfaces/Auth/Policies/PolicyEditorModal/PolicyEditorModal.constants'
<<<<<<< HEAD
import { PolicyEditorPanel } from 'components/interfaces/Auth/Policies/PolicyEditorPanel'
=======
>>>>>>> ce6a66dd
import AuthLayout from 'components/layouts/AuthLayout/AuthLayout'
import DefaultLayout from 'components/layouts/DefaultLayout'
import { useProjectContext } from 'components/layouts/ProjectLayout/ProjectContext'
import AlertError from 'components/ui/AlertError'
import { DocsButton } from 'components/ui/DocsButton'
import NoPermission from 'components/ui/NoPermission'
import SchemaSelector from 'components/ui/SchemaSelector'
import { GenericSkeletonLoader } from 'components/ui/ShimmeringLoader'
import { useDatabasePoliciesQuery } from 'data/database-policies/database-policies-query'
import { useSchemasQuery } from 'data/database/schemas-query'
import { useTablesQuery } from 'data/tables/tables-query'
import { useCheckPermissions, usePermissionsLoaded } from 'hooks/misc/useCheckPermissions'
import { useUrlState } from 'hooks/ui/useUrlState'
import { PROTECTED_SCHEMAS } from 'lib/constants/schemas'
import type { NextPageWithLayout } from 'types'
import { Input } from 'ui'
<<<<<<< HEAD
=======
import DefaultLayout from 'components/layouts/DefaultLayout'
>>>>>>> ce6a66dd
import { useIsInlineEditorEnabled } from 'components/interfaces/App/FeaturePreview/FeaturePreviewContext'
import { useAppStateSnapshot } from 'state/app-state'

/**
 * Filter tables by table name and policy name
 *
 * @param tables list of table
 * @param policies list of policy
 * @param searchString filter keywords
 *
 * @returns list of table
 */
const onFilterTables = (
  tables: PostgresTable[],
  policies: PostgresPolicy[],
  searchString?: string
) => {
  if (!searchString) {
    return tables.slice().sort((a: PostgresTable, b: PostgresTable) => a.name.localeCompare(b.name))
  } else {
    const filter = searchString.toLowerCase()
    const findSearchString = (s: string) => s.toLowerCase().includes(filter)
    // @ts-ignore Type instantiation is excessively deep and possibly infinite
    const filteredPolicies = policies.filter((p: PostgresPolicy) => findSearchString(p.name))

    return tables
      .slice()
      .filter((x: PostgresTable) => {
        return (
          x.name.toLowerCase().includes(filter) ||
          x.id.toString() === filter ||
          filteredPolicies.some((p: PostgresPolicy) => p.table === x.name)
        )
      })
      .sort((a: PostgresTable, b: PostgresTable) => a.name.localeCompare(b.name))
  }
}

const AuthPoliciesPage: NextPageWithLayout = () => {
  const [params, setParams] = useUrlState<{
    schema?: string
    search?: string
  }>()
  const { schema = 'public', search: searchString = '' } = params
  const { project } = useProjectContext()
  const { setEditorPanel } = useAppStateSnapshot()
  const isInlineEditorEnabled = useIsInlineEditorEnabled()

  const [selectedTable, setSelectedTable] = useState<string>()
  const [showPolicyAiEditor, setShowPolicyAiEditor] = useState(false)
  const [selectedPolicyToEdit, setSelectedPolicyToEdit] = useState<PostgresPolicy>()

  const { data: schemas } = useSchemasQuery({
    projectRef: project?.ref,
    connectionString: project?.connectionString,
  })
  const [protectedSchemas] = partition(
    schemas,
    (schema) => schema?.name !== 'realtime' && PROTECTED_SCHEMAS.includes(schema?.name ?? '')
  )
  const selectedSchema = schemas?.find((s) => s.name === schema)
  const isLocked = protectedSchemas.some((s) => s.id === selectedSchema?.id)

  const { data: policies } = useDatabasePoliciesQuery({
    projectRef: project?.ref,
    connectionString: project?.connectionString,
  })

  const {
    data: tables,
    isLoading,
    isSuccess,
    isError,
    error,
  } = useTablesQuery({
    projectRef: project?.ref,
    connectionString: project?.connectionString,
    schema: schema,
  })

  const filteredTables = onFilterTables(tables ?? [], policies ?? [], searchString)
  const canReadPolicies = useCheckPermissions(PermissionAction.TENANT_SQL_ADMIN_READ, 'policies')
  const isPermissionsLoaded = usePermissionsLoaded()

  if (isPermissionsLoaded && !canReadPolicies) {
    return <NoPermission isFullPage resourceText="view this project's RLS policies" />
  }

  return (
    <div className="flex flex-col h-full">
      <div className="mb-4">
        <div className="w-full flex flex-col lg:flex-row items-center justify-between gap-2">
          <SchemaSelector
            className="w-full lg:w-[180px]"
            size="tiny"
            showError={false}
            selectedSchemaName={schema}
            onSelectSchema={(schema) => {
              setParams({ ...params, search: undefined, schema })
            }}
          />
          <div className="w-full flex-grow flex items-center justify-between gap-2 lg:gap-4">
            <Input
              size="tiny"
              placeholder="Filter tables and policies"
              className="block w-full lg:w-52"
              value={searchString || ''}
              onChange={(e) => {
                const str = e.target.value
                setParams({ ...params, search: str === '' ? undefined : str })
              }}
              icon={<Search size={14} />}
            />
            <DocsButton href="https://supabase.com/docs/learn/auth-deep-dive/auth-row-level-security" />
          </div>
        </div>
      </div>

      {isLoading && <GenericSkeletonLoader />}

      {isError && <AlertError error={error} subject="Failed to retrieve tables" />}

      {isSuccess && (
        <Policies
          schema={schema}
          tables={filteredTables}
          hasTables={tables.length > 0}
          isLocked={isLocked}
          onSelectCreatePolicy={(table: string) => {
            if (isInlineEditorEnabled) {
              setEditorPanel({
                open: true,
<<<<<<< HEAD
                initialValue: `create policy "policy_name"
=======
                initialValue: `create policy "replace_with_policy_name"
>>>>>>> ce6a66dd
  on ${schema}.${table}
  for select
  to authenticated
  using (
    true  -- Write your policy condition here
);`,
                label: `Create new RLS policy on "${table}"`,
                saveLabel: 'Create policy',
<<<<<<< HEAD
                initialPrompt: `Create a new RLS policy for the "${table}" table in the ${schema} schema. The policy should...`,
=======
                initialPrompt: `Create and name a entirely new RLS policy for the "${table}" table in the ${schema} schema. The policy should...`,
>>>>>>> ce6a66dd
              })
            } else {
              setSelectedTable(table)
              setShowPolicyAiEditor(true)
            }
          }}
          onSelectEditPolicy={(policy) => {
            if (isInlineEditorEnabled) {
              const sql = generatePolicyCreateSQL(policy)
              const templates = getGeneralPolicyTemplates(policy.schema, policy.table)
              setEditorPanel({
                open: true,
                initialValue: sql,
                label: `Edit policy "${policy.name}"`,
                saveLabel: 'Update policy',
                templates: templates.map((template) => ({
                  name: template.templateName,
                  description: template.description,
                  content: template.statement,
                })),
                initialPrompt: `Update the policy with name "${policy.name}" in the ${policy.schema} schema on the ${policy.table} table. It should...`,
              })
            } else {
              setSelectedPolicyToEdit(policy)
              setShowPolicyAiEditor(true)
            }
          }}
        />
      )}

      <PolicyEditorPanel
        visible={showPolicyAiEditor}
        schema={schema}
        searchString={searchString}
        selectedTable={selectedTable}
        selectedPolicy={selectedPolicyToEdit}
        onSelectCancel={() => {
          setSelectedTable(undefined)
          setShowPolicyAiEditor(false)
          setSelectedPolicyToEdit(undefined)
        }}
        authContext="database"
      />
    </div>
  )
}

AuthPoliciesPage.getLayout = (page) => (
  <DefaultLayout>
    <AuthLayout>
      <div className="h-full p-4">{page}</div>
    </AuthLayout>
  </DefaultLayout>
)

export default AuthPoliciesPage<|MERGE_RESOLUTION|>--- conflicted
+++ resolved
@@ -7,10 +7,7 @@
 import Policies from 'components/interfaces/Auth/Policies/Policies'
 import { generatePolicyCreateSQL } from 'components/interfaces/Auth/Policies/PolicyTableRow/PolicyTableRow.utils'
 import { getGeneralPolicyTemplates } from 'components/interfaces/Auth/Policies/PolicyEditorModal/PolicyEditorModal.constants'
-<<<<<<< HEAD
 import { PolicyEditorPanel } from 'components/interfaces/Auth/Policies/PolicyEditorPanel'
-=======
->>>>>>> ce6a66dd
 import AuthLayout from 'components/layouts/AuthLayout/AuthLayout'
 import DefaultLayout from 'components/layouts/DefaultLayout'
 import { useProjectContext } from 'components/layouts/ProjectLayout/ProjectContext'
@@ -27,10 +24,6 @@
 import { PROTECTED_SCHEMAS } from 'lib/constants/schemas'
 import type { NextPageWithLayout } from 'types'
 import { Input } from 'ui'
-<<<<<<< HEAD
-=======
-import DefaultLayout from 'components/layouts/DefaultLayout'
->>>>>>> ce6a66dd
 import { useIsInlineEditorEnabled } from 'components/interfaces/App/FeaturePreview/FeaturePreviewContext'
 import { useAppStateSnapshot } from 'state/app-state'
 
@@ -163,11 +156,7 @@
             if (isInlineEditorEnabled) {
               setEditorPanel({
                 open: true,
-<<<<<<< HEAD
-                initialValue: `create policy "policy_name"
-=======
                 initialValue: `create policy "replace_with_policy_name"
->>>>>>> ce6a66dd
   on ${schema}.${table}
   for select
   to authenticated
@@ -176,11 +165,7 @@
 );`,
                 label: `Create new RLS policy on "${table}"`,
                 saveLabel: 'Create policy',
-<<<<<<< HEAD
-                initialPrompt: `Create a new RLS policy for the "${table}" table in the ${schema} schema. The policy should...`,
-=======
                 initialPrompt: `Create and name a entirely new RLS policy for the "${table}" table in the ${schema} schema. The policy should...`,
->>>>>>> ce6a66dd
               })
             } else {
               setSelectedTable(table)
