import { useRouter } from 'next/router'
import { useContext, useEffect } from 'react'

import { FeatureFlagContext, useFlag, useParams } from 'common'
import { OverviewLearnMore } from 'components/interfaces/Auth/Overview/OverviewLearnMore'
import { OverviewMetrics } from 'components/interfaces/Auth/Overview/OverviewMetrics'
import AuthLayout from 'components/layouts/AuthLayout/AuthLayout'
import DefaultLayout from 'components/layouts/DefaultLayout'
import { DocsButton } from 'components/ui/DocsButton'
import { useAuthOverviewQuery } from 'data/auth/auth-overview-query'
import { DOCS_URL } from 'lib/constants'
import type { NextPageWithLayout } from 'types'
<<<<<<< HEAD
=======
import { useAuthOverviewQuery } from 'data/auth/auth-overview-query'
import { PageContainer } from 'ui-patterns/PageContainer'
import {
  PageHeader,
  PageHeaderAside,
  PageHeaderMeta,
  PageHeaderSummary,
  PageHeaderTitle,
} from 'ui-patterns/PageHeader'
>>>>>>> adf760eb

const AuthOverview: NextPageWithLayout = () => {
  const router = useRouter()
  const { ref } = useParams()
  const { hasLoaded } = useContext(FeatureFlagContext)
  const authOverviewPageEnabled = useFlag('authOverviewPage')

  const {
    data: metrics,
    isLoading,
    error,
  } = useAuthOverviewQuery({ projectRef: ref }, { enabled: !!ref })

  useEffect(() => {
    if (hasLoaded && !authOverviewPageEnabled) {
      router.replace(`/project/${ref}/auth/users`)
    }
    // eslint-disable-next-line react-hooks/exhaustive-deps
  }, [authOverviewPageEnabled, router, ref])

  if (!authOverviewPageEnabled) {
    return null
  }

  return (
    <>
      <PageHeader size="large">
        <PageHeaderMeta>
          <PageHeaderSummary>
            <PageHeaderTitle>Overview</PageHeaderTitle>
          </PageHeaderSummary>
          <PageHeaderAside>
            <div className="flex items-center gap-2">
              <span className="text-sm text-foreground-light">
                <span className="text-foreground">Last 24 hours</span>
              </span>
              <DocsButton href={`${DOCS_URL}/guides/auth`} />
            </div>
          </PageHeaderAside>
        </PageHeaderMeta>
      </PageHeader>
      <PageContainer size="large">
        <OverviewMetrics metrics={metrics} isLoading={isLoading} error={error} />
        <OverviewLearnMore />
      </PageContainer>
    </>
  )
}

AuthOverview.getLayout = (page) => (
  <DefaultLayout>
    <AuthLayout>{page}</AuthLayout>
  </DefaultLayout>
)

export default AuthOverview<|MERGE_RESOLUTION|>--- conflicted
+++ resolved
@@ -9,10 +9,7 @@
 import { DocsButton } from 'components/ui/DocsButton'
 import { useAuthOverviewQuery } from 'data/auth/auth-overview-query'
 import { DOCS_URL } from 'lib/constants'
-import type { NextPageWithLayout } from 'types'
-<<<<<<< HEAD
-=======
-import { useAuthOverviewQuery } from 'data/auth/auth-overview-query'
+import { NextPageWithLayout } from 'types'
 import { PageContainer } from 'ui-patterns/PageContainer'
 import {
   PageHeader,
@@ -21,7 +18,6 @@
   PageHeaderSummary,
   PageHeaderTitle,
 } from 'ui-patterns/PageHeader'
->>>>>>> adf760eb
 
 const AuthOverview: NextPageWithLayout = () => {
   const router = useRouter()
