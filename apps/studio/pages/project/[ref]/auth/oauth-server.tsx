--- conflicted
+++ resolved
@@ -1,17 +1,13 @@
 import { OAuthServerSettingsForm } from 'components/interfaces/Auth/OAuthApps/OAuthServerSettingsForm'
 import AuthLayout from 'components/layouts/AuthLayout/AuthLayout'
 import DefaultLayout from 'components/layouts/DefaultLayout'
-<<<<<<< HEAD
-=======
-import { PageLayout } from 'components/layouts/PageLayout/PageLayout'
 import { DocsButton } from 'components/ui/DocsButton'
-import { ScaffoldContainer } from 'components/layouts/Scaffold'
 import { DOCS_URL } from 'lib/constants'
->>>>>>> 3a4abf4c
 import type { NextPageWithLayout } from 'types'
 import { PageContainer } from 'ui-patterns/PageContainer'
 import {
   PageHeader,
+  PageHeaderAside,
   PageHeaderDescription,
   PageHeaderMeta,
   PageHeaderSummary,
@@ -30,6 +26,9 @@
             </PageHeaderDescription>
           </PageHeaderSummary>
         </PageHeaderMeta>
+        <PageHeaderAside>
+          <DocsButton href={`${DOCS_URL}/guides/auth/oauth-server`} />
+        </PageHeaderAside>
       </PageHeader>
       <PageContainer size="default">
         <OAuthServerSettingsForm />
@@ -38,23 +37,9 @@
   )
 }
 
-const secondaryActions = [<DocsButton key="docs" href={`${DOCS_URL}/guides/auth/oauth-server`} />]
-
 ProvidersPage.getLayout = (page) => (
   <DefaultLayout>
-<<<<<<< HEAD
     <AuthLayout>{page}</AuthLayout>
-=======
-    <AuthLayout>
-      <PageLayout
-        title="OAuth Server"
-        subtitle="Configure your project to act as an identity provider for third-party applications"
-        secondaryActions={secondaryActions}
-      >
-        {page}
-      </PageLayout>
-    </AuthLayout>
->>>>>>> 3a4abf4c
   </DefaultLayout>
 )
 
