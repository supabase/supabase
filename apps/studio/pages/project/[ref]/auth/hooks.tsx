--- conflicted
+++ resolved
@@ -37,7 +37,7 @@
           <PageHeaderSummary>
             <PageHeaderTitle>Auth Hooks</PageHeaderTitle>
             <PageHeaderDescription>
-              Use Postgres functions or HTTP endpoints to customize the behavior of Supabase Auth
+            Customize your authentication flow
             </PageHeaderDescription>
           </PageHeaderSummary>
           <PageHeaderAside>
@@ -62,19 +62,7 @@
 
 Hooks.getLayout = (page) => (
   <DefaultLayout>
-<<<<<<< HEAD
-    <AuthLayout>
-      <PageLayout
-        title="Auth Hooks"
-        subtitle="Customize your authentication flow"
-        secondaryActions={secondaryActions}
-      >
-        {page}
-      </PageLayout>
-    </AuthLayout>
-=======
     <AuthLayout>{page}</AuthLayout>
->>>>>>> 3d7d192f
   </DefaultLayout>
 )
 
