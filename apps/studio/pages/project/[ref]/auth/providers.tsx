--- conflicted
+++ resolved
@@ -1,18 +1,8 @@
 import { PermissionAction } from '@supabase/shared-types/out/constants'
-
+import { useParams } from 'common'
 import { AuthProvidersForm, BasicAuthSettingsForm } from 'components/interfaces/Auth'
 import AuthLayout from 'components/layouts/AuthLayout/AuthLayout'
-<<<<<<< HEAD
 import DefaultLayout from 'components/layouts/DefaultLayout'
-import { FormsContainer } from 'components/ui/Forms/FormsContainer'
-import NoPermission from 'components/ui/NoPermission'
-=======
->>>>>>> d4e9ea0b
-import { useCheckPermissions, usePermissionsLoaded } from 'hooks/misc/useCheckPermissions'
-import { useParams } from 'common'
-import { useCurrentPath } from 'hooks/misc/useCurrentPath'
-import Link from 'next/link'
-import { NavMenu, NavMenuItem } from 'ui'
 import {
   ScaffoldContainer,
   ScaffoldDescription,
@@ -21,7 +11,11 @@
   ScaffoldTitle,
 } from 'components/layouts/Scaffold'
 import NoPermission from 'components/ui/NoPermission'
+import { useCheckPermissions, usePermissionsLoaded } from 'hooks/misc/useCheckPermissions'
+import { useCurrentPath } from 'hooks/misc/useCurrentPath'
+import Link from 'next/link'
 import type { NextPageWithLayout } from 'types'
+import { NavMenu, NavMenuItem } from 'ui'
 
 const PageLayout: NextPageWithLayout = () => {
   const canReadAuthSettings = useCheckPermissions(PermissionAction.READ, 'custom_config_gotrue')
