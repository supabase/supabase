--- conflicted
+++ resolved
@@ -1,29 +1,16 @@
 import { UsersV2 } from 'components/interfaces/Auth/Users/UsersV2'
-import AppLayout from 'components/layouts/AppLayout/AppLayout'
 import AuthLayout from 'components/layouts/AuthLayout/AuthLayout'
 import DefaultLayout from 'components/layouts/DefaultLayout'
 import type { NextPageWithLayout } from 'types'
 
 const UsersPage: NextPageWithLayout = () => {
-  return (
-    <>
-      <UsersV2 />
-    </>
-  )
+  return <UsersV2 />
 }
 
 UsersPage.getLayout = (page) => (
-<<<<<<< HEAD
-  <AppLayout>
-    <DefaultLayout product="Users">
-      <AuthLayout title="Auth">{page}</AuthLayout>
-    </DefaultLayout>
-  </AppLayout>
-=======
   <DefaultLayout>
     <AuthLayout title="Auth">{page}</AuthLayout>
   </DefaultLayout>
->>>>>>> b2e1cce3
 )
 
 export default UsersPage