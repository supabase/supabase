import dayjs from 'dayjs'
import { AlertTriangle, GitBranchIcon, GitMerge, MoreVertical, Shield, X } from 'lucide-react'
import Link from 'next/link'
import { useRouter } from 'next/router'
import { useCallback, useEffect, useMemo, useState } from 'react'
import { toast } from 'sonner'

import { useParams } from 'common'
import DatabaseDiffPanel from 'components/interfaces/BranchManagement/DatabaseDiffPanel'
import EdgeFunctionsDiffPanel from 'components/interfaces/BranchManagement/EdgeFunctionsDiffPanel'
import { OutOfDateNotice } from 'components/interfaces/BranchManagement/OutOfDateNotice'
import { ReviewWithAI } from 'components/interfaces/BranchManagement/ReviewWithAI'
import WorkflowLogsCard from 'components/interfaces/BranchManagement/WorkflowLogsCard'
import DefaultLayout from 'components/layouts/DefaultLayout'
import { PageLayout } from 'components/layouts/PageLayout/PageLayout'
import { ProjectLayoutWithAuth } from 'components/layouts/ProjectLayout/ProjectLayout'
import { ScaffoldContainer } from 'components/layouts/Scaffold'
import ProductEmptyState from 'components/to-be-cleaned/ProductEmptyState'
import { ButtonTooltip } from 'components/ui/ButtonTooltip'
import { useBranchDeleteMutation } from 'data/branches/branch-delete-mutation'
import { useBranchMergeMutation } from 'data/branches/branch-merge-mutation'
import { useBranchPushMutation } from 'data/branches/branch-push-mutation'
import { useBranchUpdateMutation } from 'data/branches/branch-update-mutation'
import { useBranchesQuery } from 'data/branches/branches-query'
import { useBranchMergeDiff } from 'hooks/branches/useBranchMergeDiff'
import { useWorkflowManagement } from 'hooks/branches/useWorkflowManagement'
<<<<<<< HEAD
import { useProjectByRef, useSelectedProject } from 'hooks/misc/useSelectedProject'
=======
import { useSelectedOrganizationQuery } from 'hooks/misc/useSelectedOrganization'
import { useProjectByRefQuery, useSelectedProjectQuery } from 'hooks/misc/useSelectedProject'
>>>>>>> 18f3191b
import type { NextPageWithLayout } from 'types'
import {
  Badge,
  Button,
  cn,
  DropdownMenu,
  DropdownMenuContent,
  DropdownMenuItem,
  DropdownMenuTrigger,
  NavMenu,
  NavMenuItem,
} from 'ui'
import ConfirmationModal from 'ui-patterns/Dialogs/ConfirmationModal'

const MergePage: NextPageWithLayout = () => {
  const router = useRouter()
  const { ref } = useParams()
<<<<<<< HEAD
  const project = useSelectedProject()
=======
  const { data: project } = useSelectedProjectQuery()
  const { data: selectedOrg } = useSelectedOrganizationQuery()
>>>>>>> 18f3191b

  const [isSubmitting, setIsSubmitting] = useState(false)
  const [workflowFinalStatus, setWorkflowFinalStatus] = useState<string | null>(null)
  const [showConfirmDialog, setShowConfirmDialog] = useState(false)

  const isBranch = project?.parent_project_ref !== undefined
  const parentProjectRef = project?.parent_project_ref

  const { data: parentProject } = useProjectByRefQuery(parentProjectRef)

  const { data: branches } = useBranchesQuery(
    { projectRef: parentProjectRef },
    {
      refetchOnMount: 'always',
      refetchOnWindowFocus: true,
      staleTime: 0,
    }
  )
  const currentBranch = branches?.find((branch) => branch.project_ref === ref)
  const mainBranch = branches?.find((branch) => branch.is_default)

  const {
    diffContent,
    isDatabaseDiffLoading,
    isDatabaseDiffRefetching,
    databaseDiffError: diffError,
    refetchDatabaseDiff: refetchDiff,
    edgeFunctionsDiff,
    isBranchOutOfDateMigrations,
    hasEdgeFunctionModifications,
    missingFunctionsCount,
    hasMissingFunctions,
    outOfDateFunctionsCount,
    hasOutOfDateFunctions,
    isBranchOutOfDateOverall,
    missingMigrationsCount,
    modifiedFunctionsCount,
    isLoading: isCombinedDiffLoading,
    hasChanges: combinedHasChanges,
  } = useBranchMergeDiff({
    branchId: currentBranch?.id,
    currentBranchRef: ref,
    parentProjectRef,
    currentBranchConnectionString: project?.connectionString || undefined,
    parentBranchConnectionString: (parentProject as any)?.connectionString || undefined,
    currentBranchCreatedAt: currentBranch?.created_at,
  })

  const { mutate: updateBranch, isLoading: isUpdating } = useBranchUpdateMutation({
    onError: (error) => {
      toast.error(`Failed to update branch: ${error.message}`)
    },
  })

  const clearDiffsOptimistically = edgeFunctionsDiff.clearDiffsOptimistically

  const currentWorkflowRunId = router.query.workflow_run_id as string | undefined

  const handleCurrentBranchWorkflowComplete = useCallback(
    (status: string) => {
      setWorkflowFinalStatus(status)
      refetchDiff()
      clearDiffsOptimistically()
    },
    [refetchDiff, clearDiffsOptimistically]
  )

  const handleParentBranchWorkflowComplete = useCallback(
    (status: string) => {
      setWorkflowFinalStatus(status)
      refetchDiff()
      clearDiffsOptimistically()
      if (parentProjectRef && currentBranch?.id && currentBranch.review_requested_at) {
        updateBranch(
          {
            id: currentBranch.id,
            projectRef: parentProjectRef,
            requestReview: false,
          },
          {
            onSuccess: () => toast.success('Branch updated successfully'),
          }
        )
      }
    },
    [
      refetchDiff,
      clearDiffsOptimistically,
      parentProjectRef,
      currentBranch?.id,
      updateBranch,
      currentBranch?.review_requested_at,
    ]
  )

  const { currentWorkflowRun: currentBranchWorkflow, workflowRunLogs: currentBranchLogs } =
    useWorkflowManagement({
      workflowRunId: currentWorkflowRunId,
      projectRef: ref,
      onWorkflowComplete: handleCurrentBranchWorkflowComplete,
    })

  const { currentWorkflowRun: parentBranchWorkflow, workflowRunLogs: parentBranchLogs } =
    useWorkflowManagement({
      workflowRunId: currentWorkflowRunId,
      projectRef: parentProjectRef,
      onWorkflowComplete: handleParentBranchWorkflowComplete,
    })

  const currentWorkflowRun = currentBranchWorkflow || parentBranchWorkflow
  const workflowRunLogs = currentBranchLogs || parentBranchLogs

  const hasCurrentWorkflowFailed = workflowFinalStatus
    ? ['MIGRATIONS_FAILED', 'FUNCTIONS_FAILED'].includes(workflowFinalStatus)
    : currentWorkflowRun?.status &&
      ['MIGRATIONS_FAILED', 'FUNCTIONS_FAILED'].includes(currentWorkflowRun.status)

  const hasCurrentWorkflowCompleted = workflowFinalStatus
    ? workflowFinalStatus === 'FUNCTIONS_DEPLOYED'
    : currentWorkflowRun?.status === 'FUNCTIONS_DEPLOYED'

  const isWorkflowRunning =
    currentWorkflowRun?.status === 'RUNNING_MIGRATIONS' ||
    currentWorkflowRun?.status === 'CREATING_PROJECT'

  const addWorkflowRun = useCallback(
    (workflowRunId: string) => {
      router.push({
        pathname: router.pathname,
        query: { ...router.query, workflow_run_id: workflowRunId },
      })
    },
    [router]
  )

  const clearWorkflowRun = useCallback(() => {
    const { workflow_run_id, ...queryWithoutWorkflowId } = router.query
    router.push({
      pathname: router.pathname,
      query: queryWithoutWorkflowId,
    })
  }, [router])

  const { mutate: pushBranch, isLoading: isPushing } = useBranchPushMutation({
    onSuccess: (data) => {
      toast.success('Branch update initiated!')
      if (data?.workflow_run_id) {
        addWorkflowRun(data.workflow_run_id)
      }
    },
    onError: (error) => {
      toast.error(`Failed to update branch: ${error.message}`)
    },
  })

  const { mutate: mergeBranch, isLoading: isMerging } = useBranchMergeMutation({
    onSuccess: (data) => {
      setIsSubmitting(false)
      if (data.workflowRunId) {
        toast.success('Branch merge initiated!')
        addWorkflowRun(data.workflowRunId)
      } else {
        toast.info('No changes to merge')
      }
    },
    onError: (error) => {
      setIsSubmitting(false)
      toast.error(`Failed to merge branch: ${error.message}`)
    },
  })

  const { mutate: deleteBranch, isLoading: isDeleting } = useBranchDeleteMutation({
    onSuccess: () => {
      toast.success('Branch closed successfully')
      router.push(`/project/${parentProjectRef}/branches`)
    },
    onError: (error) => {
      toast.error(`Failed to close branch: ${error.message}`)
    },
  })

  const handlePush = () => {
    if (!currentBranch?.id || !parentProjectRef) return
    pushBranch({
      id: currentBranch.id,
      projectRef: parentProjectRef,
    })
  }

  const handleCloseBranch = () => {
    if (!currentBranch?.id || !parentProjectRef) return
    deleteBranch({
      id: currentBranch.id,
      projectRef: parentProjectRef,
    })
  }

  const handleMerge = () => {
    if (!currentBranch?.id || !parentProjectRef || !ref) return
    setIsSubmitting(true)
    mergeBranch({
      id: currentBranch.id,
      branchProjectRef: ref,
      baseProjectRef: parentProjectRef,
      migration_version: undefined,
    })
  }

  const handleReadyForReview = () => {
    if (!currentBranch?.id || !parentProjectRef) return
    updateBranch(
      {
        id: currentBranch.id,
        projectRef: parentProjectRef,
        requestReview: true,
      },
      {
        onSuccess: () => toast.success('Successfully marked as ready for review'),
      }
    )
  }

  const breadcrumbs = useMemo(
    () => [
      {
        label: 'Merge requests',
        href: `/project/${project?.ref}/branches/merge-requests`,
      },
    ],
    [parentProjectRef]
  )

  const currentTab = (router.query.tab as string) || 'database'

  const navigationItems = useMemo(() => {
    const buildHref = (tab: string) => {
      const query: Record<string, string> = { tab }
      if (currentWorkflowRunId) query.workflow_run_id = currentWorkflowRunId
      const qs = new URLSearchParams(query).toString()
      return `/project/[ref]/merge?${qs}`
    }

    return [
      {
        label: 'Database',
        href: buildHref('database'),
        active: currentTab === 'database',
      },
      {
        label: 'Edge Functions',
        href: buildHref('edge-functions'),
        active: currentTab === 'edge-functions',
      },
    ]
  }, [currentWorkflowRunId, currentTab])

  useEffect(() => {
    setWorkflowFinalStatus(null)
  }, [currentWorkflowRunId])

  // If not on a preview branch or branch info unavailable, show notice
  if (!isBranch || !currentBranch) {
    return (
      <PageLayout>
        <ScaffoldContainer size="full">
          <div className="flex items-center flex-col justify-center w-full py-16">
            <ProductEmptyState title="Merge Request">
              <p className="text-sm text-foreground-light">
                You can only review changes when on a preview branch
              </p>
            </ProductEmptyState>
          </div>
        </ScaffoldContainer>
      </PageLayout>
    )
  }

  const isMergeDisabled =
    !combinedHasChanges || isCombinedDiffLoading || isBranchOutOfDateOverall || isWorkflowRunning

  const primaryActions = (
    <div className="flex items-end gap-2">
      <ReviewWithAI
        currentBranch={currentBranch}
        mainBranch={mainBranch}
        parentProjectRef={parentProjectRef}
        diffContent={diffContent}
        disabled={!currentBranch || !mainBranch || isCombinedDiffLoading}
      />
      {isMergeDisabled ? (
        <ButtonTooltip
          tooltip={{
            content: {
              text: !combinedHasChanges
                ? 'No changes to merge'
                : isWorkflowRunning
                  ? 'Workflow is currently running'
                  : 'Unable to merge at this time',
            },
          }}
          type="primary"
          loading={isMerging || isSubmitting}
          disabled={isMergeDisabled}
          onClick={() => setShowConfirmDialog(true)}
          icon={<GitMerge size={16} strokeWidth={1.5} className="text-brand" />}
        >
          Merge branch
        </ButtonTooltip>
      ) : (
        <Button
          type="primary"
          loading={isMerging || isSubmitting}
          onClick={() => setShowConfirmDialog(true)}
          disabled={isBranchOutOfDateOverall}
          icon={<GitMerge size={16} strokeWidth={1.5} className="text-brand" />}
        >
          Merge branch
        </Button>
      )}
      <DropdownMenu>
        <DropdownMenuTrigger asChild>
          <Button type="default" loading={isUpdating} className="px-1.5" icon={<MoreVertical />} />
        </DropdownMenuTrigger>
        <DropdownMenuContent side="bottom" align="end" className="w-52">
          <DropdownMenuItem
            className="gap-x-2"
            onClick={() => {
              if (!currentBranch?.id || !parentProjectRef) return
              updateBranch(
                {
                  id: currentBranch.id,
                  projectRef: parentProjectRef,
                  requestReview: false,
                },
                {
                  onSuccess: () => {
                    toast.success('Successfully closed merge request')
                    router.push(`/project/${project?.ref}/branches?tab=prs`)
                  },
                }
              )
            }}
          >
            Close this merge request
          </DropdownMenuItem>
        </DropdownMenuContent>
      </DropdownMenu>
    </div>
  )

  const pageTitle = () => (
    <span>
      Merge{' '}
      <Link href={`/project/${ref}/editor`}>
        <Badge className="font-mono text-lg gap-1">
          <GitBranchIcon strokeWidth={1.5} size={16} className="text-foreground-muted" />
          {currentBranch.name}
        </Badge>
      </Link>{' '}
      into{' '}
      <Link
        href={`/project/${mainBranch?.project_ref}/editor`}
        className="font-mono inline-flex gap-4"
      >
        <Badge className="font-mono text-lg gap-1">
          <Shield strokeWidth={1.5} size={16} className="text-warning" />
          {mainBranch?.name || 'main'}
        </Badge>
      </Link>
    </span>
  )

  const pageSubtitle = () => {
    if (!currentBranch?.created_at) return 'Branch information unavailable'

    if (!currentBranch?.review_requested_at) {
      return 'Not ready for review'
    }

    const reviewRequestedTime = dayjs(currentBranch.review_requested_at).fromNow()
    return `Request opened ${reviewRequestedTime}`
  }

  return (
    <PageLayout
      title={pageTitle()}
      subtitle={pageSubtitle()}
      breadcrumbs={breadcrumbs}
      primaryActions={primaryActions}
      size="full"
      className="border-b-0 pb-0"
    >
      <div className="border-b">
        <ScaffoldContainer size="full">
          {isBranchOutOfDateOverall && !currentWorkflowRunId ? (
            <OutOfDateNotice
              isBranchOutOfDateMigrations={isBranchOutOfDateMigrations}
              missingMigrationsCount={missingMigrationsCount}
              hasMissingFunctions={hasMissingFunctions}
              missingFunctionsCount={missingFunctionsCount}
              hasOutOfDateFunctions={hasOutOfDateFunctions}
              outOfDateFunctionsCount={outOfDateFunctionsCount}
              hasEdgeFunctionModifications={hasEdgeFunctionModifications}
              modifiedFunctionsCount={modifiedFunctionsCount}
              isPushing={isPushing}
              onPush={handlePush}
            />
          ) : currentWorkflowRunId ? (
            <div className="my-6">
              <WorkflowLogsCard
                workflowRun={currentWorkflowRun}
                logs={workflowRunLogs}
                isLoading={!workflowRunLogs && !!currentWorkflowRunId}
                onClose={clearWorkflowRun}
                overrideTitle={hasCurrentWorkflowFailed ? 'Workflow failed' : undefined}
                overrideDescription={
                  hasCurrentWorkflowFailed
                    ? 'Consider creating a fresh branch from the latest production branch to resolve potential conflicts.'
                    : undefined
                }
                overrideIcon={
                  hasCurrentWorkflowFailed ? (
                    <AlertTriangle
                      size={16}
                      strokeWidth={1.5}
                      className="text-destructive shrink-0"
                    />
                  ) : undefined
                }
                overrideAction={
                  hasCurrentWorkflowFailed ? (
                    <Button
                      type="default"
                      asChild
                      icon={<GitBranchIcon size={16} strokeWidth={1.5} />}
                      className="shrink-0"
                    >
                      <Link href={`/project/${parentProjectRef}/branches`}>Create new branch</Link>
                    </Button>
                  ) : hasCurrentWorkflowCompleted &&
                    currentWorkflowRun?.id === parentBranchWorkflow?.id ? (
                    <Button
                      type="default"
                      onClick={handleCloseBranch}
                      loading={isDeleting}
                      icon={<X size={16} strokeWidth={1.5} />}
                      className="shrink-0"
                    >
                      Close branch
                    </Button>
                  ) : undefined
                }
              />
            </div>
          ) : null}

          <NavMenu className="mt-4 border-none">
            {navigationItems.map((item) => {
              const isActive =
                item.active !== undefined ? item.active : router.asPath.split('?')[0] === item.href
              return (
                <NavMenuItem key={item.label} active={isActive}>
                  <Link
                    href={
                      item.href.includes('[ref]') && !!ref
                        ? item.href.replace('[ref]', ref)
                        : item.href
                    }
                    className={cn('inline-flex items-center gap-2', isActive && 'text-foreground')}
                  >
                    {item.label}
                  </Link>
                </NavMenuItem>
              )
            })}
          </NavMenu>
        </ScaffoldContainer>
      </div>
      <ScaffoldContainer size="full" className="pt-6 pb-12">
        {currentTab === 'database' ? (
          <DatabaseDiffPanel
            diffContent={diffContent}
            isLoading={isDatabaseDiffLoading || isDatabaseDiffRefetching}
            error={diffError}
            showRefreshButton={true}
            currentBranchRef={ref}
          />
        ) : (
          <EdgeFunctionsDiffPanel
            diffResults={edgeFunctionsDiff}
            currentBranchRef={ref}
            mainBranchRef={parentProjectRef}
          />
        )}
      </ScaffoldContainer>

      <ConfirmationModal
        visible={showConfirmDialog}
        title="Confirm Branch Merge"
        description={`Are you sure you want to merge "${currentBranch?.name}" into "${mainBranch?.name || 'main'}"? This action cannot be undone.`}
        confirmLabel="Merge Branch"
        confirmLabelLoading="Merging..."
        onConfirm={() => {
          setShowConfirmDialog(false)
          handleMerge()
        }}
        onCancel={() => setShowConfirmDialog(false)}
        loading={isMerging || isSubmitting}
      />
    </PageLayout>
  )
}

MergePage.getLayout = (page) => (
  <DefaultLayout>
    <ProjectLayoutWithAuth>{page}</ProjectLayoutWithAuth>
  </DefaultLayout>
)

export default MergePage<|MERGE_RESOLUTION|>--- conflicted
+++ resolved
@@ -22,14 +22,11 @@
 import { useBranchPushMutation } from 'data/branches/branch-push-mutation'
 import { useBranchUpdateMutation } from 'data/branches/branch-update-mutation'
 import { useBranchesQuery } from 'data/branches/branches-query'
+import { useSendEventMutation } from 'data/telemetry/send-event-mutation'
 import { useBranchMergeDiff } from 'hooks/branches/useBranchMergeDiff'
 import { useWorkflowManagement } from 'hooks/branches/useWorkflowManagement'
-<<<<<<< HEAD
-import { useProjectByRef, useSelectedProject } from 'hooks/misc/useSelectedProject'
-=======
 import { useSelectedOrganizationQuery } from 'hooks/misc/useSelectedOrganization'
 import { useProjectByRefQuery, useSelectedProjectQuery } from 'hooks/misc/useSelectedProject'
->>>>>>> 18f3191b
 import type { NextPageWithLayout } from 'types'
 import {
   Badge,
@@ -47,12 +44,8 @@
 const MergePage: NextPageWithLayout = () => {
   const router = useRouter()
   const { ref } = useParams()
-<<<<<<< HEAD
-  const project = useSelectedProject()
-=======
   const { data: project } = useSelectedProjectQuery()
   const { data: selectedOrg } = useSelectedOrganizationQuery()
->>>>>>> 18f3191b
 
   const [isSubmitting, setIsSubmitting] = useState(false)
   const [workflowFinalStatus, setWorkflowFinalStatus] = useState<string | null>(null)
@@ -202,11 +195,25 @@
       if (data?.workflow_run_id) {
         addWorkflowRun(data.workflow_run_id)
       }
+
+      // Track branch update
+      sendEvent({
+        action: 'branch_updated',
+        properties: {
+          source: 'merge_page',
+        },
+        groups: {
+          project: parentProjectRef ?? 'Unknown',
+          organization: selectedOrg?.slug ?? 'Unknown',
+        },
+      })
     },
     onError: (error) => {
       toast.error(`Failed to update branch: ${error.message}`)
     },
   })
+
+  const { mutate: sendEvent } = useSendEventMutation()
 
   const { mutate: mergeBranch, isLoading: isMerging } = useBranchMergeMutation({
     onSuccess: (data) => {
@@ -214,6 +221,18 @@
       if (data.workflowRunId) {
         toast.success('Branch merge initiated!')
         addWorkflowRun(data.workflowRunId)
+
+        // Track successful merge
+        sendEvent({
+          action: 'branch_merge_succeeded',
+          properties: {
+            branchType: currentBranch?.persistent ? 'persistent' : 'preview',
+          },
+          groups: {
+            project: parentProjectRef ?? 'Unknown',
+            organization: selectedOrg?.slug ?? 'Unknown',
+          },
+        })
       } else {
         toast.info('No changes to merge')
       }
@@ -221,6 +240,19 @@
     onError: (error) => {
       setIsSubmitting(false)
       toast.error(`Failed to merge branch: ${error.message}`)
+
+      // Track failed merge
+      sendEvent({
+        action: 'branch_merge_failed',
+        properties: {
+          branchType: currentBranch?.persistent ? 'persistent' : 'preview',
+          error: error.message,
+        },
+        groups: {
+          project: parentProjectRef ?? 'Unknown',
+          organization: selectedOrg?.slug ?? 'Unknown',
+        },
+      })
     },
   })
 
@@ -228,6 +260,17 @@
     onSuccess: () => {
       toast.success('Branch closed successfully')
       router.push(`/project/${parentProjectRef}/branches`)
+      // Track delete button click
+      sendEvent({
+        action: 'branch_delete_button_clicked',
+        properties: {
+          origin: 'merge_page',
+        },
+        groups: {
+          project: parentProjectRef ?? 'Unknown',
+          organization: selectedOrg?.slug ?? 'Unknown',
+        },
+      })
     },
     onError: (error) => {
       toast.error(`Failed to close branch: ${error.message}`)
@@ -253,6 +296,16 @@
   const handleMerge = () => {
     if (!currentBranch?.id || !parentProjectRef || !ref) return
     setIsSubmitting(true)
+
+    // Track merge attempt
+    sendEvent({
+      action: 'branch_merge_submitted',
+      groups: {
+        project: parentProjectRef ?? 'Unknown',
+        organization: selectedOrg?.slug ?? 'Unknown',
+      },
+    })
+
     mergeBranch({
       id: currentBranch.id,
       branchProjectRef: ref,
@@ -391,6 +444,13 @@
                   onSuccess: () => {
                     toast.success('Successfully closed merge request')
                     router.push(`/project/${project?.ref}/branches?tab=prs`)
+                    sendEvent({
+                      action: 'branch_close_merge_request_button_clicked',
+                      groups: {
+                        project: parentProjectRef ?? 'Unknown',
+                        organization: selectedOrg?.slug ?? 'Unknown',
+                      },
+                    })
                   },
                 }
               )
