import { useState, useEffect, useMemo, useCallback } from 'react'
import { useRouter } from 'next/router'
import dayjs from 'dayjs'

import { useParams } from 'common'
import { ProjectLayoutWithAuth } from 'components/layouts/ProjectLayout/ProjectLayout'
import DefaultLayout from 'components/layouts/DefaultLayout'
import { PageLayout } from 'components/layouts/PageLayout/PageLayout'
import { useProjectByRef, useSelectedProject } from 'hooks/misc/useSelectedProject'
import { useBranchesQuery } from 'data/branches/branches-query'
import { useBranchMergeMutation } from 'data/branches/branch-merge-mutation'
import { useBranchPushMutation } from 'data/branches/branch-push-mutation'
import { useBranchDeleteMutation } from 'data/branches/branch-delete-mutation'
import { useBranchUpdateMutation } from 'data/branches/branch-update-mutation'
import { useBranchMergeDiff } from 'hooks/branches/useBranchMergeDiff'
import { useWorkflowManagement } from 'hooks/branches/useWorkflowManagement'
import DatabaseDiffPanel from 'components/interfaces/BranchManagement/DatabaseDiffPanel'
import EdgeFunctionsDiffPanel from 'components/interfaces/BranchManagement/EdgeFunctionsDiffPanel'
import { OutOfDateNotice } from 'components/interfaces/BranchManagement/OutOfDateNotice'
import {
  Badge,
  Button,
  NavMenu,
  NavMenuItem,
  cn,
  DropdownMenuTrigger,
  DropdownMenuItem,
  DropdownMenuContent,
  DropdownMenu,
} from 'ui'
import ConfirmationModal from 'ui-patterns/Dialogs/ConfirmationModal'
import { toast } from 'sonner'
import type { NextPageWithLayout } from 'types'

import { ScaffoldContainer } from 'components/layouts/Scaffold'
import {
  GitBranchIcon,
  GitMerge,
  Shield,
  ExternalLink,
  AlertTriangle,
  X,
  MoreVertical,
} from 'lucide-react'
import Link from 'next/link'
import { ButtonTooltip } from 'components/ui/ButtonTooltip'
import WorkflowLogsCard from 'components/interfaces/BranchManagement/WorkflowLogsCard'
import ProductEmptyState from 'components/to-be-cleaned/ProductEmptyState'
import { useFlag } from 'hooks/ui/useFlag'
import { ReviewWithAI } from 'components/interfaces/BranchManagement/ReviewWithAI'

const MergePage: NextPageWithLayout = () => {
  const router = useRouter()
  const { ref } = useParams()

  const gitlessBranching = useFlag('gitlessBranching')

  const project = useSelectedProject()
  const [isSubmitting, setIsSubmitting] = useState(false)
  const [workflowFinalStatus, setWorkflowFinalStatus] = useState<string | null>(null)
  const [showConfirmDialog, setShowConfirmDialog] = useState(false)

  const isBranch = project?.parent_project_ref !== undefined
  const parentProjectRef = project?.parent_project_ref

  const parentProject = useProjectByRef(parentProjectRef)

  const { data: branches } = useBranchesQuery(
    { projectRef: parentProjectRef },
    {
      refetchOnMount: 'always',
      refetchOnWindowFocus: true,
      staleTime: 0,
    }
  )
  const currentBranch = branches?.find((branch) => branch.project_ref === ref)
  const mainBranch = branches?.find((branch) => branch.is_default)

  const {
    diffContent,
    isDatabaseDiffLoading,
    isDatabaseDiffRefetching,
    databaseDiffError: diffError,
    refetchDatabaseDiff: refetchDiff,
    edgeFunctionsDiff,
    isBranchOutOfDateMigrations,
    hasEdgeFunctionModifications,
    missingFunctionsCount,
    hasMissingFunctions,
    outOfDateFunctionsCount,
    hasOutOfDateFunctions,
    isBranchOutOfDateOverall,
    missingMigrationsCount,
    modifiedFunctionsCount,
    isLoading: isCombinedDiffLoading,
    hasChanges: combinedHasChanges,
  } = useBranchMergeDiff({
    branchId: currentBranch?.id,
    currentBranchRef: ref,
    parentProjectRef,
    currentBranchConnectionString: project?.connectionString || undefined,
    parentBranchConnectionString: (parentProject as any)?.connectionString || undefined,
    currentBranchCreatedAt: currentBranch?.created_at,
  })

  const currentWorkflowRunId = router.query.workflow_run_id as string | undefined

  useEffect(() => {
    setWorkflowFinalStatus(null)
  }, [currentWorkflowRunId])

  const { currentWorkflowRun: currentBranchWorkflow, workflowRunLogs: currentBranchLogs } =
    useWorkflowManagement({
      workflowRunId: currentWorkflowRunId,
      projectRef: ref,
      onWorkflowComplete: (status) => {
        setWorkflowFinalStatus(status)
        refetchDiff()
        edgeFunctionsDiff.clearDiffsOptimistically()
      },
    })

  const { currentWorkflowRun: parentBranchWorkflow, workflowRunLogs: parentBranchLogs } =
    useWorkflowManagement({
      workflowRunId: currentWorkflowRunId,
      projectRef: parentProjectRef,
      onWorkflowComplete: (status) => {
        setWorkflowFinalStatus(status)
        refetchDiff()
        edgeFunctionsDiff.clearDiffsOptimistically()
        if (parentProjectRef && currentBranch?.id) {
          updateBranch({
            id: currentBranch.id,
            projectRef: parentProjectRef,
            requestReview: false,
          })
        }
      },
    })

  const currentWorkflowRun = currentBranchWorkflow || parentBranchWorkflow
  const workflowRunLogs = currentBranchLogs || parentBranchLogs

  const hasCurrentWorkflowFailed = workflowFinalStatus
    ? ['MIGRATIONS_FAILED', 'FUNCTIONS_FAILED'].includes(workflowFinalStatus)
    : currentWorkflowRun?.status &&
      ['MIGRATIONS_FAILED', 'FUNCTIONS_FAILED'].includes(currentWorkflowRun.status)

  const hasCurrentWorkflowCompleted = workflowFinalStatus
    ? workflowFinalStatus === 'FUNCTIONS_DEPLOYED'
    : currentWorkflowRun?.status === 'FUNCTIONS_DEPLOYED'

  const isWorkflowRunning =
    currentWorkflowRun?.status === 'RUNNING_MIGRATIONS' ||
    currentWorkflowRun?.status === 'CREATING_PROJECT'

  const addWorkflowRun = useCallback(
    (workflowRunId: string) => {
      router.push({
        pathname: router.pathname,
        query: { ...router.query, workflow_run_id: workflowRunId },
      })
    },
    [router]
  )

  const clearWorkflowRun = useCallback(() => {
    const { workflow_run_id, ...queryWithoutWorkflowId } = router.query
    router.push({
      pathname: router.pathname,
      query: queryWithoutWorkflowId,
    })
  }, [router])

  const { mutate: pushBranch, isLoading: isPushing } = useBranchPushMutation({
    onSuccess: (data) => {
      toast.success('Branch update initiated!')
      if (data?.workflow_run_id) {
        addWorkflowRun(data.workflow_run_id)
      }
    },
    onError: (error) => {
      toast.error(`Failed to update branch: ${error.message}`)
    },
  })

  const { mutate: mergeBranch, isLoading: isMerging } = useBranchMergeMutation({
    onSuccess: (data) => {
      setIsSubmitting(false)
      if (data.workflowRunId) {
        toast.success('Branch merge initiated!')
        addWorkflowRun(data.workflowRunId)
      } else {
        toast.info('No changes to merge')
      }
    },
    onError: (error) => {
      setIsSubmitting(false)
      toast.error(`Failed to merge branch: ${error.message}`)
    },
  })

  const { mutate: deleteBranch, isLoading: isDeleting } = useBranchDeleteMutation({
    onSuccess: () => {
      toast.success('Branch closed successfully')
      router.push(`/project/${parentProjectRef}/branches`)
    },
    onError: (error) => {
      toast.error(`Failed to close branch: ${error.message}`)
    },
  })

  const { mutate: updateBranch } = useBranchUpdateMutation({
    onSuccess: () => {
      toast.success('Branch updated successfully')
    },
    onError: (error) => {
      toast.error(`Failed to update branch: ${error.message}`)
    },
  })

  const handlePush = () => {
    if (!currentBranch?.id || !parentProjectRef) return
    pushBranch({
      id: currentBranch.id,
      projectRef: parentProjectRef,
    })
  }

  const handleCloseBranch = () => {
    if (!currentBranch?.id || !parentProjectRef) return
    deleteBranch({
      id: currentBranch.id,
      projectRef: parentProjectRef,
    })
  }

  const handleMerge = () => {
    if (!currentBranch?.id || !parentProjectRef || !ref) return
    setIsSubmitting(true)
    mergeBranch({
      id: currentBranch.id,
      branchProjectRef: ref,
      baseProjectRef: parentProjectRef,
      migration_version: undefined,
    })
  }

  const handleReadyForReview = () => {
    if (!currentBranch?.id || !parentProjectRef) return
    updateBranch({
      id: currentBranch.id,
      projectRef: parentProjectRef,
      requestReview: true,
    })
  }

  const handleShowConfirmDialog = () => {
    setShowConfirmDialog(true)
  }

  const handleConfirmMerge = () => {
    setShowConfirmDialog(false)
    handleMerge()
  }

  const handleCancelMerge = () => {
    setShowConfirmDialog(false)
  }

  const breadcrumbs = useMemo(
    () => [
      {
        label: 'Branches',
        href: `/project/${project?.ref}/branches?tab=prs`,
      },
    ],
    [parentProjectRef]
  )

  const currentTab = (router.query.tab as string) || 'database'

  const navigationItems = useMemo(() => {
    const buildHref = (tab: string) => {
      const query: Record<string, string> = { tab }
      if (currentWorkflowRunId) query.workflow_run_id = currentWorkflowRunId
      const qs = new URLSearchParams(query).toString()
      return `/project/[ref]/merge?${qs}`
    }

    return [
      {
        label: 'Database',
        href: buildHref('database'),
        active: currentTab === 'database',
      },
      {
        label: 'Edge Functions',
        href: buildHref('edge-functions'),
        active: currentTab === 'edge-functions',
      },
    ]
  }, [currentWorkflowRunId, currentTab])

  if (!gitlessBranching) {
    return (
      <PageLayout>
        <ScaffoldContainer size="full">
          <div className="flex items-center flex-col justify-center w-full py-16">
            <ProductEmptyState title="Branch Merge - Coming Soon">
              <p className="text-sm text-foreground-light">
                The branch merge feature is currently in development and will be available soon.
              </p>
              <div className="flex items-center space-x-2 !mt-4">
                <Button type="default" icon={<ExternalLink strokeWidth={1.5} />} asChild>
                  <a
                    target="_blank"
                    rel="noreferrer"
                    href="https://supabase.com/docs/guides/platform/branching"
                  >
                    View the docs
                  </a>
                </Button>
              </div>
            </ProductEmptyState>
          </div>
        </ScaffoldContainer>
      </PageLayout>
    )
  }

  // If not on a preview branch or branch info unavailable, show notice
  if (!isBranch || !currentBranch) {
    return (
      <PageLayout>
        <ScaffoldContainer size="full">
          <div className="flex items-center flex-col justify-center w-full py-16">
            <ProductEmptyState title="Merge Request">
              <p className="text-sm text-foreground-light">
                This page is only available for preview branches.
              </p>
            </ProductEmptyState>
          </div>
        </ScaffoldContainer>
      </PageLayout>
    )
  }

  const isMergeDisabled =
    !combinedHasChanges || isCombinedDiffLoading || isBranchOutOfDateOverall || isWorkflowRunning

  const isReadyForReview = !!currentBranch?.review_requested_at

  // Update primary actions - remove push button if branch is out of date (it will be in the notice)
  const primaryActions = (
    <div className="flex items-end gap-2">
<<<<<<< HEAD
      <ReviewWithAI
        currentBranch={currentBranch}
        mainBranch={mainBranch}
        parentProjectRef={parentProjectRef}
        diffContent={diffContent}
        disabled={!currentBranch || !mainBranch || isCombinedDiffLoading}
      />
      {isMergeDisabled ? (
=======
      {!isReadyForReview ? (
        <Button
          type="primary"
          onClick={handleReadyForReview}
          disabled={!combinedHasChanges || isCombinedDiffLoading}
          icon={<Shield size={16} strokeWidth={1.5} className="text-brand" />}
        >
          Ready for review
        </Button>
      ) : isMergeDisabled ? (
>>>>>>> 83b5664e
        <ButtonTooltip
          tooltip={{
            content: {
              text: !combinedHasChanges
                ? 'No changes to merge'
                : isWorkflowRunning
                  ? 'Workflow is currently running'
                  : 'Branch is out of date',
            },
          }}
          type="primary"
          loading={isMerging || isSubmitting}
          disabled={isMergeDisabled}
          onClick={handleShowConfirmDialog}
          icon={<GitMerge size={16} strokeWidth={1.5} className="text-brand" />}
        >
          Merge branch
        </ButtonTooltip>
      ) : (
        <Button
          type="primary"
          loading={isMerging || isSubmitting}
          onClick={handleShowConfirmDialog}
          disabled={isBranchOutOfDateOverall}
          icon={<GitMerge size={16} strokeWidth={1.5} className="text-brand" />}
        >
          Merge branch
        </Button>
      )}
      <DropdownMenu>
        <DropdownMenuTrigger asChild>
          <Button type="default" className="px-1.5" icon={<MoreVertical />} />
        </DropdownMenuTrigger>
        <DropdownMenuContent side="bottom" align="end" className="w-52">
          <DropdownMenuItem
            className="gap-x-2"
            onClick={() => {
              if (!currentBranch?.id || !parentProjectRef) return
              updateBranch({
                id: currentBranch.id,
                projectRef: parentProjectRef,
                requestReview: false,
              })
              router.push(`/project/${project?.ref}/branches?tab=prs`)
            }}
          >
            Not ready for review
          </DropdownMenuItem>
        </DropdownMenuContent>
      </DropdownMenu>
    </div>
  )

  const pageTitle = () => (
    <span>
      Merge{' '}
      <Link href={`/project/${ref}/editor`}>
        <Badge className="font-mono text-lg gap-1">
          <GitBranchIcon strokeWidth={1.5} size={16} className="text-foreground-muted" />
          {currentBranch.name}
        </Badge>
      </Link>{' '}
      into{' '}
      <Link
        href={`/project/${mainBranch?.project_ref}/editor`}
        className="font-mono inline-flex gap-4"
      >
        <Badge className="font-mono text-lg gap-1">
          <Shield strokeWidth={1.5} size={16} className="text-warning" />
          {mainBranch?.name || 'main'}
        </Badge>
      </Link>
    </span>
  )

  const pageSubtitle = () => {
    if (!currentBranch?.created_at) return 'Branch information unavailable'

    if (!currentBranch?.review_requested_at) {
      return 'Not ready for review'
    }

    const reviewRequestedTime = dayjs(currentBranch.review_requested_at).fromNow()
    return `Review requested ${reviewRequestedTime}`
  }

  return (
    <PageLayout
      title={pageTitle()}
      subtitle={pageSubtitle()}
      breadcrumbs={breadcrumbs}
      primaryActions={primaryActions}
      size="full"
      className="border-b-0 pb-0"
    >
      <div className="border-b">
        <ScaffoldContainer size="full">
          {isBranchOutOfDateOverall && !currentWorkflowRunId ? (
            <OutOfDateNotice
              isBranchOutOfDateMigrations={isBranchOutOfDateMigrations}
              missingMigrationsCount={missingMigrationsCount}
              hasMissingFunctions={hasMissingFunctions}
              missingFunctionsCount={missingFunctionsCount}
              hasOutOfDateFunctions={hasOutOfDateFunctions}
              outOfDateFunctionsCount={outOfDateFunctionsCount}
              hasEdgeFunctionModifications={hasEdgeFunctionModifications}
              modifiedFunctionsCount={modifiedFunctionsCount}
              isPushing={isPushing}
              onPush={handlePush}
            />
          ) : currentWorkflowRunId ? (
            <div className="my-6">
              <WorkflowLogsCard
                workflowRun={currentWorkflowRun}
                logs={workflowRunLogs}
                isLoading={!workflowRunLogs && !!currentWorkflowRunId}
                onClose={clearWorkflowRun}
                overrideTitle={hasCurrentWorkflowFailed ? 'Workflow failed' : undefined}
                overrideDescription={
                  hasCurrentWorkflowFailed
                    ? 'Consider creating a fresh branch from the latest production branch to resolve potential conflicts.'
                    : undefined
                }
                overrideIcon={
                  hasCurrentWorkflowFailed ? (
                    <AlertTriangle
                      size={16}
                      strokeWidth={1.5}
                      className="text-destructive shrink-0"
                    />
                  ) : undefined
                }
                overrideAction={
                  hasCurrentWorkflowFailed ? (
                    <Button
                      type="default"
                      asChild
                      icon={<GitBranchIcon size={16} strokeWidth={1.5} />}
                      className="shrink-0"
                    >
                      <Link href={`/project/${parentProjectRef}/branches`}>Create new branch</Link>
                    </Button>
                  ) : hasCurrentWorkflowCompleted ? (
                    <Button
                      type="default"
                      onClick={handleCloseBranch}
                      loading={isDeleting}
                      icon={<X size={16} strokeWidth={1.5} />}
                      className="shrink-0"
                    >
                      Close branch
                    </Button>
                  ) : undefined
                }
              />
            </div>
          ) : null}

          <NavMenu className="mt-4 border-none">
            {navigationItems.map((item) => {
              const isActive =
                item.active !== undefined ? item.active : router.asPath.split('?')[0] === item.href
              return (
                <NavMenuItem key={item.label} active={isActive}>
                  <Link
                    href={
                      item.href.includes('[ref]') && !!ref
                        ? item.href.replace('[ref]', ref)
                        : item.href
                    }
                    className={cn('inline-flex items-center gap-2', isActive && 'text-foreground')}
                  >
                    {item.label}
                  </Link>
                </NavMenuItem>
              )
            })}
          </NavMenu>
        </ScaffoldContainer>
      </div>
      <ScaffoldContainer size="full" className="pt-6 pb-12">
        {currentTab === 'database' ? (
          <DatabaseDiffPanel
            diffContent={diffContent}
            isLoading={isDatabaseDiffLoading || isDatabaseDiffRefetching}
            error={diffError}
            showRefreshButton={true}
            currentBranchRef={ref}
          />
        ) : (
          <EdgeFunctionsDiffPanel
            diffResults={edgeFunctionsDiff}
            currentBranchRef={ref}
            mainBranchRef={parentProjectRef}
          />
        )}
      </ScaffoldContainer>

      <ConfirmationModal
        visible={showConfirmDialog}
        title="Confirm Branch Merge"
        description={`Are you sure you want to merge "${currentBranch?.name}" into "${mainBranch?.name || 'main'}"? This action cannot be undone.`}
        confirmLabel="Merge Branch"
        confirmLabelLoading="Merging..."
        onConfirm={handleConfirmMerge}
        onCancel={handleCancelMerge}
        loading={isMerging || isSubmitting}
      />
    </PageLayout>
  )
}

MergePage.getLayout = (page) => (
  <DefaultLayout>
    <ProjectLayoutWithAuth>{page}</ProjectLayoutWithAuth>
  </DefaultLayout>
)

export default MergePage<|MERGE_RESOLUTION|>--- conflicted
+++ resolved
@@ -354,7 +354,6 @@
   // Update primary actions - remove push button if branch is out of date (it will be in the notice)
   const primaryActions = (
     <div className="flex items-end gap-2">
-<<<<<<< HEAD
       <ReviewWithAI
         currentBranch={currentBranch}
         mainBranch={mainBranch}
@@ -362,8 +361,6 @@
         diffContent={diffContent}
         disabled={!currentBranch || !mainBranch || isCombinedDiffLoading}
       />
-      {isMergeDisabled ? (
-=======
       {!isReadyForReview ? (
         <Button
           type="primary"
@@ -374,7 +371,6 @@
           Ready for review
         </Button>
       ) : isMergeDisabled ? (
->>>>>>> 83b5664e
         <ButtonTooltip
           tooltip={{
             content: {
