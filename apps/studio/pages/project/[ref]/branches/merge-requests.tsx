--- conflicted
+++ resolved
@@ -23,6 +23,7 @@
 import { useBranchUpdateMutation } from 'data/branches/branch-update-mutation'
 import { Branch, useBranchesQuery } from 'data/branches/branches-query'
 import { useGitHubConnectionsQuery } from 'data/integrations/github-connections-query'
+import { useSendEventMutation } from 'data/telemetry/send-event-mutation'
 import { useCheckPermissions } from 'hooks/misc/useCheckPermissions'
 import { useSelectedOrganizationQuery } from 'hooks/misc/useSelectedOrganization'
 import { useSelectedProjectQuery } from 'hooks/misc/useSelectedProject'
@@ -83,6 +84,8 @@
 
   const isError = isErrorConnections || isErrorBranches
 
+  const { mutate: sendEvent } = useSendEventMutation()
+
   const { mutate: updateBranch, isLoading: isUpdating } = useBranchUpdateMutation({
     onError: () => {
       toast.error(`Failed to update the branch`)
@@ -100,6 +103,20 @@
         {
           onSuccess: () => {
             toast.success('Merge request created')
+
+            // Track merge request creation
+            sendEvent({
+              action: 'branch_create_merge_request_button_clicked',
+              properties: {
+                branchType: branch.persistent ? 'persistent' : 'preview',
+                origin: 'merge_page',
+              },
+              groups: {
+                project: projectRef ?? 'Unknown',
+                organization: selectedOrg?.slug ?? 'Unknown',
+              },
+            })
+
             router.push(`/project/${branch.project_ref}/merge`)
           },
         }
@@ -118,6 +135,15 @@
         {
           onSuccess: () => {
             toast.success('Merge request closed')
+
+            // Track merge request closed
+            sendEvent({
+              action: 'branch_close_merge_request_button_clicked',
+              groups: {
+                project: projectRef ?? 'Unknown',
+                organization: selectedOrg?.slug ?? 'Unknown',
+              },
+            })
           },
         }
       )
@@ -281,12 +307,8 @@
 const MergeRequestsPageWrapper = ({ children }: PropsWithChildren<{}>) => {
   const router = useRouter()
   const { ref } = useParams()
-<<<<<<< HEAD
-  const project = useSelectedProject()
-=======
   const { data: project } = useSelectedProjectQuery()
   const { data: selectedOrg } = useSelectedOrganizationQuery()
->>>>>>> 18f3191b
   const gitlessBranching = useIsBranching2Enabled()
 
   const isBranch = project?.parent_project_ref !== undefined
@@ -295,6 +317,8 @@
 
   const { data: branches } = useBranchesQuery({ projectRef })
   const previewBranches = (branches || []).filter((b) => !b.is_default)
+
+  const { mutate: sendEvent } = useSendEventMutation()
 
   const { mutate: updateBranch, isLoading: isUpdating } = useBranchUpdateMutation({
     onError: () => {
@@ -313,6 +337,20 @@
         {
           onSuccess: () => {
             toast.success('Merge request created')
+
+            // Track merge request creation
+            sendEvent({
+              action: 'branch_create_merge_request_button_clicked',
+              properties: {
+                branchType: branch.persistent ? 'persistent' : 'preview',
+                origin: 'branch_selector',
+              },
+              groups: {
+                project: projectRef ?? 'Unknown',
+                organization: selectedOrg?.slug ?? 'Unknown',
+              },
+            })
+
             router.push(`/project/${branch.project_ref}/merge`)
           },
         }
