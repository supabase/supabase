import AppLayout from 'components/layouts/AppLayout/AppLayout'
import DefaultLayout from 'components/layouts/DefaultLayout'
import StorageLayout from 'components/layouts/StorageLayout/StorageLayout'
import DefaultLayout from 'components/layouts/DefaultLayout'
import type { NextPageWithLayout } from 'types'

const Storage: NextPageWithLayout = () => {
  return <>{/* <h1>Use this as a template for storage pages</h1> */}</>
}

Storage.getLayout = (page) => (
<<<<<<< HEAD
  <AppLayout>
    <DefaultLayout product="Storage">
      <StorageLayout title="Storage">{page}</StorageLayout>
    </DefaultLayout>
  </AppLayout>
=======
  <DefaultLayout>
    <StorageLayout title="Storage">{page}</StorageLayout>
  </DefaultLayout>
>>>>>>> b2e1cce3
)

export default Storage<|MERGE_RESOLUTION|>--- conflicted
+++ resolved
@@ -1,5 +1,3 @@
-import AppLayout from 'components/layouts/AppLayout/AppLayout'
-import DefaultLayout from 'components/layouts/DefaultLayout'
 import StorageLayout from 'components/layouts/StorageLayout/StorageLayout'
 import DefaultLayout from 'components/layouts/DefaultLayout'
 import type { NextPageWithLayout } from 'types'
@@ -9,17 +7,9 @@
 }
 
 Storage.getLayout = (page) => (
-<<<<<<< HEAD
-  <AppLayout>
-    <DefaultLayout product="Storage">
-      <StorageLayout title="Storage">{page}</StorageLayout>
-    </DefaultLayout>
-  </AppLayout>
-=======
   <DefaultLayout>
     <StorageLayout title="Storage">{page}</StorageLayout>
   </DefaultLayout>
->>>>>>> b2e1cce3
 )
 
 export default Storage