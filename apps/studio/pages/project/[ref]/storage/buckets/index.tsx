import { useParams } from 'common'
import { StorageBucketList } from 'components/interfaces/Storage/storage-bucket-list'
import AppLayout from 'components/layouts/AppLayout/AppLayout'
import DefaultLayout from 'components/layouts/DefaultLayout'

import { useProjectContext } from 'components/layouts/ProjectLayout/ProjectContext'
import StorageBucketsError from 'components/layouts/StorageLayout/StorageBucketsError'
import StorageLayout from 'components/layouts/StorageLayout/StorageLayout'
import DefaultLayout from 'components/layouts/DefaultLayout'
import ProductEmptyState from 'components/to-be-cleaned/ProductEmptyState'
import { useBucketsQuery } from 'data/storage/buckets-query'
import type { NextPageWithLayout } from 'types'

/**
 * PageLayout is used to setup layout - as usual it will requires inject global store
 */
const PageLayout: NextPageWithLayout = () => {
  const { ref } = useParams()
  const { project } = useProjectContext()
  const { error, isError } = useBucketsQuery({ projectRef: ref })

  if (!project) return <div></div>

  if (isError) <StorageBucketsError error={error as any} />

  // return (
  //   <div className="storage-container flex flex-grow">
  //     <ProductEmptyState
  //       title="Storage"
  //       infoButtonLabel="About storage"
  //       infoButtonUrl="https://supabase.com/docs/guides/storage"
  //     >
  //       <p className="text-foreground-light text-sm">
  //         Create buckets to store and serve any type of digital content.
  //       </p>
  //       <p className="text-foreground-light text-sm">
  //         Make your buckets private or public depending on your security preference.
  //       </p>
  //     </ProductEmptyState>
  //   </div>
  // )

  return <StorageBucketList />
}

PageLayout.getLayout = (page) => (
<<<<<<< HEAD
  <AppLayout>
    <DefaultLayout product="Buckets">
      <StorageLayout title="Buckets">{page}</StorageLayout>
    </DefaultLayout>
  </AppLayout>
=======
  <DefaultLayout>
    <StorageLayout title="Buckets">{page}</StorageLayout>
  </DefaultLayout>
>>>>>>> b2e1cce3
)

export default PageLayout<|MERGE_RESOLUTION|>--- conflicted
+++ resolved
@@ -1,7 +1,4 @@
 import { useParams } from 'common'
-import { StorageBucketList } from 'components/interfaces/Storage/storage-bucket-list'
-import AppLayout from 'components/layouts/AppLayout/AppLayout'
-import DefaultLayout from 'components/layouts/DefaultLayout'
 
 import { useProjectContext } from 'components/layouts/ProjectLayout/ProjectContext'
 import StorageBucketsError from 'components/layouts/StorageLayout/StorageBucketsError'
@@ -23,38 +20,28 @@
 
   if (isError) <StorageBucketsError error={error as any} />
 
-  // return (
-  //   <div className="storage-container flex flex-grow">
-  //     <ProductEmptyState
-  //       title="Storage"
-  //       infoButtonLabel="About storage"
-  //       infoButtonUrl="https://supabase.com/docs/guides/storage"
-  //     >
-  //       <p className="text-foreground-light text-sm">
-  //         Create buckets to store and serve any type of digital content.
-  //       </p>
-  //       <p className="text-foreground-light text-sm">
-  //         Make your buckets private or public depending on your security preference.
-  //       </p>
-  //     </ProductEmptyState>
-  //   </div>
-  // )
-
-  return <StorageBucketList />
+  return (
+    <div className="storage-container flex flex-grow">
+      <ProductEmptyState
+        title="Storage"
+        infoButtonLabel="About storage"
+        infoButtonUrl="https://supabase.com/docs/guides/storage"
+      >
+        <p className="text-foreground-light text-sm">
+          Create buckets to store and serve any type of digital content.
+        </p>
+        <p className="text-foreground-light text-sm">
+          Make your buckets private or public depending on your security preference.
+        </p>
+      </ProductEmptyState>
+    </div>
+  )
 }
 
 PageLayout.getLayout = (page) => (
-<<<<<<< HEAD
-  <AppLayout>
-    <DefaultLayout product="Buckets">
-      <StorageLayout title="Buckets">{page}</StorageLayout>
-    </DefaultLayout>
-  </AppLayout>
-=======
   <DefaultLayout>
     <StorageLayout title="Buckets">{page}</StorageLayout>
   </DefaultLayout>
->>>>>>> b2e1cce3
 )
 
 export default PageLayout