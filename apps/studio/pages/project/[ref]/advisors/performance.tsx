--- conflicted
+++ resolved
@@ -13,10 +13,6 @@
 import { useSelectedProject } from 'hooks/misc/useSelectedProject'
 import type { NextPageWithLayout } from 'types'
 import { LoadingLine } from 'ui'
-<<<<<<< HEAD
-import AppLayout from 'components/layouts/AppLayout/AppLayout'
-=======
->>>>>>> b2e1cce3
 import DefaultLayout from 'components/layouts/DefaultLayout'
 
 const ProjectLints: NextPageWithLayout = () => {
@@ -100,17 +96,9 @@
 }
 
 ProjectLints.getLayout = (page) => (
-<<<<<<< HEAD
-  <AppLayout>
-    <DefaultLayout product="Performance">
-      <AdvisorsLayout title="Linter">{page}</AdvisorsLayout>
-    </DefaultLayout>
-  </AppLayout>
-=======
   <DefaultLayout>
     <AdvisorsLayout title="Linter">{page}</AdvisorsLayout>
   </DefaultLayout>
->>>>>>> b2e1cce3
 )
 
 export default ProjectLints