--- conflicted
+++ resolved
@@ -2,10 +2,6 @@
 import type { NextPageWithLayout } from 'types'
 
 import RealtimeLayout from 'components/layouts/RealtimeLayout/RealtimeLayout'
-<<<<<<< HEAD
-import AppLayout from 'components/layouts/AppLayout/AppLayout'
-=======
->>>>>>> b2e1cce3
 import DefaultLayout from 'components/layouts/DefaultLayout'
 
 const RealtimePoliciesPage: NextPageWithLayout = () => {
@@ -13,17 +9,9 @@
 }
 
 RealtimePoliciesPage.getLayout = (page) => (
-<<<<<<< HEAD
-  <AppLayout>
-    <DefaultLayout product="Realtime Policies">
-      <RealtimeLayout title="Policies">{page}</RealtimeLayout>
-    </DefaultLayout>
-  </AppLayout>
-=======
   <DefaultLayout>
     <RealtimeLayout title="Policies">{page}</RealtimeLayout>
   </DefaultLayout>
->>>>>>> b2e1cce3
 )
 
 export default RealtimePoliciesPage