{
  "name": "studio",
  "version": "0.0.9",
  "private": true,
  "scripts": {
    "dev": "next dev -p 8082",
    "dev:secrets:pull": "AWS_PROFILE=supabase-dev node ../../scripts/getSecrets.js -n local/studio",
    "build": "next build",
    "start": "next start",
    "lint": "next lint",
    "test": "vitest --run",
    "test:watch": "vitest watch",
    "test:ui": "vitest --ui",
    "test:update": "vitest --run --update",
    "test:update:watch": "vitest --watch --update",
    "deploy:staging": "VERCEL_ORG_ID=team_E6KJ1W561hMTjon1QSwOh0WO VERCEL_PROJECT_ID=QmcmhbiAtCMFTAHCuGgQscNbke4TzgWULECctNcKmxWCoT vercel --prod -A .vercel/staging.json",
    "typecheck": "tsc --noEmit",
    "storybook": "start-storybook -p 6006",
    "build-storybook": "build-storybook",
    "prettier:check": "prettier --check .",
    "prettier:write": "prettier --write ."
  },
  "dependencies": {
    "@aws-crypto/sha256-browser": "^3.0.0",
    "@dagrejs/dagre": "^1.0.4",
    "@graphiql/react": "^0.19.4",
    "@graphiql/toolkit": "^0.9.1",
    "@hcaptcha/react-hcaptcha": "^1.8.1",
    "@headlessui/react": "^1.7.17",
    "@heroicons/react": "^2.1.3",
    "@hookform/resolvers": "^3.1.1",
    "@monaco-editor/react": "^4.6.0",
    "@next/bundle-analyzer": "^14.2.3",
    "@radix-ui/react-popover": "^1.0.7",
    "@radix-ui/react-tooltip": "^1.0.7",
    "@sentry/nextjs": "^7.108.0",
    "@stripe/react-stripe-js": "^2.5.0",
    "@stripe/stripe-js": "^3.0.5",
    "@supabase/auth-helpers-react": "^0.4.2",
    "@supabase/auth-js": "2.64.2",
    "@supabase/pg-meta": "*",
    "@supabase/realtime-js": "2.10.2",
    "@supabase/shared-types": "0.1.70",
    "@supabase/supabase-js": "^2.44.3",
    "@tanstack/react-query": "4.35.7",
    "@tanstack/react-query-devtools": "4.35.7",
    "@uidotdev/usehooks": "^2.4.1",
    "@vitejs/plugin-react": "^4.2.1",
    "@zip.js/zip.js": "^2.7.29",
    "ai": "^2.2.31",
    "ai-commands": "*",
    "awesome-debounce-promise": "^2.1.0",
    "clsx": "^1.2.1",
    "common": "*",
    "common-tags": "^1.8.2",
    "config": "*",
    "configcat-js": "^7.0.0",
    "cronstrue": "^2.50.0",
    "dayjs": "^1.11.10",
    "dnd-core": "^16.0.1",
    "file-saver": "^2.0.5",
    "framer-motion": "^11.0.3",
    "generate-password-browser": "^1.1.0",
    "html-to-image": "^1.10.8",
    "icons": "*",
    "immutability-helper": "^3.1.1",
    "ip-num": "^1.5.1",
    "json-logic-js": "^2.0.2",
    "lodash": "^4.17.21",
    "lucide-react": "^0.436.0",
    "markdown-table": "^3.0.3",
    "memoize-one": "^5.0.1",
    "mime-db": "^1.53.0",
    "mobx": "^6.10.2",
    "mobx-react-lite": "^4.0.5",
    "monaco-editor": "0.33.0",
    "motion-number": "^0.1.7",
    "next": "^14.2.10",
    "next-themes": "^0.3.0",
    "nuqs": "^1.17.8",
    "openai": "^4.20.1",
    "openapi-fetch": "^0.6.2",
    "papaparse": "^5.3.1",
    "path-to-regexp": "^8.0.0",
    "pg-minify": "^1.6.3",
    "randombytes": "^2.1.0",
    "react": "^18.2.0",
    "react-beautiful-dnd": "^13.1.0",
    "react-contexify": "^5.0.0",
    "react-copy-to-clipboard": "^5.1.0",
    "react-csv": "^2.0.3",
    "react-data-grid": "7.0.0-beta.41",
    "react-datepicker": "^4.18.0",
    "react-dnd": "^16.0.1",
    "react-dnd-html5-backend": "^16.0.1",
    "react-dom": "^18.2.0",
    "react-error-boundary": "^4.0.13",
    "react-grid-layout": "^1.4.2",
<<<<<<< HEAD
    "react-hook-form": "*",
=======
    "react-hook-form": "^7.45.0",
>>>>>>> 2e774588
    "react-inlinesvg": "^4.0.4",
    "react-intersection-observer": "^9.5.3",
    "react-markdown": "^8.0.3",
    "react-simple-maps": "4.0.0-beta.6",
    "react-tracked": "^1.7.11",
    "react-use": "^17.5.0",
    "react-virtualized-auto-sizer": "^1.0.20",
    "react-window": "^1.8.6",
    "react-window-infinite-loader": "^1.0.7",
    "reactflow": "^11.10.1",
    "recharts": "^2.8.0",
    "remark-gfm": "^3.0.1",
    "semver": "^6.3.1",
    "shared-data": "*",
    "sonner": "^1.5.0",
    "sql-formatter": "^13.1.0",
    "sqlstring": "^2.3.2",
    "tus-js-client": "^4.1.0",
    "ui": "*",
    "ui-patterns": "*",
    "uuid": "^9.0.1",
    "valtio": "^1.12.0",
    "vite-tsconfig-paths": "^4.3.2",
    "vitest": "^1.6.0",
    "yup": "^1.4.0",
    "yup-password": "^0.3.0",
    "zod": "^3.22.4",
    "zxcvbn": "^4.4.2"
  },
  "devDependencies": {
    "@aws-sdk/client-secrets-manager": "^3.410.0",
    "@storybook/addon-essentials": "^7.5.3",
    "@storybook/addon-interactions": "^7.5.3",
    "@storybook/addon-links": "^7.5.3",
    "@storybook/react": "^7.5.3",
    "@supabase/postgres-meta": "^0.64.4",
    "@testing-library/dom": "^9.3.3",
    "@testing-library/react": "^14.0.0",
    "@testing-library/user-event": "^13.5.0",
    "@types/common-tags": "^1.8.1",
    "@types/file-saver": "^2.0.2",
    "@types/json-logic-js": "^1.2.1",
    "@types/lodash": "^4.14.172",
    "@types/markdown-table": "^3.0.0",
    "@types/mime-db": "^1.43.5",
    "@types/papaparse": "^5.3.1",
    "@types/randombytes": "^2.0.3",
    "@types/react": "^18.2.24",
    "@types/react-beautiful-dnd": "^13.1.2",
    "@types/react-copy-to-clipboard": "^5.0.4",
    "@types/react-csv": "^1.1.2",
    "@types/react-datepicker": "^4.3.4",
    "@types/react-dom": "^18.2.8",
    "@types/react-grid-layout": "^1.3.0",
    "@types/react-simple-maps": "^3.0.1",
    "@types/react-virtualized-auto-sizer": "^1.0.1",
    "@types/react-window": "^1.8.5",
    "@types/react-window-infinite-loader": "^1.0.5",
    "@types/recharts": "^1.8.23",
    "@types/semver": "^7.3.9",
    "@types/sqlstring": "^2.3.0",
    "@types/uuid": "^8.3.4",
    "@types/zxcvbn": "^4.4.1",
    "@vitest/ui": "^1.6.0",
    "api-types": "*",
    "autoprefixer": "^10.4.14",
    "common": "*",
    "config": "*",
    "eslint-config-supabase": "*",
    "eslint-plugin-barrel-files": "^2.0.7",
    "msw": "^2.3.0",
    "next-router-mock": "^0.9.13",
    "postcss": "^8.4.31",
    "prettier": "^4.0.0-alpha.8",
    "storybook-dark-mode": "^3.0.1",
    "tailwindcss": "^3.4.1",
    "typescript": "~5.5.0"
  }
}<|MERGE_RESOLUTION|>--- conflicted
+++ resolved
@@ -96,11 +96,7 @@
     "react-dom": "^18.2.0",
     "react-error-boundary": "^4.0.13",
     "react-grid-layout": "^1.4.2",
-<<<<<<< HEAD
-    "react-hook-form": "*",
-=======
     "react-hook-form": "^7.45.0",
->>>>>>> 2e774588
     "react-inlinesvg": "^4.0.4",
     "react-intersection-observer": "^9.5.3",
     "react-markdown": "^8.0.3",
