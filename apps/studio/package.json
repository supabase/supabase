--- conflicted
+++ resolved
@@ -58,13 +58,8 @@
     "@stripe/react-stripe-js": "^3.7.0",
     "@stripe/stripe-js": "^7.5.0",
     "@supabase/auth-js": "catalog:",
-<<<<<<< HEAD
-    "@supabase/mcp-server-supabase": "^0.5.8",
-    "@supabase/mcp-utils": "^0.2.3",
-=======
     "@supabase/mcp-server-supabase": "^0.5.9",
     "@supabase/mcp-utils": "^0.2.4",
->>>>>>> 434634f5
     "@supabase/pg-meta": "workspace:*",
     "@supabase/realtime-js": "catalog:",
     "@supabase/shared-types": "0.1.83",
