--- conflicted
+++ resolved
@@ -95,10 +95,7 @@
     USERCENTRICS_URLS,
     STAPE_URL,
     GOOGLE_MAPS_API_URL,
-<<<<<<< HEAD
-=======
     POSTHOG_URL,
->>>>>>> 7ab625c4
   ]
   const SCRIPT_SRC_URLS = [
     CLOUDFLARE_CDN_URL,
