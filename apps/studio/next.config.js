--- conflicted
+++ resolved
@@ -74,15 +74,9 @@
         `worker-src 'self' blob: data:;`,
       ]
     : [
-<<<<<<< HEAD
-        `default-src 'self' ${DEFAULT_SRC_URLS} ${PUSHER_URL} ${PUSHER_URL_WS};`,
-        `script-src 'self' 'unsafe-eval' 'unsafe-inline' ${SCRIPT_SRC_URLS};`,
-        `frame-src 'self' ${FRAME_SRC_URLS};`,
-=======
         `default-src 'self' ${DEFAULT_SRC_URLS} ${PUSHER_URL_WS};`,
         `script-src 'self' 'unsafe-eval' 'unsafe-inline' ${SCRIPT_SRC_URLS} ${VERCEL_LIVE_URL} ${PUSHER_URL};`,
         `frame-src 'self' ${FRAME_SRC_URLS} ${VERCEL_LIVE_URL};`,
->>>>>>> f405fbe1
         `img-src 'self' blob: data: ${IMG_SRC_URLS} ;`,
         `style-src 'self' 'unsafe-inline' ${STYLE_SRC_URLS} ${VERCEL_LIVE_URL};`,
         `font-src 'self' ${FONT_SRC_URLS} ${VERCEL_LIVE_URL};`,
