--- conflicted
+++ resolved
@@ -1,9 +1,5 @@
 import { UseQueryOptions } from '@tanstack/react-query'
-<<<<<<< HEAD
-import { ExecuteSqlData, useExecuteSqlQuery } from '../sql/execute-sql-query'
-=======
 import { ExecuteSqlData, ExecuteSqlError, useExecuteSqlQuery } from '../sql/execute-sql-query'
->>>>>>> 4c589fe1
 
 // [Joshen] Future refactor to move to pg-meta once available
 
