--- conflicted
+++ resolved
@@ -1,99 +1,5 @@
 import { useMutation, UseMutationOptions } from '@tanstack/react-query'
 
-<<<<<<< HEAD
-import { isBrowser, LOCAL_STORAGE_KEYS } from 'common'
-import { handleError, post } from 'data/fetchers'
-import { IS_PLATFORM } from 'lib/constants'
-import {
-  AssistantDebugSubmittedEvent,
-  AssistantEditInSqlEditorClickedEvent,
-  AssistantPromptSubmittedEvent,
-  AssistantSQLBlockAddedToCustomReportEvent,
-  AssistantSqlDiffHandlerEvaluatedEvent,
-  AssistantSuggestionRunQueryClickedEvent,
-  ConnectionStringCopiedEvent,
-  CronJobCreateClickedEvent,
-  CronJobCreatedEvent,
-  CronJobDeleteClickedEvent,
-  CronJobDeletedEvent,
-  CronJobHistoryClickedEvent,
-  CronJobUpdateClickedEvent,
-  CronJobUpdatedEvent,
-  CustomReportsSQLBlockAddedEvent,
-  FeaturePreviewDisabledEvent,
-  FeaturePreviewEnabledEvent,
-  FeaturePreviewsClickedEvent,
-  ProjectCreationInitialStepPromptIntendedEvent,
-  ProjectCreationInitialStepSubmittedEvent,
-  ProjectCreationSecondStepPromptIntendedEvent,
-  ProjectCreationSecondStepSubmittedEvent,
-  RealtimeInspectorBroadcastSentEvent,
-  RealtimeInspectorCopyMessageClickedEvent,
-  RealtimeInspectorDatabaseRoleUpdatedEvent,
-  RealtimeInspectorFiltersAppliedEvent,
-  RealtimeInspectorListenChannelClickedEvent,
-  RealtimeInspectorMessageClickedEvent,
-  SignInEvent,
-  SignUpEvent,
-  SqlEditorQuickstartClickedEvent,
-  SqlEditorResultCopyJsonClickedEvent,
-  SqlEditorResultCopyMarkdownClickedEvent,
-  SqlEditorResultDownloadCsvClickedEvent,
-  SqlEditorTemplateClickedEvent,
-} from 'lib/constants/telemetry'
-import { useRouter } from 'next/router'
-import type { ResponseError } from 'types'
-
-export type SendEventVariables =
-  | SignUpEvent
-  | SignInEvent
-  | ConnectionStringCopiedEvent
-  | CronJobCreatedEvent
-  | CronJobUpdatedEvent
-  | CronJobDeletedEvent
-  | CronJobCreateClickedEvent
-  | CronJobUpdateClickedEvent
-  | CronJobDeleteClickedEvent
-  | CronJobHistoryClickedEvent
-  | FeaturePreviewsClickedEvent
-  | FeaturePreviewEnabledEvent
-  | FeaturePreviewDisabledEvent
-  | ProjectCreationInitialStepPromptIntendedEvent
-  | ProjectCreationInitialStepSubmittedEvent
-  | ProjectCreationSecondStepPromptIntendedEvent
-  | ProjectCreationSecondStepSubmittedEvent
-  | RealtimeInspectorListenChannelClickedEvent
-  | RealtimeInspectorBroadcastSentEvent
-  | RealtimeInspectorMessageClickedEvent
-  | RealtimeInspectorCopyMessageClickedEvent
-  | RealtimeInspectorFiltersAppliedEvent
-  | RealtimeInspectorDatabaseRoleUpdatedEvent
-  | SqlEditorQuickstartClickedEvent
-  | SqlEditorTemplateClickedEvent
-  | SqlEditorResultDownloadCsvClickedEvent
-  | SqlEditorResultCopyMarkdownClickedEvent
-  | SqlEditorResultCopyJsonClickedEvent
-  | AssistantPromptSubmittedEvent
-  | AssistantDebugSubmittedEvent
-  | AssistantSuggestionRunQueryClickedEvent
-  | AssistantSqlDiffHandlerEvaluatedEvent
-  | AssistantEditInSqlEditorClickedEvent
-  | AssistantSQLBlockAddedToCustomReportEvent
-  | CustomReportsSQLBlockAddedEvent
-
-type SendEventPayload = components['schemas']['TelemetryEventBodyV2Dto']
-
-export async function sendEvent({ body }: { body: SendEventPayload }) {
-  const consent =
-    (typeof window !== 'undefined'
-      ? localStorage.getItem(LOCAL_STORAGE_KEYS.TELEMETRY_CONSENT)
-      : null) === 'true'
-
-  if (!consent || !IS_PLATFORM) return undefined
-
-  const headers = { Version: '2' }
-  const { data, error } = await post(`/platform/telemetry/event`, { body, headers })
-=======
 import { sendTelemetryEvent } from 'common'
 import { TelemetryEvent } from 'common/telemetry-constants'
 import { handleError } from 'data/fetchers'
@@ -105,7 +11,6 @@
   event: TelemetryEvent
   pathname?: string
 }
->>>>>>> d50fa117
 
 export async function sendEvent({ event, pathname }: SendEventVariables) {
   try {
