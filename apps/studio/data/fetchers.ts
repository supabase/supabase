--- conflicted
+++ resolved
@@ -8,7 +8,7 @@
 import { ResponseError } from 'types'
 import type { paths } from './api' // generated from openapi-typescript
 
-const DEFAULT_HEADERS = { 'Content-Type': 'application/json', Accept: 'application/json' }
+const DEFAULT_HEADERS = { Accept: 'application/json' }
 
 export const fetchHandler: typeof fetch = async (input, init) => {
   try {
@@ -181,7 +181,6 @@
   }
 }
 
-<<<<<<< HEAD
 async function handleFetchError<T = unknown>(response: Response): Promise<T | ResponseError> {
   let resJson: { [prop: string]: any }
 
@@ -219,8 +218,6 @@
   }
 }
 
-=======
->>>>>>> 97d80a71
 /**
  * To be used only for dashboard API endpoints. Use `fetch` directly if calling a non dashboard API endpoint
  *
@@ -233,15 +230,11 @@
 ): Promise<T | ResponseError> {
   try {
     const { headers: otherHeaders, abortSignal, ...otherOptions } = options ?? {}
-<<<<<<< HEAD
-    const headers = await constructHeaders({ ...DEFAULT_HEADERS, ...otherHeaders })
-=======
     const headers = await constructHeaders({
       'Content-Type': 'application/json',
       ...DEFAULT_HEADERS,
       ...otherHeaders,
     })
->>>>>>> 97d80a71
     const response = await fetch(url, {
       method: 'POST',
       body: JSON.stringify(data),
@@ -250,16 +243,9 @@
       ...otherOptions,
       signal: abortSignal,
     })
-<<<<<<< HEAD
     if (!response.ok) return handleFetchError(response)
     return handleFetchResponse(response)
   } catch (error) {
     return handleFetchError(error as any)
-=======
-    if (!response.ok) return handleError(response)
-    return handleFetchResponse(response)
-  } catch (error) {
-    return handleError(error)
->>>>>>> 97d80a71
   }
 }