import * as Sentry from '@sentry/nextjs'
import createClient from 'openapi-fetch'

import { IS_PLATFORM } from 'common'
import { API_URL } from 'lib/constants'
import { getAccessToken } from 'lib/gotrue'
import { uuidv4 } from 'lib/helpers'
import { ResponseError } from 'types'
// generated from openapi-typescript
import type { paths } from './api'

const DEFAULT_HEADERS = { Accept: 'application/json' }

export const fetchHandler: typeof fetch = async (input, init) => {
  try {
    return await fetch(input, init)
  } catch (err: any) {
    if (err instanceof TypeError && err.message === 'Failed to fetch') {
      console.error(err)
      throw new Error('Unable to reach the server. Please check your network or try again later.')
    }
    throw err
  }
}

const client = createClient<paths>({
  fetch: fetchHandler,
  // [Joshen] Just FYI, the replace is temporary until we update env vars API_URL to remove /platform or /v1 - should just be the base URL
  baseUrl: API_URL?.replace('/platform', ''),
  referrerPolicy: 'no-referrer-when-downgrade',
  headers: DEFAULT_HEADERS,
  credentials: 'include',
  querySerializer: {
    array: {
      style: 'form',
      explode: false,
    },
  },
})

export function isValidConnString(connString?: string | null) {
  // If there is no `connectionString` on platform, pg-meta will necessarily fail to connect to the target database.
  // This only applies if IS_PLATFORM is true; otherwise (test/local-dev), pg-meta won't need this parameter
  // and will connect to the locally running DB_URL instead.
  return IS_PLATFORM ? Boolean(connString) : true
}

export async function constructHeaders(headersInit?: HeadersInit | undefined) {
  const requestId = uuidv4()
  const headers = new Headers(headersInit)

  headers.set('X-Request-Id', requestId)

  if (!headers.has('Authorization')) {
    const accessToken = await getAccessToken()
    if (accessToken) headers.set('Authorization', `Bearer ${accessToken}`)
  }

  return headers
}

function pgMetaGuard(request: Request) {
  // Only check for /platform/pg-meta/ endpoints
  if (request.url.includes('/platform/pg-meta/')) {
    // If there is no valid `x-connection-encrypted`, pg-meta will necesseraly fail to connect to the target database
    // in such case, we save the hops and throw a 421 response instead
    if (!isValidConnString(request.headers.get('x-connection-encrypted'))) {
      const retryAfterHeader = request.headers.get('Retry-After')
      throw new ResponseError(
        'API Error: happened while trying to acquire connection to the database',
        400,
        request.headers.get('X-Request-Id') ?? undefined,
        retryAfterHeader ? parseInt(retryAfterHeader) : undefined
      )
    }
  }
  return request
}

// Middleware
client.use(
  {
    // Middleware to add authorization headers to the request
    async onRequest({ request }) {
      const headers = await constructHeaders()
      headers.forEach((value, key) => request.headers.set(key, value))
      return pgMetaGuard(request)
    },
  },
  {
    // Middleware to format errors
    async onResponse({ request, response }) {
      if (response.ok) {
        return response
      }

      // handle errors
      try {
        // attempt to parse the response body as JSON
        let body = await response.clone().json()

        // add code field to body
        body.code = response.status
        body.requestId = request.headers.get('X-Request-Id')
        const retryAfterHeader = response.headers.get('Retry-After')
        body.retryAfter = retryAfterHeader ? parseInt(retryAfterHeader) : undefined

        return new Response(JSON.stringify(body), {
          headers: response.headers,
          status: response.status,
          statusText: response.statusText,
        })
      } catch {
        // noop
      }

      return response
    },
  }
)

export const {
  GET: get,
  POST: post,
  PUT: put,
  PATCH: patch,
  DELETE: del,
  HEAD: head,
  TRACE: trace,
  OPTIONS: options,
} = client

type HandleErrorOptions = {
  alwaysCapture?: boolean
}

export const handleError = (
  error: unknown,
  options: HandleErrorOptions = { alwaysCapture: false }
): never => {
  if (error && typeof error === 'object') {
    if (options.alwaysCapture) {
      Sentry.captureException(error)
    }
    const errorMessage =
      'msg' in error && typeof error.msg === 'string'
        ? error.msg
        : 'message' in error && typeof error.message === 'string'
          ? error.message
          : undefined

    const errorCode = 'code' in error && typeof error.code === 'number' ? error.code : undefined
    const requestId =
      'requestId' in error && typeof error.requestId === 'string' ? error.requestId : undefined
    const retryAfter =
      'retryAfter' in error && typeof error.retryAfter === 'number' ? error.retryAfter : undefined

    if (errorMessage) {
      throw new ResponseError(errorMessage, errorCode, requestId, retryAfter)
    }
  }

  if (error !== null && typeof error === 'object' && 'stack' in error) {
    console.error(error.stack)
  }

  // the error doesn't have a message or msg property, so we can't throw it as an error. Log it via Sentry so that we can
  // add handling for it.
  Sentry.captureException(error)

  // throw a generic error if we don't know what the error is. The message is intentionally vague because it might show
  // up in the UI.
  throw new ResponseError(undefined)
}

// [Joshen] The methods below are brought over from lib/common/fetch because we still need them
// primarily for our own endpoints in the dashboard repo. So consolidating all the fetch methods into here.

async function handleFetchResponse<T>(response: Response): Promise<T | ResponseError> {
  const contentType = response.headers.get('Content-Type')
  if (contentType === 'application/octet-stream') return response as any
  try {
    const resTxt = await response.text()
    try {
      // try to parse response text as json
      return JSON.parse(resTxt)
    } catch (err) {
      // return as text plain
      return resTxt as any
    }
  } catch (e) {
    return handleError(response) as T | ResponseError
  }
}

<<<<<<< HEAD
async function handleFetchHeadResponse<T>(
  response: Response,
  headers: string[]
): Promise<T | ResponseError> {
  try {
    const res = {} as any
    headers.forEach((header: string) => {
      res[header] = response.headers.get(header)
    })
    return res
  } catch (e) {
    return handleError(response) as T | ResponseError
  }
}

=======
>>>>>>> b9a09083
async function handleFetchError(response: unknown): Promise<ResponseError> {
  let resJson: any = {}

  if (response instanceof Error) {
    resJson = response
  }

  if (response instanceof Response) {
    resJson = await response.json()
  }

  const status = response instanceof Response ? response.status : undefined

  const message =
    resJson.message ??
    resJson.msg ??
    resJson.error ??
    `An error has occurred: ${status ?? 'Unknown error'}`
  const retryAfter =
    response instanceof Response && response.headers.get('Retry-After')
      ? parseInt(response.headers.get('Retry-After')!)
      : undefined

  let error = new ResponseError(message, status, undefined, retryAfter)

  // @ts-expect-error - [Alaister] many of our local api routes check `if (response.error)`.
  // This is a fix to keep those checks working without breaking changes.
  // In future we should check for `if (response instanceof ResponseError)` instead.
  error.error = error

  return error
}

<<<<<<< HEAD
/**
 * To be used only for dashboard API endpoints. Use `fetch` directly if calling a non dashboard API endpoint
 */
export async function fetchGet<T = any>(
  url: string,
  data: { [prop: string]: any },
  options?: { [prop: string]: any }
): Promise<T | ResponseError> {
  try {
    const { headers: otherHeaders, abortSignal, ...otherOptions } = options ?? {}
    const headers = await constructHeaders({
      'Content-Type': 'application/json',
      ...DEFAULT_HEADERS,
      ...otherHeaders,
    })
    const response = await fetch(url, {
      headers,
      method: 'GET',
      referrerPolicy: 'no-referrer-when-downgrade',
      ...otherOptions,
      signal: abortSignal,
    })
    if (!response.ok) return handleFetchError(response)
    return handleFetchResponse(response)
  } catch (error) {
    return handleFetchError(error as any)
  }
}

=======
>>>>>>> b9a09083
/**
 * To be used only for dashboard API endpoints. Use `fetch` directly if calling a non dashboard API endpoint
 *
 * Exception for `bucket-object-download-mutation` as openapi-fetch doesn't support octet-stream responses
 */
export async function fetchPost<T = any>(
  url: string,
  data: { [prop: string]: any },
  options?: { [prop: string]: any }
): Promise<T | ResponseError> {
  try {
    const { headers: otherHeaders, abortSignal, ...otherOptions } = options ?? {}
    const headers = await constructHeaders({
      'Content-Type': 'application/json',
      ...DEFAULT_HEADERS,
      ...otherHeaders,
    })
    const response = await fetch(url, {
      headers,
      method: 'POST',
      body: JSON.stringify(data),
      referrerPolicy: 'no-referrer-when-downgrade',
      ...otherOptions,
      signal: abortSignal,
    })
    if (!response.ok) return handleFetchError(response)
    return handleFetchResponse(response)
  } catch (error) {
    return handleFetchError(error)
<<<<<<< HEAD
  }
}

/**
 * To be used only for dashboard API endpoints. Use `fetch` directly if calling a non dashboard API endpoint
 */
export async function fetchHeadWithTimeout<T = any>(
  url: string,
  headersToRetrieve: string[],
  options?: { [prop: string]: any }
): Promise<T | ResponseError> {
  try {
    const timeout = options?.timeout ?? 60000
    const controller = new AbortController()
    const id = setTimeout(() => controller.abort(), timeout)

    const { headers: otherHeaders, abortSignal, ...otherOptions } = options ?? {}
    const headers = await constructHeaders({
      'Content-Type': 'application/json',
      ...DEFAULT_HEADERS,
      ...otherHeaders,
    })

    const response = await fetch(url, {
      method: 'HEAD',
      referrerPolicy: 'no-referrer-when-downgrade',
      headers,
      ...otherOptions,
      signal: controller.signal,
    })
    clearTimeout(id)

    if (!response.ok) return handleFetchError(response)
    return handleFetchHeadResponse(response, headersToRetrieve)
  } catch (error) {
    return handleFetchError(error as any)
=======
>>>>>>> b9a09083
  }
}<|MERGE_RESOLUTION|>--- conflicted
+++ resolved
@@ -193,7 +193,6 @@
   }
 }
 
-<<<<<<< HEAD
 async function handleFetchHeadResponse<T>(
   response: Response,
   headers: string[]
@@ -209,8 +208,6 @@
   }
 }
 
-=======
->>>>>>> b9a09083
 async function handleFetchError(response: unknown): Promise<ResponseError> {
   let resJson: any = {}
 
@@ -244,7 +241,6 @@
   return error
 }
 
-<<<<<<< HEAD
 /**
  * To be used only for dashboard API endpoints. Use `fetch` directly if calling a non dashboard API endpoint
  */
@@ -274,8 +270,6 @@
   }
 }
 
-=======
->>>>>>> b9a09083
 /**
  * To be used only for dashboard API endpoints. Use `fetch` directly if calling a non dashboard API endpoint
  *
@@ -305,7 +299,6 @@
     return handleFetchResponse(response)
   } catch (error) {
     return handleFetchError(error)
-<<<<<<< HEAD
   }
 }
 
@@ -342,7 +335,5 @@
     return handleFetchHeadResponse(response, headersToRetrieve)
   } catch (error) {
     return handleFetchError(error as any)
-=======
->>>>>>> b9a09083
   }
 }