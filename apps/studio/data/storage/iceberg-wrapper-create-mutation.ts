import { PermissionAction } from '@supabase/shared-types/out/constants'
import { snakeCase } from 'lodash'

import { WRAPPERS } from 'components/interfaces/Integrations/Wrappers/Wrappers.constants'
import {
<<<<<<< HEAD
  useIsProjectActive,
  useProjectContext,
} from 'components/layouts/ProjectLayout/ProjectContext'
import {
  getCatalogURI,
  getConnectionURL,
} from 'components/to-be-cleaned/Storage/StorageSettings/StorageSettings.utils'
=======
  getCatalogURI,
  getConnectionURL,
} from 'components/interfaces/Storage/StorageSettings/StorageSettings.utils'
import { useProjectContext } from 'components/layouts/ProjectLayout/ProjectContext'
import { getKeys, useAPIKeysQuery } from 'data/api-keys/api-keys-query'
>>>>>>> a38da562
import { useProjectSettingsV2Query } from 'data/config/project-settings-v2-query'
import { FDWCreateVariables, useFDWCreateMutation } from 'data/fdw/fdw-create-mutation'
import { useCheckPermissions } from 'hooks/misc/useCheckPermissions'
import { useS3AccessKeyCreateMutation } from './s3-access-key-create-mutation'

export const useIcebergWrapperCreateMutation = () => {
  const { project } = useProjectContext()
<<<<<<< HEAD
=======

  const { data: apiKeys } = useAPIKeysQuery({ projectRef: project?.ref, reveal: true })
  const { secretKey, serviceKey } = getKeys(apiKeys)

>>>>>>> a38da562
  const { data: settings } = useProjectSettingsV2Query({ projectRef: project?.ref })
  const protocol = settings?.app_config?.protocol ?? 'https'
  const endpoint = settings?.app_config?.storage_endpoint || settings?.app_config?.endpoint

<<<<<<< HEAD
  const serviceApiKey =
    (settings?.service_api_keys ?? []).find((key) => key.tags === 'service_role')?.api_key ??
    'SUPABASE_CLIENT_SERVICE_KEY'
=======
  const apiKey = secretKey?.api_key ?? serviceKey?.api_key ?? 'SUPABASE_CLIENT_API_KEY'
>>>>>>> a38da562

  const wrapperMeta = WRAPPERS.find((wrapper) => wrapper.name === 'iceberg_wrapper')

  const canCreateCredentials = useCheckPermissions(PermissionAction.STORAGE_ADMIN_WRITE, '*')

  const { mutateAsync: createS3AccessKey, isLoading: isCreatingS3AccessKey } =
    useS3AccessKeyCreateMutation()

  const { mutateAsync: createFDW, isLoading: isCreatingFDW } = useFDWCreateMutation()

  const mutateAsync = async ({ bucketName }: { bucketName: string }) => {
    const createS3KeyData = await createS3AccessKey({
      projectRef: project?.ref,
      description: `${snakeCase(bucketName)}_keys`,
    })

    const wrapperName = `${snakeCase(bucketName)}_fdw`

    const params: FDWCreateVariables = {
      projectRef: project?.ref,
      connectionString: project?.connectionString,
      wrapperMeta: wrapperMeta!,
      formState: {
        wrapper_name: wrapperName,
        server_name: `${wrapperName}_server`,
        vault_aws_access_key_id: createS3KeyData?.access_key,
        vault_aws_secret_access_key: createS3KeyData?.secret_key,
        vault_token: apiKey,
        warehouse: bucketName,
        's3.endpoint': getConnectionURL(project?.ref ?? '', protocol, endpoint),
        catalog_uri: getCatalogURI(project?.ref ?? '', protocol, endpoint),
      },
      mode: 'skip',
      tables: [],
      sourceSchema: '',
      targetSchema: '',
    }

    await createFDW(params)
  }

  return {
    mutateAsync,
    isLoading: isCreatingFDW || isCreatingS3AccessKey,
    hasPermission: canCreateCredentials,
  }
}<|MERGE_RESOLUTION|>--- conflicted
+++ resolved
@@ -3,21 +3,11 @@
 
 import { WRAPPERS } from 'components/interfaces/Integrations/Wrappers/Wrappers.constants'
 import {
-<<<<<<< HEAD
-  useIsProjectActive,
-  useProjectContext,
-} from 'components/layouts/ProjectLayout/ProjectContext'
-import {
-  getCatalogURI,
-  getConnectionURL,
-} from 'components/to-be-cleaned/Storage/StorageSettings/StorageSettings.utils'
-=======
   getCatalogURI,
   getConnectionURL,
 } from 'components/interfaces/Storage/StorageSettings/StorageSettings.utils'
 import { useProjectContext } from 'components/layouts/ProjectLayout/ProjectContext'
 import { getKeys, useAPIKeysQuery } from 'data/api-keys/api-keys-query'
->>>>>>> a38da562
 import { useProjectSettingsV2Query } from 'data/config/project-settings-v2-query'
 import { FDWCreateVariables, useFDWCreateMutation } from 'data/fdw/fdw-create-mutation'
 import { useCheckPermissions } from 'hooks/misc/useCheckPermissions'
@@ -25,24 +15,15 @@
 
 export const useIcebergWrapperCreateMutation = () => {
   const { project } = useProjectContext()
-<<<<<<< HEAD
-=======
 
   const { data: apiKeys } = useAPIKeysQuery({ projectRef: project?.ref, reveal: true })
   const { secretKey, serviceKey } = getKeys(apiKeys)
 
->>>>>>> a38da562
   const { data: settings } = useProjectSettingsV2Query({ projectRef: project?.ref })
   const protocol = settings?.app_config?.protocol ?? 'https'
   const endpoint = settings?.app_config?.storage_endpoint || settings?.app_config?.endpoint
 
-<<<<<<< HEAD
-  const serviceApiKey =
-    (settings?.service_api_keys ?? []).find((key) => key.tags === 'service_role')?.api_key ??
-    'SUPABASE_CLIENT_SERVICE_KEY'
-=======
   const apiKey = secretKey?.api_key ?? serviceKey?.api_key ?? 'SUPABASE_CLIENT_API_KEY'
->>>>>>> a38da562
 
   const wrapperMeta = WRAPPERS.find((wrapper) => wrapper.name === 'iceberg_wrapper')
 
