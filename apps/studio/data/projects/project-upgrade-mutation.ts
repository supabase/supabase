--- conflicted
+++ resolved
@@ -20,15 +20,7 @@
 }: ProjectUpgradeVariables) {
   const { data, error } = await post('/v1/projects/{ref}/upgrade', {
     params: { path: { ref } },
-<<<<<<< HEAD
-    body: {
-      target_version,
-      release_channel,
-    },
-=======
-    // @ts-expect-error release_channel param is optional on API end, but not typed properly from generated types
-    body: { target_version: target_version.toString() },
->>>>>>> f4024c90
+    body: { target_version: target_version.toString(), release_channel },
   })
   if (error) handleError(error)
   return data
