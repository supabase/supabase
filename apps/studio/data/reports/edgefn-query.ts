import { useQuery } from '@tanstack/react-query'
import { get } from 'data/fetchers'
import { AnalyticsInterval } from 'data/analytics/constants'
import type { MultiAttribute } from 'components/ui/Charts/ComposedChart.utils'
import { getHttpStatusCodeInfo } from 'lib/http-status-codes'
import { analyticsIntervalToGranularity, useEdgeFnIdToName } from './report.utils'
import { REPORT_STATUS_CODE_COLORS } from './report.utils'

/**
 * METRICS
 * Each chart in the UI has a corresponding metric key.
 */

const METRIC_KEYS = [
  'TotalInvocations',
  'ExecutionStatusCodes',
  'InvocationsByRegion',
  'ExecutionTime',
]

type MetricKey = (typeof METRIC_KEYS)[number]

/**
 * SQL
 * Each metric has a corresponding SQL query.
 */

const METRIC_SQL: Record<
  MetricKey,
  (interval: AnalyticsInterval, functionIds?: string[]) => string
> = {
  TotalInvocations: (interval, functionIds) => {
    return `
--edgefn-report-invocations
select
  timestamp_trunc(timestamp, ${analyticsIntervalToGranularity(interval)}) as timestamp,
  function_id,
  count(*) as count
from
  function_edge_logs
  CROSS JOIN UNNEST(metadata) AS m
  CROSS JOIN UNNEST(m.request) AS request
  CROSS JOIN UNNEST(m.response) AS response
  ${
    functionIds && functionIds.length > 0
      ? `WHERE function_id IN (${functionIds.map((id) => `'${id}'`).join(',')})`
      : ''
  }
group by
  timestamp,
  function_id
order by
  timestamp desc;        

    `
  },
  ExecutionStatusCodes: (interval, functionIds) => {
    return `
--edgefn-report-execution-status-codes
select
  timestamp_trunc(timestamp, ${analyticsIntervalToGranularity(interval)}) as timestamp,
  response.status_code AS status_code,
  COUNT(*) AS count
FROM
  function_edge_logs
  CROSS JOIN UNNEST(metadata) AS m
  CROSS JOIN UNNEST(m.response) AS response
  CROSS JOIN UNNEST(m.request) AS request
  ${
    functionIds && functionIds.length > 0
      ? `WHERE function_id IN (${functionIds.map((id) => `'${id}'`).join(',')})`
      : ''
  }
group by
  timestamp,
  status_code
order by
  timestamp desc;
    `
  },
  InvocationsByRegion: (interval, functionIds) => {
    const granularity = analyticsIntervalToGranularity(interval)
    return `
--edgefn-report-invocations-by-region
select
  timestamp_trunc(timestamp, ${granularity}) as timestamp,
  h.x_sb_edge_region as region,
  count(*) as count
from
  function_edge_logs
  cross join unnest(metadata) as m
  cross join unnest(m.response) as r
  cross join unnest(r.headers) as h
  where h.x_sb_edge_region is not null
  ${
    functionIds && functionIds.length > 0
      ? `and function_id IN (${functionIds.map((id) => `'${id}'`).join(',')})`
      : ''
  }
group by
  timestamp,
  region
order by
  timestamp desc
    `
  },
  ExecutionTime: (interval, functionIds) => {
    const granularity = analyticsIntervalToGranularity(interval)
    const hasFunctions = functionIds && functionIds.length > 0
    return `
--edgefn-report-execution-time
select
  timestamp_trunc(timestamp, ${granularity}) as timestamp,
  ${hasFunctions ? 'function_id,' : ''}
  avg(m.execution_time_ms) as avg_execution_time
from
  function_edge_logs
  cross join unnest(metadata) as m
  cross join unnest(m.request) as request
  ${hasFunctions ? `where function_id IN (${functionIds.map((id) => `'${id}'`).join(',')})` : ''}
group by
  timestamp
  ${hasFunctions ? ', function_id' : ''}
order by
  timestamp desc
    `
  },
}

/**
 * FORMATTERS.
 * Metrics need to be formatted before being passed on to the UI charts.
 */

function defaultFormatter(rawData: any, attributes: MultiAttribute[]) {
  const chartAttributes = attributes
  if (!rawData) return { data: undefined, chartAttributes }
  const result = rawData.result || []
  const timestamps = new Set<string>(result.map((p: any) => p.timestamp))
  const data = Array.from(timestamps)
    .sort()
    .map((timestamp) => {
      const point: any = { period_start: timestamp }
      chartAttributes.forEach((attr) => {
        point[attr.attribute] = 0
      })
      const matchingPoints = result.filter((p: any) => p.timestamp === timestamp)
      matchingPoints.forEach((p: any) => {
        point[attributes[0].attribute] = p.count
      })
      return point
    })
  return { data, chartAttributes }
}

const METRIC_FORMATTER: Record<
  MetricKey,
  (
    rawData: any,
    attributes: MultiAttribute[],
    logsMetric: string,
    functionIds?: string[],
    edgeFnIdToName?: (id: string) => string | undefined
  ) => { data: any; chartAttributes: any }
> = {
  TotalInvocations: (rawData, attributes, logsMetric, functionIds, edgeFnIdToName) => {
    // Always use dynamic attributes, so the chart can show per-function stats.
    if (!rawData) return { data: undefined, chartAttributes: attributes }
    const result = rawData.result || []

    const functionIdsInData = Array.from(new Set(result.map((p: any) => p.function_id))) as string[]

    const chartFunctionIds = functionIds && functionIds.length > 0 ? functionIds : functionIdsInData

    if (chartFunctionIds.length === 0) {
      return { data: [], chartAttributes: [] } // No data, empty chart
    }

    const chartAttributes = chartFunctionIds.map((id: string) => ({
      attribute: id,
      label: edgeFnIdToName?.(id) ?? id,
      provider: 'logs',
      enabled: true,
    }))

    const timestamps = new Set<string>(result.map((p: any) => p.timestamp))
    const data = Array.from(timestamps)
      .sort()
      .map((timestamp) => {
        const point: any = { period_start: timestamp }
        chartAttributes.forEach((attr) => {
          point[attr.attribute] = 0
        })
        const matchingPoints = result.filter((p: any) => p.timestamp === timestamp)
        matchingPoints.forEach((p: any) => {
          point[p.function_id as string] = p.count
        })
        return point
      })

    return { data, chartAttributes }
  },
  ExecutionStatusCodes: (rawData, attributes) => {
    if (!rawData) return { data: undefined, chartAttributes: attributes }
    const result = rawData.result || []

    const statusCodes = Array.from(new Set(result.map((p: any) => p.status_code)))

    const chartAttributes = statusCodes.map((statusCode) => {
      const statusCodeInfo = getHttpStatusCodeInfo(Number(statusCode))
      const color =
        REPORT_STATUS_CODE_COLORS[String(statusCode)] || REPORT_STATUS_CODE_COLORS.default

      return {
        attribute: `status_${statusCode}`,
        label: `${statusCode} ${statusCodeInfo.label}`,
        provider: 'logs',
        enabled: true,
        color: color,
        statusCode: String(statusCode),
      }
    })

    const timestamps = new Set<string>(result.map((p: any) => p.timestamp))
    const data = Array.from(timestamps)
      .sort()
      .map((timestamp) => {
        const point: any = { period_start: timestamp }
        chartAttributes.forEach((attr) => {
          point[attr.attribute] = 0
        })
        const matchingPoints = result.filter((p: any) => p.timestamp === timestamp)
        matchingPoints.forEach((p: any) => {
          point[`status_${p.status_code}`] = p.count
        })
        return point
      })

    return { data, chartAttributes }
  },
  InvocationsByRegion: (rawData, attributes) => {
    if (!rawData) return { data: undefined, chartAttributes: attributes }
    const result = rawData.result || []

    const regions = Array.from(new Set(result.map((p: any) => p.region))).filter(Boolean)

    if (regions.length === 0) {
      return { data: [], chartAttributes: [] } // No data, empty chart
    }

    const chartAttributes = regions.map((region) => {
      return {
        attribute: region,
        label: region,
        provider: 'logs',
        enabled: true,
      }
    })

    const timestamps = new Set<string>(result.map((p: any) => p.timestamp))
    const data = Array.from(timestamps)
      .sort()
      .map((timestamp) => {
        const point: any = { period_start: timestamp }
        chartAttributes.forEach((attr) => {
          point[attr.attribute as string] = 0
        })
        const matchingPoints = result.filter((p: any) => p.timestamp === timestamp)
        matchingPoints.forEach((p: any) => {
          point[p.region] = p.count
        })
        return point
      })

    return { data, chartAttributes }
  },
  ExecutionTime: (rawData, attributes, logsMetric, functionIds, edgeFnIdToName) => {
    if (!rawData) return { data: undefined, chartAttributes: attributes }
    const result = rawData.result || []
    const hasFunctions = functionIds && functionIds.length > 0

    if (hasFunctions) {
      const chartAttributes = functionIds.map((id: string) => ({
        attribute: id,
        label: edgeFnIdToName?.(id) ?? id,
        provider: 'logs',
        enabled: true,
      }))

      if (result.length === 0) {
        return { data: [], chartAttributes }
      }

      const timestamps = new Set<string>(result.map((p: any) => p.timestamp))
      const data = Array.from(timestamps)
        .sort()
        .map((timestamp) => {
          const point: any = { period_start: timestamp }
          chartAttributes.forEach((attr) => {
            point[attr.attribute] = 0
          })
          const matchingPoints = result.filter((p: any) => p.timestamp === timestamp)
          matchingPoints.forEach((p: any) => {
            point[p.function_id as string] = p.avg_execution_time
          })
          return point
        })
<<<<<<< HEAD
        const matchingPoints = result.filter((p: any) => p.timestamp === timestamp)
        matchingPoints.forEach((p: any) => {
          point[p.function_id || 'ERROR'] = p.avg_execution_time
        })
        return point
      })
=======
>>>>>>> a26c0121

      return { data, chartAttributes }
    } else {
      const chartAttributes = [
        {
          attribute: 'avg_execution_time',
          label: 'Avg. execution time (ms)',
          provider: 'logs',
          enabled: true,
        },
      ]

      const data = result
        .map((p: any) => ({
          period_start: p.timestamp,
          avg_execution_time: p.avg_execution_time,
        }))
        .sort(
          (a: { period_start: string }, b: { period_start: string }) =>
            new Date(a.period_start).getTime() - new Date(b.period_start).getTime()
        )

      return { data, chartAttributes }
    }
  },
}

/**
 * REPORT QUERY.
 * Fetching and state management for the report.
 */

export function useEdgeFunctionReport({
  projectRef,
  attributes,
  startDate,
  endDate,
  interval,
  enabled = true,
  functionIds,
}: {
  projectRef: string
  attributes: MultiAttribute[]
  startDate: string
  endDate: string
  interval: AnalyticsInterval
  enabled?: boolean
  functionIds?: string[]
}) {
  const logsMetric = attributes.length > 0 ? attributes[0].attribute : ''
  const { edgeFnIdToName } = useEdgeFnIdToName({ projectRef })
  const isEdgeFnMetric = METRIC_KEYS.includes(logsMetric)

  const sql = isEdgeFnMetric ? METRIC_SQL[logsMetric as MetricKey](interval, functionIds) : ''

  const {
    data: rawData,
    error,
    isLoading,
  } = useQuery(
    [
      'edge-function-report',
      projectRef,
      logsMetric,
      startDate,
      endDate,
      interval,
      sql,
      functionIds,
    ],
    async () => {
      const { data, error } = await get(`/platform/projects/{ref}/analytics/endpoints/logs.all`, {
        params: {
          path: { ref: projectRef },
          query: {
            sql,
            iso_timestamp_start: startDate,
            iso_timestamp_end: endDate,
          },
        },
      })
      if (error) throw error
      return data
    },
    {
      enabled: Boolean(projectRef && sql && enabled && isEdgeFnMetric),
      refetchOnWindowFocus: false,
    }
  )

  // Use formatter if available
  const formatter =
    (isEdgeFnMetric ? METRIC_FORMATTER[logsMetric as MetricKey] : undefined) || defaultFormatter
  const { data, chartAttributes } = formatter(
    rawData,
    attributes,
    logsMetric,
    functionIds,
    edgeFnIdToName
  )

  return {
    data,
    attributes: chartAttributes,
    isLoading,
    error,
  }
}<|MERGE_RESOLUTION|>--- conflicted
+++ resolved
@@ -305,15 +305,6 @@
           })
           return point
         })
-<<<<<<< HEAD
-        const matchingPoints = result.filter((p: any) => p.timestamp === timestamp)
-        matchingPoints.forEach((p: any) => {
-          point[p.function_id || 'ERROR'] = p.avg_execution_time
-        })
-        return point
-      })
-=======
->>>>>>> a26c0121
 
       return { data, chartAttributes }
     } else {
