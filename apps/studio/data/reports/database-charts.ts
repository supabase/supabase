--- conflicted
+++ resolved
@@ -219,9 +219,8 @@
       ],
     },
     {
-      id: 'total-client-connections',
-      label: 'Total Direct Database Client Connections',
-      syncId: 'database-reports',
+      id: 'client-connections',
+      label: 'Database connections',
       valuePrecision: 0,
       availableIn: ['free', 'pro', 'team'],
       hide: !isFreePlan, // [Jordi] Paid plans can see grouped client connections instead, so this chart is not needed for them. See below.
@@ -251,11 +250,7 @@
     },
     {
       id: 'client-connections',
-<<<<<<< HEAD
       label: 'Direct Database Client Connections Grouped',
-=======
-      label: 'Database connections',
->>>>>>> 57edade4
       valuePrecision: 0,
       availableIn: ['pro', 'team'],
       hide: isFreePlan, // [Jordi] Paid plans can see grouped client connections instead, so this chart is not needed for them. See above.
