import { numberFormatter } from 'components/ui/Charts/Charts.utils'
import { formatBytes } from 'lib/helpers'
import { Organization } from 'types'
import { Project } from '../projects/project-detail-query'
import { ReportAttributes } from 'components/ui/Charts/ComposedChart.utils'

export const getReportAttributes = (isFreePlan: boolean) => [
  { id: 'ram_usage', label: 'Memory usage', hide: false },
  { id: 'avg_cpu_usage', label: 'Average CPU usage', hide: false },
  { id: 'max_cpu_usage', label: 'Max CPU usage', hide: false },
  { id: 'disk_iops_write', label: 'Disk IOps write', hide: false },
  { id: 'disk_iops_read', label: 'Disk IOps read', hide: false },
  {
    id: 'pg_stat_database_num_backends',
    label: 'Pooler to database connections',
    hide: false,
  },
  {
    id: 'supavisor_connections_active',
    label: 'Client to Shared Pooler connections',
    hide: false,
  },
  {
    id: 'client_connections_pgbouncer',
    label: 'Client to Dedicated Pooler connections',
    hide: isFreePlan,
  },
]

export const getReportAttributesV2: (org: Organization, project: Project) => ReportAttributes[] = (
  org,
  project
) => {
  const isFreePlan = org?.plan?.id === 'free'
  const computeSize = project?.infra_compute_size || 'medium'
  const isSpendCapEnabled =
    org?.plan.id !== 'free' && !org?.usage_billing_enabled && project?.cloud_provider !== 'FLY'

  return [
    {
      id: 'ram-usage',
      label: 'Memory usage',
      hide: false,
      showTooltip: true,
      showLegend: true,
      hideChartType: false,
      defaultChartStyle: 'line',
      showMaxValue: true,
      showGrid: true,
      syncId: 'database-reports',
      valuePrecision: 2,
      YAxisProps: {
        width: 75,
        tickFormatter: (value: any) => formatBytes(value, 2),
      },
      attributes: [
        {
          attribute: 'ram_usage_used',
          provider: 'infra-monitoring',
          label: 'Used',
          tooltip:
            'Total RAM currently in use by the system and applications. High usage may indicate memory pressure.',
        },
        {
          attribute: 'ram_usage_cache_and_buffers',
          provider: 'infra-monitoring',
          label: 'Cache + buffers',
          tooltip:
            'RAM used for caching and buffering disk operations. Higher values improve read performance.',
        },
        {
          attribute: 'ram_usage_free',
          provider: 'infra-monitoring',
          label: 'Free',
          tooltip:
            'Available unused RAM. A small amount is always reserved. High unused RAM present with erratic Used RAM may indicate unoptimized queries disrupting cache.',
        },
        {
          attribute: 'ram_usage_swap',
          provider: 'infra-monitoring',
          label: 'Swap',
          omitFromTotal: false, // we can set this to true if we want to omit the swap from the total
          tooltip:
            'Memory swapped to disk when RAM is full. An instance has 1GB of SWAP. High swap with high disk I/O signals memory stress.',
        },
        {
          attribute: 'ram_usage_total',
          provider: 'infra-monitoring',
          label: 'Max',
          isMaxValue: true,
          tooltip: 'Total RAM',
        },
      ],
    },
    {
      id: 'cpu-usage',
      label: 'CPU usage',
      syncId: 'database-reports',
      format: '%',
      valuePrecision: 2,
      hide: false,
      showTooltip: true,
      showLegend: true,
      showMaxValue: false,
      showGrid: true,
      YAxisProps: {
        width: 45,
        tickFormatter: (value: any) => `${numberFormatter(value, 2)}%`,
      },
      hideChartType: false,
      defaultChartStyle: 'line',
      attributes: [
        {
          attribute: 'cpu_usage_busy_system',
          provider: 'infra-monitoring',
          label: 'System',
          format: '%',
          tooltip:
            'CPU time spent on kernel operations (e.g., process scheduling, memory management). High values may indicate system overhead.',
        },
        {
          attribute: 'cpu_usage_busy_user',
          provider: 'infra-monitoring',
          label: 'User',
          format: '%',
          tooltip:
            'CPU time used by database queries and user-space processes. High values may suggest CPU-intensive queries.',
        },
        {
          attribute: 'cpu_usage_busy_iowait',
          provider: 'infra-monitoring',
          label: 'IOwait',
          format: '%',
          tooltip:
            'CPU time waiting for disk or network I/O. High values may indicate disk bottlenecks.',
        },
        {
          attribute: 'cpu_usage_busy_irqs',
          provider: 'infra-monitoring',
          label: 'IRQs',
          format: '%',
          tooltip: 'CPU time handling hardware interrupt requests (IRQ)',
        },
        {
          attribute: 'cpu_usage_busy_other',
          provider: 'infra-monitoring',
          label: 'Other',
          format: '%',
          tooltip:
            'CPU time spent on other tasks (e.g., background processes, software interrupts).',
        },
        {
          attribute: 'cpu_usage_max',
          provider: 'reference-line',
          label: 'Max',
          value: 100,
          tooltip: 'Max CPU usage',
          isMaxValue: true,
        },
      ],
    },
    {
      id: 'disk-iops',
      label: 'Disk IOps',
      syncId: 'database-reports',
      hide: false,
      showTooltip: true,
      valuePrecision: 2,
      showLegend: true,
      hideChartType: false,
      showGrid: true,
      showMaxValue: true,
      YAxisProps: {
        width: 35,
        tickFormatter: (value: any) => numberFormatter(value, 2),
      },
      defaultChartStyle: 'line',
      docsUrl: 'https://supabase.com/docs/guides/platform/compute-and-disk#compute-size',
      attributes: [
        {
          attribute: 'disk_iops_write',
          provider: 'infra-monitoring',
          label: 'IOps write/s',
          tooltip:
            'Number of write operations per second. High values indicate frequent data writes, logging, or transaction activity.',
        },
        {
          attribute: 'disk_iops_read',
          provider: 'infra-monitoring',
          label: 'IOps read/s',
          tooltip:
            'Number of read operations per second. High values suggest frequent disk reads due to queries or poor caching.',
        },
        {
          attribute: 'disk_iops_max',
          provider: 'reference-line',
          label: 'Max IOPS',
          value: getIOPSLimits(computeSize),
          tooltip:
            'Maximum IOPS (Input/Output Operations Per Second) for your current compute size',
          isMaxValue: true,
        },
      ],
    },
    {
      id: 'disk-io-usage',
      label: 'Disk IO Usage',
      syncId: 'database-reports',
      hide: false,
      showTooltip: true,
      format: '%',
      valuePrecision: 6,
      showLegend: false,
      showMaxValue: false,
      hideChartType: false,
      showGrid: true,
      YAxisProps: {
        width: 70,
        tickFormatter: (value: any) => `${numberFormatter(value, 6)}%`,
      },
      defaultChartStyle: 'line',
      attributes: [
        {
          attribute: 'disk_io_usage',
          provider: 'infra-monitoring',
          label: 'IO Usage',
          tooltip:
            'The actual number of IO operations per second that the database is currently using.',
        },
      ],
    },
    {
      id: 'disk-size',
      label: 'Disk Size',
      syncId: 'database-reports',
      valuePrecision: 2,
      hide: false,
      showTooltip: true,
      showLegend: true,
      showMaxValue: true,
      showGrid: true,
      YAxisProps: {
        width: 65,
        tickFormatter: (value: any) => formatBytes(value, 1),
      },
      hideChartType: false,
      defaultChartStyle: 'line',
      docsUrl: 'https://supabase.com/docs/guides/platform/database-size',
      attributes: [
        {
          attribute: 'disk_fs_used',
          provider: 'infra-monitoring',
          format: 'bytes',
          stackId: '2',
          label: 'Total Used',
          tooltip:
            'Total space on disk used including Database, WAL (write-ahead log) and other system files.',
        },
        {
          attribute: 'pg_database_size',
          provider: 'infra-monitoring',
          format: 'bytes',
          label: 'Database',
          tooltip: 'Disk usage by your database (tables, indexes, data, ...).',
          omitFromTotal: true,
        },
        {
          attribute: 'disk_fs_used_wal',
          provider: 'infra-monitoring',
          format: 'bytes',
          label: 'WAL',
          tooltip:
            'Disk usage by the write-ahead log. The usage depends on your WAL settings and the amount of data being written to the database.',
          omitFromTotal: true,
        },
        {
          attribute: 'disk_fs_size',
          provider: 'infra-monitoring',
          isMaxValue: true,
          format: 'bytes',
          label: 'Disk Size',
          tooltip: 'Disk Size refers to the total space your project occupies on disk',
        },
        !isFreePlan &&
          (isSpendCapEnabled
            ? {
                attribute: 'pg_database_size_percent_paid_spendCap',
                provider: 'reference-line',
                isReferenceLine: true,
                strokeDasharray: '4 2',
                label: 'Spend cap enabled',
                value:
                  (project?.volumeSizeGb || getRecommendedDbSize(computeSize)) * 1024 * 1024 * 1024,
                className: '[&_line]:!stroke-yellow-800 [&_line]:!opacity-100',
                opacity: 1,
              }
            : {
                attribute: 'pg_database_size_percent_paid',
                provider: 'reference-line',
                isReferenceLine: true,
                label: '90% - Disk resize threshold',
                className: '[&_line]:!stroke-yellow-800',
                value:
                  (project?.volumeSizeGb || getRecommendedDbSize(computeSize)) *
                  1024 *
                  1024 *
                  1024 *
                  0.9, // reaching 90% of the disk size will trigger a disk resize https://supabase.com/docs/guides/platform/database-size
              }),
      ],
    },
    {
      id: 'network-traffic',
      label: 'Network Traffic',
      syncId: 'database-reports',
      valuePrecision: 1,
      showTooltip: true,
      showLegend: true,
      showMaxValue: false,
      showGrid: true,
      YAxisProps: {
        width: 65,
        tickFormatter: (value: any) => formatBytes(value, 1),
      },
      hideChartType: false,
      defaultChartStyle: 'line',
      hideHighlightedValue: true,
      showTotal: false,
      attributes: [
        {
          attribute: 'network_receive_bytes',
          provider: 'infra-monitoring',
          label: 'Ingress',
          manipulateValue: (value: number) => value * -1,
          tooltip:
            'Data received by your database from clients. High values may indicate frequent queries, large data inserts, or many incoming connections.',
          stackId: '1',
        },
        {
          attribute: 'network_transmit_bytes',
          provider: 'infra-monitoring',
          label: 'Egress',
          tooltip:
            'Data sent from your database to clients. High values may indicate large query results or numerous outgoing connections.',
          stackId: '2',
        },
      ],
    },
    {
      id: 'client-connections',
      label: 'Database client connections',
      valuePrecision: 0,
      hide: false,
      showTooltip: true,
      showLegend: true,
      showMaxValue: true,
      hideChartType: false,
      defaultChartStyle: 'line',
      attributes: [
        {
          attribute: 'client_connections_postgres',
<<<<<<< HEAD
          provider: 'infra-monitoring',
          label: 'Postgres',
          tooltip:
            'Direct connections to the Postgres database from your application and external clients.',
        },
        {
          attribute: 'client_connections_authenticator',
          provider: 'infra-monitoring',
          label: 'Authenticator',
          tooltip:
            'Connections used by the authenticator role for user authentication and authorization processes.',
        },
        {
          attribute: 'client_connections_supabase_auth_admin',
          provider: 'infra-monitoring',
          label: 'Auth Admin',
          tooltip:
            'Administrative connections used by Supabase Auth service for user management and authentication operations.',
        },
        {
          attribute: 'client_connections_supabase_storage_admin',
          provider: 'infra-monitoring',
          label: 'Storage Admin',
          tooltip:
            'Administrative connections used by Supabase Storage service for file operations and bucket management.',
        },
        {
          attribute: 'client_connections_supabase_admin',
          provider: 'infra-monitoring',
          label: 'Admin',
          tooltip:
            'Administrative connections used by various Supabase services for internal operations and maintenance tasks.',
        },
        {
          attribute: 'client_connections_other',
          provider: 'infra-monitoring',
          label: 'Other',
          tooltip: "Miscellaneous database connections that don't fall into other categories.",
        },
        {
          attribute: 'max_db_connections',
          provider: 'reference-line',
          label: 'Max connections',
          value: getConnectionLimits(computeSize).direct,
          tooltip: 'Max available connections for your current compute size',
=======
          provider: 'infra-monitoring',
          label: 'postgres',
          tooltip: 'Active connections',
        },
        {
          attribute: 'client_connections_authenticator',
          provider: 'infra-monitoring',
          label: 'postgrest',
          tooltip: 'Active connections',
        },
        {
          attribute: 'client_connections_supabase_auth_admin',
          provider: 'infra-monitoring',
          label: 'auth',
          tooltip: 'Active connections',
        },
        {
          attribute: 'client_connections_supabase_storage_admin',
          provider: 'infra-monitoring',
          label: 'storage',
          tooltip: 'Active connections',
        },
        {
          attribute: 'client_connections_supabase_admin',
          provider: 'infra-monitoring',
          label: 'supabase-admin',
          tooltip: 'Active connections',
        },
        {
          attribute: 'client_connections_other',
          provider: 'infra-monitoring',
          label: 'other',
          tooltip: 'Active connections',
        },
        {
          attribute: 'max_db_connections',
          provider: 'infra-monitoring',
          label: 'Maximum connections allowed',
          tooltip: 'Maximum connections for instance size',
>>>>>>> 8519cb1e
          isMaxValue: true,
        },
      ],
    },
    {
      id: 'pgbouncer-connections',
      label: 'Pooler client connections',
      syncId: 'database-reports',
      valuePrecision: 0,
      hide: false,
      showTooltip: true,
      showLegend: true,
      showMaxValue: true,
      showGrid: true,
      YAxisProps: { width: 30 },
      hideChartType: false,
      defaultChartStyle: 'line',
      docsUrl: 'https://supabase.com/docs/guides/platform/compute-and-disk#limits-and-constraints',
      attributes: [
        {
          attribute: 'client_connections_pgbouncer',
          provider: 'infra-monitoring',
          label: 'pgbouncer',
          tooltip: 'PgBouncer connections',
        },
        {
          attribute: 'pg_pooler_max_connections',
          provider: 'reference-line',
          label: 'Max pooler connections',
          value: getConnectionLimits(computeSize).pooler,
          tooltip: 'Maximum allowed pooler connections for your current compute size',
          isMaxValue: true,
        },
      ],
    },
    {
      id: 'supavisor-connections-active',
      label: 'Supavisor client connections',
      syncId: 'database-reports',
      valuePrecision: 0,
      hide: isFreePlan,
      showTooltip: false,
      showLegend: false,
      showMaxValue: false,
      showGrid: true,
      YAxisProps: { width: 30 },
      hideChartType: false,
      defaultChartStyle: 'line',
      attributes: [
        {
          attribute: 'supavisor_connections_active',
          provider: 'infra-monitoring',
          label: 'supavisor',
          tooltip: 'Supavisor connections',
        },
      ],
    },
  ]
}

// Helper function to get connection limits based on compute size
export const getConnectionLimits = (computeSize: string = 'medium') => {
  const connectionLimits = {
    nano: { direct: 60, pooler: 200 },
    micro: { direct: 60, pooler: 200 },
    small: { direct: 90, pooler: 400 },
    medium: { direct: 120, pooler: 600 },
    large: { direct: 160, pooler: 800 },
    xl: { direct: 240, pooler: 1000 },
    '2xl': { direct: 380, pooler: 1500 },
    '4xl': { direct: 480, pooler: 3000 },
    '8xl': { direct: 490, pooler: 6000 },
    '12xl': { direct: 500, pooler: 9000 },
    '16xl': { direct: 500, pooler: 12000 },
  }

  return (
    connectionLimits[computeSize?.toLowerCase() as keyof typeof connectionLimits] ||
    connectionLimits.medium
  )
}

// Helper function to get IOPS limits based on compute size
export const getIOPSLimits = (computeSize: string = 'medium') => {
  const iopsLimits = {
    nano: 250,
    micro: 500,
    small: 1000,
    medium: 2000,
    large: 3600,
    xl: 6000,
    '2xl': 12000,
    '4xl': 20000,
    '8xl': 40000,
    '12xl': 50000,
    '16xl': 80000,
  }

  return iopsLimits[computeSize?.toLowerCase() as keyof typeof iopsLimits] || iopsLimits.medium
}

// Helper function to get recommended DB size based on compute size (in GB)
export const getRecommendedDbSize = (computeSize: string = 'medium') => {
  const recommendedSizes = {
    nano: 0.5, // 500 MB
    micro: 10,
    small: 50,
    medium: 100,
    large: 200,
    xl: 500,
    '2xl': 1024, // 1 TB
    '4xl': 2048, // 2 TB
    '8xl': 4096, // 4 TB
    '12xl': 6144, // 6 TB
    '16xl': 10240, // 10 TB
  }

  return (
    recommendedSizes[computeSize?.toLowerCase() as keyof typeof recommendedSizes] ||
    recommendedSizes.medium
  )
}<|MERGE_RESOLUTION|>--- conflicted
+++ resolved
@@ -359,7 +359,6 @@
       attributes: [
         {
           attribute: 'client_connections_postgres',
-<<<<<<< HEAD
           provider: 'infra-monitoring',
           label: 'Postgres',
           tooltip:
@@ -368,21 +367,21 @@
         {
           attribute: 'client_connections_authenticator',
           provider: 'infra-monitoring',
-          label: 'Authenticator',
+          label: 'PostgREST',
           tooltip:
             'Connections used by the authenticator role for user authentication and authorization processes.',
         },
         {
           attribute: 'client_connections_supabase_auth_admin',
           provider: 'infra-monitoring',
-          label: 'Auth Admin',
+          label: 'Auth',
           tooltip:
             'Administrative connections used by Supabase Auth service for user management and authentication operations.',
         },
         {
           attribute: 'client_connections_supabase_storage_admin',
           provider: 'infra-monitoring',
-          label: 'Storage Admin',
+          label: 'Storage',
           tooltip:
             'Administrative connections used by Supabase Storage service for file operations and bucket management.',
         },
@@ -405,47 +404,6 @@
           label: 'Max connections',
           value: getConnectionLimits(computeSize).direct,
           tooltip: 'Max available connections for your current compute size',
-=======
-          provider: 'infra-monitoring',
-          label: 'postgres',
-          tooltip: 'Active connections',
-        },
-        {
-          attribute: 'client_connections_authenticator',
-          provider: 'infra-monitoring',
-          label: 'postgrest',
-          tooltip: 'Active connections',
-        },
-        {
-          attribute: 'client_connections_supabase_auth_admin',
-          provider: 'infra-monitoring',
-          label: 'auth',
-          tooltip: 'Active connections',
-        },
-        {
-          attribute: 'client_connections_supabase_storage_admin',
-          provider: 'infra-monitoring',
-          label: 'storage',
-          tooltip: 'Active connections',
-        },
-        {
-          attribute: 'client_connections_supabase_admin',
-          provider: 'infra-monitoring',
-          label: 'supabase-admin',
-          tooltip: 'Active connections',
-        },
-        {
-          attribute: 'client_connections_other',
-          provider: 'infra-monitoring',
-          label: 'other',
-          tooltip: 'Active connections',
-        },
-        {
-          attribute: 'max_db_connections',
-          provider: 'infra-monitoring',
-          label: 'Maximum connections allowed',
-          tooltip: 'Maximum connections for instance size',
->>>>>>> 8519cb1e
           isMaxValue: true,
         },
       ],
