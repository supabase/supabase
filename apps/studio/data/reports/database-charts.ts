--- conflicted
+++ resolved
@@ -199,12 +199,8 @@
     {
       id: 'ram-usage',
       label: 'Memory usage',
-<<<<<<< HEAD
       docsUrl: 'https://supabase.com/docs/guides/database/inspect#memory-usage',
-      availableIn: ['free', 'pro', 'team'],
-=======
-      availableIn: ['team', 'enterprise'],
->>>>>>> 5693f7fa
+      availableIn: ['team', 'enterprise'],
       hide: false,
       showTooltip: true,
       showLegend: true,
