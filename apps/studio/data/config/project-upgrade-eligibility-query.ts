import { useQuery, UseQueryOptions } from '@tanstack/react-query'

<<<<<<< HEAD
import { get } from 'lib/common/fetch'
import { API_ADMIN_URL, IS_PLATFORM } from 'lib/constants'
import { configKeys } from './keys'
=======
import { get } from 'data/fetchers'
>>>>>>> 54004999
import type { ResponseError } from 'types'
import { configKeys } from './keys'
import { useProjectByRef } from 'hooks'
import { PROJECT_STATUS } from 'lib/constants'

export type ProjectUpgradeEligibilityVariables = { projectRef?: string }
export type ProjectUpgradeEligibilityResponse = {
  eligible: boolean
  current_app_version: string
  latest_app_version: string
  target_upgrade_versions: { postgres_version: number; app_version: string }[]
  requires_manual_intervention: string | null
  potential_breaking_changes: string[]
  duration_estimate_hours: number
  legacy_auth_custom_roles: string[]
  extension_dependent_objects: string[]
}

export async function getProjectUpgradeEligibility(
  { projectRef }: ProjectUpgradeEligibilityVariables,
  signal?: AbortSignal
) {
  if (!projectRef) throw new Error('projectRef is required')

  const { data, error } = await get('/v1/projects/{ref}/upgrade/eligibility', {
    params: { path: { ref: projectRef } },
  })

  if (error) throw error
  return data as ProjectUpgradeEligibilityResponse
}

export type ProjectUpgradeEligibilityData = Awaited<ReturnType<typeof getProjectUpgradeEligibility>>
export type ProjectUpgradeEligibilityError = ResponseError

export const useProjectUpgradeEligibilityQuery = <TData = ProjectUpgradeEligibilityData>(
  { projectRef }: ProjectUpgradeEligibilityVariables,
  {
    enabled = true,
    ...options
  }: UseQueryOptions<ProjectUpgradeEligibilityData, ProjectUpgradeEligibilityError, TData> = {}
) => {
  const project = useProjectByRef(projectRef)
  return useQuery<ProjectUpgradeEligibilityData, ProjectUpgradeEligibilityError, TData>(
    configKeys.upgradeEligibility(projectRef),
    ({ signal }) => getProjectUpgradeEligibility({ projectRef }, signal),
<<<<<<< HEAD
    { enabled: enabled && typeof projectRef !== 'undefined' && IS_PLATFORM, ...options }
  )
=======
    {
      enabled:
        enabled &&
        project !== undefined &&
        project.status !== PROJECT_STATUS.INACTIVE &&
        typeof projectRef !== 'undefined',
      ...options,
    }
  )
}
>>>>>>> 54004999
<|MERGE_RESOLUTION|>--- conflicted
+++ resolved
@@ -1,16 +1,11 @@
 import { useQuery, UseQueryOptions } from '@tanstack/react-query'
 
-<<<<<<< HEAD
+import { IS_PLATFORM } from 'common'
+import { useProjectByRef } from 'hooks'
 import { get } from 'lib/common/fetch'
-import { API_ADMIN_URL, IS_PLATFORM } from 'lib/constants'
-import { configKeys } from './keys'
-=======
-import { get } from 'data/fetchers'
->>>>>>> 54004999
+import { PROJECT_STATUS } from 'lib/constants/infrastructure'
 import type { ResponseError } from 'types'
 import { configKeys } from './keys'
-import { useProjectByRef } from 'hooks'
-import { PROJECT_STATUS } from 'lib/constants'
 
 export type ProjectUpgradeEligibilityVariables = { projectRef?: string }
 export type ProjectUpgradeEligibilityResponse = {
@@ -53,18 +48,14 @@
   return useQuery<ProjectUpgradeEligibilityData, ProjectUpgradeEligibilityError, TData>(
     configKeys.upgradeEligibility(projectRef),
     ({ signal }) => getProjectUpgradeEligibility({ projectRef }, signal),
-<<<<<<< HEAD
-    { enabled: enabled && typeof projectRef !== 'undefined' && IS_PLATFORM, ...options }
-  )
-=======
     {
       enabled:
         enabled &&
         project !== undefined &&
         project.status !== PROJECT_STATUS.INACTIVE &&
-        typeof projectRef !== 'undefined',
+        typeof projectRef !== 'undefined' &&
+        IS_PLATFORM,
       ...options,
     }
   )
-}
->>>>>>> 54004999
+}