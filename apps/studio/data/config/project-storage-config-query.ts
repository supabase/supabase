import { useQuery } from '@tanstack/react-query'

import { components } from 'data/api'
import { get, handleError } from 'data/fetchers'
import { IS_PLATFORM } from 'lib/constants'
import type { ResponseError, UseCustomQueryOptions } from 'types'
import { configKeys } from './keys'

export type ProjectStorageConfigVariables = {
  projectRef?: string
}

export type ProjectStorageConfigResponse = components['schemas']['StorageConfigResponse']

export async function getProjectStorageConfig(
  { projectRef }: ProjectStorageConfigVariables,
  signal?: AbortSignal
) {
  if (!projectRef) throw new Error('projectRef is required')

  const { data, error } = await get('/platform/projects/{ref}/config/storage', {
    params: { path: { ref: projectRef } },
    signal,
  })

  if (error) {
    // [Joshen] This is due to API not returning an error message on this endpoint if a 404 is returned
    // Should only be a temporary patch, needs to be addressed on the API end
    if ((error as any).code === 404) {
      handleError({ ...(error as any), message: 'Storage configuration not found.' })
    } else {
      handleError(error)
    }
  }
  return data
}

export type ProjectStorageConfigData = Awaited<ReturnType<typeof getProjectStorageConfig>>
export type ProjectStorageConfigError = ResponseError

export const useProjectStorageConfigQuery = <TData = ProjectStorageConfigData>(
  { projectRef }: ProjectStorageConfigVariables,
  {
    enabled = true,
    ...options
  }: UseCustomQueryOptions<ProjectStorageConfigData, ProjectStorageConfigError, TData> = {}
) =>
  useQuery<ProjectStorageConfigData, ProjectStorageConfigError, TData>({
    queryKey: configKeys.storage(projectRef),
    queryFn: ({ signal }) => getProjectStorageConfig({ projectRef }, signal),
    enabled: enabled && IS_PLATFORM && typeof projectRef !== 'undefined',
    ...options,
  })

export const useIsAnalyticsBucketsEnabled = ({ projectRef }: { projectRef?: string }) => {
  const { data } = useProjectStorageConfigQuery({ projectRef })
  const isIcebergCatalogEnabled = !!data?.features.icebergCatalog?.enabled
  return isIcebergCatalogEnabled
}

export const useIsVectorBucketsEnabled = ({ projectRef }: { projectRef?: string }) => {
<<<<<<< HEAD
  const { data } = useProjectStorageConfigQuery({ projectRef })
  const isVectorBucketsEnabled = !!data?.features.vectorBuckets?.enabled
=======
  // [Joshen] Temp using feature flag - will need to shift to storage config like analytics bucket once ready
  const isVectorBucketsEnabled = useFlag('storageAnalyticsVector')
>>>>>>> b52739f4
  return isVectorBucketsEnabled
}<|MERGE_RESOLUTION|>--- conflicted
+++ resolved
@@ -59,12 +59,7 @@
 }
 
 export const useIsVectorBucketsEnabled = ({ projectRef }: { projectRef?: string }) => {
-<<<<<<< HEAD
   const { data } = useProjectStorageConfigQuery({ projectRef })
   const isVectorBucketsEnabled = !!data?.features.vectorBuckets?.enabled
-=======
-  // [Joshen] Temp using feature flag - will need to shift to storage config like analytics bucket once ready
-  const isVectorBucketsEnabled = useFlag('storageAnalyticsVector')
->>>>>>> b52739f4
   return isVectorBucketsEnabled
 }