import { useInfiniteQuery, UseInfiniteQueryOptions } from '@tanstack/react-query'
import { get, handleError } from 'data/fetchers'

import type { components } from 'data/api'
import type { ResponseError } from 'types'
import { notificationKeys } from './keys'

const NOTIFICATIONS_PAGE_LIMIT = 10

export type NotificationVariables = {
  page: number
  limit?: number
  status?: 'new' | 'seen' | 'archived'
  filters: {
    priority: readonly string[]
    organizations: readonly string[]
    projects: readonly string[]
  }
}

export type Notification = components['schemas']['NotificationResponseV2']

/**
 * Notification Data - This is not typed from the API end as it's meant to be open-ended
 * @param title: Title of the notification
 * @param message: Rendered as Markdown to support inline links. Should be capped to n characters
 * @param project_id: (Optional) Only available if notification is specifically for a project (e.g exhaustion notification)
 * @param actions: (Optional) Any sort of actions that we want to provide users, could be external link, could be something that needs to be handled on FE
 */
export type NotificationData = {
  title: string
  message: string
  org_slug?: string
  project_ref?: string
  actions: { label: string; url?: string; action_type?: string }[]
}

export async function getNotifications(options: NotificationVariables, signal?: AbortSignal) {
  const { status, filters, page = 0, limit = NOTIFICATIONS_PAGE_LIMIT } = options
  const { data, error } = await get('/platform/notifications', {
    params: {
      // @ts-expect-error maybe the types from the API aren't quite right?
      query: {
<<<<<<< HEAD
        offset: (page * limit).toString(),
        limit: limit.toString(),
=======
        offset: String(page * limit),
        limit: String(limit),
>>>>>>> e6489661
        ...(status !== undefined ? { status } : { status: ['new', 'seen'] }),
        ...(filters.priority.length > 0 ? { priority: filters.priority } : {}),
        ...(filters.organizations.length > 0 ? { org_slug: filters.organizations } : {}),
        ...(filters.projects.length > 0 ? { project_ref: filters.projects } : {}),
      },
    },
    headers: { Version: '2' },
    signal,
  })

  if (error) handleError(error)

  return data
}

export type NotificationsData = Awaited<ReturnType<typeof getNotifications>>
export type NotificationsError = ResponseError

export const useNotificationsV2Query = <TData = NotificationsData>(
  { status, filters, limit = NOTIFICATIONS_PAGE_LIMIT }: Omit<NotificationVariables, 'page'>,
  {
    enabled = true,
    ...options
  }: UseInfiniteQueryOptions<NotificationsData, NotificationsError, TData> = {}
) => {
  return useInfiniteQuery<NotificationsData, NotificationsError, TData>(
    notificationKeys.listV2({ status, filters, limit }),
    ({ signal, pageParam }) =>
      getNotifications({ status, filters, limit, page: pageParam }, signal),
    {
      enabled: enabled,
      getNextPageParam(lastPage, pages) {
        const page = pages.length
        if ((lastPage ?? []).length < limit) return undefined
        return page
      },
      ...options,
    }
  )
}<|MERGE_RESOLUTION|>--- conflicted
+++ resolved
@@ -41,13 +41,8 @@
     params: {
       // @ts-expect-error maybe the types from the API aren't quite right?
       query: {
-<<<<<<< HEAD
-        offset: (page * limit).toString(),
-        limit: limit.toString(),
-=======
         offset: String(page * limit),
         limit: String(limit),
->>>>>>> e6489661
         ...(status !== undefined ? { status } : { status: ['new', 'seen'] }),
         ...(filters.priority.length > 0 ? { priority: filters.priority } : {}),
         ...(filters.organizations.length > 0 ? { org_slug: filters.organizations } : {}),
