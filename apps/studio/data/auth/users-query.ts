import { useQuery, UseQueryOptions } from '@tanstack/react-query'
import type { components } from 'data/api'
import { get, handleError } from 'data/fetchers'
import { executeSql } from 'data/sql/execute-sql-query'
import type { ResponseError } from 'types'
import { authKeys } from './keys'
<<<<<<< HEAD
import type { components } from 'data/api'
=======
>>>>>>> 353b1048

export type UsersVariables = {
  projectRef?: string
  connectionString?: string
  page?: number
  keywords?: string
  filter?: 'verified' | 'unverified' | 'anonymous'
}

export const USERS_PAGE_LIMIT = 10
export type User = components['schemas']['UserBody']

export async function getUsers(
  { projectRef, page = 1, keywords = '', filter, connectionString }: UsersVariables,
  signal?: AbortSignal
) {
  if (!projectRef) throw new Error('Project ref is required')

  const limit = USERS_PAGE_LIMIT
  const offset = (page - 1) * 10
  const query: {
    limit: string
    offset: string
    keywords: string
    verified?: string
    anonymous?: boolean
  } = {
    limit: limit.toString(),
    offset: offset.toString(),
    keywords,
<<<<<<< HEAD
    anonymous: filter === 'anonymous',
    verified: filter === 'verified' ? 'verified' : undefined,
=======
  }

  if (filter === 'anonymous') {
    const data = await getAnonUsers({ projectRef, page, signal, connectionString })
    return data
>>>>>>> 353b1048
  }

  if (filter === 'verified') query.verified = 'verified'

  const { data, error } = await get(`/platform/auth/{ref}/users`, {
    params: {
      path: { ref: projectRef },
      query: query as any,
    },
    signal,
  })

  if (error) throw handleError(error)
  return data
}

<<<<<<< HEAD
=======
export async function getAnonUsers({
  projectRef,
  connectionString,
  page = 1,
}: {
  projectRef: string
  connectionString?: string
  page?: number
  signal?: AbortSignal
}) {
  const limit = USERS_PAGE_LIMIT
  const offset = (page - 1) * 10

  const res = await executeSql({
    projectRef,
    connectionString,
    sql: `SELECT * FROM auth.users WHERE is_anonymous IS true LIMIT ${limit} OFFSET ${offset}`,
  })

  return {
    total: res.result.length,
    users: res.result as components['schemas']['UserBody'][],
  }
}

>>>>>>> 353b1048
export type UsersData = Awaited<ReturnType<typeof getUsers>>
export type UsersError = ResponseError

export const useUsersQuery = <TData = UsersData>(
  { projectRef, page, keywords, filter, connectionString }: UsersVariables,
  { enabled = true, ...options }: UseQueryOptions<UsersData, UsersError, TData> = {}
) =>
  useQuery<UsersData, UsersError, TData>(
    authKeys.users(projectRef, { page, keywords, filter }),
    ({ signal }) =>
      getUsers(
        {
          projectRef,
          page,
          keywords,
          filter,
          connectionString,
        },
        signal
      ),
    { enabled: enabled && typeof projectRef !== 'undefined', ...options }
  )<|MERGE_RESOLUTION|>--- conflicted
+++ resolved
@@ -4,10 +4,6 @@
 import { executeSql } from 'data/sql/execute-sql-query'
 import type { ResponseError } from 'types'
 import { authKeys } from './keys'
-<<<<<<< HEAD
-import type { components } from 'data/api'
-=======
->>>>>>> 353b1048
 
 export type UsersVariables = {
   projectRef?: string
@@ -38,16 +34,7 @@
     limit: limit.toString(),
     offset: offset.toString(),
     keywords,
-<<<<<<< HEAD
     anonymous: filter === 'anonymous',
-    verified: filter === 'verified' ? 'verified' : undefined,
-=======
-  }
-
-  if (filter === 'anonymous') {
-    const data = await getAnonUsers({ projectRef, page, signal, connectionString })
-    return data
->>>>>>> 353b1048
   }
 
   if (filter === 'verified') query.verified = 'verified'
@@ -64,34 +51,6 @@
   return data
 }
 
-<<<<<<< HEAD
-=======
-export async function getAnonUsers({
-  projectRef,
-  connectionString,
-  page = 1,
-}: {
-  projectRef: string
-  connectionString?: string
-  page?: number
-  signal?: AbortSignal
-}) {
-  const limit = USERS_PAGE_LIMIT
-  const offset = (page - 1) * 10
-
-  const res = await executeSql({
-    projectRef,
-    connectionString,
-    sql: `SELECT * FROM auth.users WHERE is_anonymous IS true LIMIT ${limit} OFFSET ${offset}`,
-  })
-
-  return {
-    total: res.result.length,
-    users: res.result as components['schemas']['UserBody'][],
-  }
-}
-
->>>>>>> 353b1048
 export type UsersData = Awaited<ReturnType<typeof getUsers>>
 export type UsersError = ResponseError
 
