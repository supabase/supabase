<<<<<<< HEAD
import {
  getPaginatedUsersSQL,
  UsersCursor,
} from '@supabase/pg-meta/src/sql/studio/get-users-paginated'
import { useInfiniteQuery } from '@tanstack/react-query'
=======
import { getPaginatedUsersSQL } from '@supabase/pg-meta/src/sql/studio/get-users-paginated'
import { InfiniteData, useInfiniteQuery } from '@tanstack/react-query'
>>>>>>> 3221a385

import { OptimizedSearchColumns } from '@supabase/pg-meta/src/sql/studio/get-users-types'
import type { components } from 'data/api'
import { executeSql, ExecuteSqlError } from 'data/sql/execute-sql-query'
import { useSelectedProjectQuery } from 'hooks/misc/useSelectedProject'
import { PROJECT_STATUS } from 'lib/constants'
import { UseCustomInfiniteQueryOptions } from 'types'
import { authKeys } from './keys'

const USERS_PAGE_LIMIT = 50
type UsersData = { result: User[] }
type UsersError = ExecuteSqlError
type UsersVariables = {
  projectRef?: string
  connectionString?: string | null
  page?: number
  keywords?: string
  filter?: Filter
  providers?: string[]
  sort?: 'id' | 'created_at' | 'email' | 'phone' | 'last_sign_in_at'
  order?: 'asc' | 'desc'
  /** If set, uses optimized prefix search for the specified column */
  column?: OptimizedSearchColumns
  startAt?: string

  improvedSearchEnabled?: boolean
}

export type Filter = 'verified' | 'unverified' | 'anonymous'
export type User = components['schemas']['UserBody'] & { providers: readonly string[] }

export const useUsersInfiniteQuery = <TData = UsersData>(
  {
    projectRef,
    connectionString,
    keywords,
    filter,
    providers,
    sort,
    order,
    column,

    improvedSearchEnabled = false,
  }: UsersVariables,
  {
    enabled = true,
    ...options
  }: UseCustomInfiniteQueryOptions<
    UsersData,
    UsersError,
    InfiniteData<TData>,
    readonly unknown[],
    string | number | undefined
  > = {}
) => {
  const { data: project } = useSelectedProjectQuery()
  const isActive = project?.status === PROJECT_STATUS.ACTIVE_HEALTHY

  return useInfiniteQuery({
    queryKey: authKeys.usersInfinite(projectRef, {
      keywords,
      filter,
      providers,
      sort,
      order,
      column,
    }),
    queryFn: ({ signal, pageParam }) => {
      return executeSql(
        {
          projectRef,
          connectionString,
          sql: getPaginatedUsersSQL({
            page: column ? undefined : (pageParam as number),
            verified: filter,
            keywords,
            providers,
            sort: sort ?? 'id',
            order: order ?? 'asc',
            limit: USERS_PAGE_LIMIT,
            column,
            startAt: column ? (pageParam as string) : undefined,
            cursor: improvedSearchEnabled ? (pageParam as UsersCursor) : undefined,
            improvedSearchEnabled,
          }),
        },
        signal
      )
    },
    enabled: enabled && typeof projectRef !== 'undefined' && isActive,
    initialPageParam: undefined,
    getNextPageParam(lastPage, pages) {
      const hasNextPage = lastPage.result.length >= USERS_PAGE_LIMIT
      if (!hasNextPage) return undefined

      const lastItem = lastPage.result[lastPage.result.length - 1]
      if (!lastItem) return undefined

      // for improved search, we always use cursor-based pagination where the ORDER BY
      // clause is the specified sort column + the id column as a tie breaker
      if (improvedSearchEnabled) {
        const sortColumn = sort ?? 'created_at'
        return { sort: lastItem[sortColumn], id: lastItem.id } as UsersCursor
      }

      if (column) {
        return lastItem[column as Exclude<OptimizedSearchColumns, 'name'>]
      } else {
        return pages.length
      }
    },
    ...options,
  })
}<|MERGE_RESOLUTION|>--- conflicted
+++ resolved
@@ -1,13 +1,8 @@
-<<<<<<< HEAD
 import {
   getPaginatedUsersSQL,
   UsersCursor,
 } from '@supabase/pg-meta/src/sql/studio/get-users-paginated'
-import { useInfiniteQuery } from '@tanstack/react-query'
-=======
-import { getPaginatedUsersSQL } from '@supabase/pg-meta/src/sql/studio/get-users-paginated'
 import { InfiniteData, useInfiniteQuery } from '@tanstack/react-query'
->>>>>>> 3221a385
 
 import { OptimizedSearchColumns } from '@supabase/pg-meta/src/sql/studio/get-users-types'
 import type { components } from 'data/api'
@@ -60,7 +55,7 @@
     UsersError,
     InfiniteData<TData>,
     readonly unknown[],
-    string | number | undefined
+    string | number | UsersCursor | undefined
   > = {}
 ) => {
   const { data: project } = useSelectedProjectQuery()
