--- conflicted
+++ resolved
@@ -22,12 +22,6 @@
   connectionString,
   payload,
 }: DatabaseColumnCreateVariables) {
-<<<<<<< HEAD
-  let headers = new Headers()
-  if (connectionString) headers.set('x-connection-encrypted', connectionString)
-
-=======
->>>>>>> 80791c01
   const { sql } = pgMeta.columns.create({
     schema: payload.schema,
     table: payload.table,
