--- conflicted
+++ resolved
@@ -7,10 +7,7 @@
 
 import { IS_PLATFORM } from 'common'
 import { Query } from '@supabase/pg-meta/src/query'
-<<<<<<< HEAD
 import { getTableRowsSql } from '@supabase/pg-meta/src/query/table-row-query'
-=======
->>>>>>> eb7efdef
 import { parseSupaTable } from 'components/grid/SupabaseGrid.utils'
 import { Filter, Sort, SupaRow, SupaTable } from 'components/grid/types'
 import { prefetchTableEditor } from 'data/table-editor/table-editor-query'
@@ -44,14 +41,6 @@
   }
 }
 
-<<<<<<< HEAD
-// TODO: fetchAllTableRows is used for CSV export, but since it doesn't actually truncate anything, (compare to getTableRows)
-// this is not suitable and will cause crashes on the pg-meta side given big tables
-// (either when the number of rows exceeds Blob size or if the columns in the rows are too large).
-// We should handle those errors gracefully, maybe adding a hint to the user about how to extract
-// the CSV to their machine via a direct command line connection (e.g., pg_dump), which will be much more
-// reliable for large data extraction.
-=======
 async function sleep(ms: number) {
   return new Promise((resolve) => setTimeout(resolve, ms))
 }
@@ -77,8 +66,12 @@
   }
 }
 
-// Updated fetchAllTableRows function
->>>>>>> eb7efdef
+// TODO: fetchAllTableRows is used for CSV export, but since it doesn't actually truncate anything, (compare to getTableRows)
+// this is not suitable and will cause crashes on the pg-meta side given big tables
+// (either when the number of rows exceeds Blob size or if the columns in the rows are too large).
+// We should handle those errors gracefully, maybe adding a hint to the user about how to extract
+// the CSV to their machine via a direct command line connection (e.g., pg_dump), which will be much more
+// reliable for large data extraction.
 export const fetchAllTableRows = async ({
   projectRef,
   connectionString,
