import { UseQueryOptions, useQuery } from '@tanstack/react-query'

import { components } from 'api-types'
import { get, handleError } from 'data/fetchers'
import { ResponseError } from 'types'
import { lintKeys } from './keys'
import { useAuthConfigQuery } from 'data/auth/auth-config-query'
import { ProjectAuthConfigData } from '../auth/auth-config-query'

export type ProjectLintsVariables = {
  projectRef?: string
<<<<<<< HEAD
  connectionString?: string
  authConfig?: ProjectAuthConfigData
=======
>>>>>>> 973e1ebc
}
export type ProjectLintResponse = components['schemas']['ProjectLintResponse']
export type Lint = ProjectLintResponse
export type LINT_TYPES = ProjectLintResponse['name']

<<<<<<< HEAD
const getProjectLints = async (
  { projectRef, connectionString, authConfig }: ProjectLintsVariables,
  signal?: AbortSignal
) => {
  let lints: Lint[] = []

  // [Alaister]: checking this client side for speed, but should be moved into the query if possible
  if (authConfig?.EXTERNAL_EMAIL_ENABLED) {
    if (authConfig.MAILER_OTP_EXP > 3600) {
      lints.push({
        name: 'auth_otp_long_expiry',
        level: 'WARN',
        facing: 'EXTERNAL',
        categories: ['SECURITY'],
        description: 'OTP expiry exceeds recommended threshold',
        detail:
          'We have detected that you have enabled the email provider with the OTP expiry set to more than an hour. It is recommended to set this value to less than an hour.',
        cache_key: 'auth_otp_long_expiry',
        remediation: 'https://supabase.com/docs/guides/platform/going-into-prod#security',
        metadata: {
          type: 'auth',
          entity: 'Auth',
        },
      })
    }

    if (authConfig.EXTERNAL_PHONE_ENABLED && authConfig.SMS_OTP_LENGTH <= 6) {
      lints.push({
        name: 'auth_otp_short_length',
        level: 'WARN',
        facing: 'EXTERNAL',
        categories: ['SECURITY'],
        description: 'OTP length is less than recommended threshold',
        detail: 'We have detected that you have set the OTP length to less than 6 characters',
        cache_key: 'auth_otp_short_length',
        remediation: 'https://supabase.com/docs/guides/platform/going-into-prod#security',
        metadata: {
          type: 'auth',
          entity: 'Auth',
        },
      })
    }
  }

  const { result } = await executeSql(
    {
      projectRef,
      connectionString,
      sql: LINT_SQL,
      queryKey: lintKeys.lint(projectRef),
    },
    signal
  )

  lints = lints.concat(result)

  return lints
=======
export async function getProjectLints({ projectRef }: ProjectLintsVariables, signal?: AbortSignal) {
  if (!projectRef) throw new Error('Project ref is required')

  const { data, error } = await get(`/platform/projects/{ref}/run-lints`, {
    params: { path: { ref: projectRef } },
    signal,
  })

  if (error) handleError(error)

  return data
>>>>>>> 973e1ebc
}

export type ProjectLintsData = Awaited<ReturnType<typeof getProjectLints>>
export type ProjectLintsError = ResponseError

export const useProjectLintsQuery = <TData = ProjectLintsData>(
<<<<<<< HEAD
  { projectRef, connectionString }: ProjectLintsVariables,
  { enabled = true, ...options }: UseQueryOptions<ProjectLintsData, ProjectLintsError, TData> = {}
) => {
  const { data: authConfig, isSuccess } = useAuthConfigQuery({ projectRef })

  return useQuery<ProjectLintsData, ProjectLintsError, TData>(
    lintKeys.lint(projectRef),
    ({ signal }) =>
      getProjectLints({ projectRef, connectionString, authConfig: authConfig! }, signal),
=======
  { projectRef }: ProjectLintsVariables,
  { enabled = true, ...options }: UseQueryOptions<ProjectLintsData, ProjectLintsError, TData> = {}
) =>
  useQuery<ProjectLintsData, ProjectLintsError, TData>(
    lintKeys.lint(projectRef),
    ({ signal }) => getProjectLints({ projectRef }, signal),
>>>>>>> 973e1ebc
    {
      enabled: enabled && isSuccess && typeof projectRef !== 'undefined',

      ...options,
    }
  )
}<|MERGE_RESOLUTION|>--- conflicted
+++ resolved
@@ -4,80 +4,14 @@
 import { get, handleError } from 'data/fetchers'
 import { ResponseError } from 'types'
 import { lintKeys } from './keys'
-import { useAuthConfigQuery } from 'data/auth/auth-config-query'
-import { ProjectAuthConfigData } from '../auth/auth-config-query'
 
 export type ProjectLintsVariables = {
   projectRef?: string
-<<<<<<< HEAD
-  connectionString?: string
-  authConfig?: ProjectAuthConfigData
-=======
->>>>>>> 973e1ebc
 }
 export type ProjectLintResponse = components['schemas']['ProjectLintResponse']
 export type Lint = ProjectLintResponse
 export type LINT_TYPES = ProjectLintResponse['name']
 
-<<<<<<< HEAD
-const getProjectLints = async (
-  { projectRef, connectionString, authConfig }: ProjectLintsVariables,
-  signal?: AbortSignal
-) => {
-  let lints: Lint[] = []
-
-  // [Alaister]: checking this client side for speed, but should be moved into the query if possible
-  if (authConfig?.EXTERNAL_EMAIL_ENABLED) {
-    if (authConfig.MAILER_OTP_EXP > 3600) {
-      lints.push({
-        name: 'auth_otp_long_expiry',
-        level: 'WARN',
-        facing: 'EXTERNAL',
-        categories: ['SECURITY'],
-        description: 'OTP expiry exceeds recommended threshold',
-        detail:
-          'We have detected that you have enabled the email provider with the OTP expiry set to more than an hour. It is recommended to set this value to less than an hour.',
-        cache_key: 'auth_otp_long_expiry',
-        remediation: 'https://supabase.com/docs/guides/platform/going-into-prod#security',
-        metadata: {
-          type: 'auth',
-          entity: 'Auth',
-        },
-      })
-    }
-
-    if (authConfig.EXTERNAL_PHONE_ENABLED && authConfig.SMS_OTP_LENGTH <= 6) {
-      lints.push({
-        name: 'auth_otp_short_length',
-        level: 'WARN',
-        facing: 'EXTERNAL',
-        categories: ['SECURITY'],
-        description: 'OTP length is less than recommended threshold',
-        detail: 'We have detected that you have set the OTP length to less than 6 characters',
-        cache_key: 'auth_otp_short_length',
-        remediation: 'https://supabase.com/docs/guides/platform/going-into-prod#security',
-        metadata: {
-          type: 'auth',
-          entity: 'Auth',
-        },
-      })
-    }
-  }
-
-  const { result } = await executeSql(
-    {
-      projectRef,
-      connectionString,
-      sql: LINT_SQL,
-      queryKey: lintKeys.lint(projectRef),
-    },
-    signal
-  )
-
-  lints = lints.concat(result)
-
-  return lints
-=======
 export async function getProjectLints({ projectRef }: ProjectLintsVariables, signal?: AbortSignal) {
   if (!projectRef) throw new Error('Project ref is required')
 
@@ -89,35 +23,20 @@
   if (error) handleError(error)
 
   return data
->>>>>>> 973e1ebc
 }
 
 export type ProjectLintsData = Awaited<ReturnType<typeof getProjectLints>>
 export type ProjectLintsError = ResponseError
 
 export const useProjectLintsQuery = <TData = ProjectLintsData>(
-<<<<<<< HEAD
-  { projectRef, connectionString }: ProjectLintsVariables,
-  { enabled = true, ...options }: UseQueryOptions<ProjectLintsData, ProjectLintsError, TData> = {}
-) => {
-  const { data: authConfig, isSuccess } = useAuthConfigQuery({ projectRef })
-
-  return useQuery<ProjectLintsData, ProjectLintsError, TData>(
-    lintKeys.lint(projectRef),
-    ({ signal }) =>
-      getProjectLints({ projectRef, connectionString, authConfig: authConfig! }, signal),
-=======
   { projectRef }: ProjectLintsVariables,
   { enabled = true, ...options }: UseQueryOptions<ProjectLintsData, ProjectLintsError, TData> = {}
 ) =>
   useQuery<ProjectLintsData, ProjectLintsError, TData>(
     lintKeys.lint(projectRef),
     ({ signal }) => getProjectLints({ projectRef }, signal),
->>>>>>> 973e1ebc
     {
-      enabled: enabled && isSuccess && typeof projectRef !== 'undefined',
-
+      enabled: enabled && typeof projectRef !== 'undefined',
       ...options,
     }
-  )
-}+  )