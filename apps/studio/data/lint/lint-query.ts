import { UseQueryOptions, useQuery } from '@tanstack/react-query'

import { components } from 'api-types'
import { get, handleError } from 'data/fetchers'
import { ResponseError } from 'types'
import { lintKeys } from './keys'
<<<<<<< HEAD
import { useProjectPostgrestConfigQuery } from 'data/config/project-postgrest-config-query'

export const LINT_SQL = /* SQL */ `set local search_path = '';

(
with foreign_keys as (
    select
        cl.relnamespace::regnamespace::text as schema_name,
        cl.relname as table_name,
        cl.oid as table_oid,
        ct.conname as fkey_name,
        ct.conkey as col_attnums
    from
        pg_catalog.pg_constraint ct
        join pg_catalog.pg_class cl -- fkey owning table
            on ct.conrelid = cl.oid
        left join pg_catalog.pg_depend d
            on d.objid = cl.oid
            and d.deptype = 'e'
    where
        ct.contype = 'f' -- foreign key constraints
        and d.objid is null -- exclude tables that are dependencies of extensions
        and cl.relnamespace::regnamespace::text not in (
            'pg_catalog', 'information_schema', 'auth', 'storage', 'vault', 'extensions'
        )
),
index_ as (
    select
        pi.indrelid as table_oid,
        indexrelid::regclass as index_,
        string_to_array(indkey::text, ' ')::smallint[] as col_attnums
    from
        pg_catalog.pg_index pi
    where
        indisvalid
)
select
    'unindexed_foreign_keys' as name,
    'Unindexed foreign keys' as title,
    'INFO' as level,
    'EXTERNAL' as facing,
    array['PERFORMANCE'] as categories,
    'Identifies foreign key constraints without a covering index, which can impact database performance.' as description,
    format(
        'Table \`%s.%s\` has a foreign key \`%s\` without a covering index. This can lead to suboptimal query performance.',
        fk.schema_name,
        fk.table_name,
        fk.fkey_name
    ) as detail,
    'https://supabase.com/docs/guides/database/database-linter?lint=0001_unindexed_foreign_keys' as remediation,
    jsonb_build_object(
        'schema', fk.schema_name,
        'name', fk.table_name,
        'type', 'table',
        'fkey_name', fk.fkey_name,
        'fkey_columns', fk.col_attnums
    ) as metadata,
    format('unindexed_foreign_keys_%s_%s_%s', fk.schema_name, fk.table_name, fk.fkey_name) as cache_key
from
    foreign_keys fk
    left join index_ idx
        on fk.table_oid = idx.table_oid
        and fk.col_attnums = idx.col_attnums
    left join pg_catalog.pg_depend dep
        on idx.table_oid = dep.objid
        and dep.deptype = 'e'
where
    idx.index_ is null
    and fk.schema_name not in (
        '_timescaledb_cache', '_timescaledb_catalog', '_timescaledb_config', '_timescaledb_internal', 'auth', 'cron', 'extensions', 'graphql', 'graphql_public', 'information_schema', 'net', 'pgroonga', 'pgsodium', 'pgsodium_masks', 'pgtle', 'pgbouncer', 'pg_catalog', 'pgtle', 'realtime', 'repack', 'storage', 'supabase_functions', 'supabase_migrations', 'tiger', 'topology', 'vault'
    )
    and dep.objid is null -- exclude tables owned by extensions
order by
    fk.schema_name,
    fk.table_name,
    fk.fkey_name)
union all
(
select
    'auth_users_exposed' as name,
    'Exposed Auth Users' as title,
    'ERROR' as level,
    'EXTERNAL' as facing,
    array['SECURITY'] as categories,
    'Detects if auth.users is exposed to anon or authenticated roles via a view or materialized view in the public schema, potentially compromising user data security.' as description,
    format(
        'View/Materialized View "%s" in the public schema may expose \`auth.users\` data to anon or authenticated roles.',
        c.relname
    ) as detail,
    'https://supabase.com/docs/guides/database/database-linter?lint=0002_auth_users_exposed' as remediation,
    jsonb_build_object(
        'schema', n.nspname,
        'name', c.relname,
        'type', 'view',
        'exposed_to', array_remove(array_agg(DISTINCT case when pg_catalog.has_table_privilege('anon', c.oid, 'SELECT') then 'anon' when pg_catalog.has_table_privilege('authenticated', c.oid, 'SELECT') then 'authenticated' end), null)
    ) as metadata,
    format('auth_users_exposed_%s_%s', n.nspname, c.relname) as cache_key
from
    -- Identify the oid for auth.users
    pg_catalog.pg_class auth_users_pg_class
    join pg_catalog.pg_namespace auth_users_pg_namespace
        on auth_users_pg_class.relnamespace = auth_users_pg_namespace.oid
        and auth_users_pg_class.relname = 'users'
        and auth_users_pg_namespace.nspname = 'auth'
    -- Depends on auth.users
    join pg_catalog.pg_depend d
        on d.refobjid = auth_users_pg_class.oid
    join pg_catalog.pg_rewrite r
        on r.oid = d.objid
    join pg_catalog.pg_class c
        on c.oid = r.ev_class
    join pg_catalog.pg_namespace n
        on n.oid = c.relnamespace
    join pg_catalog.pg_class pg_class_auth_users
        on d.refobjid = pg_class_auth_users.oid
where
    d.deptype = 'n'
    and (
      pg_catalog.has_table_privilege('anon', c.oid, 'SELECT')
      or pg_catalog.has_table_privilege('authenticated', c.oid, 'SELECT')
    )
    and n.nspname = any(array(select trim(unnest(string_to_array(current_setting('pgrst.db_schemas', 't'), ',')))))
    -- Exclude self
    and c.relname <> '0002_auth_users_exposed'
    -- There are 3 insecure configurations
    and
    (
        -- Materialized views don't support RLS so this is insecure by default
        (c.relkind in ('m')) -- m for materialized view
        or
        -- Standard View, accessible to anon or authenticated that is security_definer
        (
            c.relkind = 'v' -- v for view
            -- Exclude security invoker views
            and not (
                lower(coalesce(c.reloptions::text,'{}'))::text[]
                && array[
                    'security_invoker=1',
                    'security_invoker=true',
                    'security_invoker=yes',
                    'security_invoker=on'
                ]
            )
        )
        or
        -- Standard View, security invoker, but no RLS enabled on auth.users
        (
            c.relkind in ('v') -- v for view
            -- is security invoker
            and (
                lower(coalesce(c.reloptions::text,'{}'))::text[]
                && array[
                    'security_invoker=1',
                    'security_invoker=true',
                    'security_invoker=yes',
                    'security_invoker=on'
                ]
            )
            and not pg_class_auth_users.relrowsecurity
        )
    )
group by
    n.nspname,
    c.relname,
    c.oid)
union all
(
with policies as (
    select
        nsp.nspname as schema_name,
        pb.tablename as table_name,
        pc.relrowsecurity as is_rls_active,
        polname as policy_name,
        polpermissive as is_permissive, -- if not, then restrictive
        (select array_agg(r::regrole) from unnest(polroles) as x(r)) as roles,
        case polcmd
            when 'r' then 'SELECT'
            when 'a' then 'INSERT'
            when 'w' then 'UPDATE'
            when 'd' then 'DELETE'
            when '*' then 'ALL'
        end as command,
        qual,
        with_check
    from
        pg_catalog.pg_policy pa
        join pg_catalog.pg_class pc
            on pa.polrelid = pc.oid
        join pg_catalog.pg_namespace nsp
            on pc.relnamespace = nsp.oid
        join pg_catalog.pg_policies pb
            on pc.relname = pb.tablename
            and nsp.nspname = pb.schemaname
            and pa.polname = pb.policyname
)
select
    'auth_rls_initplan' as name,
    'Auth RLS Initialization Plan' as title,
    'WARN' as level,
    'EXTERNAL' as facing,
    array['PERFORMANCE'] as categories,
    'Detects if calls to \`auth.<function>()\` in RLS policies are being unnecessarily re-evaluated for each row' as description,
    format(
        'Table \`%s.%s\` has a row level security policy \`%s\` that re-evaluates an auth.<function>() for each row. This produces suboptimal query performance at scale. Resolve the issue by replacing \`auth.<function>()\` with \`(select auth.<function>())\`. See [docs](https://supabase.com/docs/guides/database/postgres/row-level-security#call-functions-with-select) for more info.',
        schema_name,
        table_name,
        policy_name
    ) as detail,
    'https://supabase.com/docs/guides/database/database-linter?lint=0003_auth_rls_initplan' as remediation,
    jsonb_build_object(
        'schema', schema_name,
        'name', table_name,
        'type', 'table'
    ) as metadata,
    format('auth_rls_init_plan_%s_%s_%s', schema_name, table_name, policy_name) as cache_key
from
    policies
where
    is_rls_active
    and schema_name not in (
        '_timescaledb_cache', '_timescaledb_catalog', '_timescaledb_config', '_timescaledb_internal', 'auth', 'cron', 'extensions', 'graphql', 'graphql_public', 'information_schema', 'net', 'pgroonga', 'pgsodium', 'pgsodium_masks', 'pgtle', 'pgbouncer', 'pg_catalog', 'pgtle', 'realtime', 'repack', 'storage', 'supabase_functions', 'supabase_migrations', 'tiger', 'topology', 'vault'
    )
    and (
        -- Example: auth.uid()
        (
            qual like '%auth.uid()%'
            and lower(qual) not like '%select auth.uid()%'
        )
        or (
            qual like '%auth.jwt()%'
            and lower(qual) not like '%select auth.jwt()%'
        )
        or (
            qual like '%auth.role()%'
            and lower(qual) not like '%select auth.role()%'
        )
        or (
            qual like '%auth.email()%'
            and lower(qual) not like '%select auth.email()%'
        )
        or (
            with_check like '%auth.uid()%'
            and lower(with_check) not like '%select auth.uid()%'
        )
        or (
            with_check like '%auth.jwt()%'
            and lower(with_check) not like '%select auth.jwt()%'
        )
        or (
            with_check like '%auth.role()%'
            and lower(with_check) not like '%select auth.role()%'
        )
        or (
            with_check like '%auth.email()%'
            and lower(with_check) not like '%select auth.email()%'
        )
    ))
union all
(
select
    'no_primary_key' as name,
    'No Primary Key' as title,
    'INFO' as level,
    'EXTERNAL' as facing,
    array['PERFORMANCE'] as categories,
    'Detects if a table does not have a primary key. Tables without a primary key can be inefficient to interact with at scale.' as description,
    format(
        'Table \`%s.%s\` does not have a primary key',
        pgns.nspname,
        pgc.relname
    ) as detail,
    'https://supabase.com/docs/guides/database/database-linter?lint=0004_no_primary_key' as remediation,
     jsonb_build_object(
        'schema', pgns.nspname,
        'name', pgc.relname,
        'type', 'table'
    ) as metadata,
    format(
        'no_primary_key_%s_%s',
        pgns.nspname,
        pgc.relname
    ) as cache_key
from
    pg_catalog.pg_class pgc
    join pg_catalog.pg_namespace pgns
        on pgns.oid = pgc.relnamespace
    left join pg_catalog.pg_index pgi
        on pgi.indrelid = pgc.oid
    left join pg_catalog.pg_depend dep
        on pgc.oid = dep.objid
        and dep.deptype = 'e'
where
    pgc.relkind = 'r' -- regular tables
    and pgns.nspname not in (
        '_timescaledb_cache', '_timescaledb_catalog', '_timescaledb_config', '_timescaledb_internal', 'auth', 'cron', 'extensions', 'graphql', 'graphql_public', 'information_schema', 'net', 'pgroonga', 'pgsodium', 'pgsodium_masks', 'pgtle', 'pgbouncer', 'pg_catalog', 'pgtle', 'realtime', 'repack', 'storage', 'supabase_functions', 'supabase_migrations', 'tiger', 'topology', 'vault'
    )
    and dep.objid is null -- exclude tables owned by extensions
group by
    pgc.oid,
    pgns.nspname,
    pgc.relname
having
    max(coalesce(pgi.indisprimary, false)::int) = 0)
union all
(
select
    'unused_index' as name,
    'Unused Index' as title,
    'INFO' as level,
    'EXTERNAL' as facing,
    array['PERFORMANCE'] as categories,
    'Detects if an index has never been used and may be a candidate for removal.' as description,
    format(
        'Index \`%s\` on table \`%s.%s\` has not been used',
        psui.indexrelname,
        psui.schemaname,
        psui.relname
    ) as detail,
    'https://supabase.com/docs/guides/database/database-linter?lint=0005_unused_index' as remediation,
    jsonb_build_object(
        'schema', psui.schemaname,
        'name', psui.relname,
        'type', 'table'
    ) as metadata,
    format(
        'unused_index_%s_%s_%s',
        psui.schemaname,
        psui.relname,
        psui.indexrelname
    ) as cache_key

from
    pg_catalog.pg_stat_user_indexes psui
    join pg_catalog.pg_index pi
        on psui.indexrelid = pi.indexrelid
    left join pg_catalog.pg_depend dep
        on psui.relid = dep.objid
        and dep.deptype = 'e'
where
    psui.idx_scan = 0
    and not pi.indisunique
    and not pi.indisprimary
    and dep.objid is null -- exclude tables owned by extensions
    and psui.schemaname not in (
        '_timescaledb_cache', '_timescaledb_catalog', '_timescaledb_config', '_timescaledb_internal', 'auth', 'cron', 'extensions', 'graphql', 'graphql_public', 'information_schema', 'net', 'pgroonga', 'pgsodium', 'pgsodium_masks', 'pgtle', 'pgbouncer', 'pg_catalog', 'pgtle', 'realtime', 'repack', 'storage', 'supabase_functions', 'supabase_migrations', 'tiger', 'topology', 'vault'
    ))
union all
(
select
    'multiple_permissive_policies' as name,
    'Multiple Permissive Policies' as title,
    'WARN' as level,
    'EXTERNAL' as facing,
    array['PERFORMANCE'] as categories,
    'Detects if multiple permissive row level security policies are present on a table for the same \`role\` and \`action\` (e.g. insert). Multiple permissive policies are suboptimal for performance as each policy must be executed for every relevant query.' as description,
    format(
        'Table \`%s.%s\` has multiple permissive policies for role \`%s\` for action \`%s\`. Policies include \`%s\`',
        n.nspname,
        c.relname,
        r.rolname,
        act.cmd,
        array_agg(p.polname order by p.polname)
    ) as detail,
    'https://supabase.com/docs/guides/database/database-linter?lint=0006_multiple_permissive_policies' as remediation,
    jsonb_build_object(
        'schema', n.nspname,
        'name', c.relname,
        'type', 'table'
    ) as metadata,
    format(
        'multiple_permissive_policies_%s_%s_%s_%s',
        n.nspname,
        c.relname,
        r.rolname,
        act.cmd
    ) as cache_key
from
    pg_catalog.pg_policy p
    join pg_catalog.pg_class c
        on p.polrelid = c.oid
    join pg_catalog.pg_namespace n
        on c.relnamespace = n.oid
    join pg_catalog.pg_roles r
        on p.polroles @> array[r.oid]
        or p.polroles = array[0::oid]
    left join pg_catalog.pg_depend dep
        on c.oid = dep.objid
        and dep.deptype = 'e',
    lateral (
        select x.cmd
        from unnest((
            select
                case p.polcmd
                    when 'r' then array['SELECT']
                    when 'a' then array['INSERT']
                    when 'w' then array['UPDATE']
                    when 'd' then array['DELETE']
                    when '*' then array['SELECT', 'INSERT', 'UPDATE', 'DELETE']
                    else array['ERROR']
                end as actions
        )) x(cmd)
    ) act(cmd)
where
    c.relkind = 'r' -- regular tables
    and p.polpermissive -- policy is permissive
    and n.nspname not in (
        '_timescaledb_cache', '_timescaledb_catalog', '_timescaledb_config', '_timescaledb_internal', 'auth', 'cron', 'extensions', 'graphql', 'graphql_public', 'information_schema', 'net', 'pgroonga', 'pgsodium', 'pgsodium_masks', 'pgtle', 'pgbouncer', 'pg_catalog', 'pgtle', 'realtime', 'repack', 'storage', 'supabase_functions', 'supabase_migrations', 'tiger', 'topology', 'vault'
    )
    and r.rolname not like 'pg_%'
    and r.rolname not like 'supabase%admin'
    and not r.rolbypassrls
    and dep.objid is null -- exclude tables owned by extensions
group by
    n.nspname,
    c.relname,
    r.rolname,
    act.cmd
having
    count(1) > 1)
union all
(
select
    'policy_exists_rls_disabled' as name,
    'Policy Exists RLS Disabled' as title,
    'ERROR' as level,
    'EXTERNAL' as facing,
    array['SECURITY'] as categories,
    'Detects cases where row level security (RLS) policies have been created, but RLS has not been enabled for the underlying table.' as description,
    format(
        'Table \`%s.%s\` has RLS policies but RLS is not enabled on the table. Policies include %s.',
        n.nspname,
        c.relname,
        array_agg(p.polname order by p.polname)
    ) as detail,
    'https://supabase.com/docs/guides/database/database-linter?lint=0007_policy_exists_rls_disabled' as remediation,
    jsonb_build_object(
        'schema', n.nspname,
        'name', c.relname,
        'type', 'table'
    ) as metadata,
    format(
        'policy_exists_rls_disabled_%s_%s',
        n.nspname,
        c.relname
    ) as cache_key
from
    pg_catalog.pg_policy p
    join pg_catalog.pg_class c
        on p.polrelid = c.oid
    join pg_catalog.pg_namespace n
        on c.relnamespace = n.oid
    left join pg_catalog.pg_depend dep
        on c.oid = dep.objid
        and dep.deptype = 'e'
where
    c.relkind = 'r' -- regular tables
    and n.nspname not in (
        '_timescaledb_cache', '_timescaledb_catalog', '_timescaledb_config', '_timescaledb_internal', 'auth', 'cron', 'extensions', 'graphql', 'graphql_public', 'information_schema', 'net', 'pgroonga', 'pgsodium', 'pgsodium_masks', 'pgtle', 'pgbouncer', 'pg_catalog', 'pgtle', 'realtime', 'repack', 'storage', 'supabase_functions', 'supabase_migrations', 'tiger', 'topology', 'vault'
    )
    -- RLS is disabled
    and not c.relrowsecurity
    and dep.objid is null -- exclude tables owned by extensions
group by
    n.nspname,
    c.relname)
union all
(
select
    'rls_enabled_no_policy' as name,
    'RLS Enabled No Policy' as title,
    'INFO' as level,
    'EXTERNAL' as facing,
    array['SECURITY'] as categories,
    'Detects cases where row level security (RLS) has been enabled on a table but no RLS policies have been created.' as description,
    format(
        'Table \`%s.%s\` has RLS enabled, but no policies exist',
        n.nspname,
        c.relname
    ) as detail,
    'https://supabase.com/docs/guides/database/database-linter?lint=0008_rls_enabled_no_policy' as remediation,
    jsonb_build_object(
        'schema', n.nspname,
        'name', c.relname,
        'type', 'table'
    ) as metadata,
    format(
        'rls_enabled_no_policy_%s_%s',
        n.nspname,
        c.relname
    ) as cache_key
from
    pg_catalog.pg_class c
    left join pg_catalog.pg_policy p
        on p.polrelid = c.oid
    join pg_catalog.pg_namespace n
        on c.relnamespace = n.oid
    left join pg_catalog.pg_depend dep
        on c.oid = dep.objid
        and dep.deptype = 'e'
where
    c.relkind = 'r' -- regular tables
    and n.nspname not in (
        '_timescaledb_cache', '_timescaledb_catalog', '_timescaledb_config', '_timescaledb_internal', 'auth', 'cron', 'extensions', 'graphql', 'graphql_public', 'information_schema', 'net', 'pgroonga', 'pgsodium', 'pgsodium_masks', 'pgtle', 'pgbouncer', 'pg_catalog', 'pgtle', 'realtime', 'repack', 'storage', 'supabase_functions', 'supabase_migrations', 'tiger', 'topology', 'vault'
    )
    -- RLS is enabled
    and c.relrowsecurity
    and p.polname is null
    and dep.objid is null -- exclude tables owned by extensions
group by
    n.nspname,
    c.relname)
union all
(
select
    'duplicate_index' as name,
    'Duplicate Index' as title,
    'WARN' as level,
    'EXTERNAL' as facing,
    array['PERFORMANCE'] as categories,
    'Detects cases where two ore more identical indexes exist.' as description,
    format(
        'Table \`%s.%s\` has identical indexes %s. Drop all except one of them',
        n.nspname,
        c.relname,
        array_agg(pi.indexname order by pi.indexname)
    ) as detail,
    'https://supabase.com/docs/guides/database/database-linter?lint=0009_duplicate_index' as remediation,
    jsonb_build_object(
        'schema', n.nspname,
        'name', c.relname,
        'type', case
            when c.relkind = 'r' then 'table'
            when c.relkind = 'm' then 'materialized view'
            else 'ERROR'
        end,
        'indexes', array_agg(pi.indexname order by pi.indexname)
    ) as metadata,
    format(
        'duplicate_index_%s_%s_%s',
        n.nspname,
        c.relname,
        array_agg(pi.indexname order by pi.indexname)
    ) as cache_key
from
    pg_catalog.pg_indexes pi
    join pg_catalog.pg_namespace n
        on n.nspname  = pi.schemaname
    join pg_catalog.pg_class c
        on pi.tablename = c.relname
        and n.oid = c.relnamespace
    left join pg_catalog.pg_depend dep
        on c.oid = dep.objid
        and dep.deptype = 'e'
where
    c.relkind in ('r', 'm') -- tables and materialized views
    and n.nspname not in (
        '_timescaledb_cache', '_timescaledb_catalog', '_timescaledb_config', '_timescaledb_internal', 'auth', 'cron', 'extensions', 'graphql', 'graphql_public', 'information_schema', 'net', 'pgroonga', 'pgsodium', 'pgsodium_masks', 'pgtle', 'pgbouncer', 'pg_catalog', 'pgtle', 'realtime', 'repack', 'storage', 'supabase_functions', 'supabase_migrations', 'tiger', 'topology', 'vault'
    )
    and dep.objid is null -- exclude tables owned by extensions
group by
    n.nspname,
    c.relkind,
    c.relname,
    replace(pi.indexdef, pi.indexname, '')
having
    count(*) > 1)
union all
(
select
    'security_definer_view' as name,
    'Security Definer View' as title,
    'ERROR' as level,
    'EXTERNAL' as facing,
    array['SECURITY'] as categories,
    'Detects views that are SECURITY DEFINER meaning that they ignore row level security (RLS) policies.' as description,
    format(
        'View \`%s.%s\` is SECURITY DEFINER',
        n.nspname,
        c.relname
    ) as detail,
    'https://supabase.com/docs/guides/database/database-linter?lint=0010_security_definer_view' as remediation,
    jsonb_build_object(
        'schema', n.nspname,
        'name', c.relname,
        'type', 'view'
    ) as metadata,
    format(
        'security_definer_view_%s_%s',
        n.nspname,
        c.relname
    ) as cache_key
from
    pg_catalog.pg_class c
    join pg_catalog.pg_namespace n
        on n.oid = c.relnamespace
    left join pg_catalog.pg_depend dep
        on c.oid = dep.objid
        and dep.deptype = 'e'
where
    c.relkind = 'v'
    and (
        pg_catalog.has_table_privilege('anon', c.oid, 'SELECT')
        or pg_catalog.has_table_privilege('authenticated', c.oid, 'SELECT')
    )
    and n.nspname = any(array(select trim(unnest(string_to_array(current_setting('pgrst.db_schemas', 't'), ',')))))
    and n.nspname not in (
        '_timescaledb_cache', '_timescaledb_catalog', '_timescaledb_config', '_timescaledb_internal', 'auth', 'cron', 'extensions', 'graphql', 'graphql_public', 'information_schema', 'net', 'pgroonga', 'pgsodium', 'pgsodium_masks', 'pgtle', 'pgbouncer', 'pg_catalog', 'pgtle', 'realtime', 'repack', 'storage', 'supabase_functions', 'supabase_migrations', 'tiger', 'topology', 'vault'
    )
    and dep.objid is null -- exclude views owned by extensions
    and not (
        lower(coalesce(c.reloptions::text,'{}'))::text[]
        && array[
            'security_invoker=1',
            'security_invoker=true',
            'security_invoker=yes',
            'security_invoker=on'
        ]
    ))
union all
(
select
    'function_search_path_mutable' as name,
    'Function Search Path Mutable' as title,
    'WARN' as level,
    'EXTERNAL' as facing,
    array['SECURITY'] as categories,
    'Detects functions with a mutable search_path parameter which could fail to execute successfully for some roles.' as description,
    format(
        'Function \`%s.%s\` has a role mutable search_path',
        n.nspname,
        p.proname
    ) as detail,
    'https://supabase.com/docs/guides/database/database-linter?lint=0011_function_search_path_mutable' as remediation,
    jsonb_build_object(
        'schema', n.nspname,
        'name', p.proname,
        'type', 'function'
    ) as metadata,
    format(
        'function_search_path_mutable_%s_%s_%s',
        n.nspname,
        p.proname,
        md5(p.prosrc) -- required when function is polymorphic
    ) as cache_key
from
    pg_catalog.pg_proc p
    join pg_catalog.pg_namespace n
        on p.pronamespace = n.oid
    left join pg_catalog.pg_depend dep
        on p.oid = dep.objid
        and dep.deptype = 'e'
where
    n.nspname not in (
        '_timescaledb_cache', '_timescaledb_catalog', '_timescaledb_config', '_timescaledb_internal', 'auth', 'cron', 'extensions', 'graphql', 'graphql_public', 'information_schema', 'net', 'pgroonga', 'pgsodium', 'pgsodium_masks', 'pgtle', 'pgbouncer', 'pg_catalog', 'pgtle', 'realtime', 'repack', 'storage', 'supabase_functions', 'supabase_migrations', 'tiger', 'topology', 'vault'
    )
    and dep.objid is null -- exclude functions owned by extensions
    -- Search path not set to ''
    and not coalesce(p.proconfig, '{}') && array['search_path=""'])
union all
(
select
    'rls_disabled_in_public' as name,
    'RLS Disabled in Public' as title,
    'ERROR' as level,
    'EXTERNAL' as facing,
    array['SECURITY'] as categories,
    'Detects cases where row level security (RLS) has not been enabled on a table in the \`public\` schema.' as description,
    format(
        'Table \`%s.%s\` is public, but RLS has not been enabled.',
        n.nspname,
        c.relname
    ) as detail,
    'https://supabase.com/docs/guides/database/database-linter?lint=0013_rls_disabled_in_public' as remediation,
    jsonb_build_object(
        'schema', n.nspname,
        'name', c.relname,
        'type', 'table'
    ) as metadata,
    format(
        'rls_disabled_in_public_%s_%s',
        n.nspname,
        c.relname
    ) as cache_key
from
    pg_catalog.pg_class c
    join pg_catalog.pg_namespace n
        on c.relnamespace = n.oid
where
    c.relkind = 'r' -- regular tables
    -- RLS is disabled
    and not c.relrowsecurity
    and (
        pg_catalog.has_table_privilege('anon', c.oid, 'SELECT')
        or pg_catalog.has_table_privilege('authenticated', c.oid, 'SELECT')
    )
    and n.nspname = any(array(select trim(unnest(string_to_array(current_setting('pgrst.db_schemas', 't'), ',')))))
    and n.nspname not in (
        '_timescaledb_cache', '_timescaledb_catalog', '_timescaledb_config', '_timescaledb_internal', 'auth', 'cron', 'extensions', 'graphql', 'graphql_public', 'information_schema', 'net', 'pgroonga', 'pgsodium', 'pgsodium_masks', 'pgtle', 'pgbouncer', 'pg_catalog', 'pgtle', 'realtime', 'repack', 'storage', 'supabase_functions', 'supabase_migrations', 'tiger', 'topology', 'vault'
    ))
union all
(
select
    'extension_in_public' as name,
    'Extension in Public' as title,
    'WARN' as level,
    'EXTERNAL' as facing,
    array['SECURITY'] as categories,
    'Detects extensions installed in the \`public\` schema.' as description,
    format(
        'Extension \`%s\` is installed in the public schema. Move it to another schema.',
        pe.extname
    ) as detail,
    'https://supabase.com/docs/guides/database/database-linter?lint=0014_extension_in_public' as remediation,
    jsonb_build_object(
        'schema', pe.extnamespace::regnamespace,
        'name', pe.extname,
        'type', 'extension'
    ) as metadata,
    format(
        'extension_in_public_%s',
        pe.extname
    ) as cache_key
from
    pg_catalog.pg_extension pe
where
    -- plpgsql is installed by default in public and outside user control
    -- confirmed safe
    pe.extname not in ('plpgsql')
    -- Scoping this to public is not optimal. Ideally we would use the postgres
    -- search path. That currently isn't available via SQL. In other lints
    -- we have used has_schema_privilege('anon', 'extensions', 'USAGE') but that
    -- is not appropriate here as it would evaluate true for the extensions schema
    and pe.extnamespace::regnamespace::text = 'public')
union all
(
with policies as (
    select
        nsp.nspname as schema_name,
        pb.tablename as table_name,
        polname as policy_name,
        qual,
        with_check
    from
        pg_catalog.pg_policy pa
        join pg_catalog.pg_class pc
            on pa.polrelid = pc.oid
        join pg_catalog.pg_namespace nsp
            on pc.relnamespace = nsp.oid
        join pg_catalog.pg_policies pb
            on pc.relname = pb.tablename
            and nsp.nspname = pb.schemaname
            and pa.polname = pb.policyname
)
select
    'rls_references_user_metadata' as name,
    'RLS references user metadata' as title,
    'ERROR' as level,
    'EXTERNAL' as facing,
    array['SECURITY'] as categories,
    'Detects when Supabase Auth user_metadata is referenced insecurely in a row level security (RLS) policy.' as description,
    format(
        'Table \`%s.%s\` has a row level security policy \`%s\` that references Supabase Auth \`user_metadata\`. \`user_metadata\` is editable by end users and should never be used in a security context.',
        schema_name,
        table_name,
        policy_name
    ) as detail,
    'https://supabase.com/docs/guides/database/database-linter?lint=0015_rls_references_user_metadata' as remediation,
    jsonb_build_object(
        'schema', schema_name,
        'name', table_name,
        'type', 'table'
    ) as metadata,
    format('rls_references_user_metadata_%s_%s_%s', schema_name, table_name, policy_name) as cache_key
from
    policies
where
    schema_name not in (
        '_timescaledb_cache', '_timescaledb_catalog', '_timescaledb_config', '_timescaledb_internal', 'auth', 'cron', 'extensions', 'graphql', 'graphql_public', 'information_schema', 'net', 'pgroonga', 'pgsodium', 'pgsodium_masks', 'pgtle', 'pgbouncer', 'pg_catalog', 'pgtle', 'realtime', 'repack', 'storage', 'supabase_functions', 'supabase_migrations', 'tiger', 'topology', 'vault'
    )
    and (
        -- Example: auth.jwt() -> 'user_metadata'
        -- False positives are possible, but it isn't practical to string match
        -- If false positive rate is too high, this expression can iterate
        qual like '%auth.jwt()%user_metadata%'
        or qual like '%current_setting(%request.jwt.claims%)%user_metadata%'
        or with_check like '%auth.jwt()%user_metadata%'
        or with_check like '%current_setting(%request.jwt.claims%)%user_metadata%'
    ))
union all
(
select
    'materialized_view_in_api' as name,
    'Materialized View in API' as title,
    'WARN' as level,
    'EXTERNAL' as facing,
    array['SECURITY'] as categories,
    'Detects materialized views that are potentially accessible over APIs.' as description,
    format(
        'Materialized view \`%s.%s\` is selectable by anon or authenticated roles',
        n.nspname,
        c.relname
    ) as detail,
    'https://supabase.com/docs/guides/database/database-linter?lint=0016_materialized_view_in_api' as remediation,
    jsonb_build_object(
        'schema', n.nspname,
        'name', c.relname,
        'type', 'materialized view'
    ) as metadata,
    format(
        'materialized_view_in_api_%s_%s',
        n.nspname,
        c.relname
    ) as cache_key
from
    pg_catalog.pg_class c
    join pg_catalog.pg_namespace n
        on n.oid = c.relnamespace
    left join pg_catalog.pg_depend dep
        on c.oid = dep.objid
        and dep.deptype = 'e'
where
    c.relkind = 'm'
    and (
        pg_catalog.has_table_privilege('anon', c.oid, 'SELECT')
        or pg_catalog.has_table_privilege('authenticated', c.oid, 'SELECT')
    )
    and n.nspname = any(array(select trim(unnest(string_to_array(current_setting('pgrst.db_schemas', 't'), ',')))))
    and n.nspname not in (
        '_timescaledb_cache', '_timescaledb_catalog', '_timescaledb_config', '_timescaledb_internal', 'auth', 'cron', 'extensions', 'graphql', 'graphql_public', 'information_schema', 'net', 'pgroonga', 'pgsodium', 'pgsodium_masks', 'pgtle', 'pgbouncer', 'pg_catalog', 'pgtle', 'realtime', 'repack', 'storage', 'supabase_functions', 'supabase_migrations', 'tiger', 'topology', 'vault'
    )
    and dep.objid is null)`.trim()

// Array of all lint rules we handle right now.
export const LINT_TYPES = [
  'unindexed_foreign_keys',
  'auth_users_exposed',
  'auth_rls_initplan',
  'no_primary_key',
  'unused_index',
  'multiple_permissive_policies',
  'policy_exists_rls_disabled',
  'rls_enabled_no_policy',
  'duplicate_index',
  'security_definer_view',
  'function_search_path_mutable',
  'rls_disabled_in_public',
  'extension_in_public',
  'auth_otp_long_expiry',
  'auth_otp_short_length',
  'rls_references_user_metadata',
  'materialized_view_in_api',
] as const

export type LINT_TYPES = (typeof LINT_TYPES)[number]

export type Lint = {
  name: LINT_TYPES
  level: 'ERROR' | 'WARN' | 'INFO'
  facing: string
  categories: ['PERFORMANCE' | 'SECURITY']
  description: string
  detail: string
  remediation: any
  metadata: {
    schema?: string
    name?: string
    entity?: string
    type?: 'table' | 'view' | 'auth' | 'function' | 'extension'
    fkey_name?: string
    fkey_columns?: number[]
  } | null
  cache_key: string
}
=======
>>>>>>> 9eb05b5f

export type ProjectLintsVariables = {
  projectRef?: string
}
export type ProjectLintResponse = components['schemas']['ProjectLintResponse']
export type Lint = ProjectLintResponse
export type LINT_TYPES = ProjectLintResponse['name']

export async function getProjectLints({ projectRef }: ProjectLintsVariables, signal?: AbortSignal) {
  if (!projectRef) throw new Error('Project ref is required')

  const { data, error } = await get(`/platform/projects/{ref}/run-lints`, {
    params: { path: { ref: projectRef } },
    signal,
  })

  if (error) handleError(error)

  return data
}

export type ProjectLintsData = Awaited<ReturnType<typeof getProjectLints>>
export type ProjectLintsError = ResponseError

export const useProjectLintsQuery = <TData = ProjectLintsData>(
  { projectRef }: ProjectLintsVariables,
  { enabled = true, ...options }: UseQueryOptions<ProjectLintsData, ProjectLintsError, TData> = {}
) =>
  useQuery<ProjectLintsData, ProjectLintsError, TData>(
    lintKeys.lint(projectRef),
    ({ signal }) => getProjectLints({ projectRef }, signal),
    {
      enabled: enabled && typeof projectRef !== 'undefined',
      ...options,
    }
  )<|MERGE_RESOLUTION|>--- conflicted
+++ resolved
@@ -4,882 +4,6 @@
 import { get, handleError } from 'data/fetchers'
 import { ResponseError } from 'types'
 import { lintKeys } from './keys'
-<<<<<<< HEAD
-import { useProjectPostgrestConfigQuery } from 'data/config/project-postgrest-config-query'
-
-export const LINT_SQL = /* SQL */ `set local search_path = '';
-
-(
-with foreign_keys as (
-    select
-        cl.relnamespace::regnamespace::text as schema_name,
-        cl.relname as table_name,
-        cl.oid as table_oid,
-        ct.conname as fkey_name,
-        ct.conkey as col_attnums
-    from
-        pg_catalog.pg_constraint ct
-        join pg_catalog.pg_class cl -- fkey owning table
-            on ct.conrelid = cl.oid
-        left join pg_catalog.pg_depend d
-            on d.objid = cl.oid
-            and d.deptype = 'e'
-    where
-        ct.contype = 'f' -- foreign key constraints
-        and d.objid is null -- exclude tables that are dependencies of extensions
-        and cl.relnamespace::regnamespace::text not in (
-            'pg_catalog', 'information_schema', 'auth', 'storage', 'vault', 'extensions'
-        )
-),
-index_ as (
-    select
-        pi.indrelid as table_oid,
-        indexrelid::regclass as index_,
-        string_to_array(indkey::text, ' ')::smallint[] as col_attnums
-    from
-        pg_catalog.pg_index pi
-    where
-        indisvalid
-)
-select
-    'unindexed_foreign_keys' as name,
-    'Unindexed foreign keys' as title,
-    'INFO' as level,
-    'EXTERNAL' as facing,
-    array['PERFORMANCE'] as categories,
-    'Identifies foreign key constraints without a covering index, which can impact database performance.' as description,
-    format(
-        'Table \`%s.%s\` has a foreign key \`%s\` without a covering index. This can lead to suboptimal query performance.',
-        fk.schema_name,
-        fk.table_name,
-        fk.fkey_name
-    ) as detail,
-    'https://supabase.com/docs/guides/database/database-linter?lint=0001_unindexed_foreign_keys' as remediation,
-    jsonb_build_object(
-        'schema', fk.schema_name,
-        'name', fk.table_name,
-        'type', 'table',
-        'fkey_name', fk.fkey_name,
-        'fkey_columns', fk.col_attnums
-    ) as metadata,
-    format('unindexed_foreign_keys_%s_%s_%s', fk.schema_name, fk.table_name, fk.fkey_name) as cache_key
-from
-    foreign_keys fk
-    left join index_ idx
-        on fk.table_oid = idx.table_oid
-        and fk.col_attnums = idx.col_attnums
-    left join pg_catalog.pg_depend dep
-        on idx.table_oid = dep.objid
-        and dep.deptype = 'e'
-where
-    idx.index_ is null
-    and fk.schema_name not in (
-        '_timescaledb_cache', '_timescaledb_catalog', '_timescaledb_config', '_timescaledb_internal', 'auth', 'cron', 'extensions', 'graphql', 'graphql_public', 'information_schema', 'net', 'pgroonga', 'pgsodium', 'pgsodium_masks', 'pgtle', 'pgbouncer', 'pg_catalog', 'pgtle', 'realtime', 'repack', 'storage', 'supabase_functions', 'supabase_migrations', 'tiger', 'topology', 'vault'
-    )
-    and dep.objid is null -- exclude tables owned by extensions
-order by
-    fk.schema_name,
-    fk.table_name,
-    fk.fkey_name)
-union all
-(
-select
-    'auth_users_exposed' as name,
-    'Exposed Auth Users' as title,
-    'ERROR' as level,
-    'EXTERNAL' as facing,
-    array['SECURITY'] as categories,
-    'Detects if auth.users is exposed to anon or authenticated roles via a view or materialized view in the public schema, potentially compromising user data security.' as description,
-    format(
-        'View/Materialized View "%s" in the public schema may expose \`auth.users\` data to anon or authenticated roles.',
-        c.relname
-    ) as detail,
-    'https://supabase.com/docs/guides/database/database-linter?lint=0002_auth_users_exposed' as remediation,
-    jsonb_build_object(
-        'schema', n.nspname,
-        'name', c.relname,
-        'type', 'view',
-        'exposed_to', array_remove(array_agg(DISTINCT case when pg_catalog.has_table_privilege('anon', c.oid, 'SELECT') then 'anon' when pg_catalog.has_table_privilege('authenticated', c.oid, 'SELECT') then 'authenticated' end), null)
-    ) as metadata,
-    format('auth_users_exposed_%s_%s', n.nspname, c.relname) as cache_key
-from
-    -- Identify the oid for auth.users
-    pg_catalog.pg_class auth_users_pg_class
-    join pg_catalog.pg_namespace auth_users_pg_namespace
-        on auth_users_pg_class.relnamespace = auth_users_pg_namespace.oid
-        and auth_users_pg_class.relname = 'users'
-        and auth_users_pg_namespace.nspname = 'auth'
-    -- Depends on auth.users
-    join pg_catalog.pg_depend d
-        on d.refobjid = auth_users_pg_class.oid
-    join pg_catalog.pg_rewrite r
-        on r.oid = d.objid
-    join pg_catalog.pg_class c
-        on c.oid = r.ev_class
-    join pg_catalog.pg_namespace n
-        on n.oid = c.relnamespace
-    join pg_catalog.pg_class pg_class_auth_users
-        on d.refobjid = pg_class_auth_users.oid
-where
-    d.deptype = 'n'
-    and (
-      pg_catalog.has_table_privilege('anon', c.oid, 'SELECT')
-      or pg_catalog.has_table_privilege('authenticated', c.oid, 'SELECT')
-    )
-    and n.nspname = any(array(select trim(unnest(string_to_array(current_setting('pgrst.db_schemas', 't'), ',')))))
-    -- Exclude self
-    and c.relname <> '0002_auth_users_exposed'
-    -- There are 3 insecure configurations
-    and
-    (
-        -- Materialized views don't support RLS so this is insecure by default
-        (c.relkind in ('m')) -- m for materialized view
-        or
-        -- Standard View, accessible to anon or authenticated that is security_definer
-        (
-            c.relkind = 'v' -- v for view
-            -- Exclude security invoker views
-            and not (
-                lower(coalesce(c.reloptions::text,'{}'))::text[]
-                && array[
-                    'security_invoker=1',
-                    'security_invoker=true',
-                    'security_invoker=yes',
-                    'security_invoker=on'
-                ]
-            )
-        )
-        or
-        -- Standard View, security invoker, but no RLS enabled on auth.users
-        (
-            c.relkind in ('v') -- v for view
-            -- is security invoker
-            and (
-                lower(coalesce(c.reloptions::text,'{}'))::text[]
-                && array[
-                    'security_invoker=1',
-                    'security_invoker=true',
-                    'security_invoker=yes',
-                    'security_invoker=on'
-                ]
-            )
-            and not pg_class_auth_users.relrowsecurity
-        )
-    )
-group by
-    n.nspname,
-    c.relname,
-    c.oid)
-union all
-(
-with policies as (
-    select
-        nsp.nspname as schema_name,
-        pb.tablename as table_name,
-        pc.relrowsecurity as is_rls_active,
-        polname as policy_name,
-        polpermissive as is_permissive, -- if not, then restrictive
-        (select array_agg(r::regrole) from unnest(polroles) as x(r)) as roles,
-        case polcmd
-            when 'r' then 'SELECT'
-            when 'a' then 'INSERT'
-            when 'w' then 'UPDATE'
-            when 'd' then 'DELETE'
-            when '*' then 'ALL'
-        end as command,
-        qual,
-        with_check
-    from
-        pg_catalog.pg_policy pa
-        join pg_catalog.pg_class pc
-            on pa.polrelid = pc.oid
-        join pg_catalog.pg_namespace nsp
-            on pc.relnamespace = nsp.oid
-        join pg_catalog.pg_policies pb
-            on pc.relname = pb.tablename
-            and nsp.nspname = pb.schemaname
-            and pa.polname = pb.policyname
-)
-select
-    'auth_rls_initplan' as name,
-    'Auth RLS Initialization Plan' as title,
-    'WARN' as level,
-    'EXTERNAL' as facing,
-    array['PERFORMANCE'] as categories,
-    'Detects if calls to \`auth.<function>()\` in RLS policies are being unnecessarily re-evaluated for each row' as description,
-    format(
-        'Table \`%s.%s\` has a row level security policy \`%s\` that re-evaluates an auth.<function>() for each row. This produces suboptimal query performance at scale. Resolve the issue by replacing \`auth.<function>()\` with \`(select auth.<function>())\`. See [docs](https://supabase.com/docs/guides/database/postgres/row-level-security#call-functions-with-select) for more info.',
-        schema_name,
-        table_name,
-        policy_name
-    ) as detail,
-    'https://supabase.com/docs/guides/database/database-linter?lint=0003_auth_rls_initplan' as remediation,
-    jsonb_build_object(
-        'schema', schema_name,
-        'name', table_name,
-        'type', 'table'
-    ) as metadata,
-    format('auth_rls_init_plan_%s_%s_%s', schema_name, table_name, policy_name) as cache_key
-from
-    policies
-where
-    is_rls_active
-    and schema_name not in (
-        '_timescaledb_cache', '_timescaledb_catalog', '_timescaledb_config', '_timescaledb_internal', 'auth', 'cron', 'extensions', 'graphql', 'graphql_public', 'information_schema', 'net', 'pgroonga', 'pgsodium', 'pgsodium_masks', 'pgtle', 'pgbouncer', 'pg_catalog', 'pgtle', 'realtime', 'repack', 'storage', 'supabase_functions', 'supabase_migrations', 'tiger', 'topology', 'vault'
-    )
-    and (
-        -- Example: auth.uid()
-        (
-            qual like '%auth.uid()%'
-            and lower(qual) not like '%select auth.uid()%'
-        )
-        or (
-            qual like '%auth.jwt()%'
-            and lower(qual) not like '%select auth.jwt()%'
-        )
-        or (
-            qual like '%auth.role()%'
-            and lower(qual) not like '%select auth.role()%'
-        )
-        or (
-            qual like '%auth.email()%'
-            and lower(qual) not like '%select auth.email()%'
-        )
-        or (
-            with_check like '%auth.uid()%'
-            and lower(with_check) not like '%select auth.uid()%'
-        )
-        or (
-            with_check like '%auth.jwt()%'
-            and lower(with_check) not like '%select auth.jwt()%'
-        )
-        or (
-            with_check like '%auth.role()%'
-            and lower(with_check) not like '%select auth.role()%'
-        )
-        or (
-            with_check like '%auth.email()%'
-            and lower(with_check) not like '%select auth.email()%'
-        )
-    ))
-union all
-(
-select
-    'no_primary_key' as name,
-    'No Primary Key' as title,
-    'INFO' as level,
-    'EXTERNAL' as facing,
-    array['PERFORMANCE'] as categories,
-    'Detects if a table does not have a primary key. Tables without a primary key can be inefficient to interact with at scale.' as description,
-    format(
-        'Table \`%s.%s\` does not have a primary key',
-        pgns.nspname,
-        pgc.relname
-    ) as detail,
-    'https://supabase.com/docs/guides/database/database-linter?lint=0004_no_primary_key' as remediation,
-     jsonb_build_object(
-        'schema', pgns.nspname,
-        'name', pgc.relname,
-        'type', 'table'
-    ) as metadata,
-    format(
-        'no_primary_key_%s_%s',
-        pgns.nspname,
-        pgc.relname
-    ) as cache_key
-from
-    pg_catalog.pg_class pgc
-    join pg_catalog.pg_namespace pgns
-        on pgns.oid = pgc.relnamespace
-    left join pg_catalog.pg_index pgi
-        on pgi.indrelid = pgc.oid
-    left join pg_catalog.pg_depend dep
-        on pgc.oid = dep.objid
-        and dep.deptype = 'e'
-where
-    pgc.relkind = 'r' -- regular tables
-    and pgns.nspname not in (
-        '_timescaledb_cache', '_timescaledb_catalog', '_timescaledb_config', '_timescaledb_internal', 'auth', 'cron', 'extensions', 'graphql', 'graphql_public', 'information_schema', 'net', 'pgroonga', 'pgsodium', 'pgsodium_masks', 'pgtle', 'pgbouncer', 'pg_catalog', 'pgtle', 'realtime', 'repack', 'storage', 'supabase_functions', 'supabase_migrations', 'tiger', 'topology', 'vault'
-    )
-    and dep.objid is null -- exclude tables owned by extensions
-group by
-    pgc.oid,
-    pgns.nspname,
-    pgc.relname
-having
-    max(coalesce(pgi.indisprimary, false)::int) = 0)
-union all
-(
-select
-    'unused_index' as name,
-    'Unused Index' as title,
-    'INFO' as level,
-    'EXTERNAL' as facing,
-    array['PERFORMANCE'] as categories,
-    'Detects if an index has never been used and may be a candidate for removal.' as description,
-    format(
-        'Index \`%s\` on table \`%s.%s\` has not been used',
-        psui.indexrelname,
-        psui.schemaname,
-        psui.relname
-    ) as detail,
-    'https://supabase.com/docs/guides/database/database-linter?lint=0005_unused_index' as remediation,
-    jsonb_build_object(
-        'schema', psui.schemaname,
-        'name', psui.relname,
-        'type', 'table'
-    ) as metadata,
-    format(
-        'unused_index_%s_%s_%s',
-        psui.schemaname,
-        psui.relname,
-        psui.indexrelname
-    ) as cache_key
-
-from
-    pg_catalog.pg_stat_user_indexes psui
-    join pg_catalog.pg_index pi
-        on psui.indexrelid = pi.indexrelid
-    left join pg_catalog.pg_depend dep
-        on psui.relid = dep.objid
-        and dep.deptype = 'e'
-where
-    psui.idx_scan = 0
-    and not pi.indisunique
-    and not pi.indisprimary
-    and dep.objid is null -- exclude tables owned by extensions
-    and psui.schemaname not in (
-        '_timescaledb_cache', '_timescaledb_catalog', '_timescaledb_config', '_timescaledb_internal', 'auth', 'cron', 'extensions', 'graphql', 'graphql_public', 'information_schema', 'net', 'pgroonga', 'pgsodium', 'pgsodium_masks', 'pgtle', 'pgbouncer', 'pg_catalog', 'pgtle', 'realtime', 'repack', 'storage', 'supabase_functions', 'supabase_migrations', 'tiger', 'topology', 'vault'
-    ))
-union all
-(
-select
-    'multiple_permissive_policies' as name,
-    'Multiple Permissive Policies' as title,
-    'WARN' as level,
-    'EXTERNAL' as facing,
-    array['PERFORMANCE'] as categories,
-    'Detects if multiple permissive row level security policies are present on a table for the same \`role\` and \`action\` (e.g. insert). Multiple permissive policies are suboptimal for performance as each policy must be executed for every relevant query.' as description,
-    format(
-        'Table \`%s.%s\` has multiple permissive policies for role \`%s\` for action \`%s\`. Policies include \`%s\`',
-        n.nspname,
-        c.relname,
-        r.rolname,
-        act.cmd,
-        array_agg(p.polname order by p.polname)
-    ) as detail,
-    'https://supabase.com/docs/guides/database/database-linter?lint=0006_multiple_permissive_policies' as remediation,
-    jsonb_build_object(
-        'schema', n.nspname,
-        'name', c.relname,
-        'type', 'table'
-    ) as metadata,
-    format(
-        'multiple_permissive_policies_%s_%s_%s_%s',
-        n.nspname,
-        c.relname,
-        r.rolname,
-        act.cmd
-    ) as cache_key
-from
-    pg_catalog.pg_policy p
-    join pg_catalog.pg_class c
-        on p.polrelid = c.oid
-    join pg_catalog.pg_namespace n
-        on c.relnamespace = n.oid
-    join pg_catalog.pg_roles r
-        on p.polroles @> array[r.oid]
-        or p.polroles = array[0::oid]
-    left join pg_catalog.pg_depend dep
-        on c.oid = dep.objid
-        and dep.deptype = 'e',
-    lateral (
-        select x.cmd
-        from unnest((
-            select
-                case p.polcmd
-                    when 'r' then array['SELECT']
-                    when 'a' then array['INSERT']
-                    when 'w' then array['UPDATE']
-                    when 'd' then array['DELETE']
-                    when '*' then array['SELECT', 'INSERT', 'UPDATE', 'DELETE']
-                    else array['ERROR']
-                end as actions
-        )) x(cmd)
-    ) act(cmd)
-where
-    c.relkind = 'r' -- regular tables
-    and p.polpermissive -- policy is permissive
-    and n.nspname not in (
-        '_timescaledb_cache', '_timescaledb_catalog', '_timescaledb_config', '_timescaledb_internal', 'auth', 'cron', 'extensions', 'graphql', 'graphql_public', 'information_schema', 'net', 'pgroonga', 'pgsodium', 'pgsodium_masks', 'pgtle', 'pgbouncer', 'pg_catalog', 'pgtle', 'realtime', 'repack', 'storage', 'supabase_functions', 'supabase_migrations', 'tiger', 'topology', 'vault'
-    )
-    and r.rolname not like 'pg_%'
-    and r.rolname not like 'supabase%admin'
-    and not r.rolbypassrls
-    and dep.objid is null -- exclude tables owned by extensions
-group by
-    n.nspname,
-    c.relname,
-    r.rolname,
-    act.cmd
-having
-    count(1) > 1)
-union all
-(
-select
-    'policy_exists_rls_disabled' as name,
-    'Policy Exists RLS Disabled' as title,
-    'ERROR' as level,
-    'EXTERNAL' as facing,
-    array['SECURITY'] as categories,
-    'Detects cases where row level security (RLS) policies have been created, but RLS has not been enabled for the underlying table.' as description,
-    format(
-        'Table \`%s.%s\` has RLS policies but RLS is not enabled on the table. Policies include %s.',
-        n.nspname,
-        c.relname,
-        array_agg(p.polname order by p.polname)
-    ) as detail,
-    'https://supabase.com/docs/guides/database/database-linter?lint=0007_policy_exists_rls_disabled' as remediation,
-    jsonb_build_object(
-        'schema', n.nspname,
-        'name', c.relname,
-        'type', 'table'
-    ) as metadata,
-    format(
-        'policy_exists_rls_disabled_%s_%s',
-        n.nspname,
-        c.relname
-    ) as cache_key
-from
-    pg_catalog.pg_policy p
-    join pg_catalog.pg_class c
-        on p.polrelid = c.oid
-    join pg_catalog.pg_namespace n
-        on c.relnamespace = n.oid
-    left join pg_catalog.pg_depend dep
-        on c.oid = dep.objid
-        and dep.deptype = 'e'
-where
-    c.relkind = 'r' -- regular tables
-    and n.nspname not in (
-        '_timescaledb_cache', '_timescaledb_catalog', '_timescaledb_config', '_timescaledb_internal', 'auth', 'cron', 'extensions', 'graphql', 'graphql_public', 'information_schema', 'net', 'pgroonga', 'pgsodium', 'pgsodium_masks', 'pgtle', 'pgbouncer', 'pg_catalog', 'pgtle', 'realtime', 'repack', 'storage', 'supabase_functions', 'supabase_migrations', 'tiger', 'topology', 'vault'
-    )
-    -- RLS is disabled
-    and not c.relrowsecurity
-    and dep.objid is null -- exclude tables owned by extensions
-group by
-    n.nspname,
-    c.relname)
-union all
-(
-select
-    'rls_enabled_no_policy' as name,
-    'RLS Enabled No Policy' as title,
-    'INFO' as level,
-    'EXTERNAL' as facing,
-    array['SECURITY'] as categories,
-    'Detects cases where row level security (RLS) has been enabled on a table but no RLS policies have been created.' as description,
-    format(
-        'Table \`%s.%s\` has RLS enabled, but no policies exist',
-        n.nspname,
-        c.relname
-    ) as detail,
-    'https://supabase.com/docs/guides/database/database-linter?lint=0008_rls_enabled_no_policy' as remediation,
-    jsonb_build_object(
-        'schema', n.nspname,
-        'name', c.relname,
-        'type', 'table'
-    ) as metadata,
-    format(
-        'rls_enabled_no_policy_%s_%s',
-        n.nspname,
-        c.relname
-    ) as cache_key
-from
-    pg_catalog.pg_class c
-    left join pg_catalog.pg_policy p
-        on p.polrelid = c.oid
-    join pg_catalog.pg_namespace n
-        on c.relnamespace = n.oid
-    left join pg_catalog.pg_depend dep
-        on c.oid = dep.objid
-        and dep.deptype = 'e'
-where
-    c.relkind = 'r' -- regular tables
-    and n.nspname not in (
-        '_timescaledb_cache', '_timescaledb_catalog', '_timescaledb_config', '_timescaledb_internal', 'auth', 'cron', 'extensions', 'graphql', 'graphql_public', 'information_schema', 'net', 'pgroonga', 'pgsodium', 'pgsodium_masks', 'pgtle', 'pgbouncer', 'pg_catalog', 'pgtle', 'realtime', 'repack', 'storage', 'supabase_functions', 'supabase_migrations', 'tiger', 'topology', 'vault'
-    )
-    -- RLS is enabled
-    and c.relrowsecurity
-    and p.polname is null
-    and dep.objid is null -- exclude tables owned by extensions
-group by
-    n.nspname,
-    c.relname)
-union all
-(
-select
-    'duplicate_index' as name,
-    'Duplicate Index' as title,
-    'WARN' as level,
-    'EXTERNAL' as facing,
-    array['PERFORMANCE'] as categories,
-    'Detects cases where two ore more identical indexes exist.' as description,
-    format(
-        'Table \`%s.%s\` has identical indexes %s. Drop all except one of them',
-        n.nspname,
-        c.relname,
-        array_agg(pi.indexname order by pi.indexname)
-    ) as detail,
-    'https://supabase.com/docs/guides/database/database-linter?lint=0009_duplicate_index' as remediation,
-    jsonb_build_object(
-        'schema', n.nspname,
-        'name', c.relname,
-        'type', case
-            when c.relkind = 'r' then 'table'
-            when c.relkind = 'm' then 'materialized view'
-            else 'ERROR'
-        end,
-        'indexes', array_agg(pi.indexname order by pi.indexname)
-    ) as metadata,
-    format(
-        'duplicate_index_%s_%s_%s',
-        n.nspname,
-        c.relname,
-        array_agg(pi.indexname order by pi.indexname)
-    ) as cache_key
-from
-    pg_catalog.pg_indexes pi
-    join pg_catalog.pg_namespace n
-        on n.nspname  = pi.schemaname
-    join pg_catalog.pg_class c
-        on pi.tablename = c.relname
-        and n.oid = c.relnamespace
-    left join pg_catalog.pg_depend dep
-        on c.oid = dep.objid
-        and dep.deptype = 'e'
-where
-    c.relkind in ('r', 'm') -- tables and materialized views
-    and n.nspname not in (
-        '_timescaledb_cache', '_timescaledb_catalog', '_timescaledb_config', '_timescaledb_internal', 'auth', 'cron', 'extensions', 'graphql', 'graphql_public', 'information_schema', 'net', 'pgroonga', 'pgsodium', 'pgsodium_masks', 'pgtle', 'pgbouncer', 'pg_catalog', 'pgtle', 'realtime', 'repack', 'storage', 'supabase_functions', 'supabase_migrations', 'tiger', 'topology', 'vault'
-    )
-    and dep.objid is null -- exclude tables owned by extensions
-group by
-    n.nspname,
-    c.relkind,
-    c.relname,
-    replace(pi.indexdef, pi.indexname, '')
-having
-    count(*) > 1)
-union all
-(
-select
-    'security_definer_view' as name,
-    'Security Definer View' as title,
-    'ERROR' as level,
-    'EXTERNAL' as facing,
-    array['SECURITY'] as categories,
-    'Detects views that are SECURITY DEFINER meaning that they ignore row level security (RLS) policies.' as description,
-    format(
-        'View \`%s.%s\` is SECURITY DEFINER',
-        n.nspname,
-        c.relname
-    ) as detail,
-    'https://supabase.com/docs/guides/database/database-linter?lint=0010_security_definer_view' as remediation,
-    jsonb_build_object(
-        'schema', n.nspname,
-        'name', c.relname,
-        'type', 'view'
-    ) as metadata,
-    format(
-        'security_definer_view_%s_%s',
-        n.nspname,
-        c.relname
-    ) as cache_key
-from
-    pg_catalog.pg_class c
-    join pg_catalog.pg_namespace n
-        on n.oid = c.relnamespace
-    left join pg_catalog.pg_depend dep
-        on c.oid = dep.objid
-        and dep.deptype = 'e'
-where
-    c.relkind = 'v'
-    and (
-        pg_catalog.has_table_privilege('anon', c.oid, 'SELECT')
-        or pg_catalog.has_table_privilege('authenticated', c.oid, 'SELECT')
-    )
-    and n.nspname = any(array(select trim(unnest(string_to_array(current_setting('pgrst.db_schemas', 't'), ',')))))
-    and n.nspname not in (
-        '_timescaledb_cache', '_timescaledb_catalog', '_timescaledb_config', '_timescaledb_internal', 'auth', 'cron', 'extensions', 'graphql', 'graphql_public', 'information_schema', 'net', 'pgroonga', 'pgsodium', 'pgsodium_masks', 'pgtle', 'pgbouncer', 'pg_catalog', 'pgtle', 'realtime', 'repack', 'storage', 'supabase_functions', 'supabase_migrations', 'tiger', 'topology', 'vault'
-    )
-    and dep.objid is null -- exclude views owned by extensions
-    and not (
-        lower(coalesce(c.reloptions::text,'{}'))::text[]
-        && array[
-            'security_invoker=1',
-            'security_invoker=true',
-            'security_invoker=yes',
-            'security_invoker=on'
-        ]
-    ))
-union all
-(
-select
-    'function_search_path_mutable' as name,
-    'Function Search Path Mutable' as title,
-    'WARN' as level,
-    'EXTERNAL' as facing,
-    array['SECURITY'] as categories,
-    'Detects functions with a mutable search_path parameter which could fail to execute successfully for some roles.' as description,
-    format(
-        'Function \`%s.%s\` has a role mutable search_path',
-        n.nspname,
-        p.proname
-    ) as detail,
-    'https://supabase.com/docs/guides/database/database-linter?lint=0011_function_search_path_mutable' as remediation,
-    jsonb_build_object(
-        'schema', n.nspname,
-        'name', p.proname,
-        'type', 'function'
-    ) as metadata,
-    format(
-        'function_search_path_mutable_%s_%s_%s',
-        n.nspname,
-        p.proname,
-        md5(p.prosrc) -- required when function is polymorphic
-    ) as cache_key
-from
-    pg_catalog.pg_proc p
-    join pg_catalog.pg_namespace n
-        on p.pronamespace = n.oid
-    left join pg_catalog.pg_depend dep
-        on p.oid = dep.objid
-        and dep.deptype = 'e'
-where
-    n.nspname not in (
-        '_timescaledb_cache', '_timescaledb_catalog', '_timescaledb_config', '_timescaledb_internal', 'auth', 'cron', 'extensions', 'graphql', 'graphql_public', 'information_schema', 'net', 'pgroonga', 'pgsodium', 'pgsodium_masks', 'pgtle', 'pgbouncer', 'pg_catalog', 'pgtle', 'realtime', 'repack', 'storage', 'supabase_functions', 'supabase_migrations', 'tiger', 'topology', 'vault'
-    )
-    and dep.objid is null -- exclude functions owned by extensions
-    -- Search path not set to ''
-    and not coalesce(p.proconfig, '{}') && array['search_path=""'])
-union all
-(
-select
-    'rls_disabled_in_public' as name,
-    'RLS Disabled in Public' as title,
-    'ERROR' as level,
-    'EXTERNAL' as facing,
-    array['SECURITY'] as categories,
-    'Detects cases where row level security (RLS) has not been enabled on a table in the \`public\` schema.' as description,
-    format(
-        'Table \`%s.%s\` is public, but RLS has not been enabled.',
-        n.nspname,
-        c.relname
-    ) as detail,
-    'https://supabase.com/docs/guides/database/database-linter?lint=0013_rls_disabled_in_public' as remediation,
-    jsonb_build_object(
-        'schema', n.nspname,
-        'name', c.relname,
-        'type', 'table'
-    ) as metadata,
-    format(
-        'rls_disabled_in_public_%s_%s',
-        n.nspname,
-        c.relname
-    ) as cache_key
-from
-    pg_catalog.pg_class c
-    join pg_catalog.pg_namespace n
-        on c.relnamespace = n.oid
-where
-    c.relkind = 'r' -- regular tables
-    -- RLS is disabled
-    and not c.relrowsecurity
-    and (
-        pg_catalog.has_table_privilege('anon', c.oid, 'SELECT')
-        or pg_catalog.has_table_privilege('authenticated', c.oid, 'SELECT')
-    )
-    and n.nspname = any(array(select trim(unnest(string_to_array(current_setting('pgrst.db_schemas', 't'), ',')))))
-    and n.nspname not in (
-        '_timescaledb_cache', '_timescaledb_catalog', '_timescaledb_config', '_timescaledb_internal', 'auth', 'cron', 'extensions', 'graphql', 'graphql_public', 'information_schema', 'net', 'pgroonga', 'pgsodium', 'pgsodium_masks', 'pgtle', 'pgbouncer', 'pg_catalog', 'pgtle', 'realtime', 'repack', 'storage', 'supabase_functions', 'supabase_migrations', 'tiger', 'topology', 'vault'
-    ))
-union all
-(
-select
-    'extension_in_public' as name,
-    'Extension in Public' as title,
-    'WARN' as level,
-    'EXTERNAL' as facing,
-    array['SECURITY'] as categories,
-    'Detects extensions installed in the \`public\` schema.' as description,
-    format(
-        'Extension \`%s\` is installed in the public schema. Move it to another schema.',
-        pe.extname
-    ) as detail,
-    'https://supabase.com/docs/guides/database/database-linter?lint=0014_extension_in_public' as remediation,
-    jsonb_build_object(
-        'schema', pe.extnamespace::regnamespace,
-        'name', pe.extname,
-        'type', 'extension'
-    ) as metadata,
-    format(
-        'extension_in_public_%s',
-        pe.extname
-    ) as cache_key
-from
-    pg_catalog.pg_extension pe
-where
-    -- plpgsql is installed by default in public and outside user control
-    -- confirmed safe
-    pe.extname not in ('plpgsql')
-    -- Scoping this to public is not optimal. Ideally we would use the postgres
-    -- search path. That currently isn't available via SQL. In other lints
-    -- we have used has_schema_privilege('anon', 'extensions', 'USAGE') but that
-    -- is not appropriate here as it would evaluate true for the extensions schema
-    and pe.extnamespace::regnamespace::text = 'public')
-union all
-(
-with policies as (
-    select
-        nsp.nspname as schema_name,
-        pb.tablename as table_name,
-        polname as policy_name,
-        qual,
-        with_check
-    from
-        pg_catalog.pg_policy pa
-        join pg_catalog.pg_class pc
-            on pa.polrelid = pc.oid
-        join pg_catalog.pg_namespace nsp
-            on pc.relnamespace = nsp.oid
-        join pg_catalog.pg_policies pb
-            on pc.relname = pb.tablename
-            and nsp.nspname = pb.schemaname
-            and pa.polname = pb.policyname
-)
-select
-    'rls_references_user_metadata' as name,
-    'RLS references user metadata' as title,
-    'ERROR' as level,
-    'EXTERNAL' as facing,
-    array['SECURITY'] as categories,
-    'Detects when Supabase Auth user_metadata is referenced insecurely in a row level security (RLS) policy.' as description,
-    format(
-        'Table \`%s.%s\` has a row level security policy \`%s\` that references Supabase Auth \`user_metadata\`. \`user_metadata\` is editable by end users and should never be used in a security context.',
-        schema_name,
-        table_name,
-        policy_name
-    ) as detail,
-    'https://supabase.com/docs/guides/database/database-linter?lint=0015_rls_references_user_metadata' as remediation,
-    jsonb_build_object(
-        'schema', schema_name,
-        'name', table_name,
-        'type', 'table'
-    ) as metadata,
-    format('rls_references_user_metadata_%s_%s_%s', schema_name, table_name, policy_name) as cache_key
-from
-    policies
-where
-    schema_name not in (
-        '_timescaledb_cache', '_timescaledb_catalog', '_timescaledb_config', '_timescaledb_internal', 'auth', 'cron', 'extensions', 'graphql', 'graphql_public', 'information_schema', 'net', 'pgroonga', 'pgsodium', 'pgsodium_masks', 'pgtle', 'pgbouncer', 'pg_catalog', 'pgtle', 'realtime', 'repack', 'storage', 'supabase_functions', 'supabase_migrations', 'tiger', 'topology', 'vault'
-    )
-    and (
-        -- Example: auth.jwt() -> 'user_metadata'
-        -- False positives are possible, but it isn't practical to string match
-        -- If false positive rate is too high, this expression can iterate
-        qual like '%auth.jwt()%user_metadata%'
-        or qual like '%current_setting(%request.jwt.claims%)%user_metadata%'
-        or with_check like '%auth.jwt()%user_metadata%'
-        or with_check like '%current_setting(%request.jwt.claims%)%user_metadata%'
-    ))
-union all
-(
-select
-    'materialized_view_in_api' as name,
-    'Materialized View in API' as title,
-    'WARN' as level,
-    'EXTERNAL' as facing,
-    array['SECURITY'] as categories,
-    'Detects materialized views that are potentially accessible over APIs.' as description,
-    format(
-        'Materialized view \`%s.%s\` is selectable by anon or authenticated roles',
-        n.nspname,
-        c.relname
-    ) as detail,
-    'https://supabase.com/docs/guides/database/database-linter?lint=0016_materialized_view_in_api' as remediation,
-    jsonb_build_object(
-        'schema', n.nspname,
-        'name', c.relname,
-        'type', 'materialized view'
-    ) as metadata,
-    format(
-        'materialized_view_in_api_%s_%s',
-        n.nspname,
-        c.relname
-    ) as cache_key
-from
-    pg_catalog.pg_class c
-    join pg_catalog.pg_namespace n
-        on n.oid = c.relnamespace
-    left join pg_catalog.pg_depend dep
-        on c.oid = dep.objid
-        and dep.deptype = 'e'
-where
-    c.relkind = 'm'
-    and (
-        pg_catalog.has_table_privilege('anon', c.oid, 'SELECT')
-        or pg_catalog.has_table_privilege('authenticated', c.oid, 'SELECT')
-    )
-    and n.nspname = any(array(select trim(unnest(string_to_array(current_setting('pgrst.db_schemas', 't'), ',')))))
-    and n.nspname not in (
-        '_timescaledb_cache', '_timescaledb_catalog', '_timescaledb_config', '_timescaledb_internal', 'auth', 'cron', 'extensions', 'graphql', 'graphql_public', 'information_schema', 'net', 'pgroonga', 'pgsodium', 'pgsodium_masks', 'pgtle', 'pgbouncer', 'pg_catalog', 'pgtle', 'realtime', 'repack', 'storage', 'supabase_functions', 'supabase_migrations', 'tiger', 'topology', 'vault'
-    )
-    and dep.objid is null)`.trim()
-
-// Array of all lint rules we handle right now.
-export const LINT_TYPES = [
-  'unindexed_foreign_keys',
-  'auth_users_exposed',
-  'auth_rls_initplan',
-  'no_primary_key',
-  'unused_index',
-  'multiple_permissive_policies',
-  'policy_exists_rls_disabled',
-  'rls_enabled_no_policy',
-  'duplicate_index',
-  'security_definer_view',
-  'function_search_path_mutable',
-  'rls_disabled_in_public',
-  'extension_in_public',
-  'auth_otp_long_expiry',
-  'auth_otp_short_length',
-  'rls_references_user_metadata',
-  'materialized_view_in_api',
-] as const
-
-export type LINT_TYPES = (typeof LINT_TYPES)[number]
-
-export type Lint = {
-  name: LINT_TYPES
-  level: 'ERROR' | 'WARN' | 'INFO'
-  facing: string
-  categories: ['PERFORMANCE' | 'SECURITY']
-  description: string
-  detail: string
-  remediation: any
-  metadata: {
-    schema?: string
-    name?: string
-    entity?: string
-    type?: 'table' | 'view' | 'auth' | 'function' | 'extension'
-    fkey_name?: string
-    fkey_columns?: number[]
-  } | null
-  cache_key: string
-}
-=======
->>>>>>> 9eb05b5f
 
 export type ProjectLintsVariables = {
   projectRef?: string
