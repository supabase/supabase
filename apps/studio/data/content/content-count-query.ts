import { useQuery, UseQueryOptions } from '@tanstack/react-query'

import { operations } from 'api-types'
import { get, handleError } from 'data/fetchers'
import { ResponseError } from 'types'
import { contentKeys } from './keys'

type GetContentCountVariables =
  operations['ContentController_getContentCountV2']['parameters']['query'] & {
    projectRef?: string
  }

export async function getContentCount(
  { projectRef, type, name }: GetContentCountVariables,
  signal?: AbortSignal
) {
  if (typeof projectRef === 'undefined') throw new Error('projectRef is required')

  const { data, error } = await get('/platform/projects/{ref}/content/count', {
    params: {
      path: { ref: projectRef },
      query: {
        ...(type && { type }),
        ...(name && { name }),
      },
    },
    headers: { Version: '2' },
    signal,
  })

  if (error) throw handleError(error)
  return data
}

export type ContentIdData = Awaited<ReturnType<typeof getContentCount>>
export type ContentIdError = ResponseError

export const useContentCountQuery = <TData = ContentIdData>(
  { projectRef, type, name }: GetContentCountVariables,
  { enabled = true, ...options }: UseQueryOptions<ContentIdData, ContentIdError, TData> = {}
) =>
<<<<<<< HEAD
  useQuery<ContentIdData, ContentIdError, TData>({
    queryKey: contentKeys.count(projectRef, type, {
      cumulative,
      name,
    }),
    queryFn: ({ signal }) => getContentCount({ projectRef, cumulative, type, name }, signal),
    enabled: enabled && typeof projectRef !== 'undefined',
    ...options,
  })
=======
  useQuery<ContentIdData, ContentIdError, TData>(
    contentKeys.count(projectRef, type, {
      name,
    }),
    ({ signal }) => getContentCount({ projectRef, type, name }, signal),
    {
      enabled: enabled && typeof projectRef !== 'undefined',
      ...options,
    }
  )
>>>>>>> 85b84e04
<|MERGE_RESOLUTION|>--- conflicted
+++ resolved
@@ -39,25 +39,11 @@
   { projectRef, type, name }: GetContentCountVariables,
   { enabled = true, ...options }: UseQueryOptions<ContentIdData, ContentIdError, TData> = {}
 ) =>
-<<<<<<< HEAD
   useQuery<ContentIdData, ContentIdError, TData>({
     queryKey: contentKeys.count(projectRef, type, {
-      cumulative,
       name,
     }),
-    queryFn: ({ signal }) => getContentCount({ projectRef, cumulative, type, name }, signal),
+    queryFn: ({ signal }) => getContentCount({ projectRef, type, name }, signal),
     enabled: enabled && typeof projectRef !== 'undefined',
     ...options,
-  })
-=======
-  useQuery<ContentIdData, ContentIdError, TData>(
-    contentKeys.count(projectRef, type, {
-      name,
-    }),
-    ({ signal }) => getContentCount({ projectRef, type, name }, signal),
-    {
-      enabled: enabled && typeof projectRef !== 'undefined',
-      ...options,
-    }
-  )
->>>>>>> 85b84e04
+  })