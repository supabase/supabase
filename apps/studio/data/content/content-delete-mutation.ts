--- conflicted
+++ resolved
@@ -15,11 +15,7 @@
     headers: { Version: '2' },
     params: {
       path: { ref: projectRef },
-<<<<<<< HEAD
-      query: { ids: String(ids) },
-=======
       query: { ids: ids.join(',') },
->>>>>>> 50191885
     },
     signal,
   })
