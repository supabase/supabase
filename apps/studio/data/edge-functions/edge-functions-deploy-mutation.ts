--- conflicted
+++ resolved
@@ -64,13 +64,8 @@
       async onSuccess(data, variables, context) {
         const { projectRef, slug } = variables
         await Promise.all([
-<<<<<<< HEAD
-          queryClient.invalidateQueries(edgeFunctionsKeys.list(projectRef)),
-          queryClient.invalidateQueries(edgeFunctionsKeys.detail(projectRef, slug)),
-=======
           queryClient.invalidateQueries(edgeFunctionsKeys.detail(projectRef, slug)),
           queryClient.invalidateQueries(edgeFunctionsKeys.body(projectRef, slug)),
->>>>>>> 38e1173c
         ])
         await onSuccess?.(data, variables, context)
       },
