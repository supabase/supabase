import { useQuery, UseQueryOptions } from '@tanstack/react-query'

import { useIsLoggedIn } from 'common'
import { get, handleError } from 'data/fetchers'
import { IS_PLATFORM } from 'lib/constants'
import type { Permission, ResponseError } from 'types'
import { permissionKeys } from './keys'

export type PermissionsResponse = Permission[]

export async function getPermissions(signal?: AbortSignal) {
  const { data, error } = await get('/platform/profile/permissions', { signal })
  if (error) {
    const statusCode = (!!error && typeof error === 'object' && (error as any).code) || 'unknown'

    // This is to avoid sending 4XX errors
    // But we still want to capture errors without a status code or 5XXs
    // since those may require investigation if they spike
    const sendError = statusCode >= 500 || statusCode === 'unknown'
    handleError(error, {
<<<<<<< HEAD
=======
      alwaysCapture: sendError,
>>>>>>> 2b3abd79
      sentryContext: {
        tags: {
          permissionsQuery: true,
          statusCode,
        },
        contexts: {
          rawError: error,
        },
      },
    })
  }

  // [Joshen] TODO: Type this properly from the API
  return data as unknown as PermissionsResponse
}

export type PermissionsData = Awaited<ReturnType<typeof getPermissions>>
export type PermissionsError = ResponseError

export const usePermissionsQuery = <TData = PermissionsData>({
  enabled = true,
  ...options
}: UseQueryOptions<PermissionsData, PermissionsError, TData> = {}) => {
  const isLoggedIn = useIsLoggedIn()

  return useQuery<PermissionsData, PermissionsError, TData>(
    permissionKeys.list(),
    ({ signal }) => getPermissions(signal),
    {
      ...options,
      enabled: IS_PLATFORM && enabled && isLoggedIn,
      staleTime: 5 * 60 * 1000,
    }
  )
}<|MERGE_RESOLUTION|>--- conflicted
+++ resolved
@@ -18,10 +18,6 @@
     // since those may require investigation if they spike
     const sendError = statusCode >= 500 || statusCode === 'unknown'
     handleError(error, {
-<<<<<<< HEAD
-=======
-      alwaysCapture: sendError,
->>>>>>> 2b3abd79
       sentryContext: {
         tags: {
           permissionsQuery: true,
