<<<<<<< HEAD
import type { AuthMFAListFactorsResponse, Factor } from '@supabase/auth-js'
import { useQuery, UseQueryOptions } from '@tanstack/react-query'
=======
import type { AuthMFAListFactorsResponse, Factor } from '@supabase/supabase-js'
import { useQuery } from '@tanstack/react-query'
>>>>>>> 5a0e1cb1
import { auth } from 'lib/gotrue'
import { profileKeys } from './keys'
import { UseCustomQueryOptions } from 'types'

export async function getMfaListFactors() {
  const { error, data } = await auth.mfa.listFactors()

  if (error) throw error
  return data
}

export type MFAFactor = Factor
type CustomMFAListFactorsData = NonNullable<AuthMFAListFactorsResponse['data']>
type CustomMFAListFactorsError = NonNullable<AuthMFAListFactorsResponse['error']>

export const useMfaListFactorsQuery = <TData = CustomMFAListFactorsData>({
  enabled = true,
  ...options
}: UseCustomQueryOptions<CustomMFAListFactorsData, CustomMFAListFactorsError, TData> = {}) => {
  return useQuery<CustomMFAListFactorsData, CustomMFAListFactorsError, TData>({
    queryKey: profileKeys.mfaFactors(),
    queryFn: () => getMfaListFactors(),
    staleTime: 1000 * 60 * 30,
    ...options,
  })
}<|MERGE_RESOLUTION|>--- conflicted
+++ resolved
@@ -1,13 +1,8 @@
-<<<<<<< HEAD
-import type { AuthMFAListFactorsResponse, Factor } from '@supabase/auth-js'
-import { useQuery, UseQueryOptions } from '@tanstack/react-query'
-=======
 import type { AuthMFAListFactorsResponse, Factor } from '@supabase/supabase-js'
 import { useQuery } from '@tanstack/react-query'
->>>>>>> 5a0e1cb1
 import { auth } from 'lib/gotrue'
 import { profileKeys } from './keys'
-import { UseCustomQueryOptions } from 'types'
+import type { UseCustomQueryOptions } from 'types'
 
 export async function getMfaListFactors() {
   const { error, data } = await auth.mfa.listFactors()
