--- conflicted
+++ resolved
@@ -39,23 +39,10 @@
         projectRef: project.ref,
         connectionString: project.connectionString,
         id,
-<<<<<<< HEAD
       })
-        .then((tableData) => {
-          const entity = tableData.entity
-          const table = getTableLikeFromTableEditor(tableData)
-
-          if (entity && table) {
-            const supaTable = getSupaTable({
-              selectedTable: table,
-              encryptedColumns: tableData.encrypted_columns ?? undefined,
-              entityType: entity.type,
-            })
-=======
-      }).then((entity) => {
-        if (entity) {
-          const supaTable = parseSupaTable(entity)
->>>>>>> 906d788b
+        .then((entity) => {
+          if (entity) {
+            const supaTable = parseSupaTable(entity)
 
             const { sorts: localSorts = [], filters: localFilters = [] } =
               loadTableEditorSortsAndFiltersFromLocalStorage(
@@ -64,7 +51,7 @@
                 entity.schema
               ) ?? {}
 
-            return prefetchTableRows(queryClient, {
+            prefetchTableRows(queryClient, {
               queryKey: [supaTable.schema, supaTable.name],
               projectRef: project?.ref,
               connectionString: project?.connectionString,
