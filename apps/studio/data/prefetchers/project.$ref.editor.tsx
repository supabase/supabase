--- conflicted
+++ resolved
@@ -7,12 +7,7 @@
 import { ENTITY_TYPE } from 'data/entity-types/entity-type-constants'
 import { prefetchEntityTypes } from 'data/entity-types/entity-types-infinite-query'
 import { useLocalStorage } from 'hooks/misc/useLocalStorage'
-<<<<<<< HEAD
-import { useRouter } from 'next/router'
-=======
-import { useFlag } from 'hooks/ui/useFlag'
 import PrefetchableLink, { PrefetchableLinkProps } from './PrefetchableLink'
->>>>>>> 95c9796e
 
 export function usePrefetchEditorIndexPage() {
   const router = useRouter()
