import {
  QueryClient,
  QueryKey,
  useQuery,
  useQueryClient,
  UseQueryOptions,
} from '@tanstack/react-query'
import { useCallback } from 'react'

import { post } from 'data/fetchers'
import {
  ROLE_IMPERSONATION_NO_RESULTS,
  ROLE_IMPERSONATION_SQL_LINE_COUNT,
} from 'lib/role-impersonation'
import { sqlKeys } from './keys'

export type Error = { code: number; message: string; requestId: string }

export type ExecuteSqlVariables = {
  projectRef?: string
  connectionString?: string
  sql: string
  queryKey?: QueryKey
  handleError?: (error: { code: number; message: string; requestId: string }) => any
  isRoleImpersonationEnabled?: boolean
}

export async function executeSql(
  {
    projectRef,
    connectionString,
    sql,
    queryKey,
    handleError,
    isRoleImpersonationEnabled = false,
  }: Pick<
    ExecuteSqlVariables,
    | 'projectRef'
    | 'connectionString'
    | 'sql'
    | 'queryKey'
    | 'handleError'
    | 'isRoleImpersonationEnabled'
  >,
  signal?: AbortSignal
): Promise<{ result: any }> {
  if (!projectRef) throw new Error('projectRef is required')

  let headers = new Headers()
  if (connectionString) headers.set('x-connection-encrypted', connectionString)

  let { data, error } = await post('/platform/pg-meta/{ref}/query', {
    signal,
    params: {
      header: { 'x-connection-encrypted': connectionString ?? '' },
      path: { ref: projectRef },
      // @ts-ignore: This is just a client side thing to identify queries better
      query: { key: queryKey?.filter((seg) => typeof seg === 'string').join('-') ?? '' },
    },
    body: { query: sql },
    headers: Object.fromEntries(headers),
  })

  if (error) {
    if (
      isRoleImpersonationEnabled &&
      typeof error === 'object' &&
      error !== null &&
      'error' in error &&
      'formattedError' in error
    ) {
      let updatedError = error as { error: string; formattedError: string }

      const regex = /LINE (\d+):/im
      const [, lineNumberStr] = regex.exec(updatedError.error) ?? []
      const lineNumber = Number(lineNumberStr)
      if (!isNaN(lineNumber)) {
        updatedError = {
          ...updatedError,
          error: updatedError.error.replace(
            regex,
            `LINE ${lineNumber - ROLE_IMPERSONATION_SQL_LINE_COUNT}:`
          ),
          formattedError: updatedError.formattedError.replace(
            regex,
            `LINE ${lineNumber - ROLE_IMPERSONATION_SQL_LINE_COUNT}:`
          ),
        }
      }

      error = updatedError as any
    }

    if (handleError !== undefined) return handleError(error as any)
    else throw error
  }

  if (
    isRoleImpersonationEnabled &&
    Array.isArray(data) &&
    data?.[0]?.[ROLE_IMPERSONATION_NO_RESULTS] === 1
  ) {
    return { result: [] }
  }

  return { result: data }
}

export type ExecuteSqlData = Awaited<ReturnType<typeof executeSql>>
export type ExecuteSqlError = unknown

export const useExecuteSqlQuery = <TData = ExecuteSqlData>(
  {
    projectRef,
    connectionString,
    sql,
    queryKey,
    handleError,
    isRoleImpersonationEnabled,
  }: ExecuteSqlVariables,
  { enabled = true, ...options }: UseQueryOptions<ExecuteSqlData, ExecuteSqlError, TData> = {}
) =>
  useQuery<ExecuteSqlData, ExecuteSqlError, TData>(
    sqlKeys.query(projectRef, queryKey ?? [btoa(sql)]),
    ({ signal }) =>
<<<<<<< HEAD
      executeSql({ projectRef, connectionString, sql, queryKey, handleError }, signal),
    { enabled: enabled && typeof projectRef !== 'undefined', staleTime: 0, ...options }
=======
      executeSql(
        { projectRef, connectionString, sql, queryKey, handleError, isRoleImpersonationEnabled },
        signal
      ),
    { enabled: enabled && typeof projectRef !== 'undefined', ...options }
>>>>>>> 8e4a094f
  )

export const prefetchExecuteSql = (
  client: QueryClient,
  { projectRef, connectionString, sql, queryKey, handleError }: ExecuteSqlVariables
) => {
  return client.prefetchQuery(sqlKeys.query(projectRef, queryKey ?? [btoa(sql)]), ({ signal }) =>
    executeSql({ projectRef, connectionString, sql, queryKey, handleError }, signal)
  )
}

/**
 * useExecuteSqlPrefetch is used for prefetching a SQL query. For example, starting a query loading before a page is navigated to.
 *
 * @example
 * const prefetch = useExecuteSqlPrefetch()
 *
 * return (
 *   <Link onMouseEnter={() => prefetch({ ...args })}>
 *     Start loading on hover
 *   </Link>
 * )
 */
export const useExecuteSqlPrefetch = () => {
  const client = useQueryClient()

  return useCallback(
    ({ projectRef, connectionString, sql, queryKey, handleError }: ExecuteSqlVariables) => {
      if (projectRef) {
        return prefetchExecuteSql(client, {
          projectRef,
          connectionString,
          sql,
          queryKey,
          handleError,
        })
      }

      return Promise.resolve()
    },
    [client]
  )
}<|MERGE_RESOLUTION|>--- conflicted
+++ resolved
@@ -123,16 +123,11 @@
   useQuery<ExecuteSqlData, ExecuteSqlError, TData>(
     sqlKeys.query(projectRef, queryKey ?? [btoa(sql)]),
     ({ signal }) =>
-<<<<<<< HEAD
-      executeSql({ projectRef, connectionString, sql, queryKey, handleError }, signal),
-    { enabled: enabled && typeof projectRef !== 'undefined', staleTime: 0, ...options }
-=======
       executeSql(
         { projectRef, connectionString, sql, queryKey, handleError, isRoleImpersonationEnabled },
         signal
       ),
-    { enabled: enabled && typeof projectRef !== 'undefined', ...options }
->>>>>>> 8e4a094f
+    { enabled: enabled && typeof projectRef !== 'undefined', staleTime: 0, ...options }
   )
 
 export const prefetchExecuteSql = (
