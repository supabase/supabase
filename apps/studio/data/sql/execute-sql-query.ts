import { QueryClient, QueryKey, useQuery, UseQueryOptions } from '@tanstack/react-query'

import { handleError as handleErrorFetchers, post } from 'data/fetchers'
import {
  ROLE_IMPERSONATION_NO_RESULTS,
  ROLE_IMPERSONATION_SQL_LINE_COUNT,
} from 'lib/role-impersonation'
import type { ResponseError } from 'types'
import { sqlKeys } from './keys'

export type ExecuteSqlVariables = {
  projectRef?: string
  connectionString?: string
  sql: string
  queryKey?: QueryKey
<<<<<<< HEAD
  autoLimit?: number
  handleError?: (error: { code: number; message: string; requestId: string }) => any
=======
  handleError?: (error: ResponseError) => { result: any }
>>>>>>> 4c589fe1
  isRoleImpersonationEnabled?: boolean
}

export async function executeSql(
  {
    projectRef,
    connectionString,
    sql,
    queryKey,
    handleError,
    isRoleImpersonationEnabled = false,
  }: Pick<
    ExecuteSqlVariables,
    | 'projectRef'
    | 'connectionString'
    | 'sql'
    | 'queryKey'
    | 'handleError'
    | 'isRoleImpersonationEnabled'
  >,
  signal?: AbortSignal
): Promise<{ result: any }> {
  if (!projectRef) throw new Error('projectRef is required')

  let headers = new Headers()
  if (connectionString) headers.set('x-connection-encrypted', connectionString)

  let { data, error } = await post('/platform/pg-meta/{ref}/query', {
    signal,
    params: {
      header: { 'x-connection-encrypted': connectionString ?? '' },
      path: { ref: projectRef },
      // @ts-ignore: This is just a client side thing to identify queries better
      query: { key: queryKey?.filter((seg) => typeof seg === 'string').join('-') ?? '' },
    },
    body: { query: sql },
    headers: Object.fromEntries(headers),
  } as any) // Needed to fix generated api types for now

  if (error) {
    if (
      isRoleImpersonationEnabled &&
      typeof error === 'object' &&
      error !== null &&
      'error' in error &&
      'formattedError' in error
    ) {
      let updatedError = error as { error: string; formattedError: string }

      const regex = /LINE (\d+):/im
      const [, lineNumberStr] = regex.exec(updatedError.error) ?? []
      const lineNumber = Number(lineNumberStr)
      if (!isNaN(lineNumber)) {
        updatedError = {
          ...updatedError,
          error: updatedError.error.replace(
            regex,
            `LINE ${lineNumber - ROLE_IMPERSONATION_SQL_LINE_COUNT}:`
          ),
          formattedError: updatedError.formattedError.replace(
            regex,
            `LINE ${lineNumber - ROLE_IMPERSONATION_SQL_LINE_COUNT}:`
          ),
        }
      }

      error = updatedError as any
    }

    if (handleError !== undefined) return handleError(error as any)
    else handleErrorFetchers(error)
  }

  if (
    isRoleImpersonationEnabled &&
    Array.isArray(data) &&
    data?.[0]?.[ROLE_IMPERSONATION_NO_RESULTS] === 1
  ) {
    return { result: [] }
  }

  return { result: data }
}

export type ExecuteSqlData = Awaited<ReturnType<typeof executeSql>>
export type ExecuteSqlError = ResponseError

export const useExecuteSqlQuery = <TData = ExecuteSqlData>(
  {
    projectRef,
    connectionString,
    sql,
    queryKey,
    handleError,
    isRoleImpersonationEnabled,
  }: ExecuteSqlVariables,
  { enabled = true, ...options }: UseQueryOptions<ExecuteSqlData, ExecuteSqlError, TData> = {}
) =>
  useQuery<ExecuteSqlData, ExecuteSqlError, TData>(
    sqlKeys.query(projectRef, queryKey ?? [btoa(sql)]),
    ({ signal }) =>
      executeSql(
        { projectRef, connectionString, sql, queryKey, handleError, isRoleImpersonationEnabled },
        signal
      ),
    { enabled: enabled && typeof projectRef !== 'undefined', staleTime: 0, ...options }
  )

export const prefetchExecuteSql = (
  client: QueryClient,
  { projectRef, connectionString, sql, queryKey, handleError }: ExecuteSqlVariables
) => {
  return client.prefetchQuery(sqlKeys.query(projectRef, queryKey ?? [btoa(sql)]), ({ signal }) =>
    executeSql({ projectRef, connectionString, sql, queryKey, handleError }, signal)
  )
}<|MERGE_RESOLUTION|>--- conflicted
+++ resolved
@@ -13,12 +13,7 @@
   connectionString?: string
   sql: string
   queryKey?: QueryKey
-<<<<<<< HEAD
-  autoLimit?: number
-  handleError?: (error: { code: number; message: string; requestId: string }) => any
-=======
   handleError?: (error: ResponseError) => { result: any }
->>>>>>> 4c589fe1
   isRoleImpersonationEnabled?: boolean
 }
 
