import { IS_PLATFORM } from 'lib/constants'
import type { NextRequest } from 'next/server'

export const config = {
  matcher: '/api/:function*',
}

// [Joshen] Return 404 for all next.js API endpoints EXCEPT the ones we use in hosted:
const HOSTED_SUPPORTED_API_URLS = [
  '/ai/sql/suggest',
  '/ai/sql/generate-v2',
  '/ai/sql/generate-v3',
<<<<<<< HEAD
  '/edge-functions/test',
=======
  '/ai/edge-function/complete',
>>>>>>> 1c32d55f
  '/ai/onboarding/design',
  '/ai/sql/complete',
  '/ai/sql/title',
  '/ai/sql/debug',
  '/ai/sql/cron',
  '/ai/docs',
  '/get-ip-address',
  '/get-utc-time',
]

export function middleware(request: NextRequest) {
  if (IS_PLATFORM && !HOSTED_SUPPORTED_API_URLS.some((url) => request.url.endsWith(url))) {
    return Response.json(
      { success: false, message: 'Endpoint not supported on hosted' },
      { status: 404 }
    )
  }
}<|MERGE_RESOLUTION|>--- conflicted
+++ resolved
@@ -10,11 +10,8 @@
   '/ai/sql/suggest',
   '/ai/sql/generate-v2',
   '/ai/sql/generate-v3',
-<<<<<<< HEAD
   '/edge-functions/test',
-=======
   '/ai/edge-function/complete',
->>>>>>> 1c32d55f
   '/ai/onboarding/design',
   '/ai/sql/complete',
   '/ai/sql/title',
