import { IS_PLATFORM } from 'lib/constants'
import type { NextRequest } from 'next/server'

export const config = {
  matcher: '/api/:function*',
}

// [Joshen] Return 404 for all next.js API endpoints EXCEPT the ones we use in hosted:
const HOSTED_SUPPORTED_API_URLS = [
  '/ai/sql/generate-v4',
  '/ai/feedback/rate',
  '/ai/code/complete',
  '/ai/sql/cron-v2',
  '/ai/sql/title-v2',
  '/ai/onboarding/design',
  '/ai/feedback/classify',
  '/ai/docs',
  '/get-ip-address',
  '/get-utc-time',
  '/get-deployment-commit',
  '/check-cname',
  '/edge-functions/test',
  '/edge-functions/body',
<<<<<<< HEAD
  '/platform/auth/oauth-clients',
=======
  '/generate-attachment-url',
>>>>>>> a8dbcfe7
]

export function middleware(request: NextRequest) {
  if (
    IS_PLATFORM &&
    !HOSTED_SUPPORTED_API_URLS.some((url) => request.nextUrl.pathname.endsWith(url))
  ) {
    return Response.json(
      { success: false, message: 'Endpoint not supported on hosted' },
      { status: 404 }
    )
  }
}<|MERGE_RESOLUTION|>--- conflicted
+++ resolved
@@ -21,11 +21,8 @@
   '/check-cname',
   '/edge-functions/test',
   '/edge-functions/body',
-<<<<<<< HEAD
   '/platform/auth/oauth-clients',
-=======
   '/generate-attachment-url',
->>>>>>> a8dbcfe7
 ]
 
 export function middleware(request: NextRequest) {
