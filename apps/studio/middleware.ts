--- conflicted
+++ resolved
@@ -11,10 +11,6 @@
   '/ai/code/complete',
   '/ai/sql/cron-v2',
   '/ai/sql/title-v2',
-<<<<<<< HEAD
-  '/ai/edge-function/complete-v2',
-=======
->>>>>>> 7ab625c4
   '/ai/onboarding/design',
   '/ai/feedback/classify',
   '/get-ip-address',
