--- conflicted
+++ resolved
@@ -16,11 +16,8 @@
   '/ai/feedback/classify',
   '/get-ip-address',
   '/get-utc-time',
-<<<<<<< HEAD
   '/get-deployment-commit',
-=======
   '/check-cname',
->>>>>>> 578b707e
   '/edge-functions/test',
   '/edge-functions/body',
 ]
