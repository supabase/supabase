<<<<<<< HEAD
import { LOCAL_STORAGE_KEYS } from 'lib/constants'
=======
import { LOCAL_STORAGE_KEYS } from 'common'
>>>>>>> a40d06d1

const LOCAL_STORAGE_KEYS_ALLOWLIST = [
  'graphiql:theme',
  'theme',
  'supabaseDarkMode',
  'supabase.dashboard.auth.debug',
  'supabase.dashboard.auth.navigatorLock.disabled',
  LOCAL_STORAGE_KEYS.TELEMETRY_CONSENT,
  LOCAL_STORAGE_KEYS.UI_PREVIEW_API_SIDE_PANEL,
  LOCAL_STORAGE_KEYS.UI_PREVIEW_NAVIGATION_LAYOUT,
  LOCAL_STORAGE_KEYS.UI_PREVIEW_RLS_AI_ASSISTANT,
  LOCAL_STORAGE_KEYS.UI_PREVIEW_CLS,
]

export function clearLocalStorage() {
  for (const key in localStorage) {
    if (!LOCAL_STORAGE_KEYS_ALLOWLIST.includes(key)) {
      localStorage.removeItem(key)
    }
  }
}<|MERGE_RESOLUTION|>--- conflicted
+++ resolved
@@ -1,8 +1,4 @@
-<<<<<<< HEAD
 import { LOCAL_STORAGE_KEYS } from 'lib/constants'
-=======
-import { LOCAL_STORAGE_KEYS } from 'common'
->>>>>>> a40d06d1
 
 const LOCAL_STORAGE_KEYS_ALLOWLIST = [
   'graphiql:theme',
