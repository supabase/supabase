--- conflicted
+++ resolved
@@ -1,11 +1,7 @@
 import { components } from 'api-types'
-<<<<<<< HEAD
-=======
-import { hasConsented } from 'common'
->>>>>>> 2ed4ef7c
 import { handleError, post } from 'data/fetchers'
 import { IS_PLATFORM } from './constants'
-import { LOCAL_STORAGE_KEYS } from 'common'
+import { LOCAL_STORAGE_KEYS, hasConsented } from 'common'
 
 type TrackFeatureFlagVariables = components['schemas']['TelemetryFeatureFlagBodyDto']
 
