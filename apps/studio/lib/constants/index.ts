--- conflicted
+++ resolved
@@ -4,13 +4,9 @@
 
 export const IS_PLATFORM = process.env.NEXT_PUBLIC_IS_PLATFORM === 'true'
 export const DEFAULT_HOME = IS_PLATFORM ? '/projects' : '/project/default'
-<<<<<<< HEAD
-export const API_URL = IS_PLATFORM ? process.env.NEXT_PUBLIC_API_URL : '/api'
 
 // TODO: Replace PG_META_URL with STUDIO_PG_META_URL and remove all references to PLATFORM_PG_META_URL
-=======
-export const API_URL = IS_PLATFORM ? process.env.NEXT_PUBLIC_API_URL! : '/api'
->>>>>>> 8e06301d
+export const API_URL = IS_PLATFORM ? process.env.NEXT_PUBLIC_API_URL : '/api'
 export const PG_META_URL = IS_PLATFORM
   ? process.env.PLATFORM_PG_META_URL
   : process.env.STUDIO_PG_META_URL
