// Ignore barrel file rule here since it's just exporting more constants
// eslint-disable-next-line barrel-files/avoid-re-export-all
export * from './infrastructure'

export const IS_PLATFORM = process.env.NEXT_PUBLIC_IS_PLATFORM === 'true'

export const API_URL = (() => {
  //  If running in platform, use API_URL from the env var
  if (IS_PLATFORM) return process.env.NEXT_PUBLIC_API_URL!
  // If running in browser, let it add the host
  if (typeof window !== 'undefined') return '/api'
  // If running self-hosted Vercel preview, use VERCEL_URL
  if (!!process.env.VERCEL_URL) return `https://${process.env.VERCEL_URL}/api`
  // If running on self-hosted, use NEXT_PUBLIC_SITE_URL
  if (!!process.env.NEXT_PUBLIC_SITE_URL) return `${process.env.NEXT_PUBLIC_SITE_URL}/api`
  return '/api'
})()

export const PG_META_URL = IS_PLATFORM
  ? process.env.PLATFORM_PG_META_URL
  : process.env.STUDIO_PG_META_URL
export const BASE_PATH = process.env.NEXT_PUBLIC_BASE_PATH ?? ''

/**
 * @deprecated use DATETIME_FORMAT
 */
export const DATE_FORMAT = 'YYYY-MM-DDTHH:mm:ssZ'

// should be used for all dayjs formattings shown to the user. Includes timezone info.
export const DATETIME_FORMAT = 'DD MMM YYYY, HH:mm:ss (ZZ)'

export const GOTRUE_ERRORS = {
  UNVERIFIED_GITHUB_USER: 'Error sending confirmation mail',
}

export const STRIPE_PUBLIC_KEY =
  process.env.NEXT_PUBLIC_STRIPE_PUBLIC_KEY || 'pk_test_XVwg5IZH3I9Gti98hZw6KRzd00v5858heG'

export const USAGE_APPROACHING_THRESHOLD = 0.75

<<<<<<< HEAD
=======
export const LOCAL_STORAGE_KEYS = {
  AI_ASSISTANT_STATE: (projectRef: string | undefined) =>
    `supabase-ai-assistant-state-${projectRef}`,
  SIDEBAR_BEHAVIOR: 'supabase-sidebar-behavior',
  EDITOR_PANEL_STATE: 'supabase-editor-panel-state',

  UI_PREVIEW_API_SIDE_PANEL: 'supabase-ui-api-side-panel',
  UI_PREVIEW_CLS: 'supabase-ui-cls',
  UI_PREVIEW_INLINE_EDITOR: 'supabase-ui-preview-inline-editor',
  UI_ONBOARDING_NEW_PAGE_SHOWN: 'supabase-ui-onboarding-new-page-shown',

  UI_TABLE_EDITOR_TABS: 'supabase-ui-table-editor-tabs',
  UI_SQL_EDITOR_TABS: 'supabase-ui-sql-editor-tabs',
  UI_NEW_LAYOUT_PREVIEW: 'supabase-ui-new-layout-preview',

  NEW_LAYOUT_NOTICE_ACKNOWLEDGED: 'new-layout-notice-acknowledge',

  DASHBOARD_HISTORY: (ref: string) => `dashboard-history-${ref}`,

  SQL_EDITOR_INTELLISENSE: 'supabase_sql-editor-intellisense-enabled',
  SQL_EDITOR_SPLIT_SIZE: 'supabase_sql-editor-split-size',
  SQL_EDITOR_AI_PANEL_SPLIT_SIZE: 'supabase_sql-editor-ai-panel-split-size',
  // Key to track which schemas are ok to be sent to AI. The project ref is intentionally put at the end for easier search in the browser console.
  SQL_EDITOR_AI_SCHEMA: (ref: string) => `supabase_sql-editor-ai-schema-enabled-${ref}`,
  SQL_EDITOR_AI_OPEN: 'supabase_sql-editor-ai-open',
  SQL_EDITOR_LAST_SELECTED_DB: (ref: string) => `sql-editor-last-selected-db-${ref}`,
  SQL_EDITOR_SQL_BLOCK_ACKNOWLEDGED: (ref: string) => `sql-editor-sql-block-acknowledged-${ref}`,
  SQL_EDITOR_SECTION_STATE: (ref: string) => `sql-editor-section-state-${ref}`,
  SQL_EDITOR_SORT: (ref: string) => `sql-editor-sort-${ref}`,

  LOG_EXPLORER_SPLIT_SIZE: 'supabase_log-explorer-split-size',
  GRAPHIQL_RLS_BYPASS_WARNING: 'graphiql-rls-bypass-warning-dismissed',
  CLS_DIFF_WARNING: 'cls-diff-warning-dismissed',
  CLS_SELECT_STAR_WARNING: 'cls-select-star-warning-dismissed',
  QUERY_PERF_SHOW_BOTTOM_SECTION: 'supabase-query-perf-show-bottom-section',
  // Key to track account deletion requests
  ACCOUNT_DELETION_REQUEST: 'supabase-account-deletion-request',
  // Used for storing a user id when sending reports to Sentry. The id is hashed for anonymity.
  SENTRY_USER_ID: 'supabase-sentry-user-id',
  // Used for storing the last sign in method used by the user
  LAST_SIGN_IN_METHOD: 'supabase-last-sign-in-method',
  // Key to track the last selected schema. The project ref is intentionally put at the end for easier search in the browser console.
  LAST_SELECTED_SCHEMA: (ref: string) => `last-selected-schema-${ref}`,
  // Track position of nodes for schema visualizer
  SCHEMA_VISUALIZER_POSITIONS: (ref: string, schemaId: number) =>
    `schema-visualizer-positions-${ref}-${schemaId}`,
  // Used for allowing the main nav panel to expand on hover
  EXPAND_NAVIGATION_PANEL: 'supabase-expand-navigation-panel',
  GITHUB_AUTHORIZATION_STATE: 'supabase-github-authorization-state',
  // Notice banner keys
  FLY_POSTGRES_DEPRECATION_WARNING: 'fly-postgres-deprecation-warning-dismissed',
  AUTH_USERS_COLUMNS_CONFIGURATION: (ref: string) => `supabase-auth-users-columns-${ref}`,

  // api keys view switcher for new and legacy api keys
  API_KEYS_VIEW: (ref: string) => `supabase-api-keys-view-${ref}`,

  // last visited logs page
  LAST_VISITED_LOGS_PAGE: 'supabase-last-visited-logs-page',
  LAST_VISITED_ORGANIZATION: 'last-visited-organization',
}

>>>>>>> 48d4194c
export const OPT_IN_TAGS = {
  AI_SQL: 'AI_SQL_GENERATOR_OPT_IN',
}

export const GB = 1024 * 1024 * 1024
export const MB = 1024 * 1024
export const KB = 1024<|MERGE_RESOLUTION|>--- conflicted
+++ resolved
@@ -38,70 +38,6 @@
 
 export const USAGE_APPROACHING_THRESHOLD = 0.75
 
-<<<<<<< HEAD
-=======
-export const LOCAL_STORAGE_KEYS = {
-  AI_ASSISTANT_STATE: (projectRef: string | undefined) =>
-    `supabase-ai-assistant-state-${projectRef}`,
-  SIDEBAR_BEHAVIOR: 'supabase-sidebar-behavior',
-  EDITOR_PANEL_STATE: 'supabase-editor-panel-state',
-
-  UI_PREVIEW_API_SIDE_PANEL: 'supabase-ui-api-side-panel',
-  UI_PREVIEW_CLS: 'supabase-ui-cls',
-  UI_PREVIEW_INLINE_EDITOR: 'supabase-ui-preview-inline-editor',
-  UI_ONBOARDING_NEW_PAGE_SHOWN: 'supabase-ui-onboarding-new-page-shown',
-
-  UI_TABLE_EDITOR_TABS: 'supabase-ui-table-editor-tabs',
-  UI_SQL_EDITOR_TABS: 'supabase-ui-sql-editor-tabs',
-  UI_NEW_LAYOUT_PREVIEW: 'supabase-ui-new-layout-preview',
-
-  NEW_LAYOUT_NOTICE_ACKNOWLEDGED: 'new-layout-notice-acknowledge',
-
-  DASHBOARD_HISTORY: (ref: string) => `dashboard-history-${ref}`,
-
-  SQL_EDITOR_INTELLISENSE: 'supabase_sql-editor-intellisense-enabled',
-  SQL_EDITOR_SPLIT_SIZE: 'supabase_sql-editor-split-size',
-  SQL_EDITOR_AI_PANEL_SPLIT_SIZE: 'supabase_sql-editor-ai-panel-split-size',
-  // Key to track which schemas are ok to be sent to AI. The project ref is intentionally put at the end for easier search in the browser console.
-  SQL_EDITOR_AI_SCHEMA: (ref: string) => `supabase_sql-editor-ai-schema-enabled-${ref}`,
-  SQL_EDITOR_AI_OPEN: 'supabase_sql-editor-ai-open',
-  SQL_EDITOR_LAST_SELECTED_DB: (ref: string) => `sql-editor-last-selected-db-${ref}`,
-  SQL_EDITOR_SQL_BLOCK_ACKNOWLEDGED: (ref: string) => `sql-editor-sql-block-acknowledged-${ref}`,
-  SQL_EDITOR_SECTION_STATE: (ref: string) => `sql-editor-section-state-${ref}`,
-  SQL_EDITOR_SORT: (ref: string) => `sql-editor-sort-${ref}`,
-
-  LOG_EXPLORER_SPLIT_SIZE: 'supabase_log-explorer-split-size',
-  GRAPHIQL_RLS_BYPASS_WARNING: 'graphiql-rls-bypass-warning-dismissed',
-  CLS_DIFF_WARNING: 'cls-diff-warning-dismissed',
-  CLS_SELECT_STAR_WARNING: 'cls-select-star-warning-dismissed',
-  QUERY_PERF_SHOW_BOTTOM_SECTION: 'supabase-query-perf-show-bottom-section',
-  // Key to track account deletion requests
-  ACCOUNT_DELETION_REQUEST: 'supabase-account-deletion-request',
-  // Used for storing a user id when sending reports to Sentry. The id is hashed for anonymity.
-  SENTRY_USER_ID: 'supabase-sentry-user-id',
-  // Used for storing the last sign in method used by the user
-  LAST_SIGN_IN_METHOD: 'supabase-last-sign-in-method',
-  // Key to track the last selected schema. The project ref is intentionally put at the end for easier search in the browser console.
-  LAST_SELECTED_SCHEMA: (ref: string) => `last-selected-schema-${ref}`,
-  // Track position of nodes for schema visualizer
-  SCHEMA_VISUALIZER_POSITIONS: (ref: string, schemaId: number) =>
-    `schema-visualizer-positions-${ref}-${schemaId}`,
-  // Used for allowing the main nav panel to expand on hover
-  EXPAND_NAVIGATION_PANEL: 'supabase-expand-navigation-panel',
-  GITHUB_AUTHORIZATION_STATE: 'supabase-github-authorization-state',
-  // Notice banner keys
-  FLY_POSTGRES_DEPRECATION_WARNING: 'fly-postgres-deprecation-warning-dismissed',
-  AUTH_USERS_COLUMNS_CONFIGURATION: (ref: string) => `supabase-auth-users-columns-${ref}`,
-
-  // api keys view switcher for new and legacy api keys
-  API_KEYS_VIEW: (ref: string) => `supabase-api-keys-view-${ref}`,
-
-  // last visited logs page
-  LAST_VISITED_LOGS_PAGE: 'supabase-last-visited-logs-page',
-  LAST_VISITED_ORGANIZATION: 'last-visited-organization',
-}
-
->>>>>>> 48d4194c
 export const OPT_IN_TAGS = {
   AI_SQL: 'AI_SQL_GENERATOR_OPT_IN',
 }
