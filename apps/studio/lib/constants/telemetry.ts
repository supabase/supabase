// Standardization as per document: https://www.notion.so/supabase/Event-tracking-standardization-1195004b775f80f98ee3fa9e70cf4d05

export enum TelemetryActions {
  SIGN_UP = 'sign_up',
  SIGN_IN = 'sign_in',

  ASSISTANT_PROMPT_SUBMITTED = 'assistant_prompt_submitted',
  ASSISTANT_DEBUG_SUBMITTED = 'assistant_debug_submitted',
  ASSISTANT_SUGGESTION_RAN = 'assistant_suggestion_ran',
  ASSISTANT_SUGGESTION_ACCEPTED = 'assistant_suggestion_accepted',
  ASSISTANT_SUGGESTION_REJECTED = 'assistant_suggestion_rejected',
  ASSISTANT_SUGGESTION_COPIED = 'assistant_suggestion_copied',
  ASSISTANT_EDIT_SQL_CLICKED = 'assistant_edit_sql_clicked',

  CONNECTION_STRING_COPIED = 'connection_string_copied',

  CRON_JOB_CREATED = 'cron_job_created',
  CRON_JOB_UPDATED = 'cron_job_updated',
  CRON_JOB_DELETED = 'cron_job_deleted',
  CRON_JOB_DELETE_CLICKED = 'cron_job_delete_clicked',
  CRON_JOB_UPDATE_CLICKED = 'cron_job_update_clicked',
  CRON_JOB_CREATE_CLICKED = 'cron_job_create_clicked',
  CRON_JOB_HISTORY_CLICKED = 'cron_job_history_clicked',

  FEATURE_PREVIEWS_CLICKED = 'feature_previews_clicked',
  FEATURE_PREVIEW_ENABLED = 'feature_preview_enabled',
  FEATURE_PREVIEW_DISABLED = 'feature_preview_disabled',

  PROJECT_CREATION_INITIAL_STEP_PROMPT_INTENDED = 'project_creation_initial_step_prompt_intended',
  PROJECT_CREATION_INITIAL_STEP_SUBMITTED = 'project_creation_initial_step_submitted',

  REALTIME_INSPECTOR_LISTEN_CHANNEL_CLICKED = 'realtime_inspector_listen_channel_clicked',
  REALTIME_INSPECTOR_BROADCAST_SENT = 'realtime_inspector_broadcast_sent',
  REALTIME_INSPECTOR_MESSAGE_CLICKED = 'realtime_inspector_message_clicked',
  REALTIME_INSPECTOR_COPY_MESSAGE_CLICKED = 'realtime_inspector_copy_message_clicked',
  REALTIME_INSPECTOR_FILTERS_APPLIED = 'realtime_inspector_filters_applied',
  REALTIME_INSPECTOR_DATABASE_ROLE_UPDATED = 'realtime_inspector_database_role_updated',

  SQL_EDITOR_QUICKSTART_CLICKED = 'sql_editor_quickstart_clicked',
  SQL_EDITOR_TEMPLATE_CLICKED = 'sql_editor_template_clicked',
  SQL_EDITOR_RESULT_DOWNLOAD_CSV_CLICKED = 'sql_editor_result_download_csv_clicked',
  SQL_EDITOR_RESULT_COPY_MARKDOWN_CLICKED = 'sql_editor_result_copy_markdown_clicked',
  SQL_EDITOR_RESULT_COPY_JSON_CLICKED = 'sql_editor_result_copy_markdown_clicked',
}

/**
 * Triggered when a user signs up. When signing up with Email and Password, this is only triggered once user confirms their email.
 *
 * @group Events
 * @source studio
 * @page /sign-up
 */
export interface SignUpEvent {
  action: TelemetryActions.SIGN_UP
  properties: {
    category: 'conversion'
  }
}

/**
 * Triggered when a user signs in with Github, Email and Password or SSO.
 *
 * Some unintuitive behavior:
 *   - If signing up with GitHub the SignInEvent gets triggered first before the SignUpEvent.
 *
 * @group Events
 * @source studio
 * @page /sign-in-mfa
 */
export interface SignInEvent {
  action: TelemetryActions.SIGN_IN
  properties: {
    category: 'account'
  }
}

/**
 * User copied the database connection string.
 *
 * @group Events
 * @source studio
 */
export interface ConnectionStringCopiedEvent {
  action: TelemetryActions.CONNECTION_STRING_COPIED
  properties: {
    /**
     * Method selected by user, e.g. URI, PSQL, SQLAlchemy, etc.
     */
    connectionType: string
    /**
     * Language of the code block if selected, e.g. bash, go
     */
    lang: string
    /**
     * Connection Method, e.g. direct, transaction_pooler, session_pooler
     */
    connectionMethod: 'direct' | 'transaction_pooler' | 'session_pooler'
  }
}

/**
 * Cron job created.
 *
 * @group Events
 * @source studio
 * @page /dashboard/project/{ref}/integrations/cron/jobs?dialog-shown=true
 */
export interface CronJobCreatedEvent {
  action: TelemetryActions.CRON_JOB_CREATED
  properties: {
    /**
     * What the cron job executes, e.g. sql_function or sql_snippet
     */
    type: 'sql_function' | 'sql_snippet'
    /**
     * Schedule of the cron job in the format of * * * * *
     */
    schedule: string
  }
}

/**
 * Cron job updated.
 *
 * @group Events
 * @source studio
 * @page /dashboard/project/{ref}/integrations/cron/jobs?dialog-shown=true
 */
export interface CronJobUpdatedEvent {
  action: TelemetryActions.CRON_JOB_UPDATED
  properties: {
    /**
     * What the cron job executes, e.g. sql_function or sql_snippet
     */
    type: 'sql_function' | 'sql_snippet'
    /**
     * Schedule of the cron job in the format of * * * * *
     */
    schedule: string
  }
}

/**
 * Cron job deleted.
 *
 * @group Events
 * @source studio
 * @page /dashboard/project/{ref}/integrations/cron/jobs
 */
export interface CronJobDeletedEvent {
  action: TelemetryActions.CRON_JOB_DELETED
}

/**
 * Create job button clicked that opens the dialog.
 *
 * @group Events
 * @source studio
 * @page /dashboard/project/{ref}/integrations/cron/jobs
 */
export interface CronJobCreateClickedEvent {
  action: TelemetryActions.CRON_JOB_CREATE_CLICKED
}

/**
 * Edit cron job button (hidden in the dropdown) clicked that opens the dialog.
 *
 * @group Events
 * @source studio
 * @page /dashboard/project/{ref}/integrations/cron/jobs
 */
export interface CronJobUpdateClickedEvent {
  action: TelemetryActions.CRON_JOB_UPDATE_CLICKED
}

/**
 * Delete cron job button (hidden in the dropdown) clicked that opens the deletion confirmation modal.
 *
 * @group Events
 * @source studio
 * @page /dashboard/project/{ref}/integrations/cron/jobs
 */
export interface CronJobDeleteClickedEvent {
  action: TelemetryActions.CRON_JOB_DELETE_CLICKED
}

/**
 * History button clicked to see previous runs of the cron job
 *
 * @group Events
 * @source studio
 * @page /dashboard/project/{ref}/integrations/cron/jobs
 */
export interface CronJobHistoryClickedEvent {
  action: TelemetryActions.CRON_JOB_HISTORY_CLICKED
}

/**
 * The FeaturePreviewModal was opened.
 *
 * The FeaturePreviewModal can be opened clicking at the profile icon at the bottom left corner of the project sidebar.
 *
 * @group Events
 * @source studio
 */
export interface FeaturePreviewsClickedEvent {
  action: TelemetryActions.FEATURE_PREVIEWS_CLICKED
}

/**
 * A feature preview was enabled by the user through the FeaturePreviewModal.
 *
 * The FeaturePreviewModal can be opened clicking at the profile icon at the bottom left corner of the project sidebar.
 *
 * @group Events
 * @source studio
 */
export interface FeaturePreviewEnabledEvent {
  action: TelemetryActions.FEATURE_PREVIEW_ENABLED
  properties: {
    /**
     * Feature key of the preview that was enabled. e.g. supabase-ui-api-side-panel
     */
    feature: string
  }
}

/**
 * A feature preview was disabled by the user through the FeaturePreviewModal.
 *
 * The FeaturePreviewModal can be opened clicking at the profile icon at the bottom left corner of the project sidebar.
 *
 * @group Events
 * @source studio
 */
export interface FeaturePreviewDisabledEvent {
  action: TelemetryActions.FEATURE_PREVIEW_DISABLED
  properties: {
    /**
     * Feature key of the preview that was disabled. e.g. supabase-ui-api-side-panel
     */
    feature: string
  }
}

/**
<<<<<<< HEAD
 * At least 5 characters were typed in the prompt textarea indicating an intention to use the prompt.
 *
 * @group Events
 * @source studio
 * @page new/v2/{slug}
 */
export interface ProjectCreationInitialStepPromptIntendedEvent {
  action: TelemetryActions.PROJECT_CREATION_INITIAL_STEP_PROMPT_INTENDED
}

/**
 * First step of project creation was submitted, where the user writes a prompt or select to start blank or to migrate.
 *
 * @group Events
 * @source studio
 * @page new/v2/{slug}
 */
export interface ProjectCreationInitialStepSubmittedEvent {
  action: TelemetryActions.PROJECT_CREATION_INITIAL_STEP_SUBMITTED
  properties: {
    /**
     * Records what the user selected in the first step of project creation.
     */
    onboardingPath: 'use_prompt' | 'start_blank' | 'migrate'
  }
=======
 * After selecting channel, either "Listening to channel" or "Start listening" button was clicked.
 *
 * @group Events
 * @source studio
 * @page /dashboard/project/{ref}/realtime/inspector
 */
export interface RealtimeInspectorListenChannelClickedEvent {
  action: TelemetryActions.REALTIME_INSPECTOR_LISTEN_CHANNEL_CLICKED
}

/**
 * A broadcast message was sent from the SendMessageModal.
 *
 * @group Events
 * @source studio
 * @page /dashboard/project/{ref}/realtime/inspector
 */
export interface RealtimeInspectorBroadcastSentEvent {
  action: TelemetryActions.REALTIME_INSPECTOR_BROADCAST_SENT
}

/**
 * A message was clicked in the RealtimeInspector, which opens a sidebar that shows the messsage details including metadata.
 *
 * @group Events
 * @source studio
 * @page /dashboard/project/{ref}/realtime/inspector
 */
export interface RealtimeInspectorMessageClickedEvent {
  action: TelemetryActions.REALTIME_INSPECTOR_MESSAGE_CLICKED
}

/**
 * A message was copied from the RealtimeInspector.
 *
 * @group Events
 * @source studio
 * @page /dashboard/project/{ref}/realtime/inspector
 */
export interface RealtimeInspectorCopyMessageClickedEvent {
  action: TelemetryActions.REALTIME_INSPECTOR_COPY_MESSAGE_CLICKED
}

/**
 * Filters were applied in the RealtimeInspector.
 *
 * @group Events
 * @source studio
 * @page /dashboard/project/{ref}/realtime/inspector
 */
export interface RealtimeInspectorFiltersAppliedEvent {
  action: TelemetryActions.REALTIME_INSPECTOR_FILTERS_APPLIED
}

/**
 * Database role was updated in the RealtimeInspector.
 *
 * @group Events
 * @source studio
 * @page /dashboard/project/{ref}/realtime/inspector
 */
export interface RealtimeInspectorDatabaseRoleUpdatedEvent {
  action: TelemetryActions.REALTIME_INSPECTOR_DATABASE_ROLE_UPDATED
}

/**
 * Quickstart card clicked in the SQL editor.
 *
 * @group Events
 * @source studio
 * @page /dashboard/project/{ref}/sql
 */
export interface SqlEditorQuickstartClickedEvent {
  action: TelemetryActions.SQL_EDITOR_QUICKSTART_CLICKED
  properties: {
    /**
     * The title of the quickstart card clicked.
     */
    quickstartName: string
  }
}

/**
 * Template card clicked in the SQL editor.
 *
 * @group Events
 * @source studio
 * @page /dashboard/project/{ref}/sql
 */
export interface SqlEditorTemplateClickedEvent {
  action: TelemetryActions.SQL_EDITOR_TEMPLATE_CLICKED
  properties: {
    /**
     * The name of the template card clicked.
     */
    templateName: string
  }
}

/**
 * Result download CSV button clicked in the SQL editor.
 *
 * @group Events
 * @source studio
 * @page /dashboard/project/{ref}/sql
 */
export interface SqlEditorResultDownloadCsvClickedEvent {
  action: TelemetryActions.SQL_EDITOR_RESULT_DOWNLOAD_CSV_CLICKED
}

/**
 * Result copy markdown button clicked in the SQL editor.
 *
 * @group Events
 * @source studio
 * @page /dashboard/project/{ref}/sql
 */
export interface SqlEditorResultCopyMarkdownClickedEvent {
  action: TelemetryActions.SQL_EDITOR_RESULT_COPY_MARKDOWN_CLICKED
}

/**
 * Result copy JSON button clicked in the SQL editor.
 *
 * @group Events
 * @source studio
 * @page /dashboard/project/{ref}/sql
 */
export interface SqlEditorResultCopyJsonClickedEvent {
  action: TelemetryActions.SQL_EDITOR_RESULT_COPY_JSON_CLICKED
>>>>>>> 1aa371a9
}<|MERGE_RESOLUTION|>--- conflicted
+++ resolved
@@ -244,7 +244,6 @@
 }
 
 /**
-<<<<<<< HEAD
  * At least 5 characters were typed in the prompt textarea indicating an intention to use the prompt.
  *
  * @group Events
@@ -270,7 +269,9 @@
      */
     onboardingPath: 'use_prompt' | 'start_blank' | 'migrate'
   }
-=======
+}
+
+/**
  * After selecting channel, either "Listening to channel" or "Start listening" button was clicked.
  *
  * @group Events
@@ -401,5 +402,4 @@
  */
 export interface SqlEditorResultCopyJsonClickedEvent {
   action: TelemetryActions.SQL_EDITOR_RESULT_COPY_JSON_CLICKED
->>>>>>> 1aa371a9
 }