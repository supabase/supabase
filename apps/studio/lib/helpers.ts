--- conflicted
+++ resolved
@@ -1,9 +1,5 @@
-<<<<<<< HEAD
-=======
 import toast from 'react-hot-toast'
 
-export { default as passwordStrength } from './password-strength'
->>>>>>> a1f0d03d
 export { default as uuidv4 } from './uuid'
 
 export const tryParseJson = (jsonString: any) => {
