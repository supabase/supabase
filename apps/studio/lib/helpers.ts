import { post } from 'lib/common/fetch'
import { API_URL, DEFAULT_MINIMUM_PASSWORD_STRENGTH, PASSWORD_STRENGTH } from 'lib/constants'
import { toast } from 'react-hot-toast'
import { v4 as _uuidV4 } from 'uuid'

export const tryParseJson = (jsonString: any) => {
  try {
    const parsed = JSON.parse(jsonString)
    return parsed
  } catch (error) {
    return undefined
  }
}

export const minifyJSON = (prettifiedJSON: string) => {
  try {
    if (prettifiedJSON.trim() === '') {
      return null
    }
    const res = JSON.stringify(JSON.parse(prettifiedJSON))
    if (!isNaN(Number(res))) {
      return Number(res)
    } else {
      return res
    }
  } catch (err) {
    throw err
  }
}

export const prettifyJSON = (minifiedJSON: string) => {
  try {
    if (minifiedJSON && minifiedJSON.length > 0) {
      return JSON.stringify(JSON.parse(minifiedJSON), undefined, 2)
    } else {
      return minifiedJSON
    }
  } catch (err) {
    // dont need to throw error, just return text value
    // Users have to fix format if they want to save
    return minifiedJSON
  }
}

export const uuidv4 = () => {
  return _uuidV4()
}

export const timeout = (ms: number) => {
  return new Promise((resolve) => setTimeout(resolve, ms))
}

export const getURL = () => {
  const url =
    process?.env?.NEXT_PUBLIC_SITE_URL && process.env.NEXT_PUBLIC_SITE_URL !== ''
      ? process.env.NEXT_PUBLIC_SITE_URL
      : process?.env?.VERCEL_URL && process.env.VERCEL_URL !== ''
      ? process.env.VERCEL_URL
      : 'https://supabase.com/dashboard'
  return url.includes('http') ? url : `https://${url}`
}

/**
 * Generates a random string using alpha characters
 */
export const makeRandomString = (length: number) => {
  var result = ''
  var characters = 'ABCDEFGHIJKLMNOPQRSTUVWXYZabcdefghijklmnopqrstuvwxyz'
  var charactersLength = characters.length
  for (var i = 0; i < length; i++) {
    result += characters.charAt(Math.floor(Math.random() * charactersLength))
  }
  return result.toString()
}

/**
 * Get a subset of fields from an object
 * @param {object} model
 * @param {array} fields a list of properties to pluck. eg: ['first_name', 'last_name']
 */
export const pluckObjectFields = (model: any, fields: any[]) => {
  let o: any = {}
  fields.forEach((field) => {
    o[field] = model[field]
  })
  return o
}

/**
 * Returns undefined if the string isn't parse-able
 */
export const tryParseInt = (str: string) => {
  try {
    return parseInt(str, 10)
  } catch (error) {
    return undefined
  }
}

// Used as checker for memoized components
export const propsAreEqual = (prevProps: any, nextProps: any) => {
  try {
    Object.keys(prevProps).forEach((key) => {
      if (typeof prevProps[key] !== 'function') {
        if (prevProps[key] !== nextProps[key]) {
          throw new Error()
        }
      }
    })
    return true
  } catch (e) {
    return false
  }
}

export const formatBytes = (
  bytes: any,
  decimals = 2,
  size?: 'bytes' | 'KB' | 'MB' | 'GB' | 'TB' | 'PB' | 'EB' | 'ZB' | 'YB'
) => {
  const k = 1024
  const dm = decimals < 0 ? 0 : decimals
  const sizes = ['bytes', 'KB', 'MB', 'GB', 'TB', 'PB', 'EB', 'ZB', 'YB']

  if (bytes === 0 || bytes === undefined) return size !== undefined ? `0 ${size}` : '0 bytes'
  const i = size !== undefined ? sizes.indexOf(size) : Math.floor(Math.log(bytes) / Math.log(k))
  return parseFloat((bytes / Math.pow(k, i)).toFixed(dm)) + ' ' + sizes[i]
}

export const snakeToCamel = (str: string) =>
  str.replace(/([-_][a-z])/g, (group: string) =>
    group.toUpperCase().replace('-', '').replace('_', '')
  )

/**
 * Copy text content (string or Promise<string>) into Clipboard.
 * Safari doesn't support write text into clipboard async, so if you need to load
 * text content async before coping, please use Promise<string> for the 1st arg.
 */
export const copyToClipboard = async (str: string | Promise<string>, callback = () => {}) => {
  const focused = window.document.hasFocus()
  if (focused) {
    if (navigator.clipboard && typeof navigator.clipboard.writeText === 'function') {
      const text = await Promise.resolve(str)
      Promise.resolve(window.navigator?.clipboard?.writeText(text)).then(callback)

      return
    }

    Promise.resolve(str)
      .then((text) => window.navigator?.clipboard?.writeText(text))
      .then(callback)
  } else {
    console.warn('Unable to copy to clipboard')
  }
}

export async function passwordStrength(value: string) {
  let message: string = ''
  let warning: string = ''
  let strength: number = 0

  if (value && value !== '') {
    if (value.length > 99) {
      message = `${PASSWORD_STRENGTH[0]} Maximum length of password exceeded`
      warning = `Password should be less than 100 characters`
    } else {
      // [Joshen] Unable to use RQ atm due to our Jest tests being in JS
      const response = await post(`${API_URL}/profile/password-check`, { password: value })
      if (!response.error) {
        const { result } = response
        const resultScore = result?.score ?? 0

        const score = (PASSWORD_STRENGTH as any)[resultScore]
        const suggestions = result.feedback?.suggestions
          ? result.feedback.suggestions.join(' ')
          : ''

        message = `${score} ${suggestions}`
        strength = resultScore

        // warning message for anything below 4 strength :string
        if (resultScore < DEFAULT_MINIMUM_PASSWORD_STRENGTH) {
          warning = `${
            result?.feedback?.warning ? result?.feedback?.warning + '.' : ''
          } You need a stronger password.`
        }
      } else {
        toast.error(`Failed to check password strength: ${response.error.message}`)
      }
    }
  }

  return {
    message,
    warning,
    strength,
  }
}

export const detectBrowser = () => {
  if (!navigator) return undefined

  if (navigator.userAgent.indexOf('Chrome') !== -1) {
    return 'Chrome'
  } else if (navigator.userAgent.indexOf('Firefox') !== -1) {
    return 'Firefox'
  } else if (navigator.userAgent.indexOf('Safari') !== -1) {
    return 'Safari'
  }
}

export const detectOS = () => {
  if (typeof navigator === 'undefined' || !navigator) return undefined

  const userAgent = window.navigator.userAgent.toLowerCase()
  const macosPlatforms = /(macintosh|macintel|macppc|mac68k|macos)/i
  const windowsPlatforms = /(win32|win64|windows|wince)/i

  if (macosPlatforms.test(userAgent)) {
    return 'macos'
  } else if (windowsPlatforms.test(userAgent)) {
    return 'windows'
  } else {
    return undefined
  }
}

/**
 * Pluralize a word based on a count
 */
export function pluralize(count: number, singular: string, plural?: string) {
  return count === 1 ? singular : plural || singular + 's'
}

export const isValidHttpUrl = (value: string) => {
  let url: URL
  try {
    url = new URL(value)
  } catch (_) {
    return false
  }
  return url.protocol === 'http:' || url.protocol === 'https:'
}

/**
 * Helper function to remove comments from SQL.
 * Disclaimer: Doesn't work as intended for nested comments.
 */
export const removeCommentsFromSql = (sql: string) => {
  // Removing single-line comments:
  let cleanedSql = sql.replace(/--.*$/gm, '')

  // Removing multi-line comments:
  cleanedSql = cleanedSql.replace(/\/\*[\s\S]*?\*\//gm, '')

  return cleanedSql
}

const formatSemver = (version: string) => {
  // e.g supabase-postgres-14.1.0.88
  // There's 4 segments instead so we can't use the semver package
  const segments = version.split('supabase-postgres-')
  const semver = segments[segments.length - 1]

  // e.g supabase-postgres-14.1.0.99-vault-rc1
  const formattedSemver = semver.split('-')[0]

  return formattedSemver
}

export const getSemanticVersion = (version: string) => {
  if (!version) return 0

  const formattedSemver = formatSemver(version)
  return Number(formattedSemver.split('.').join(''))
}

<<<<<<< HEAD
export const getDatabaseMajorVersion = (version: string) => {
  if (!version) return 0

  const formattedSemver = formatSemver(version)
  return Number(formattedSemver.split('.')[0])
=======
const deg2rad = (deg: number) => {
  return deg * (Math.PI / 180)
}

export const getDistanceLatLonKM = (lat1: number, lon1: number, lat2: number, lon2: number) => {
  const R = 6371 // Radius of the earth in kilometers
  const dLat = deg2rad(lat2 - lat1) // deg2rad below
  const dLon = deg2rad(lon2 - lon1)
  const a =
    Math.sin(dLat / 2) * Math.sin(dLat / 2) +
    Math.cos(deg2rad(lat1)) * Math.cos(deg2rad(lat2)) * Math.sin(dLon / 2) * Math.sin(dLon / 2)
  const c = 2 * Math.atan2(Math.sqrt(a), Math.sqrt(1 - a))
  const d = R * c // Distance in KM
  return d
>>>>>>> 199dd37a
}<|MERGE_RESOLUTION|>--- conflicted
+++ resolved
@@ -276,13 +276,13 @@
   return Number(formattedSemver.split('.').join(''))
 }
 
-<<<<<<< HEAD
 export const getDatabaseMajorVersion = (version: string) => {
   if (!version) return 0
 
   const formattedSemver = formatSemver(version)
   return Number(formattedSemver.split('.')[0])
-=======
+}
+
 const deg2rad = (deg: number) => {
   return deg * (Math.PI / 180)
 }
@@ -297,5 +297,4 @@
   const c = 2 * Math.atan2(Math.sqrt(a), Math.sqrt(1 - a))
   const d = R * c // Distance in KM
   return d
->>>>>>> 199dd37a
 }