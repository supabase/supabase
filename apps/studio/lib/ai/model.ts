import { openai } from '@ai-sdk/openai'
import { LanguageModel } from 'ai'
import {
  bedrockForRegion,
  BedrockRegion,
  checkAwsCredentials,
  selectBedrockRegion,
} from './bedrock'

export const regionMap = {
  us1: 'us',
  us2: 'us',
  us3: 'us',
  eu: 'eu',
}

// Default behaviour here is to be throttled (e.g if this env var is not available, IS_THROTTLED should be true, unless specified 'false')
const IS_THROTTLED = process.env.IS_THROTTLED !== 'false'
const PRO_MODEL = process.env.AI_PRO_MODEL ?? 'anthropic.claude-3-7-sonnet-20250219-v1:0'
const NORMAL_MODEL = process.env.AI_NORMAL_MODEL ?? 'anthropic.claude-3-5-haiku-20241022-v1:0'
const OPENAI_MODEL = 'gpt-4.1-2025-04-14'

export type ModelSuccess = {
  model: LanguageModel
  error?: never
}

export type ModelError = {
  model?: never
  error: Error
}

export type ModelResponse = ModelSuccess | ModelError

export const ModelErrorMessage =
  'No valid AI model available. Please set up a local AWS profile to use Bedrock, or pass an OPENAI_API_KEY to use OpenAI.'

/**
 * Retrieves the appropriate AI model based on available credentials.
 *
 * An optional routing key can be provided to distribute requests across
 * different Bedrock regions.
 */
export async function getModel(routingKey?: string, isLimited?: boolean): Promise<ModelResponse> {
  const hasAwsCredentials = await checkAwsCredentials()
  const hasOpenAIKey = !!process.env.OPENAI_API_KEY

  if (hasAwsCredentials) {
    // Select the Bedrock region based on the routing key
    const bedrockRegion: BedrockRegion = routingKey ? await selectBedrockRegion(routingKey) : 'us1'
    const bedrock = bedrockForRegion(bedrockRegion)
<<<<<<< HEAD
    const model = SONNET_MODEL
=======
    const model = IS_THROTTLED || isLimited ? NORMAL_MODEL : PRO_MODEL
>>>>>>> ae1d25d2
    const modelName = `${regionMap[bedrockRegion]}.${model}`

    return {
      model: bedrock(modelName),
    }
  }

  if (hasOpenAIKey) {
    return {
      model: openai(OPENAI_MODEL),
    }
  }

  return {
    error: new Error(ModelErrorMessage),
  }
}<|MERGE_RESOLUTION|>--- conflicted
+++ resolved
@@ -49,11 +49,7 @@
     // Select the Bedrock region based on the routing key
     const bedrockRegion: BedrockRegion = routingKey ? await selectBedrockRegion(routingKey) : 'us1'
     const bedrock = bedrockForRegion(bedrockRegion)
-<<<<<<< HEAD
-    const model = SONNET_MODEL
-=======
     const model = IS_THROTTLED || isLimited ? NORMAL_MODEL : PRO_MODEL
->>>>>>> ae1d25d2
     const modelName = `${regionMap[bedrockRegion]}.${model}`
 
     return {
