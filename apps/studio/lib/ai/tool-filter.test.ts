--- conflicted
+++ resolved
@@ -62,11 +62,8 @@
     expect(tools).not.toContain('list_extensions')
     expect(tools).not.toContain('list_edge_functions')
     expect(tools).not.toContain('list_branches')
-<<<<<<< HEAD
-=======
     expect(tools).not.toContain('get_logs')
     expect(tools).not.toContain('execute_sql')
->>>>>>> a3035733
   })
 
   it('should return UI and schema tools for schema opt-in level', () => {
@@ -81,11 +78,8 @@
     expect(tools).toContain('list_policies')
     expect(tools).toContain('search_docs')
     expect(tools).not.toContain('get_advisors')
-<<<<<<< HEAD
-=======
     expect(tools).not.toContain('get_logs')
     expect(tools).not.toContain('execute_sql')
->>>>>>> a3035733
   })
 
   it('should return UI, schema and log tools for schema_and_log opt-in level', () => {
@@ -100,11 +94,8 @@
     expect(tools).toContain('list_policies')
     expect(tools).toContain('search_docs')
     expect(tools).toContain('get_advisors')
-<<<<<<< HEAD
-=======
     expect(tools).toContain('get_logs')
     expect(tools).not.toContain('execute_sql')
->>>>>>> a3035733
   })
 
   it('should return all tools for schema_and_log_and_data opt-in level', () => {
@@ -119,11 +110,8 @@
     expect(tools).toContain('list_policies')
     expect(tools).toContain('search_docs')
     expect(tools).toContain('get_advisors')
-<<<<<<< HEAD
-=======
     expect(tools).toContain('get_logs')
     expect(tools).not.toContain('execute_sql')
->>>>>>> a3035733
   })
 })
 
