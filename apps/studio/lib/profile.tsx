--- conflicted
+++ resolved
@@ -9,14 +9,8 @@
 import { useProfileQuery } from 'data/profile/profile-query'
 import type { Profile } from 'data/profile/types'
 import { useSendEventMutation } from 'data/telemetry/send-event-mutation'
-<<<<<<< HEAD
 import type { ResponseError } from 'types'
-=======
-import { useSendIdentifyMutation } from 'data/telemetry/send-identify-mutation'
-import { ResponseError } from 'types'
 import { useSignOut } from './auth'
-import { TelemetryActions } from './constants/telemetry'
->>>>>>> 45f7561d
 
 export type ProfileContextType = {
   profile: Profile | undefined
