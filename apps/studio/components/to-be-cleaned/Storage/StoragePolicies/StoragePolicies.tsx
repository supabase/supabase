import { useParams } from 'common'
import { filter, find, get, isEmpty } from 'lodash'
import { observer } from 'mobx-react-lite'
import { useState } from 'react'
import { IconLoader } from 'ui'

import { PolicyEditorModal } from 'components/interfaces/Auth/Policies'
import ConfirmModal from 'components/ui/Dialogs/ConfirmDialog'
import { useBucketsQuery } from 'data/storage/buckets-query'
import { useStore } from 'hooks'
import { formatPoliciesForStorage } from '../Storage.utils'
import StoragePoliciesBucketRow from './StoragePoliciesBucketRow'
import StoragePoliciesEditPolicyModal from './StoragePoliciesEditPolicyModal'
import StoragePoliciesPlaceholder from './StoragePoliciesPlaceholder'

<<<<<<< HEAD
=======
import { useParams } from 'common'
import { PolicyEditorModal } from 'components/interfaces/Auth/Policies'
import { useProjectContext } from 'components/layouts/ProjectLayout/ProjectContext'
import { useDatabasePoliciesQuery } from 'data/database-policies/database-policies-query'
import { useBucketsQuery } from 'data/storage/buckets-query'
import { useDatabasePolicyCreateMutation } from 'data/database-policies/database-policy-create-mutation'
import { useDatabasePolicyUpdateMutation } from 'data/database-policies/database-policy-update-mutation'
import { useDatabasePolicyDeleteMutation } from 'data/database-policies/database-policy-delete-mutation'
import toast from 'react-hot-toast'

>>>>>>> b5b26fc1
const StoragePolicies = () => {
  const { ui, meta } = useStore()
  const { project } = useProjectContext()
  const { ref: projectRef } = useParams()

  const { data, isLoading: isLoadingBuckets } = useBucketsQuery({ projectRef })
  const buckets = data ?? []

<<<<<<< HEAD
  const [policies, setPolicies] = useState<any[]>([])
=======
  const roles = meta.roles.list((role: any) => !meta.roles.systemRoles.includes(role.name))

>>>>>>> b5b26fc1
  const [selectedPolicyToEdit, setSelectedPolicyToEdit] = useState({})
  const [selectedPolicyToDelete, setSelectedPolicyToDelete] = useState<any>({})
  const [isEditingPolicyForBucket, setIsEditingPolicyForBucket] = useState<any>({})

  const {
    data: policiesData,
    refetch,
    isLoading: isLoadingPolicies,
  } = useDatabasePoliciesQuery({
    projectRef: project?.ref,
    connectionString: project?.connectionString,
    schema: 'storage',
  })
  const policies = policiesData ?? []

  const isLoading = isLoadingBuckets || isLoadingPolicies

  const { mutateAsync: createDatabasePolicy } = useDatabasePolicyCreateMutation({
    onError: () => {},
  })
  const { mutateAsync: updateDatabasePolicy } = useDatabasePolicyUpdateMutation()
  const { mutate: deleteDatabasePolicy } = useDatabasePolicyDeleteMutation({
    onSuccess: async () => {
      await refetch()
      toast.success('Successfully deleted policy!')
      setSelectedPolicyToDelete({})
    },
  })

  // Only use storage policy editor when creating new policies for buckets
  const showStoragePolicyEditor =
    isEmpty(selectedPolicyToEdit) &&
    !isEmpty(isEditingPolicyForBucket) &&
    get(isEditingPolicyForBucket, ['bucket'], '').length > 0

  const showGeneralPolicyEditor = !isEmpty(isEditingPolicyForBucket) && !showStoragePolicyEditor

  // Policies under storage.objects
  const storageObjectsPolicies = filter(policies, { table: 'objects' })
  const formattedStorageObjectPolicies = formatPoliciesForStorage(buckets, storageObjectsPolicies)
  const ungroupedPolicies = get(
    find(formattedStorageObjectPolicies, { name: 'Ungrouped' }),
    ['policies'],
    []
  )

  // Policies under storage.buckets
  const storageBucketPolicies = filter(policies, { table: 'buckets' })

  const onSelectPolicyAdd = (bucketName = '', table = '') => {
    setSelectedPolicyToEdit({})
    setIsEditingPolicyForBucket({ bucket: bucketName, table })
  }

  const onSelectPolicyEdit = (policy: any, bucketName = '', table = '') => {
    setIsEditingPolicyForBucket({ bucket: bucketName, table })
    setSelectedPolicyToEdit(policy)
  }

  const onCancelPolicyEdit = () => {
    setIsEditingPolicyForBucket({})
  }

  const onSelectPolicyDelete = (policy: any) => setSelectedPolicyToDelete(policy)
  const onCancelPolicyDelete = () => setSelectedPolicyToDelete({})

  const onSavePolicySuccess = async () => {
    ui.setNotification({ category: 'success', message: 'Successfully saved policy!' })
    await refetch()
    onCancelPolicyEdit()
  }

  /*
    Functions that involve the CRUD for policies
    For each API call within the Promise.all, return true if an error occurred, else return false
  */
  const onCreatePolicies = async (payloads: any[]) => {
    if (!project) {
      console.error('Project is required')
      return true
    }

    return await Promise.all(
      payloads.map(async (payload) => {
        try {
          await createDatabasePolicy({
            projectRef: project?.ref,
            connectionString: project?.connectionString,
            payload,
          })
          return false
        } catch (error: any) {
          toast.error(`Error adding policy: ${error.message}`)
          return true
        }
      })
    )
  }

  const onCreatePolicy = async (payload: any) => {
    if (!project) {
      console.error('Project is required')
      return true
    }

    try {
      await createDatabasePolicy({
        projectRef: project?.ref,
        connectionString: project?.connectionString,
        payload,
      })
      return false
    } catch (error: any) {
      toast.error(`Error adding policy: ${error.message}`)
      return true
    }
  }

  const onUpdatePolicy = async (payload: any) => {
    if (!project) {
      console.error('Project is required')
      return true
    }

    try {
      await updateDatabasePolicy({
        projectRef: project?.ref,
        connectionString: project?.connectionString,
        id: payload.id,
        payload,
      })
      return false
    } catch (error: any) {
      toast.error(`Error updating policy: ${error.message}`)
      return true
    }
  }

  const onDeletePolicy = async () => {
    if (!project) return console.error('Project is required')
    deleteDatabasePolicy({
      projectRef: project?.ref,
      connectionString: project?.connectionString,
      id: selectedPolicyToDelete.id,
    })
  }

  return (
    <div className="flex min-h-full w-full flex-col">
      <h3 className="text-xl">Storage policies</h3>
      <p className="mt-2 text-sm text-foreground-light">
        Safeguard your files with policies that define the operations allowed for your users at the
        bucket level.
      </p>

      {isLoading ? (
        <div className="flex h-full items-center justify-center">
          <IconLoader className="animate-spin" size={16} />
        </div>
      ) : (
        <div className="mt-4 space-y-4">
          {buckets.length === 0 && <StoragePoliciesPlaceholder />}

          {/* Sections for policies grouped by buckets */}
          {buckets.map((bucket) => {
            const bucketPolicies = get(
              find(formattedStorageObjectPolicies, { name: bucket.name }),
              ['policies'],
              []
            )
            return (
              <StoragePoliciesBucketRow
                key={bucket.name}
                table="objects"
                label={bucket.name}
                bucket={bucket}
                policies={bucketPolicies}
                onSelectPolicyAdd={onSelectPolicyAdd}
                onSelectPolicyEdit={onSelectPolicyEdit}
                onSelectPolicyDelete={onSelectPolicyDelete}
              />
            )
          })}

          <div className="!mb-4 w-full border-b border-gray-600" />
          <p className="text-sm text-foreground-light">
            You may also write policies for the tables under the storage schema directly for greater
            control
          </p>

          {/* Section for policies under storage.objects that are not tied to any buckets */}
          <StoragePoliciesBucketRow
            table="objects"
            label="Other policies under storage.objects"
            policies={ungroupedPolicies}
            onSelectPolicyAdd={onSelectPolicyAdd}
            onSelectPolicyEdit={onSelectPolicyEdit}
            onSelectPolicyDelete={onSelectPolicyDelete}
          />

          {/* Section for policies under storage.buckets */}
          <StoragePoliciesBucketRow
            table="buckets"
            label="Policies under storage.buckets"
            policies={storageBucketPolicies}
            onSelectPolicyAdd={onSelectPolicyAdd}
            onSelectPolicyEdit={onSelectPolicyEdit}
            onSelectPolicyDelete={onSelectPolicyDelete}
          />
        </div>
      )}

      {/* Only used for adding policies to buckets */}
      <StoragePoliciesEditPolicyModal
        visible={showStoragePolicyEditor}
        bucketName={isEditingPolicyForBucket.bucket}
        onSelectCancel={onCancelPolicyEdit}
        onCreatePolicies={onCreatePolicies}
        onSaveSuccess={onSavePolicySuccess}
      />

      {/* Adding policies to objets/buckets table or editting any policy uses the general policy editor */}
      <PolicyEditorModal
        visible={showGeneralPolicyEditor}
        schema="storage"
        table={isEditingPolicyForBucket.table}
        selectedPolicyToEdit={selectedPolicyToEdit}
        onSelectCancel={onCancelPolicyEdit}
        onCreatePolicy={onCreatePolicy}
        onUpdatePolicy={onUpdatePolicy}
        onSaveSuccess={onSavePolicySuccess}
      />

      <ConfirmModal
        danger
        visible={!isEmpty(selectedPolicyToDelete)}
        title="Confirm to delete policy"
        description={`This is permanent! Are you sure you want to delete the policy "${selectedPolicyToDelete.name}"`}
        buttonLabel="Delete"
        buttonLoadingLabel="Deleting"
        onSelectCancel={onCancelPolicyDelete}
        onSelectConfirm={onDeletePolicy}
      />
    </div>
  )
}

export default observer(StoragePolicies)<|MERGE_RESOLUTION|>--- conflicted
+++ resolved
@@ -1,11 +1,16 @@
 import { useParams } from 'common'
 import { filter, find, get, isEmpty } from 'lodash'
-import { observer } from 'mobx-react-lite'
 import { useState } from 'react'
+import toast from 'react-hot-toast'
 import { IconLoader } from 'ui'
 
 import { PolicyEditorModal } from 'components/interfaces/Auth/Policies'
+import { useProjectContext } from 'components/layouts/ProjectLayout/ProjectContext'
 import ConfirmModal from 'components/ui/Dialogs/ConfirmDialog'
+import { useDatabasePoliciesQuery } from 'data/database-policies/database-policies-query'
+import { useDatabasePolicyCreateMutation } from 'data/database-policies/database-policy-create-mutation'
+import { useDatabasePolicyDeleteMutation } from 'data/database-policies/database-policy-delete-mutation'
+import { useDatabasePolicyUpdateMutation } from 'data/database-policies/database-policy-update-mutation'
 import { useBucketsQuery } from 'data/storage/buckets-query'
 import { useStore } from 'hooks'
 import { formatPoliciesForStorage } from '../Storage.utils'
@@ -13,33 +18,14 @@
 import StoragePoliciesEditPolicyModal from './StoragePoliciesEditPolicyModal'
 import StoragePoliciesPlaceholder from './StoragePoliciesPlaceholder'
 
-<<<<<<< HEAD
-=======
-import { useParams } from 'common'
-import { PolicyEditorModal } from 'components/interfaces/Auth/Policies'
-import { useProjectContext } from 'components/layouts/ProjectLayout/ProjectContext'
-import { useDatabasePoliciesQuery } from 'data/database-policies/database-policies-query'
-import { useBucketsQuery } from 'data/storage/buckets-query'
-import { useDatabasePolicyCreateMutation } from 'data/database-policies/database-policy-create-mutation'
-import { useDatabasePolicyUpdateMutation } from 'data/database-policies/database-policy-update-mutation'
-import { useDatabasePolicyDeleteMutation } from 'data/database-policies/database-policy-delete-mutation'
-import toast from 'react-hot-toast'
-
->>>>>>> b5b26fc1
 const StoragePolicies = () => {
-  const { ui, meta } = useStore()
+  const { ui } = useStore()
   const { project } = useProjectContext()
   const { ref: projectRef } = useParams()
 
   const { data, isLoading: isLoadingBuckets } = useBucketsQuery({ projectRef })
   const buckets = data ?? []
 
-<<<<<<< HEAD
-  const [policies, setPolicies] = useState<any[]>([])
-=======
-  const roles = meta.roles.list((role: any) => !meta.roles.systemRoles.includes(role.name))
-
->>>>>>> b5b26fc1
   const [selectedPolicyToEdit, setSelectedPolicyToEdit] = useState({})
   const [selectedPolicyToDelete, setSelectedPolicyToDelete] = useState<any>({})
   const [isEditingPolicyForBucket, setIsEditingPolicyForBucket] = useState<any>({})
@@ -287,4 +273,4 @@
   )
 }
 
-export default observer(StoragePolicies)+export default StoragePolicies