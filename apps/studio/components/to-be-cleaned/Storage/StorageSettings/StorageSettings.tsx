--- conflicted
+++ resolved
@@ -97,11 +97,6 @@
 
   return (
     <div>
-<<<<<<< HEAD
-      <FormHeader
-        title="Storage Settings"
-        description="Configure your project's storage settings."
-      />
       <Form_Shadcn_ {...form}>
         {isLoading && <GenericSkeletonLoader />}
         {isError && (
@@ -134,48 +129,6 @@
                             </FormItem_Shadcn_>
                           )}
                         />
-=======
-      <Form validateOnBlur initialValues={initialValues} validate={onValidate} onSubmit={onSubmit}>
-        {({
-          values,
-          resetForm,
-          handleReset,
-        }: {
-          values: any
-          resetForm: any
-          handleReset: () => void
-        }) => {
-          const hasChanges =
-            initialValues.unformattedFileSizeLimit !==
-            convertToBytes(values.fileSizeLimit, selectedUnit)
-
-          // eslint-disable-next-line react-hooks/rules-of-hooks
-          useEffect(() => {
-            resetForm({ values: initialValues, initialValues })
-          }, [isSuccess])
-
-          return (
-            <>
-              {isLoading && <GenericSkeletonLoader />}
-              {isError && (
-                <AlertError
-                  error={error}
-                  subject="Failed to retrieve project's storage configuration"
-                />
-              )}
-              {isSuccess && (
-                <div
-                  className={[
-                    'bg-surface-100',
-                    'overflow-hidden border-muted',
-                    'rounded-md border shadow',
-                  ].join(' ')}
-                >
-                  <div className="flex flex-col gap-0 divide-y divide-border-muted">
-                    <div className="grid grid-cols-12 gap-6 px-8 py-8 lg:gap-12">
-                      <div className="relative flex flex-col col-span-12 gap-6 lg:col-span-4">
-                        <p className="text-sm">Upload file size limit</p>
->>>>>>> 73ff6c10
                       </div>
                       <div className="col-span-4">
                         <FormField_Shadcn_
