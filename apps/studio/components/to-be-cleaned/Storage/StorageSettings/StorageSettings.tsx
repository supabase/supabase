import { PermissionAction } from '@supabase/shared-types/out/constants'
import { useEffect, useState } from 'react'
import { Button, Form, IconClock, Input, Listbox } from 'ui'

import { GenericSkeletonLoader } from 'components/ui/ShimmeringLoader'
import UpgradeToPro from 'components/ui/UpgradeToPro'
import { useProjectStorageConfigQuery } from 'data/config/project-storage-config-query'
import { useProjectStorageConfigUpdateUpdateMutation } from 'data/config/project-storage-config-update-mutation'
import { useCheckPermissions, useSelectedOrganization, useStore } from 'hooks'
import { IS_PLATFORM } from 'lib/constants'
import { StorageSizeUnits, STORAGE_FILE_SIZE_LIMIT_MAX_BYTES } from './StorageSettings.constants'
import { convertFromBytes, convertToBytes } from './StorageSettings.utils'
import { useParams } from 'common'
import toast from 'react-hot-toast'
import AlertError from 'components/ui/AlertError'
import { FormHeader } from 'components/ui/Forms'

const StorageSettings = () => {
  const { ui } = useStore()
  const { ref: projectRef } = useParams()
  const organization = useSelectedOrganization()
  const organizationSlug = organization?.slug

  const canUpdateStorageSettings = useCheckPermissions(PermissionAction.STORAGE_ADMIN_WRITE, '*')

  const {
    data: config,
    error,
    isLoading,
    isSuccess,
    isError,
  } = useProjectStorageConfigQuery({ projectRef }, { enabled: IS_PLATFORM })
  const { fileSizeLimit, isFreeTier } = config || {}
  const { value, unit } = convertFromBytes(fileSizeLimit)

  const [selectedUnit, setSelectedUnit] = useState(unit)
  let initialValues = { fileSizeLimit: value, unformattedFileSizeLimit: fileSizeLimit }

  const { mutate: updateStorageConfig, isLoading: isUpdating } =
    useProjectStorageConfigUpdateUpdateMutation({
      onSuccess: (res) => {
        const updatedValue = convertFromBytes(res.fileSizeLimit)
        initialValues = {
          fileSizeLimit: updatedValue.value,
          unformattedFileSizeLimit: res.fileSizeLimit,
        }
        ui.setNotification({
          category: 'success',
          message: 'Successfully updated storage settings',
        })
      },
    })

  const formattedMaxSizeBytes = `${new Intl.NumberFormat('en-US').format(
    STORAGE_FILE_SIZE_LIMIT_MAX_BYTES
  )} bytes`

  const { value: formattedMaxLimit } = convertFromBytes(
    STORAGE_FILE_SIZE_LIMIT_MAX_BYTES,
    selectedUnit
  )

  const onValidate = (values: any) => {
    const errors = {} as any
    if (values.fileSizeLimit > formattedMaxLimit) {
      errors['fileSizeLimit'] =
        `Maximum limit is up to ${formattedMaxLimit.toLocaleString()} ${selectedUnit}.`
    }
    return errors
  }

  const onSubmit = async (values: any) => {
    if (!projectRef) return console.error('Project ref is required')

    const errors = onValidate(values)

    if (errors.fileSizeLimit) {
<<<<<<< HEAD
      return ui.setNotification({
        category: 'error',
        message: `Upload file size limit must be up to 50GB (${formattedMaxSizeBytes})`,
      })
=======
      return toast.error(`Upload file size limit must be up to 5GB (${formattedMaxSizeBytes})`)
>>>>>>> 7f084ce2
    }

    updateStorageConfig({
      projectRef,
      fileSizeLimit: convertToBytes(values.fileSizeLimit, selectedUnit),
    })
  }

  return (
    <div>
      <Form validateOnBlur initialValues={initialValues} validate={onValidate} onSubmit={onSubmit}>
        {({
          values,
          resetForm,
          handleReset,
        }: {
          values: any
          resetForm: any
          handleReset: () => void
        }) => {
          const hasChanges =
            initialValues.unformattedFileSizeLimit !==
            convertToBytes(values.fileSizeLimit, selectedUnit)

          // eslint-disable-next-line react-hooks/rules-of-hooks
          useEffect(() => {
            resetForm({ values: initialValues, initialValues })
          }, [isSuccess])

          return (
            <>
              <FormHeader
                title="Storage Settings"
                description="Configure your project's storage settings."
              />

              {isLoading && <GenericSkeletonLoader />}
              {isError && (
                <AlertError
                  error={error}
                  subject="Failed to retrieve project's storage configuration"
                />
              )}
              {isSuccess && (
                <div
                  className={[
                    'bg-surface-100',
                    'overflow-hidden border-muted',
                    'rounded-md border shadow',
                  ].join(' ')}
                >
                  <div className="flex flex-col gap-0 divide-y divide-border-muted">
                    <div className="grid grid-cols-12 gap-6 px-8 py-8 lg:gap-12">
                      <div className="relative flex flex-col col-span-12 gap-6 lg:col-span-4">
                        <p className="text-sm">Upload file size limit</p>
                      </div>
                      <div className="relative flex flex-col col-span-12 gap-x-6 gap-y-2 lg:col-span-8">
                        <div className="grid grid-cols-12 col-span-12 gap-2">
                          <div className="col-span-8">
                            <Input
                              id="fileSizeLimit"
                              name="fileSizeLimit"
                              type="number"
                              disabled={isFreeTier || !canUpdateStorageSettings}
                              step={1}
                              onKeyPress={(event) => {
                                if (event.charCode < 48 || event.charCode > 57) {
                                  event.preventDefault()
                                }
                              }}
                            />
                          </div>
                          <div className="col-span-4">
                            <Listbox
                              disabled={isFreeTier}
                              value={selectedUnit}
                              onChange={setSelectedUnit}
                            >
                              {Object.values(StorageSizeUnits).map((unit: string) => (
                                <Listbox.Option
                                  key={unit}
                                  disabled={isFreeTier}
                                  label={unit}
                                  value={unit}
                                >
                                  <div>{unit}</div>
                                </Listbox.Option>
                              ))}
                            </Listbox>
                          </div>
                        </div>
                        <p className="text-sm text-foreground-light">
                          {selectedUnit !== StorageSizeUnits.BYTES &&
                            `Equivalent to ${convertToBytes(
                              values.fileSizeLimit,
                              selectedUnit
                            ).toLocaleString()} bytes. `}
                          Maximum size in bytes of a file that can be uploaded is 5 GB (
                          {formattedMaxSizeBytes}).
                        </p>
                      </div>
                    </div>
                  </div>
                  {isFreeTier && (
                    <div className="px-6 pb-6">
                      <UpgradeToPro
                        icon={<IconClock size="large" />}
                        organizationSlug={organizationSlug ?? ''}
                        primaryText="Free Plan has a fixed upload file size limit of 50 MB."
                        projectRef={projectRef ?? ''}
                        secondaryText="Upgrade to the Pro plan for a configurable upload file size limit of up to 5 GB."
                      />
                    </div>
                  )}
                  <div className="border-t border-overlay" />
                  <div className="flex justify-between px-8 py-4">
                    <div className="flex items-center justify-between w-full gap-2">
                      {!canUpdateStorageSettings ? (
                        <p className="text-sm text-foreground-light">
                          You need additional permissions to update storage settings
                        </p>
                      ) : (
                        <div />
                      )}
                      <div className="flex gap-2">
                        <Button
                          type="default"
                          htmlType="reset"
                          onClick={() => handleReset()}
                          disabled={isUpdating || (!hasChanges && hasChanges !== undefined)}
                        >
                          Cancel
                        </Button>
                        <Button
                          type="primary"
                          htmlType="submit"
                          loading={isUpdating}
                          disabled={
                            !canUpdateStorageSettings ||
                            isUpdating ||
                            (!hasChanges && hasChanges !== undefined)
                          }
                        >
                          Save
                        </Button>
                      </div>
                    </div>
                  </div>
                </div>
              )}
            </>
          )
        }}
      </Form>
    </div>
  )
}

export default StorageSettings<|MERGE_RESOLUTION|>--- conflicted
+++ resolved
@@ -1,19 +1,19 @@
 import { PermissionAction } from '@supabase/shared-types/out/constants'
+import { useParams } from 'common'
 import { useEffect, useState } from 'react'
+import toast from 'react-hot-toast'
 import { Button, Form, IconClock, Input, Listbox } from 'ui'
 
+import AlertError from 'components/ui/AlertError'
+import { FormHeader } from 'components/ui/Forms'
 import { GenericSkeletonLoader } from 'components/ui/ShimmeringLoader'
 import UpgradeToPro from 'components/ui/UpgradeToPro'
 import { useProjectStorageConfigQuery } from 'data/config/project-storage-config-query'
 import { useProjectStorageConfigUpdateUpdateMutation } from 'data/config/project-storage-config-update-mutation'
 import { useCheckPermissions, useSelectedOrganization, useStore } from 'hooks'
 import { IS_PLATFORM } from 'lib/constants'
-import { StorageSizeUnits, STORAGE_FILE_SIZE_LIMIT_MAX_BYTES } from './StorageSettings.constants'
+import { STORAGE_FILE_SIZE_LIMIT_MAX_BYTES, StorageSizeUnits } from './StorageSettings.constants'
 import { convertFromBytes, convertToBytes } from './StorageSettings.utils'
-import { useParams } from 'common'
-import toast from 'react-hot-toast'
-import AlertError from 'components/ui/AlertError'
-import { FormHeader } from 'components/ui/Forms'
 
 const StorageSettings = () => {
   const { ui } = useStore()
@@ -75,14 +75,7 @@
     const errors = onValidate(values)
 
     if (errors.fileSizeLimit) {
-<<<<<<< HEAD
-      return ui.setNotification({
-        category: 'error',
-        message: `Upload file size limit must be up to 50GB (${formattedMaxSizeBytes})`,
-      })
-=======
-      return toast.error(`Upload file size limit must be up to 5GB (${formattedMaxSizeBytes})`)
->>>>>>> 7f084ce2
+      return toast.error(`Upload file size limit must be up to 50GB (${formattedMaxSizeBytes})`)
     }
 
     updateStorageConfig({
