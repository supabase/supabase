import * as Tooltip from '@radix-ui/react-tooltip'
import { PermissionAction } from '@supabase/shared-types/out/constants'
import clsx from 'clsx'
import saveAs from 'file-saver'
import Papa from 'papaparse'
import { ReactNode, useState } from 'react'
import toast from 'react-hot-toast'

import { useDispatch, useTrackedState } from 'components/grid/store'
import { Filter, Sort, SupaTable } from 'components/grid/types'
import { useProjectContext } from 'components/layouts/ProjectLayout/ProjectContext'
import { useTableRowsCountQuery } from 'data/table-rows/table-rows-count-query'
import { fetchAllTableRows, useTableRowsQuery } from 'data/table-rows/table-rows-query'
import { useCheckPermissions, useUrlState } from 'hooks'
import {
  useRoleImpersonationStateSnapshot,
  useSubscribeToImpersonatedRole,
} from 'state/role-impersonation-state'
import { useTableEditorStateSnapshot } from 'state/table-editor'
import {
  Button,
  DropdownMenu,
  DropdownMenuContent,
  DropdownMenuItem,
  DropdownMenuTrigger,
  IconArrowUp,
  IconChevronDown,
  IconDownload,
  IconFileText,
  IconTrash,
  IconX,
  cn,
} from 'ui'
<<<<<<< HEAD

import { useDispatch, useTrackedState } from 'components/grid/store'
import { Filter, Sort, SupaTable } from 'components/grid/types'
import { useProjectContext } from 'components/layouts/ProjectLayout/ProjectContext'
import { useTableRowsCountQuery } from 'data/table-rows/table-rows-count-query'
import { useTableRowsQuery } from 'data/table-rows/table-rows-query'
import { useCheckPermissions, useStore, useUrlState } from 'hooks'
import { useRoleImpersonationStateSnapshot } from 'state/role-impersonation-state'
import { useTableEditorStateSnapshot } from 'state/table-editor'
=======
import RLSBannerWarning from './RLSBannerWarning'
import RefreshButton from './RefreshButton'
>>>>>>> 9b74c095
import FilterDropdown from './filter'
import SortPopover from './sort'

// [Joshen] CSV exports require this guard as a fail-safe if the table is
// just too large for a browser to keep all the rows in memory before
// exporting. Either that or export as multiple CSV sheets with max n rows each
const MAX_EXPORT_ROW_COUNT = 500000

export type HeaderProps = {
  table: SupaTable
  sorts: Sort[]
  filters: Filter[]
  isRefetching: boolean
  onAddColumn?: () => void
  onAddRow?: () => void
  onImportData?: () => void
  headerActions?: ReactNode
  customHeader: ReactNode
}

const Header = ({
  table,
  sorts,
  filters,
  onAddColumn,
  onAddRow,
  onImportData,
  headerActions,
  customHeader,
  isRefetching,
}: HeaderProps) => {
  const state = useTrackedState()
  const { selectedRows } = state

  return (
    <div>
      <div className="flex h-10 items-center justify-between bg-surface-100 px-5 py-1.5">
        {customHeader ? (
          <>{customHeader}</>
        ) : (
          <>
            {selectedRows.size > 0 ? (
              <RowHeader table={table} sorts={sorts} filters={filters} />
            ) : (
              <DefaultHeader
                table={table}
                isRefetching={isRefetching}
                onAddColumn={onAddColumn}
                onAddRow={onAddRow}
                onImportData={onImportData}
              />
            )}
          </>
        )}
        <div className="sb-grid-header__inner">{headerActions}</div>
      </div>
    </div>
  )
}

export default Header

type DefaultHeaderProps = {
  table: SupaTable
  isRefetching: boolean
  onAddColumn?: () => void
  onAddRow?: () => void
  onImportData?: () => void
}
const DefaultHeader = ({
  table,
  isRefetching,
  onAddColumn,
  onAddRow,
  onImportData,
}: DefaultHeaderProps) => {
  const canAddNew = onAddRow !== undefined || onAddColumn !== undefined

  // [Joshen] Using this logic to block both column and row creation/update/delete
  const canCreateColumns = useCheckPermissions(PermissionAction.TENANT_SQL_ADMIN_WRITE, 'columns')

  const [{ filter: filters, sort: sorts }, setParams] = useUrlState({
    arrayKeys: ['sort', 'filter'],
  })

  return (
    <div className="flex items-center gap-4">
      <div className="flex items-center gap-2">
        <FilterDropdown table={table} filters={filters as string[]} setParams={setParams} />
        <SortPopover table={table} sorts={sorts as string[]} setParams={setParams} />
      </div>
      {canAddNew && (
        <>
          <div className="h-[20px] w-px border-r border-control"></div>
          <div className="flex items-center gap-2">
            {canCreateColumns && (
              <DropdownMenu>
                <DropdownMenuTrigger asChild>
                  <Button
                    type="primary"
                    size="tiny"
                    icon={<IconChevronDown size={14} strokeWidth={1.5} />}
                  >
                    Insert
                  </Button>
                </DropdownMenuTrigger>
                <DropdownMenuContent side="bottom" align="start">
                  {[
                    ...(onAddRow !== undefined
                      ? [
                          <DropdownMenuItem
                            key="add-row"
                            className="group space-x-2"
                            onClick={onAddRow}
                          >
                            <div className="-mt-2 pr-1.5">
                              <div className="border border-foreground-lighter w-[15px] h-[4px]" />
                              <div className="border border-foreground-lighter w-[15px] h-[4px] my-[2px]" />
                              <div
                                className={cn([
                                  'border border-foreground-light w-[15px] h-[4px] translate-x-0.5',
                                  'transition duration-200 group-data-[highlighted]:border-brand group-data-[highlighted]:translate-x-0',
                                ])}
                              />
                            </div>
                            <div>
                              <p>Insert row</p>
                              <p className="text-foreground-light">
                                Insert a new row into {table.name}
                              </p>
                            </div>
                          </DropdownMenuItem>,
                        ]
                      : []),
                    ...(onAddColumn !== undefined
                      ? [
                          <DropdownMenuItem
                            key="add-column"
                            className="group space-x-2"
                            onClick={onAddColumn}
                          >
                            <div className="flex -mt-2 pr-1.5">
                              <div className="border border-foreground-lighter w-[4px] h-[15px]" />
                              <div className="border border-foreground-lighter w-[4px] h-[15px] mx-[2px]" />
                              <div
                                className={cn([
                                  'border border-foreground-light w-[4px] h-[15px] -translate-y-0.5',
                                  'transition duration-200 group-data-[highlighted]:border-brand group-data-[highlighted]:translate-y-0',
                                ])}
                              />
                            </div>
                            <div>
                              <p>Insert column</p>
                              <p className="text-foreground-light">
                                Insert a new column into {table.name}
                              </p>
                            </div>
                          </DropdownMenuItem>,
                        ]
                      : []),
                    ...(onImportData !== undefined
                      ? [
                          <DropdownMenuItem
                            key="import-data"
                            className="group space-x-2"
                            onClick={onImportData}
                          >
                            <div className="relative -mt-2">
                              <IconFileText className="-translate-x-[2px]" />
                              <IconArrowUp
                                className={clsx(
                                  'transition duration-200 absolute bottom-0 right-0 translate-y-1 opacity-0 bg-brand-400 rounded-full',
                                  'group-data-[highlighted]:translate-y-0 group-data-[highlighted]:text-brand group-data-[highlighted]:opacity-100'
                                )}
                                strokeWidth={3}
                                size={12}
                              />
                            </div>
                            <div>
                              <p>Import data from CSV</p>
                              <p className="text-foreground-light">Insert new rows from a CSV</p>
                            </div>
                          </DropdownMenuItem>,
                        ]
                      : []),
                  ]}
                </DropdownMenuContent>
              </DropdownMenu>
            )}
          </div>
        </>
      )}
    </div>
  )
}

type RowHeaderProps = {
  table: SupaTable
  sorts: Sort[]
  filters: Filter[]
}
const RowHeader = ({ table, sorts, filters }: RowHeaderProps) => {
  const state = useTrackedState()
  const dispatch = useDispatch()

  const { project } = useProjectContext()
  const snap = useTableEditorStateSnapshot()

  const roleImpersonationState = useRoleImpersonationStateSnapshot()
  const isImpersonatingRole = roleImpersonationState.role !== undefined

  const [isExporting, setIsExporting] = useState(false)

  const { data } = useTableRowsQuery({
    queryKey: [table.schema, table.name],
    projectRef: project?.ref,
    connectionString: project?.connectionString,
    table,
    sorts,
    filters,
    page: snap.page,
    limit: snap.rowsPerPage,
    impersonatedRole: roleImpersonationState.role,
  })

  const { data: countData } = useTableRowsCountQuery(
    {
      queryKey: [table?.schema, table?.name, 'count'],
      projectRef: project?.ref,
      connectionString: project?.connectionString,
      table,
      filters,
      impersonatedRole: roleImpersonationState.role,
    },
    { keepPreviousData: true }
  )

  const onSelectAllRows = () => {
    dispatch({
      type: 'SELECT_ALL_ROWS',
      payload: { selectedRows: new Set(allRows.map((row) => row.idx)) },
    })
  }

  const onRowsDelete = () => {
    const numRows = allRowsSelected ? totalRows : selectedRows.size
    const rowIdxs = Array.from(selectedRows) as number[]
    const rows = allRows.filter((x) => rowIdxs.includes(x.idx))

    snap.onDeleteRows(rows, {
      allRowsSelected,
      numRows,
      callback: () => {
        dispatch({ type: 'REMOVE_ROWS', payload: { rowIdxs } })
        dispatch({
          type: 'SELECTED_ROWS_CHANGE',
          payload: { selectedRows: new Set() },
        })
      },
    })
  }

  async function onRowsExportCSV() {
    setIsExporting(true)

    if (allRowsSelected && totalRows > MAX_EXPORT_ROW_COUNT) {
      toast.error(
        `Sorry! We're unable to support exporting of CSV for row counts larger than ${MAX_EXPORT_ROW_COUNT.toLocaleString()} at the moment.`
      )
      return setIsExporting(false)
    }

    if (!project) {
      toast.error('Project is required')
      return setIsExporting(false)
    }

    const rows = allRowsSelected
      ? await fetchAllTableRows({
          projectRef: project.ref,
          connectionString: project.connectionString,
          table,
          filters,
          sorts,
          impersonatedRole: roleImpersonationState.role,
        })
      : allRows.filter((x) => selectedRows.has(x.idx))

    const formattedRows = rows.map((row) => {
      const formattedRow = row
      Object.keys(row).map((column) => {
        if (typeof row[column] === 'object' && row[column] !== null)
          formattedRow[column] = JSON.stringify(formattedRow[column])
      })
      return formattedRow
    })

    const csv = Papa.unparse(formattedRows, {
      columns: state.table!.columns.map((column) => column.name),
    })
    const csvData = new Blob([csv], { type: 'text/csv;charset=utf-8;' })
    saveAs(csvData, `${state.table!.name}_rows.csv`)
    setIsExporting(false)
  }

  function deselectRows() {
    dispatch({
      type: 'SELECTED_ROWS_CHANGE',
      payload: { selectedRows: new Set() },
    })
  }

  const allRows = data?.rows ?? []
  const totalRows = countData?.count ?? 0
  const { selectedRows, editable, allRowsSelected } = state

  useSubscribeToImpersonatedRole(() => {
    if (allRowsSelected || selectedRows.size > 0) {
      deselectRows()
    }
  })

  return (
    <div className="flex items-center gap-4">
      <div className="flex items-center gap-3">
        <Button
          type="default"
          style={{ padding: '3px' }}
          icon={<IconX size="tiny" strokeWidth={2} />}
          onClick={deselectRows}
        />
        <span className="text-xs text-foreground">
          {allRowsSelected
            ? `${totalRows} rows selected`
            : selectedRows.size > 1
              ? `${selectedRows.size} rows selected`
              : `${selectedRows.size} row selected`}
        </span>
        {!allRowsSelected && totalRows > allRows.length && (
          <Button type="link" onClick={() => onSelectAllRows()}>
            Select all {totalRows} rows
          </Button>
        )}
      </div>
      <div className="h-[20px] border-r border-gray-700" />
      <div className="flex items-center gap-2">
        <Button
          type="primary"
          size="tiny"
          icon={<IconDownload />}
          loading={isExporting}
          disabled={isExporting}
          onClick={onRowsExportCSV}
        >
          Export to CSV
        </Button>
        {editable && (
          <Tooltip.Root delayDuration={0}>
            <Tooltip.Trigger asChild>
              <Button
                type="default"
                size="tiny"
                icon={<IconTrash size="tiny" />}
                onClick={onRowsDelete}
                disabled={allRowsSelected && isImpersonatingRole}
              >
                {allRowsSelected
                  ? `Delete ${totalRows} rows`
                  : selectedRows.size > 1
                    ? `Delete ${selectedRows.size} rows`
                    : `Delete ${selectedRows.size} row`}
              </Button>
            </Tooltip.Trigger>

            {allRowsSelected && isImpersonatingRole && (
              <Tooltip.Portal>
                <Tooltip.Content side="bottom">
                  <Tooltip.Arrow className="radix-tooltip-arrow" />
                  <div
                    className={[
                      'rounded bg-alternative py-1 px-2 leading-none shadow',
                      'border border-background',
                    ].join(' ')}
                  >
                    <span className="text-xs text-foreground">
                      Table truncation is not supported when impersonating a role
                    </span>
                  </div>
                </Tooltip.Content>
              </Tooltip.Portal>
            )}
          </Tooltip.Root>
        )}
      </div>
    </div>
  )
}<|MERGE_RESOLUTION|>--- conflicted
+++ resolved
@@ -31,20 +31,7 @@
   IconX,
   cn,
 } from 'ui'
-<<<<<<< HEAD
-
-import { useDispatch, useTrackedState } from 'components/grid/store'
-import { Filter, Sort, SupaTable } from 'components/grid/types'
-import { useProjectContext } from 'components/layouts/ProjectLayout/ProjectContext'
-import { useTableRowsCountQuery } from 'data/table-rows/table-rows-count-query'
-import { useTableRowsQuery } from 'data/table-rows/table-rows-query'
-import { useCheckPermissions, useStore, useUrlState } from 'hooks'
-import { useRoleImpersonationStateSnapshot } from 'state/role-impersonation-state'
-import { useTableEditorStateSnapshot } from 'state/table-editor'
-=======
-import RLSBannerWarning from './RLSBannerWarning'
-import RefreshButton from './RefreshButton'
->>>>>>> 9b74c095
+
 import FilterDropdown from './filter'
 import SortPopover from './sort'
 
