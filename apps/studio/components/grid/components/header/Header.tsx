--- conflicted
+++ resolved
@@ -64,37 +64,18 @@
 
 const DefaultHeader = () => {
   return (
-<<<<<<< HEAD
     <div className="flex-1 min-w-0 flex items-center gap-2 flex-1 h-full">
       <div className="flex-1 min-w-0 h-full">
         <FilterPopover />
       </div>
       <div className="flex items-center gap-2 shrink-0">
         <SortPopover />
-=======
-    <div>
-      <div className="flex h-10 items-center justify-between bg-dash-sidebar dark:bg-surface-100 px-1.5 py-1.5 gap-2 overflow-x-auto ">
-        {customHeader ? (
-          customHeader
-        ) : snap.selectedRows.size > 0 ? (
-          <RowHeader tableQueriesEnabled={tableQueriesEnabled} />
-        ) : (
-          <DefaultHeader tableQueriesEnabled={tableQueriesEnabled} />
-        )}
-        <GridHeaderActions table={snap.originalTable} isRefetching={isRefetching} />
->>>>>>> 0399beba
       </div>
     </div>
   )
 }
 
-<<<<<<< HEAD
 const InsertButton = () => {
-=======
-const DefaultHeader = ({
-  tableQueriesEnabled = true,
-}: Pick<HeaderProps, 'tableQueriesEnabled'>) => {
->>>>>>> 0399beba
   const { ref: projectRef } = useParams()
   const { data: org } = useSelectedOrganizationQuery()
 
@@ -116,7 +97,6 @@
   if (!canAddNew || !canCreateColumns) return null
 
   return (
-<<<<<<< HEAD
     <DropdownMenu>
       <DropdownMenuTrigger asChild>
         <Button
@@ -234,12 +214,6 @@
           <GridHeaderActions table={snap.originalTable} isRefetching={isRefetching} />
           <InsertButton />
         </div>
-=======
-    <div className="flex items-center gap-4">
-      <div className="flex items-center gap-2">
-        <FilterPopover />
-        <SortPopover tableQueriesEnabled={tableQueriesEnabled} />
->>>>>>> 0399beba
       </div>
     </div>
   )
