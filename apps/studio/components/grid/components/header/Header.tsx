--- conflicted
+++ resolved
@@ -291,7 +291,7 @@
 
   const allRows = data?.rows ?? []
   const totalRows = countData?.count ?? 0
-  const { selectedRows, editable, allRowsSelected } = state
+  const { editable } = state
 
   const onSelectAllRows = () => {
     snap.setSelectedRows(new Set(allRows.map((row) => row.idx)), true)
@@ -326,20 +326,16 @@
       return setIsExporting(false)
     }
 
-<<<<<<< HEAD
-    const toastId = allRowsSelected
+    const toastId = snap.allRowsSelected
       ? toast(<SonnerProgress progress={0} message={`Exporting all rows from ${table.name}`} />, {
           closeButton: false,
           duration: Infinity,
         })
       : toast.loading(
-          `Exporting ${selectedRows.size} row${selectedRows.size > 1 ? 's' : ''} from ${table.name}`
+          `Exporting ${snap.selectedRows.size} row${snap.selectedRows.size > 1 ? 's' : ''} from ${table.name}`
         )
 
-    const rows = allRowsSelected
-=======
     const rows = snap.allRowsSelected
->>>>>>> f1394f70
       ? await fetchAllTableRows({
           projectRef: project.ref,
           connectionString: project.connectionString,
@@ -401,20 +397,16 @@
       return setIsExporting(false)
     }
 
-<<<<<<< HEAD
-    const toastId = allRowsSelected
+    const toastId = snap.allRowsSelected
       ? toast(<SonnerProgress progress={0} message={`Exporting all rows from ${table.name}`} />, {
           closeButton: false,
           duration: Infinity,
         })
       : toast.loading(
-          `Exporting ${selectedRows.size} row${selectedRows.size > 1 ? 's' : ''} from ${table.name}`
+          `Exporting ${snap.selectedRows.size} row${snap.selectedRows.size > 1 ? 's' : ''} from ${table.name}`
         )
 
-    const rows = allRowsSelected
-=======
     const rows = snap.allRowsSelected
->>>>>>> f1394f70
       ? await fetchAllTableRows({
           projectRef: project.ref,
           connectionString: project.connectionString,
@@ -453,13 +445,6 @@
     snap.setSelectedRows(new Set())
   }
 
-<<<<<<< HEAD
-=======
-  const allRows = data?.rows ?? []
-  const totalRows = countData?.count ?? 0
-  const { editable } = state
-
->>>>>>> f1394f70
   useSubscribeToImpersonatedRole(() => {
     if (snap.allRowsSelected || snap.selectedRows.size > 0) {
       deselectRows()
