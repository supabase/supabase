--- conflicted
+++ resolved
@@ -507,13 +507,7 @@
           <DropdownMenuContent align="start" className={snap.allRowsSelected ? 'w-52' : 'w-40'}>
             <DropdownMenuItem onClick={onRowsExportCSV}>Export as CSV</DropdownMenuItem>
             <DropdownMenuItem onClick={onRowsExportSQL}>Export as SQL</DropdownMenuItem>
-<<<<<<< HEAD
-            {snap.allRowsSelected && (
-=======
-            {/* [Joshen] Should make this available for all cases, but that'll involve updating
-            the Dialog's SQL output to be dynamic based on any filters applied */}
             {snap.allRowsSelected ? (
->>>>>>> 2c6e3c2b
               <DropdownMenuItem className="group" onClick={() => setShowExportModal(true)}>
                 <div>
                   <p className="group-hover:text-foreground">Export via CLI</p>
@@ -539,7 +533,9 @@
       </div>
 
       <ExportDialog
-        table={{ name: snap.table.name, schema: snap.table.schema ?? '' }}
+        table={snap.table}
+        filters={filters}
+        sorts={sorts}
         open={showExportModal}
         onOpenChange={() => setShowExportModal(false)}
       />
