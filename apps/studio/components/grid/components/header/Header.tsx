--- conflicted
+++ resolved
@@ -35,6 +35,7 @@
   Separator,
   SonnerProgress,
 } from 'ui'
+import { ExportDialog } from './ExportDialog'
 import { FilterPopover } from './filter/FilterPopover'
 import { SortPopover } from './sort/SortPopover'
 // [Joshen] CSV exports require this guard as a fail-safe if the table is
@@ -232,6 +233,7 @@
   const { sorts } = useTableSort()
 
   const [isExporting, setIsExporting] = useState(false)
+  const [showExportModal, setShowExportModal] = useState(false)
 
   const { data } = useTableRowsQuery({
     projectRef: project?.ref,
@@ -464,64 +466,25 @@
   })
 
   return (
-    <div className="flex items-center gap-x-2">
-      {snap.editable && (
-        <ButtonTooltip
-          type="default"
-          size="tiny"
-          icon={<Trash />}
-          onClick={onRowsDelete}
-          disabled={snap.allRowsSelected && isImpersonatingRole}
-          tooltip={{
-            content: {
-              side: 'bottom',
-              text:
-                snap.allRowsSelected && isImpersonatingRole
-                  ? 'Table truncation is not supported when impersonating a role'
-                  : undefined,
-            },
-          }}
-        >
-          {snap.allRowsSelected
-            ? `Delete all rows in table`
-            : snap.selectedRows.size > 1
-              ? `Delete ${snap.selectedRows.size} rows`
-              : `Delete ${snap.selectedRows.size} row`}
-        </ButtonTooltip>
-      )}
-      <DropdownMenu>
-        <DropdownMenuTrigger asChild>
-          <Button
+    <>
+      <div className="flex items-center gap-x-2">
+        {snap.editable && (
+          <ButtonTooltip
             type="default"
             size="tiny"
-            iconRight={<ChevronDown />}
-            loading={isExporting}
-            disabled={isExporting}
+            icon={<Trash />}
+            onClick={onRowsDelete}
+            disabled={snap.allRowsSelected && isImpersonatingRole}
+            tooltip={{
+              content: {
+                side: 'bottom',
+                text:
+                  snap.allRowsSelected && isImpersonatingRole
+                    ? 'Table truncation is not supported when impersonating a role'
+                    : undefined,
+              },
+            }}
           >
-<<<<<<< HEAD
-            Export
-          </Button>
-        </DropdownMenuTrigger>
-        <DropdownMenuContent className="w-40">
-          <DropdownMenuItem onClick={onRowsExportCSV}>
-            <span className="text-foreground-light">Export to CSV</span>
-          </DropdownMenuItem>
-          <DropdownMenuItem onClick={onRowsExportSQL}>Export to SQL</DropdownMenuItem>
-        </DropdownMenuContent>
-      </DropdownMenu>
-
-      {!snap.allRowsSelected && totalRows > allRows.length && (
-        <>
-          <div className="h-6 ml-0.5">
-            <Separator orientation="vertical" />
-          </div>
-          <Button type="text" onClick={() => onSelectAllRows()}>
-            Select all rows in table
-          </Button>
-        </>
-      )}
-    </div>
-=======
             {snap.allRowsSelected
               ? `Delete all rows in table`
               : snap.selectedRows.size > 1
@@ -577,6 +540,5 @@
         onOpenChange={() => setShowExportModal(false)}
       />
     </>
->>>>>>> a38da562
   )
 }