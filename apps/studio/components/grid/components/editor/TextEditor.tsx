import { Maximize } from 'lucide-react'
import { useCallback, useState } from 'react'
import type { RenderEditCellProps } from 'react-data-grid'
import { toast } from 'sonner'

import { useParams } from 'common'
import { isValueTruncated } from 'components/interfaces/TableGridEditor/SidePanelEditor/RowEditor/RowEditor.utils'
import { useTableEditorQuery } from 'data/table-editor/table-editor-query'
import { isTableLike } from 'data/table-editor/table-editor-types'
import { useGetCellValueMutation } from 'data/table-rows/get-cell-value-mutation'
import { useSelectedProjectQuery } from 'hooks/misc/useSelectedProject'
import {
  Button,
  Popover,
  PopoverContent,
  PopoverTrigger,
  Tooltip,
  TooltipContent,
  TooltipTrigger,
  cn,
} from 'ui'
import ConfirmationModal from 'ui-patterns/Dialogs/ConfirmationModal'
import { BlockKeys } from '../common/BlockKeys'
import { EmptyValue } from '../common/EmptyValue'
import { MonacoEditor } from '../common/MonacoEditor'
import { NullValue } from '../common/NullValue'
import { TruncatedWarningOverlay } from './TruncatedWarningOverlay'

export const TextEditor = <TRow, TSummaryRow = unknown>({
  row,
  column,
  isNullable,
  isEditable,
  onRowChange,
  onExpandEditor,
}: RenderEditCellProps<TRow, TSummaryRow> & {
  isNullable?: boolean
  isEditable?: boolean
  onExpandEditor: (column: string, row: TRow) => void
}) => {
  const { id: _id } = useParams()
  const id = _id ? Number(_id) : undefined
  const { data: project } = useSelectedProjectQuery()

  const { data: selectedTable } = useTableEditorQuery({
    projectRef: project?.ref,
    connectionString: project?.connectionString,
    id,
  })

  const rawValue = row[column.key as keyof TRow] as unknown
  const initialValue = rawValue || rawValue === '' ? String(rawValue) : null
  const [isPopoverOpen, setIsPopoverOpen] = useState(true)
  const [value, setValue] = useState<string | null>(initialValue)
  const [isConfirmNextModalOpen, setIsConfirmNextModalOpen] = useState(false)

  const { mutate: getCellValue, isPending, isSuccess } = useGetCellValueMutation()

  const isTruncated = isValueTruncated(initialValue)

  const loadFullValue = () => {
    if (selectedTable === undefined || project === undefined || !isTableLike(selectedTable)) return
    if (selectedTable.primary_keys.length === 0) {
      return toast('Unable to load value as table has no primary keys')
    }

    const pkMatch = selectedTable.primary_keys.reduce((a, b) => {
      return { ...a, [b.name]: (row as any)[b.name] }
    }, {})

    getCellValue(
      {
        table: { schema: selectedTable.schema, name: selectedTable.name },
        column: column.name as string,
        pkMatch,
        projectRef: project?.ref,
        connectionString: project?.connectionString,
      },
      { onSuccess: (data) => setValue(data) }
    )
  }

  const cancelChanges = useCallback(() => {
    if (isEditable) onRowChange(row, true)
    setIsPopoverOpen(false)
  }, [])

  const saveChanges = useCallback(
    (newValue: string | null) => {
      if (isEditable && newValue !== value) {
        onRowChange({ ...row, [column.key]: newValue }, true)
      }
      setIsPopoverOpen(false)
    },
    [isSuccess]
  )

  const onSelectExpand = () => {
    cancelChanges()
    onExpandEditor(column.key, {
      ...row,
      [column.key]: value || (row as any)[column.key],
    })
  }

  const onChange = (_value: string | undefined) => {
    if (!isEditable) return
    if (!_value) setValue('')
    else setValue(_value)
  }

  return (
    <>
      <Popover open={isPopoverOpen}>
        <PopoverTrigger asChild>
          <Button
            type="default"
            className={cn(
              !!value && value.toString().trim().length === 0 && 'sb-grid-fill-container',
              'sb-grid-text-editor__trigger'
            )}
            onClick={() => setIsPopoverOpen(!isPopoverOpen)}
          >
            {value === null ? <NullValue /> : value === '' ? <EmptyValue /> : value}
          </Button>
        </PopoverTrigger>

        <PopoverContent
          side="bottom"
          align="start"
          sideOffset={-35}
          style={{ width: `${column.width}px` }}
          className="flex items-center justify-center flex-col relative rounded-none pb-0"
        >
          {isTruncated && !isSuccess ? (
            <>
              <MonacoEditor
                readOnly
                onChange={() => {}}
                width={`${column.width}px`}
                value={value ?? ''}
                language="markdown"
              />
<<<<<<< HEAD
              <TruncatedWarningOverlay isLoading={isLoading} loadFullValue={loadFullValue} />
            </>
=======
              <TruncatedWarningOverlay isLoading={isPending} loadFullValue={loadFullValue} />
            </div>
>>>>>>> 1a3ba9f1
          ) : (
            <BlockKeys
              value={value}
              onEscape={cancelChanges}
              onEnter={saveChanges}
              ignoreOutsideClicks={isConfirmNextModalOpen}
            >
              <MonacoEditor
                width={`${column.width}px`}
                value={value ?? ''}
                readOnly={!isEditable}
                onChange={onChange}
              />
              {isEditable && (
                <div className="flex items-start justify-between p-2 bg-surface-200 space-x-2">
                  <div className="space-y-1">
                    <div className="flex items-center space-x-2">
                      <div className="w-6 h-8 px-1.5 py-[2.5px] rounded bg-surface-300 border border-strong flex items-center justify-center">
                        <span className="text-[10px]">⏎</span>
                      </div>
                      <p className="text-xs text-foreground-light">Save changes</p>
                    </div>
                    <div className="flex items-center space-x-2">
                      <div className="w-6 h-8 px-1 py-[2.5px] rounded bg-surface-300 border border-strong flex items-center justify-center">
                        <span className="text-[10px]">Esc</span>
                      </div>
                      <p className="text-xs text-foreground-light">Cancel changes</p>
                    </div>
                  </div>
                  <div className="flex flex-col items-end gap-y-1">
                    <Tooltip>
                      <TooltipTrigger asChild>
                        <Button
                          type="default"
                          className="px-1"
                          onClick={() => onSelectExpand()}
                          icon={<Maximize size={12} strokeWidth={2} />}
                        />
                      </TooltipTrigger>
                      <TooltipContent side="bottom">Expand editor</TooltipContent>
                    </Tooltip>
                    {isNullable && (
                      <Button
                        size="tiny"
                        type="default"
                        htmlType="button"
                        onClick={() => setIsConfirmNextModalOpen(true)}
                      >
                        Set to NULL
                      </Button>
                    )}
                  </div>
                </div>
              )}
            </BlockKeys>
          )}
        </PopoverContent>
      </Popover>
      <ConfirmationModal
        visible={isConfirmNextModalOpen}
        title="Confirm setting value to NULL"
        confirmLabel="Confirm"
        onCancel={() => setIsConfirmNextModalOpen(false)}
        onConfirm={() => {
          saveChanges(null)
        }}
      >
        <p className="text-sm text-foreground-light">
          Are you sure you wish to set this value to NULL? This action cannot be undone.
        </p>
      </ConfirmationModal>
    </>
  )
}<|MERGE_RESOLUTION|>--- conflicted
+++ resolved
@@ -141,13 +141,8 @@
                 value={value ?? ''}
                 language="markdown"
               />
-<<<<<<< HEAD
-              <TruncatedWarningOverlay isLoading={isLoading} loadFullValue={loadFullValue} />
+              <TruncatedWarningOverlay isLoading={isPending} loadFullValue={loadFullValue} />
             </>
-=======
-              <TruncatedWarningOverlay isLoading={isPending} loadFullValue={loadFullValue} />
-            </div>
->>>>>>> 1a3ba9f1
           ) : (
             <BlockKeys
               value={value}
