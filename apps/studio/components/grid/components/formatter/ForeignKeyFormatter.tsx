--- conflicted
+++ resolved
@@ -8,11 +8,7 @@
 import { useTableEditorQuery } from 'data/table-editor/table-editor-query'
 import { isTableLike } from 'data/table-editor/table-editor-types'
 import { useTablesQuery } from 'data/tables/tables-query'
-<<<<<<< HEAD
-import { Button, Tooltip_Shadcn_, TooltipContent_Shadcn_, TooltipTrigger_Shadcn_ } from 'ui'
-=======
 import { Popover_Shadcn_, PopoverContent_Shadcn_, PopoverTrigger_Shadcn_ } from 'ui'
->>>>>>> 5da5ad06
 import type { SupaRow } from '../../types'
 import { NullValue } from '../common/NullValue'
 import { ReferenceRecordPeek } from './ReferenceRecordPeek'
@@ -66,21 +62,6 @@
           <PopoverTrigger_Shadcn_ asChild>
             <ButtonTooltip
               type="default"
-<<<<<<< HEAD
-              size="tiny"
-              className="translate-y-[2px]"
-              style={{ padding: '3px' }}
-            >
-              <Link
-                href={`/project/${projectRef}/editor/${targetTable?.id}?schema=${targetTable.schema}&filter=${relationship?.target_column_name}%3Aeq%3A${value}`}
-              >
-                <ArrowRight size={14} />
-              </Link>
-            </Button>
-          </TooltipTrigger_Shadcn_>
-          <TooltipContent_Shadcn_ side="bottom">View referencing record</TooltipContent_Shadcn_>
-        </Tooltip_Shadcn_>
-=======
               className="w-6 h-6"
               icon={<ArrowRight />}
               onClick={(e) => e.stopPropagation()}
@@ -95,7 +76,6 @@
             />
           </PopoverContent_Shadcn_>
         </Popover_Shadcn_>
->>>>>>> 5da5ad06
       )}
     </div>
   )
