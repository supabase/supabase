--- conflicted
+++ resolved
@@ -1,8 +1,4 @@
 import Editor, { DiffEditor, Monaco, OnMount } from '@monaco-editor/react'
-<<<<<<< HEAD
-import { useCompletion } from '@ai-sdk/react'
-=======
->>>>>>> 33bd798d
 import { AnimatePresence, motion } from 'framer-motion'
 import { Command } from 'lucide-react'
 import { editor as monacoEditor } from 'monaco-editor'
@@ -74,18 +70,6 @@
   })
   const [promptInput, setPromptInput] = useState(initialPrompt || '')
 
-<<<<<<< HEAD
-  const {
-    complete,
-    completion,
-    isLoading: isCompletionLoading,
-    setCompletion,
-  } = useCompletion({
-    api: aiEndpoint || '',
-    body: aiMetadata,
-    onError: (error) => {
-      toast.error(`Failed to generate: ${error.message}`)
-=======
   const [isCompletionLoading, setIsCompletionLoading] = useState(false)
 
   const complete = useCallback(
@@ -134,7 +118,6 @@
       } finally {
         setIsCompletionLoading(false)
       }
->>>>>>> 33bd798d
     },
     [aiEndpoint, aiMetadata]
   )
