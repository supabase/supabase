import Link from 'next/link'
import { ReactNode } from 'react'
import { Badge, Button, Menu } from 'ui'

interface ProductMenuItemProps {
  name: string | ReactNode
  isActive: boolean
  isExternal?: boolean
  icon?: ReactNode
  rightIcon?: ReactNode
  url?: string
  target?: '_blank' | '_self'
  onClick?: () => void
  textClassName?: string
  hoverText?: string
  label?: string
}

const ProductMenuItem = ({
  name = '',
  isActive,
  isExternal,
  icon,
  rightIcon,
  url = '',
  target = '_self',
  onClick,
  textClassName = '',
  hoverText = '',
  label,
}: ProductMenuItemProps) => {
  const menuItem = (
    <Menu.Item icon={icon} rounded active={isActive} onClick={onClick}>
      <div className="flex w-full items-center justify-between gap-1">
        <div
          className="flex items-center gap-1 min-w-0 flex-1"
          title={hoverText ? hoverText : typeof name === 'string' ? name : ''}
        >
          <span className="truncate flex-1 min-w-0">{name}</span>
          {label !== undefined && (
<<<<<<< HEAD
            <Badge variant="warning" className="flex-shrink-0">
=======
            <Badge variant={label.toLowerCase() === 'new' ? 'default' : 'warning'} size="small">
>>>>>>> 09cda344
              {label}
            </Badge>
          )}
        </div>
        {rightIcon && <div>{rightIcon}</div>}
      </div>
    </Menu.Item>
  )

  if (url) {
    if (isExternal) {
      return (
        <Button asChild block className="!justify-start" type="text" size="small" icon={icon}>
          <Link href={url} target="_blank" rel="noreferrer">
            {name}
          </Link>
        </Button>
      )
    }

    return (
      <Link href={url} className="block" target={target}>
        {menuItem}
      </Link>
    )
  }

  return menuItem
}

export default ProductMenuItem<|MERGE_RESOLUTION|>--- conflicted
+++ resolved
@@ -38,11 +38,10 @@
         >
           <span className="truncate flex-1 min-w-0">{name}</span>
           {label !== undefined && (
-<<<<<<< HEAD
-            <Badge variant="warning" className="flex-shrink-0">
-=======
-            <Badge variant={label.toLowerCase() === 'new' ? 'default' : 'warning'} size="small">
->>>>>>> 09cda344
+            <Badge
+              variant={label.toLowerCase() === 'new' ? 'success' : 'warning'}
+              className="flex-shrink-0"
+            >
               {label}
             </Badge>
           )}
