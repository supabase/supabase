import { ReactNode } from 'react'

export interface ProductMenuGroup {
  title?: string
  /** Set to "main" if page is on a '/' route */
  key?: string | 'main'
  isPreview?: boolean
  name?: string
  items: ProductMenuGroupItem[]
  link?: string
}

export interface ProductMenuGroupItem {
  name: string
  key: string
  url: string
  items?: any[]
  icon?: ReactNode
  rightIcon?: ReactNode
  isExternal?: boolean
  disabled?: boolean
  label?: string
<<<<<<< HEAD
  hasChild?: boolean
  childId?: string
  childIcon?: ReactNode
  childItems?: ProductMenuGroupItem[]
  pages?: string[]
=======
  pages?: (string | undefined)[]
>>>>>>> 31067133
}<|MERGE_RESOLUTION|>--- conflicted
+++ resolved
@@ -20,13 +20,9 @@
   isExternal?: boolean
   disabled?: boolean
   label?: string
-<<<<<<< HEAD
   hasChild?: boolean
   childId?: string
   childIcon?: ReactNode
   childItems?: ProductMenuGroupItem[]
   pages?: string[]
-=======
-  pages?: (string | undefined)[]
->>>>>>> 31067133
 }