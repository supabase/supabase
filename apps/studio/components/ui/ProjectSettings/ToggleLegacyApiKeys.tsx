--- conflicted
+++ resolved
@@ -2,12 +2,7 @@
 import { useState } from 'react'
 import { toast } from 'sonner'
 
-<<<<<<< HEAD
-import { useProjectContext } from 'components/layouts/ProjectLayout/ProjectContext'
-=======
-import { PermissionAction } from '@supabase/shared-types/out/constants'
 import { useParams } from 'common'
->>>>>>> 04c5484b
 import { ButtonTooltip } from 'components/ui/ButtonTooltip'
 import { useToggleLegacyAPIKeysMutation } from 'data/api-keys/legacy-api-key-toggle-mutation'
 import { useLegacyAPIKeysStatusQuery } from 'data/api-keys/legacy-api-keys-status-query'
@@ -87,12 +82,8 @@
   onClose: () => void
   legacyAPIKeysStatusData: { enabled: boolean }
 }) => {
-<<<<<<< HEAD
-  const { project } = useProjectContext()
+  const { ref: projectRef } = useParams()
   const { enabled: isLegacyKeysEnabled } = legacyAPIKeysStatusData || {}
-=======
-  const { ref: projectRef } = useParams()
->>>>>>> 04c5484b
 
   const { mutate: toggleLegacyAPIKey, isLoading: isTogglingLegacyAPIKey } =
     useToggleLegacyAPIKeysMutation()
