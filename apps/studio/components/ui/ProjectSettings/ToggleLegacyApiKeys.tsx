--- conflicted
+++ resolved
@@ -52,13 +52,8 @@
     <section>
       <Panel>
         <Panel.Content>
-<<<<<<< HEAD
           <div className="flex justify-between" id="disable-legacy-api-keys">
-            <div>
-=======
-          <div className="flex justify-between">
             <div className="flex flex-col gap-2">
->>>>>>> 478ca3cb
               <p className="text-sm">
                 {isLegacyKeysEnabled ? 'Disable legacy API keys' : 'Re-enabling legacy API keys'}
               </p>
