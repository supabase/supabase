--- conflicted
+++ resolved
@@ -4,11 +4,8 @@
 import Panel from 'components/ui/Panel'
 import { useJwtSecretUpdatingStatusQuery } from 'data/config/jwt-secret-updating-status-query'
 import { useProjectSettingsV2Query } from 'data/config/project-settings-v2-query'
-<<<<<<< HEAD
 import { useCheckPermissions } from 'hooks/misc/useCheckPermissions'
-=======
 import { useAsyncCheckProjectPermissions } from 'hooks/misc/useCheckPermissions'
->>>>>>> 791422b2
 import { useFlag } from 'hooks/ui/useFlag'
 import { AlertCircle, Loader2 } from 'lucide-react'
 import { Input } from 'ui'
@@ -36,17 +33,10 @@
   } = useJwtSecretUpdatingStatusQuery({ projectRef })
   const jwtSecretUpdateStatus = data?.jwtSecretUpdateStatus
 
-<<<<<<< HEAD
-  const canReadAPIKeys = useCheckPermissions(PermissionAction.READ, 'service_api_keys')
-
-  console.log('old canReadAPIKeys', canReadAPIKeys)
-
-=======
   const { isLoading, can: canReadAPIKeys } = useAsyncCheckProjectPermissions(
     PermissionAction.READ,
     'service_api_keys'
   )
->>>>>>> 791422b2
   const isNotUpdatingJwtSecret =
     jwtSecretUpdateStatus === undefined || jwtSecretUpdateStatus === JwtSecretUpdateStatus.Updated
   const apiKeys = settings?.service_api_keys ?? []
@@ -66,18 +56,6 @@
                 <br />
                 You can use the keys below in the Supabase client libraries.
                 <br />
-<<<<<<< HEAD
-                {/* <a
-                  href="https://supabase.com/docs#client-libraries"
-                  target="_blank"
-                  rel="noreferrer"
-                >
-                  <Button icon={<BookOpen />} type="default" className="mt-4">
-                    Client Docs
-                  </Button>
-                </a> */}
-=======
->>>>>>> 791422b2
               </p>
             </div>
           )
@@ -175,13 +153,8 @@
               className="border-t"
               title="API keys have moved"
               badgeLabel={'Changelog'}
-<<<<<<< HEAD
-              description={` 
-  \`anon\` and \`service_role\` API keys can now be replaced with \`publishable\` and \`secret\` API keys.   
-=======
               description={`
   \`anon\` and \`service_role\` API keys can now be replaced with \`publishable\` and \`secret\` API keys.
->>>>>>> 791422b2
   `}
               href="https://github.com/orgs/supabase/discussions/29260"
               buttonText="Read the announcement"
@@ -191,11 +164,7 @@
               className="border-t"
               title="New API keys coming Q4 2024"
               description={`
-<<<<<<< HEAD
-\`anon\` and \`service_role\` API keys will be changing to \`publishable\` and \`secret\` API keys.    
-=======
 \`anon\` and \`service_role\` API keys will be changing to \`publishable\` and \`secret\` API keys.
->>>>>>> 791422b2
 `}
               href="https://github.com/orgs/supabase/discussions/29260"
               buttonText="Read the announcement"
