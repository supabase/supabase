<<<<<<< HEAD
import { Minimize2, Maximize2, ExternalLink } from 'lucide-react'
import Link from 'next/link'
import { ReactNode, useState } from 'react'
=======
import { ExternalLink, Maximize2, Minimize2 } from 'lucide-react'
import Link from 'next/link'
import { ReactNode, useState } from 'react'

>>>>>>> 454fda86
import { Button } from 'ui'

interface InformationBoxProps {
  icon?: ReactNode
  title: ReactNode | string
  description?: ReactNode | string
  url?: string
  urlLabel?: string
  defaultVisibility?: boolean
  hideCollapse?: boolean
  button?: React.ReactNode
  className?: string
  block?: boolean
}

const InformationBox = ({
  icon,
  title,
  description,
  url,
  urlLabel = 'Read more',
  defaultVisibility = false,
  hideCollapse = false,
  button,
  className = '',
  block = false,
}: InformationBoxProps) => {
  const [isExpanded, setIsExpanded] = useState<boolean>(defaultVisibility)

  return (
    <div
      className={`${block ? 'block w-full' : ''}
      block w-full rounded border bg-surface-200 py-3 ${className}`}
    >
      <div className="flex flex-col px-4">
        <div className="flex items-center justify-between">
          <div className="flex w-full space-x-3 items-center">
            {icon && <span className="text-foreground-lighter">{icon}</span>}
            <div className="flex-grow">
              <h5 className="text-sm text-foreground">{title}</h5>
            </div>
          </div>
          {description && !hideCollapse ? (
            <div
              className="cursor-pointer text-foreground-lighter"
              onClick={() => setIsExpanded(!isExpanded)}
            >
              {isExpanded ? (
                <Minimize2 size={14} strokeWidth={1.5} />
              ) : (
                <Maximize2 size={14} strokeWidth={1.5} />
              )}
            </div>
          ) : null}
        </div>
        {(description || url || button) && (
          <div
            className={`flex flex-col space-y-3 overflow-hidden transition-all ${
              isExpanded ? 'mt-3' : ''
            }`}
            style={{ maxHeight: isExpanded ? 500 : 0 }}
          >
            <div className="text-foreground-light text-sm">{description}</div>

            {url && (
              <div>
                <Button asChild type="default" icon={<ExternalLink />}>
                  <Link href={url} target="_blank" rel="noreferrer">
                    {urlLabel}
                  </Link>
                </Button>
              </div>
            )}

            {button && <div>{button}</div>}
          </div>
        )}
      </div>
    </div>
  )
}

export default InformationBox<|MERGE_RESOLUTION|>--- conflicted
+++ resolved
@@ -1,13 +1,7 @@
-<<<<<<< HEAD
-import { Minimize2, Maximize2, ExternalLink } from 'lucide-react'
-import Link from 'next/link'
-import { ReactNode, useState } from 'react'
-=======
 import { ExternalLink, Maximize2, Minimize2 } from 'lucide-react'
 import Link from 'next/link'
 import { ReactNode, useState } from 'react'
 
->>>>>>> 454fda86
 import { Button } from 'ui'
 
 interface InformationBoxProps {
