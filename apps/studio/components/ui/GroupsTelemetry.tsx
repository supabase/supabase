--- conflicted
+++ resolved
@@ -8,12 +8,8 @@
 import { useSendGroupsResetMutation } from 'data/telemetry/send-groups-reset-mutation'
 import { usePrevious } from 'hooks/deprecated'
 import { useSelectedOrganization } from 'hooks/misc/useSelectedOrganization'
-<<<<<<< HEAD
-import { IS_PLATFORM } from 'lib/constants'
 import { useAppStateSnapshot } from 'state/app-state'
-=======
 import { IS_PLATFORM, LOCAL_STORAGE_KEYS } from 'lib/constants'
->>>>>>> 2ed4ef7c
 
 const getAnonId = async (id: string) => {
   const encoder = new TextEncoder()
