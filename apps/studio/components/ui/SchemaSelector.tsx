--- conflicted
+++ resolved
@@ -1,9 +1,4 @@
-<<<<<<< HEAD
-import { sortBy } from 'lodash'
-import { ChevronsUpDown } from 'lucide-react'
-=======
 import { Check, ChevronsUpDown, Plus } from 'lucide-react'
->>>>>>> a775e3ba
 import { useState } from 'react'
 
 import { useProjectContext } from 'components/layouts/ProjectLayout/ProjectContext'
@@ -20,23 +15,12 @@
   CommandList_Shadcn_,
   CommandSeparator_Shadcn_,
   Command_Shadcn_,
-<<<<<<< HEAD
-  IconCheck,
-  IconPlus,
-=======
->>>>>>> a775e3ba
   PopoverContent_Shadcn_,
   PopoverTrigger_Shadcn_,
   Popover_Shadcn_,
   ScrollArea,
 } from 'ui'
 
-<<<<<<< HEAD
-import { useProjectContext } from 'components/layouts/ProjectLayout/ProjectContext'
-import { useSchemasQuery } from 'data/database/schemas-query'
-
-=======
->>>>>>> a775e3ba
 interface SchemaSelectorProps {
   className?: string
   disabled?: boolean
@@ -75,16 +59,9 @@
     connectionString: project?.connectionString,
   })
 
-<<<<<<< HEAD
-  const schemas = sortBy(
-    (data || []).filter((schema) => !excludedSchemas.includes(schema.name)),
-    (s) => s.name
-  )
-=======
   const schemas = (data || [])
     .filter((schema) => !excludedSchemas.includes(schema.name))
     .sort((a, b) => a.name.localeCompare(b.name))
->>>>>>> a775e3ba
 
   return (
     <div className={className}>
