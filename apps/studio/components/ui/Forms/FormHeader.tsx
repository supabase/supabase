--- conflicted
+++ resolved
@@ -18,17 +18,8 @@
   return (
     <div className={cn(`mb-6 flex items-center justify-between gap-x-4 ${className}`)}>
       <div className="space-y-1">
-<<<<<<< HEAD
-        <h3 className="text-foreground text-xl">
-          <ReactMarkdown unwrapDisallowed disallowedElements={['p']}>
-            {title}
-          </ReactMarkdown>
-        </h3>
-        {description && <Markdown content={description} className="max-w-xl" />}
-=======
         <h3 className="text-foreground text-xl prose">{title}</h3>
         {description && <div className="prose text-sm max-w-full">{description}</div>}
->>>>>>> 935c3362
       </div>
       <div className="flex items-center gap-x-2">
         {docsUrl !== undefined && <DocsButton href={docsUrl} />}
