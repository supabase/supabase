--- conflicted
+++ resolved
@@ -2,12 +2,8 @@
 import Link from 'next/link'
 import { ReactNode } from 'react'
 
-<<<<<<< HEAD
 import { useAsyncCheckProjectPermissions } from 'hooks/misc/useCheckPermissions'
-=======
 import { useFlag } from 'common'
-import { useCheckPermissions } from 'hooks/misc/useCheckPermissions'
->>>>>>> 2538a5c8
 import { useSelectedOrganizationQuery } from 'hooks/misc/useSelectedOrganization'
 import { useSelectedProjectQuery } from 'hooks/misc/useSelectedProject'
 import { Button, cn } from 'ui'
