--- conflicted
+++ resolved
@@ -7,11 +7,8 @@
 import { useSelectedProjectQuery } from 'hooks/misc/useSelectedProject'
 import { cn } from 'ui'
 import { ButtonTooltip } from './ButtonTooltip'
-<<<<<<< HEAD
 import { RequestUpgradeToPaid } from './RequestUpgradeToPaid'
-=======
 import { UpgradePlanButton } from './UpgradePlanButton'
->>>>>>> 080cc7ae
 
 interface UpgradeToProProps {
   icon?: ReactNode
@@ -24,7 +21,7 @@
   fullWidth?: boolean
 }
 
-const UpgradeToPro = ({
+export const UpgradeToPro = ({
   icon,
   primaryText,
   secondaryText,
