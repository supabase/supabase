--- conflicted
+++ resolved
@@ -4,12 +4,6 @@
 import AutoSizer from 'react-virtualized-auto-sizer'
 import { VariableSizeList, areEqual } from 'react-window'
 import InfiniteLoader from 'react-window-infinite-loader'
-<<<<<<< HEAD
-
-import ShimmeringLoader from 'components/ui/ShimmeringLoader'
-import { propsAreEqual } from 'lib/helpers'
-=======
->>>>>>> 470dd6e0
 import { Skeleton } from 'ui'
 
 /**
