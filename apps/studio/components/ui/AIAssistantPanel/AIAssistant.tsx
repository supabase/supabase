--- conflicted
+++ resolved
@@ -112,10 +112,6 @@
   )
 
   const inputRef = useRef<HTMLTextAreaElement>(null)
-<<<<<<< HEAD
-=======
-  const { ref: scrollContainerRef, isSticky, scrollToEnd, setIsSticky } = useAutoScroll()
->>>>>>> b2529831
 
   const { aiOptInLevel, isHipaaProjectDisallowed } = useOrgAiOptInLevel()
   const showMetadataWarning =
@@ -243,12 +239,8 @@
     onFinish: handleChatFinish,
   })
 
-<<<<<<< HEAD
   const isChatLoading = chatStatus === 'submitted' || chatStatus === 'streaming'
   const isThinking = chatStatus === 'submitted'
-=======
-  const isChatLoading = chatStatus === 'submitted' || chatStatus === 'streaming' || isResubmitting
->>>>>>> b2529831
 
   const updateMessage = useCallback(
     ({
@@ -339,19 +331,15 @@
           />
         )
       }),
-<<<<<<< HEAD
-    [chatMessages, chatStatus, updateMessage, editMessage, editingMessageId, cancelEdit]
-=======
     [
       chatMessages,
-      isChatLoading,
       updateMessage,
       deleteMessageFromHere,
       editMessage,
       cancelEdit,
       editingMessageId,
+      chatStatus,
     ]
->>>>>>> b2529831
   )
 
   const hasMessages = chatMessages.length > 0
