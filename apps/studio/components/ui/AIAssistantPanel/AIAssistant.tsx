import type { Message as MessageType } from '@ai-sdk/react'
import { useChat } from '@ai-sdk/react'
import { AnimatePresence, motion } from 'framer-motion'
import { ArrowDown, FileText, Info, RefreshCw, Settings, X } from 'lucide-react'
import { useRouter } from 'next/router'
import { memo, useCallback, useEffect, useMemo, useRef, useState } from 'react'

import { LOCAL_STORAGE_KEYS } from 'common'
import { useParams, useSearchParamsShallow } from 'common/hooks'
import { Markdown } from 'components/interfaces/Markdown'
import { useCheckOpenAIKeyQuery } from 'data/ai/check-api-key-query'
import { constructHeaders } from 'data/fetchers'
import { useTablesQuery } from 'data/tables/tables-query'
import { useSendEventMutation } from 'data/telemetry/send-event-mutation'
import { useLocalStorageQuery } from 'hooks/misc/useLocalStorage'
import { useOrgAiOptInLevel } from 'hooks/misc/useOrgOptedIntoAi'
import { useSelectedOrganization } from 'hooks/misc/useSelectedOrganization'
import { useSelectedProject } from 'hooks/misc/useSelectedProject'
import { useFlag } from 'hooks/ui/useFlag'
import { BASE_PATH, IS_PLATFORM } from 'lib/constants'
import uuidv4 from 'lib/uuid'
import { useAiAssistantStateSnapshot } from 'state/ai-assistant-state'
import { useSqlEditorV2StateSnapshot } from 'state/sql-editor-v2'
import { AiIconAnimation, Button, cn } from 'ui'
import { Admonition, AssistantChatForm, GenericSkeletonLoader } from 'ui-patterns'
import { ButtonTooltip } from '../ButtonTooltip'
import { ErrorBoundary } from '../ErrorBoundary'
import { onErrorChat } from './AIAssistant.utils'
import { AIAssistantChatSelector } from './AIAssistantChatSelector'
import { AIOnboarding } from './AIOnboarding'
import { AIOptInModal } from './AIOptInModal'
import { CollapsibleCodeBlock } from './CollapsibleCodeBlock'
import { Message } from './Message'
import { useAutoScroll } from './hooks'
import type { AssistantMessageType } from 'state/ai-assistant-state'

const MemoizedMessage = memo(
  ({
    message,
    isLoading,
    onResults,
  }: {
    message: MessageType
    isLoading: boolean
    onResults: ({
      messageId,
      resultId,
      results,
    }: {
      messageId: string
      resultId?: string
      results: any[]
    }) => void
  }) => {
    return (
      <Message
        key={message.id}
        id={message.id}
        message={message}
        readOnly={message.role === 'user'}
        isLoading={isLoading}
        onResults={onResults}
      />
    )
  }
)

MemoizedMessage.displayName = 'MemoizedMessage'

interface AIAssistantProps {
  initialMessages?: MessageType[] | undefined
  className?: string
}

export const AIAssistant = ({ className }: AIAssistantProps) => {
  const router = useRouter()
  const project = useSelectedProject()
  const selectedOrganization = useSelectedOrganization()
  const { ref, id: entityId } = useParams()
  const searchParams = useSearchParamsShallow()

  const newOrgAiOptIn = useFlag('newOrgAiOptIn')
  const disablePrompts = useFlag('disableAssistantPrompts')
  const useBedrockAssistant = useFlag('useBedrockAssistant')
  const { snippets } = useSqlEditorV2StateSnapshot()
  const snap = useAiAssistantStateSnapshot()

  const [updatedOptInSinceMCP] = useLocalStorageQuery(
    LOCAL_STORAGE_KEYS.AI_ASSISTANT_MCP_OPT_IN,
    false
  )

  const inputRef = useRef<HTMLTextAreaElement>(null)
  const { ref: scrollContainerRef, isSticky, scrollToEnd } = useAutoScroll()

  const { aiOptInLevel, isHipaaProjectDisallowed } = useOrgAiOptInLevel()
  const showMetadataWarning =
    IS_PLATFORM &&
    !!selectedOrganization &&
    ((!useBedrockAssistant && aiOptInLevel === 'disabled') ||
      (useBedrockAssistant && (aiOptInLevel === 'disabled' || aiOptInLevel === 'schema')))

  // Add a ref to store the last user message
  const lastUserMessageRef = useRef<MessageType | null>(null)

  const [value, setValue] = useState<string>(snap.initialInput || '')
  const [isConfirmOptInModalOpen, setIsConfirmOptInModalOpen] = useState(false)

  const { data: check, isSuccess } = useCheckOpenAIKeyQuery()
  const isApiKeySet = IS_PLATFORM || !!check?.hasKey

  const isInSQLEditor = router.pathname.includes('/sql/[id]')
  const snippet = snippets[entityId ?? '']
  const snippetContent = snippet?.snippet?.content?.sql

  const { data: tables, isLoading: isLoadingTables } = useTablesQuery(
    {
      projectRef: project?.ref,
      connectionString: project?.connectionString,
      schema: 'public',
    },
    { enabled: isApiKeySet }
  )

  const currentTable = tables?.find((t) => t.id.toString() === entityId)
  const currentSchema = searchParams?.get('schema') ?? 'public'
  const currentChat = snap.activeChat?.name

  const { mutate: sendEvent } = useSendEventMutation()

  // Handle completion of the assistant's response
  const handleChatFinish = useCallback(
    (message: MessageType, options: { finishReason: string }) => {
      if (lastUserMessageRef.current) {
        snap.saveMessage([lastUserMessageRef.current, message])
        lastUserMessageRef.current = null
      } else {
        snap.saveMessage(message)
      }
    },
    [snap]
  )

  // TODO(refactor): This useChat hook should be moved down into each chat session.
  // That way we won't have to disable switching chats while the chat is loading,
  // and don't run the risk of messages getting mixed up between chats.
  const {
    messages: chatMessages,
    isLoading: isChatLoading,
    append,
    setMessages,
    error,
    reload,
  } = useChat({
    id: snap.activeChatId,
    api: useBedrockAssistant
      ? `${BASE_PATH}/api/ai/sql/generate-v4`
      : `${BASE_PATH}/api/ai/sql/generate-v3`,
    maxSteps: 5,
    // [Alaister] typecast is needed here because valtio returns readonly arrays
    // and useChat expects a mutable array
    initialMessages: snap.activeChat?.messages as unknown as MessageType[] | undefined,
    async onToolCall({ toolCall }) {
      if (toolCall.toolName === 'rename_chat') {
        const { newName } = toolCall.args as { newName: string }
        if (snap.activeChatId && newName?.trim()) {
          snap.renameChat(snap.activeChatId, newName.trim())
          return `Chat renamed to "${newName.trim()}"`
        }
        return 'Failed to rename chat: Invalid chat or name'
      }
    },
    experimental_prepareRequestBody: ({ messages }) => {
      // [Joshen] Specifically limiting the chat history that get's sent to reduce the
      // size of the context that goes into the model. This should always be an odd number
      // as much as possible so that the first message is always the user's
      const MAX_CHAT_HISTORY = 5

      const slicedMessages = messages.slice(-MAX_CHAT_HISTORY)

      // Filter out results from messages before sending to the model
      const cleanedMessages = slicedMessages.map((message) => {
        const cleanedMessage = { ...message } as AssistantMessageType
        if (message.role === 'assistant' && (message as AssistantMessageType).results) {
          delete cleanedMessage.results
        }
        return cleanedMessage
      })

      return JSON.stringify({
        messages: cleanedMessages,
        aiOptInLevel,
        projectRef: project?.ref,
        connectionString: project?.connectionString,
        schema: currentSchema,
        table: currentTable?.name,
        chatName: currentChat,
        includeSchemaMetadata: !useBedrockAssistant
          ? !IS_PLATFORM || aiOptInLevel !== 'disabled'
          : undefined,
        orgSlug: selectedOrganization?.slug,
      })
    },
    fetch: async (input: RequestInfo | URL, init?: RequestInit) => {
      const headers = await constructHeaders()
      const existingHeaders = new Headers(init?.headers)
      for (const [key, value] of headers.entries()) {
        existingHeaders.set(key, value)
      }
      return fetch(input, { ...init, headers: existingHeaders })
    },
    onError: onErrorChat,
    onFinish: handleChatFinish,
  })

  const updateMessage = useCallback(
    ({
      messageId,
      resultId,
      results,
    }: {
      messageId: string
      resultId?: string
      results: any[]
    }) => {
      snap.updateMessage({ id: messageId, resultId, results })
    },
    [snap]
  )

  const renderedMessages = useMemo(
    () =>
      chatMessages.map((message) => {
        return (
          <MemoizedMessage
            key={message.id}
            message={message}
            isLoading={isChatLoading && message.id === chatMessages[chatMessages.length - 1].id}
            onResults={updateMessage}
          />
        )
      }),
    [chatMessages, isChatLoading]
  )

  const hasMessages = chatMessages.length > 0
  const isShowingOnboarding = !hasMessages && isApiKeySet

  const sendMessageToAssistant = (content: string) => {
    let finalContent = content

    // Handle SQL snippets based on opt-in level
    if (aiOptInLevel !== 'disabled') {
      const sqlSnippetsString =
        snap.sqlSnippets?.map((snippet: string) => '```sql\n' + snippet + '\n```').join('\n') || ''
      finalContent = [content, sqlSnippetsString].filter(Boolean).join('\n\n')
    } else {
      snap.setSqlSnippets([])
    }

    const payload = {
      role: 'user',
      createdAt: new Date(),
      content: finalContent,
      id: uuidv4(),
    } as MessageType
    snap.clearSqlSnippets()

    // Store the user message in the ref before appending
    lastUserMessageRef.current = payload

    append(payload)

    setValue('')

    if (content.includes('Help me to debug')) {
      sendEvent({
        action: 'assistant_debug_submitted',
        groups: {
          project: ref ?? 'Unknown',
          organization: selectedOrganization?.slug ?? 'Unknown',
        },
      })
    } else {
      sendEvent({
        action: 'assistant_prompt_submitted',
        groups: {
          project: ref ?? 'Unknown',
          organization: selectedOrganization?.slug ?? 'Unknown',
        },
      })
    }
  }

  const handleClearMessages = () => {
    snap.clearMessages()
    setMessages([])
    lastUserMessageRef.current = null
  }

  // Update scroll behavior for new messages
  useEffect(() => {
    if (!isChatLoading) {
      if (inputRef.current) inputRef.current.focus()
    }

    if (isSticky) {
      setTimeout(scrollToEnd, 0)
    }
  }, [isChatLoading, isSticky, scrollToEnd])

  useEffect(() => {
    setValue(snap.initialInput || '')
    if (inputRef.current && snap.initialInput) {
      inputRef.current.focus()
      inputRef.current.setSelectionRange(snap.initialInput.length, snap.initialInput.length)
    }
  }, [snap.initialInput])

  useEffect(() => {
    if (snap.open && isInSQLEditor && !!snippetContent) {
      snap.setSqlSnippets([snippetContent])
    }
    // eslint-disable-next-line react-hooks/exhaustive-deps
  }, [snap.open, isInSQLEditor, snippetContent])

  return (
    <ErrorBoundary
      message="Something went wrong with the AI Assistant"
      sentryContext={{
        component: 'AIAssistant',
        feature: 'AI Assistant Panel',
        projectRef: project?.ref,
        organizationSlug: selectedOrganization?.slug,
      }}
      actions={[
        {
          label: 'Clear messages and refresh',
          onClick: () => {
            handleClearMessages()
            window.location.reload()
          },
        },
      ]}
    >
      <div className={cn('flex flex-col h-full', className)}>
        <div ref={scrollContainerRef} className={cn('flex-grow overflow-auto flex flex-col')}>
          <div className="z-30 sticky top-0">
            <div className="border-b border-b-muted flex items-center bg gap-x-4 px-3 h-[46px]">
              <div className="text-sm flex-1 flex items-center">
                <AiIconAnimation size={20} allowHoverEffect={false} />
                <span className="text-border-stronger dark:text-border-strong ml-3">
                  <svg
                    viewBox="0 0 24 24"
                    width="16"
                    height="16"
                    stroke="currentColor"
                    strokeWidth="1"
                    strokeLinecap="round"
                    strokeLinejoin="round"
                    fill="none"
                    shapeRendering="geometricPrecision"
                  >
                    <path d="M16 3.549L7.12 20.600"></path>
                  </svg>
                </span>
                <AIAssistantChatSelector disabled={isChatLoading} />
              </div>
              <div className="flex items-center gap-x-4">
                <div className="flex items-center">
                  <ButtonTooltip
                    type="text"
<<<<<<< HEAD
                    size="tiny"
                    icon={<Settings strokeWidth={1.5} size={14} />}
                    onClick={() => setIsConfirmOptInModalOpen(true)}
                    className="h-7 w-7 p-0"
                    disabled={isChatLoading}
                    tooltip={{
                      content: {
                        side: 'bottom',
                        text: 'Permission settings',
                      },
                    }}
                  />
                  <ButtonTooltip
                    type="text"
                    size="tiny"
=======
                    size="tiny"
                    icon={<Settings strokeWidth={1.5} size={14} />}
                    onClick={() => setIsConfirmOptInModalOpen(true)}
                    className="h-7 w-7 p-0"
                    disabled={isChatLoading}
                    tooltip={{
                      content: {
                        side: 'bottom',
                        text: 'Permission settings',
                      },
                    }}
                  />
                  <ButtonTooltip
                    type="text"
                    size="tiny"
>>>>>>> 94c45c28
                    icon={<RefreshCw strokeWidth={1.5} size={14} />}
                    onClick={handleClearMessages}
                    className="h-7 w-7 p-0"
                    disabled={isChatLoading}
                    tooltip={{ content: { side: 'bottom', text: 'Clear messages' } }}
                  />
                  <ButtonTooltip
                    type="text"
                    className="w-7 h-7"
                    onClick={snap.closeAssistant}
                    icon={<X strokeWidth={1.5} size={14} />}
                    tooltip={{ content: { side: 'bottom', text: 'Close assistant' } }}
                  />
                </div>
              </div>
            </div>
            {showMetadataWarning && (
              <Admonition
                type="default"
                title={
                  newOrgAiOptIn && !updatedOptInSinceMCP
                    ? 'The Assistant has just been updated to help you better!'
                    : isHipaaProjectDisallowed
                      ? 'Project metadata is not shared due to HIPAA'
                      : aiOptInLevel === 'disabled'
                        ? 'Project metadata is currently not shared'
                        : 'Limited metadata is shared to the Assistant'
                }
                description={
                  newOrgAiOptIn && !updatedOptInSinceMCP
                    ? 'You may now opt-in to share schema metadata and even logs for better results'
                    : isHipaaProjectDisallowed
                      ? 'Your organization has the HIPAA addon and will not send project metadata with your prompts for projects marked as HIPAA.'
                      : aiOptInLevel === 'disabled'
                        ? 'The Assistant can provide better answers if you opt-in to share schema metadata.'
                        : aiOptInLevel === 'schema'
                          ? 'Sharing query data in addition to schema can further improve responses. Update AI settings to enable this.'
                          : ''
                }
                className="border-0 border-b rounded-none bg-background mb-0"
              >
                {!isHipaaProjectDisallowed && (
                  <Button
                    type="default"
                    className="w-fit mt-4"
                    onClick={() => setIsConfirmOptInModalOpen(true)}
                  >
                    Update AI settings
                  </Button>
                )}
              </Admonition>
            )}
          </div>
          {hasMessages ? (
            <div className="w-full px-7 py-8 space-y-6">
              {renderedMessages}
              {error && (
                <div className="border rounded-md pl-2 pr-1 py-1 flex items-center justify-between">
                  <div className="flex items-center gap-2 text-foreground-light text-sm">
                    <Info size={16} />
                    <p>Sorry, I'm having trouble responding right now</p>
                  </div>
                  <Button type="text" size="tiny" onClick={() => reload()} className="text-xs">
                    Retry
                  </Button>
                </div>
              )}
              <AnimatePresence>
                {isChatLoading && (
                  <motion.div
                    initial={{ opacity: 0, y: 10 }}
                    animate={{ opacity: 1, y: 0 }}
                    exit={{ opacity: 0, y: -10 }}
                    transition={{ duration: 0.2 }}
                    className="flex gap-4 w-auto overflow-hidden"
                  >
                    <div className="text-foreground-lighter text-sm flex gap-1.5 items-center">
                      <span>Thinking</span>
                      <div className="flex gap-1">
                        <motion.span
                          animate={{ opacity: [0, 1, 0] }}
                          transition={{ duration: 1.5, repeat: Infinity, delay: 0 }}
                        >
                          .
                        </motion.span>
                        <motion.span
                          animate={{ opacity: [0, 1, 0] }}
                          transition={{ duration: 1.5, repeat: Infinity, delay: 0.3 }}
                        >
                          .
                        </motion.span>
                        <motion.span
                          animate={{ opacity: [0, 1, 0] }}
                          transition={{ duration: 1.5, repeat: Infinity, delay: 0.6 }}
                        >
                          .
                        </motion.span>
                      </div>
                    </div>
                  </motion.div>
                )}
              </AnimatePresence>
            </div>
          ) : isLoadingTables && isApiKeySet ? (
            <div className="w-full h-full flex-1 flex flex-col justify-center items-center p-5">
              <GenericSkeletonLoader className="w-4/5 flex flex-col items-center" />
            </div>
          ) : isShowingOnboarding ? (
            <AIOnboarding
              onMessageSend={sendMessageToAssistant}
              value={value}
              onValueChange={setValue}
              sqlSnippets={snap.sqlSnippets as string[] | undefined}
              onRemoveSnippet={(index) => {
                const newSnippets = [...(snap.sqlSnippets ?? [])]
                newSnippets.splice(index, 1)
                snap.setSqlSnippets(newSnippets)
              }}
              suggestions={
                snap.suggestions as
                  | { title?: string; prompts?: { label: string; description: string }[] }
                  | undefined
              }
            />
          ) : null}
        </div>

        <AnimatePresence>
          {!isSticky && (
            <>
              <motion.div
                initial={{ opacity: 0 }}
                animate={{ opacity: 1 }}
                exit={{ opacity: 0 }}
                className="pointer-events-none z-10 -mt-24"
              >
                <div className="h-24 w-full bg-gradient-to-t from-background to-transparent relative">
                  <motion.div
                    className="absolute z-20 bottom-8 left-1/2 -translate-x-1/2 pointer-events-auto"
                    variants={{
                      hidden: { y: 5, opacity: 0 },
                      show: { y: 0, opacity: 1 },
                    }}
                    transition={{ duration: 0.1 }}
                    initial="hidden"
                    animate="show"
                    exit="hidden"
                  >
                    <Button
                      type="default"
                      className="rounded-full w-8 h-8 p-1.5"
                      onClick={() => {
                        scrollToEnd()
                        if (inputRef.current) inputRef.current.focus()
                      }}
                    >
                      <ArrowDown size={16} />
                    </Button>
                  </motion.div>
                </div>
              </motion.div>
            </>
          )}
        </AnimatePresence>

        {!isShowingOnboarding && (
          <div className="px-3 pb-3 z-20 relative">
            {snap.sqlSnippets && snap.sqlSnippets.length > 0 && (
              <div className="mb-0 mx-4">
                {snap.sqlSnippets.map((snippet: string, index: number) => (
                  <CollapsibleCodeBlock
                    key={index}
                    hideLineNumbers
                    value={snippet}
                    onRemove={() => {
                      const newSnippets = [...(snap.sqlSnippets ?? [])]
                      newSnippets.splice(index, 1)
                      snap.setSqlSnippets(newSnippets)
                    }}
                    className="text-xs rounded-b-none border-b-0"
                  />
                ))}
              </div>
            )}
            {disablePrompts && (
              <Admonition
                showIcon={false}
                type="default"
                title="Assistant has been temporarily disabled"
                description="We're currently looking into getting it back online"
              />
            )}

            {isSuccess && !isApiKeySet && (
              <Admonition
                type="default"
                title="OpenAI API key not set"
                description={
                  <Markdown
                    content={
                      'Add your `OPENAI_API_KEY` to your environment variables to use the AI Assistant.'
                    }
                  />
                }
              />
            )}

            <AssistantChatForm
              textAreaRef={inputRef}
              className={cn(
                'z-20 [&>textarea]:text-base [&>textarea]:md:text-sm [&>textarea]:border-1 [&>textarea]:rounded-md [&>textarea]:!outline-none [&>textarea]:!ring-offset-0 [&>textarea]:!ring-0'
              )}
              loading={isChatLoading}
              disabled={!isApiKeySet || disablePrompts || isChatLoading}
              placeholder={
                hasMessages
                  ? 'Ask a follow up question...'
                  : (snap.sqlSnippets ?? [])?.length > 0
                    ? 'Ask a question or make a change...'
                    : 'Chat to Postgres...'
              }
              value={value}
              autoFocus
              onValueChange={(e) => setValue(e.target.value)}
              onSubmit={(event) => {
                event.preventDefault()
                sendMessageToAssistant(value)
                scrollToEnd()
              }}
            />
          </div>
        )}
      </div>

      <AIOptInModal
        visible={isConfirmOptInModalOpen}
        onCancel={() => setIsConfirmOptInModalOpen(false)}
      />
    </ErrorBoundary>
  )
}<|MERGE_RESOLUTION|>--- conflicted
+++ resolved
@@ -370,7 +370,6 @@
                 <div className="flex items-center">
                   <ButtonTooltip
                     type="text"
-<<<<<<< HEAD
                     size="tiny"
                     icon={<Settings strokeWidth={1.5} size={14} />}
                     onClick={() => setIsConfirmOptInModalOpen(true)}
@@ -386,23 +385,6 @@
                   <ButtonTooltip
                     type="text"
                     size="tiny"
-=======
-                    size="tiny"
-                    icon={<Settings strokeWidth={1.5} size={14} />}
-                    onClick={() => setIsConfirmOptInModalOpen(true)}
-                    className="h-7 w-7 p-0"
-                    disabled={isChatLoading}
-                    tooltip={{
-                      content: {
-                        side: 'bottom',
-                        text: 'Permission settings',
-                      },
-                    }}
-                  />
-                  <ButtonTooltip
-                    type="text"
-                    size="tiny"
->>>>>>> 94c45c28
                     icon={<RefreshCw strokeWidth={1.5} size={14} />}
                     onClick={handleClearMessages}
                     className="h-7 w-7 p-0"
