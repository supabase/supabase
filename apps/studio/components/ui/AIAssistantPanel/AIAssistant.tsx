--- conflicted
+++ resolved
@@ -1,10 +1,5 @@
-<<<<<<< HEAD
 import type { Message as MessageType } from '@ai-sdk/react'
 import { useChat } from '@ai-sdk/react'
-=======
-import type { Message as MessageType } from 'ai/react'
-import { useChat } from 'ai/react'
->>>>>>> c976afac
 import { AnimatePresence, motion } from 'framer-motion'
 import { ArrowDown, FileText, Info, RefreshCw, Settings, X } from 'lucide-react'
 import { useRouter } from 'next/router'
