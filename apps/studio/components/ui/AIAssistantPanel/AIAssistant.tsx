import type { Message as MessageType } from '@ai-sdk/react'
import { useChat } from '@ai-sdk/react'
import { AnimatePresence, motion } from 'framer-motion'
import { ArrowDown, FileText, Info, RefreshCw, Settings, X } from 'lucide-react'
import { useRouter } from 'next/router'
import { memo, useCallback, useEffect, useMemo, useRef, useState } from 'react'

import { LOCAL_STORAGE_KEYS } from 'common'
import { useParams, useSearchParamsShallow } from 'common/hooks'
import { Markdown } from 'components/interfaces/Markdown'
import { useCheckOpenAIKeyQuery } from 'data/ai/check-api-key-query'
import { constructHeaders } from 'data/fetchers'
import { useTablesQuery } from 'data/tables/tables-query'
import { useSendEventMutation } from 'data/telemetry/send-event-mutation'
import { useLocalStorageQuery } from 'hooks/misc/useLocalStorage'
import { useOrgAiOptInLevel } from 'hooks/misc/useOrgOptedIntoAi'
import { useSelectedOrganization } from 'hooks/misc/useSelectedOrganization'
import { useSelectedProject } from 'hooks/misc/useSelectedProject'
import { useFlag } from 'hooks/ui/useFlag'
import { BASE_PATH, IS_PLATFORM } from 'lib/constants'
import uuidv4 from 'lib/uuid'
import { useAiAssistantStateSnapshot } from 'state/ai-assistant-state'
import { useSqlEditorV2StateSnapshot } from 'state/sql-editor-v2'
import { AiIconAnimation, Button, cn } from 'ui'
import { Admonition, GenericSkeletonLoader } from 'ui-patterns'
import { ButtonTooltip } from '../ButtonTooltip'
import { ErrorBoundary } from '../ErrorBoundary'
import { onErrorChat } from './AIAssistant.utils'
import { AIAssistantChatSelector } from './AIAssistantChatSelector'
import { AIOnboarding } from './AIOnboarding'
import { AIOptInModal } from './AIOptInModal'
import { AssistantChatForm } from './AssistantChatForm'
import { type SqlSnippet } from './AIAssistant.types'
import { Message } from './Message'
import { useAutoScroll } from './hooks'
import type { AssistantMessageType } from 'state/ai-assistant-state'

const MemoizedMessage = memo(
  ({
    message,
    isLoading,
    onResults,
  }: {
    message: MessageType
    isLoading: boolean
    onResults: ({
      messageId,
      resultId,
      results,
    }: {
      messageId: string
      resultId?: string
      results: any[]
    }) => void
  }) => {
    return (
      <Message
        key={message.id}
        id={message.id}
        message={message}
        readOnly={message.role === 'user'}
        isLoading={isLoading}
        onResults={onResults}
      />
    )
  }
)

MemoizedMessage.displayName = 'MemoizedMessage'

interface AIAssistantProps {
  initialMessages?: MessageType[] | undefined
  className?: string
}

export const AIAssistant = ({ className }: AIAssistantProps) => {
  const router = useRouter()
  const project = useSelectedProject()
  const selectedOrganization = useSelectedOrganization()
  const { ref, id: entityId } = useParams()
  const searchParams = useSearchParamsShallow()

  const disablePrompts = useFlag('disableAssistantPrompts')
  const { snippets } = useSqlEditorV2StateSnapshot()
  const snap = useAiAssistantStateSnapshot()

  const [updatedOptInSinceMCP] = useLocalStorageQuery(
    LOCAL_STORAGE_KEYS.AI_ASSISTANT_MCP_OPT_IN,
    false
  )

  const inputRef = useRef<HTMLTextAreaElement>(null)
  const { ref: scrollContainerRef, isSticky, scrollToEnd } = useAutoScroll()

  const { aiOptInLevel, isHipaaProjectDisallowed } = useOrgAiOptInLevel()
  const showMetadataWarning =
    IS_PLATFORM &&
    !!selectedOrganization &&
    (aiOptInLevel === 'disabled' || aiOptInLevel === 'schema')

  // Add a ref to store the last user message
  const lastUserMessageRef = useRef<MessageType | null>(null)

  const [value, setValue] = useState<string>(snap.initialInput || '')
  const [isConfirmOptInModalOpen, setIsConfirmOptInModalOpen] = useState(false)

  const { data: check, isSuccess } = useCheckOpenAIKeyQuery()
  const isApiKeySet = IS_PLATFORM || !!check?.hasKey

  const isInSQLEditor = router.pathname.includes('/sql/[id]')
  const snippet = snippets[entityId ?? '']
  const snippetContent = snippet?.snippet?.content?.sql

  const { data: tables, isLoading: isLoadingTables } = useTablesQuery(
    {
      projectRef: project?.ref,
      connectionString: project?.connectionString,
      schema: 'public',
    },
    { enabled: isApiKeySet }
  )

  const currentTable = tables?.find((t) => t.id.toString() === entityId)
  const currentSchema = searchParams?.get('schema') ?? 'public'
  const currentChat = snap.activeChat?.name

  const { mutate: sendEvent } = useSendEventMutation()

  // Handle completion of the assistant's response
  const handleChatFinish = useCallback(
    (message: MessageType, options: { finishReason: string }) => {
      if (lastUserMessageRef.current) {
        snap.saveMessage([lastUserMessageRef.current, message])
        lastUserMessageRef.current = null
      } else {
        snap.saveMessage(message)
      }
    },
    [snap]
  )

  // TODO(refactor): This useChat hook should be moved down into each chat session.
  // That way we won't have to disable switching chats while the chat is loading,
  // and don't run the risk of messages getting mixed up between chats.
  const {
    messages: chatMessages,
    isLoading: isChatLoading,
    append,
    setMessages,
    error,
    reload,
  } = useChat({
    id: snap.activeChatId,
    api: `${BASE_PATH}/api/ai/sql/generate-v4`,
    maxSteps: 5,
    // [Alaister] typecast is needed here because valtio returns readonly arrays
    // and useChat expects a mutable array
    initialMessages: snap.activeChat?.messages as unknown as MessageType[] | undefined,
    async onToolCall({ toolCall }) {
      if (toolCall.toolName === 'rename_chat') {
        const { newName } = toolCall.args as { newName: string }
        if (snap.activeChatId && newName?.trim()) {
          snap.renameChat(snap.activeChatId, newName.trim())
          return `Chat renamed to "${newName.trim()}"`
        }
        return 'Failed to rename chat: Invalid chat or name'
      }
    },
    experimental_prepareRequestBody: ({ messages }) => {
      // [Joshen] Specifically limiting the chat history that get's sent to reduce the
      // size of the context that goes into the model. This should always be an odd number
      // as much as possible so that the first message is always the user's
      const MAX_CHAT_HISTORY = 5

      const slicedMessages = messages.slice(-MAX_CHAT_HISTORY)

      // Filter out results from messages before sending to the model
      const cleanedMessages = slicedMessages.map((message) => {
        const cleanedMessage = { ...message } as AssistantMessageType
        if (message.role === 'assistant' && (message as AssistantMessageType).results) {
          delete cleanedMessage.results
        }
        return cleanedMessage
      })

      return JSON.stringify({
        messages: cleanedMessages,
        aiOptInLevel,
        projectRef: project?.ref,
        connectionString: project?.connectionString,
        schema: currentSchema,
        table: currentTable?.name,
<<<<<<< HEAD
=======
        chatName: currentChat,
        includeSchemaMetadata: !useBedrockAssistant
          ? !IS_PLATFORM || aiOptInLevel !== 'disabled'
          : undefined,
        orgSlug: selectedOrganization?.slug,
>>>>>>> c5227212
      })
    },
    fetch: async (input: RequestInfo | URL, init?: RequestInit) => {
      const headers = await constructHeaders()
      const existingHeaders = new Headers(init?.headers)
      for (const [key, value] of headers.entries()) {
        existingHeaders.set(key, value)
      }
      return fetch(input, { ...init, headers: existingHeaders })
    },
    onError: onErrorChat,
    onFinish: handleChatFinish,
  })

  const updateMessage = useCallback(
    ({
      messageId,
      resultId,
      results,
    }: {
      messageId: string
      resultId?: string
      results: any[]
    }) => {
      snap.updateMessage({ id: messageId, resultId, results })
    },
    [snap]
  )

  const renderedMessages = useMemo(
    () =>
      chatMessages.map((message) => {
        return (
          <MemoizedMessage
            key={message.id}
            message={message}
            isLoading={isChatLoading && message.id === chatMessages[chatMessages.length - 1].id}
            onResults={updateMessage}
          />
        )
      }),
    [chatMessages, isChatLoading]
  )

  const hasMessages = chatMessages.length > 0
  const isShowingOnboarding = !hasMessages && isApiKeySet

  const sendMessageToAssistant = (finalContent: string) => {
    const payload = {
      role: 'user',
      createdAt: new Date(),
      content: finalContent,
      id: uuidv4(),
    } as MessageType

    snap.clearSqlSnippets()
    lastUserMessageRef.current = payload
    append(payload)
    setValue('')

    if (finalContent.includes('Help me to debug')) {
      sendEvent({
        action: 'assistant_debug_submitted',
        groups: {
          project: ref ?? 'Unknown',
          organization: selectedOrganization?.slug ?? 'Unknown',
        },
      })
    } else {
      sendEvent({
        action: 'assistant_prompt_submitted',
        groups: {
          project: ref ?? 'Unknown',
          organization: selectedOrganization?.slug ?? 'Unknown',
        },
      })
    }
  }

  const handleClearMessages = () => {
    snap.clearMessages()
    setMessages([])
    lastUserMessageRef.current = null
  }

  // Update scroll behavior for new messages
  useEffect(() => {
    if (!isChatLoading) {
      if (inputRef.current) inputRef.current.focus()
    }

    if (isSticky) {
      setTimeout(scrollToEnd, 0)
    }
  }, [isChatLoading, isSticky, scrollToEnd])

  useEffect(() => {
    setValue(snap.initialInput || '')
    if (inputRef.current && snap.initialInput) {
      inputRef.current.focus()
      inputRef.current.setSelectionRange(snap.initialInput.length, snap.initialInput.length)
    }
  }, [snap.initialInput])

  useEffect(() => {
    if (snap.open && isInSQLEditor && !!snippetContent) {
      snap.setSqlSnippets([{ label: 'Current Query', content: snippetContent }])
    }
    // eslint-disable-next-line react-hooks/exhaustive-deps
  }, [snap.open, isInSQLEditor, snippetContent])

  return (
    <ErrorBoundary
      message="Something went wrong with the AI Assistant"
      sentryContext={{
        component: 'AIAssistant',
        feature: 'AI Assistant Panel',
        projectRef: project?.ref,
        organizationSlug: selectedOrganization?.slug,
      }}
      actions={[
        {
          label: 'Clear messages and refresh',
          onClick: () => {
            handleClearMessages()
            window.location.reload()
          },
        },
      ]}
    >
      <div className={cn('flex flex-col h-full', className)}>
        <div ref={scrollContainerRef} className={cn('flex-grow overflow-auto flex flex-col')}>
          <div className="z-30 sticky top-0">
            <div className="border-b border-b-muted flex items-center bg gap-x-4 px-3 h-[46px]">
              <div className="text-sm flex-1 flex items-center">
                <AiIconAnimation size={20} allowHoverEffect={false} />
                <span className="text-border-stronger dark:text-border-strong ml-3">
                  <svg
                    viewBox="0 0 24 24"
                    width="16"
                    height="16"
                    stroke="currentColor"
                    strokeWidth="1"
                    strokeLinecap="round"
                    strokeLinejoin="round"
                    fill="none"
                    shapeRendering="geometricPrecision"
                  >
                    <path d="M16 3.549L7.12 20.600"></path>
                  </svg>
                </span>
                <AIAssistantChatSelector disabled={isChatLoading} />
              </div>
              <div className="flex items-center gap-x-4">
                <div className="flex items-center">
                  <ButtonTooltip
                    type="text"
                    size="tiny"
                    icon={<Settings strokeWidth={1.5} size={14} />}
                    onClick={() => setIsConfirmOptInModalOpen(true)}
                    className="h-7 w-7 p-0"
                    disabled={isChatLoading}
                    tooltip={{
                      content: {
                        side: 'bottom',
                        text: 'Permission settings',
                      },
                    }}
                  />
                  <ButtonTooltip
                    type="text"
                    size="tiny"
                    icon={<RefreshCw strokeWidth={1.5} size={14} />}
                    onClick={handleClearMessages}
                    className="h-7 w-7 p-0"
                    disabled={isChatLoading}
                    tooltip={{ content: { side: 'bottom', text: 'Clear messages' } }}
                  />
                  <ButtonTooltip
                    type="text"
                    className="w-7 h-7"
                    onClick={snap.closeAssistant}
                    icon={<X strokeWidth={1.5} size={14} />}
                    tooltip={{ content: { side: 'bottom', text: 'Close assistant' } }}
                  />
                </div>
              </div>
            </div>
            {showMetadataWarning && (
              <Admonition
                type="default"
                title={
                  !updatedOptInSinceMCP
                    ? 'The Assistant has just been updated to help you better!'
                    : isHipaaProjectDisallowed
                      ? 'Project metadata is not shared due to HIPAA'
                      : aiOptInLevel === 'disabled'
                        ? 'Project metadata is currently not shared'
                        : 'Limited metadata is shared to the Assistant'
                }
                description={
                  !updatedOptInSinceMCP
                    ? 'You may now opt-in to share schema metadata and even logs for better results'
                    : isHipaaProjectDisallowed
                      ? 'Your organization has the HIPAA addon and will not send project metadata with your prompts for projects marked as HIPAA.'
                      : aiOptInLevel === 'disabled'
                        ? 'The Assistant can provide better answers if you opt-in to share schema metadata.'
                        : aiOptInLevel === 'schema'
                          ? 'Sharing query data in addition to schema can further improve responses. Update AI settings to enable this.'
                          : ''
                }
                className="border-0 border-b rounded-none bg-background mb-0"
              >
                {!isHipaaProjectDisallowed && (
                  <Button
                    type="default"
                    className="w-fit mt-4"
                    onClick={() => setIsConfirmOptInModalOpen(true)}
                  >
                    Update AI settings
                  </Button>
                )}
              </Admonition>
            )}
          </div>
          {hasMessages ? (
            <div className="w-full px-7 py-8 space-y-6">
              {renderedMessages}
              {error && (
                <div className="border rounded-md pl-2 pr-1 py-1 flex items-center justify-between">
                  <div className="flex items-center gap-2 text-foreground-light text-sm">
                    <Info size={16} />
                    <p>Sorry, I'm having trouble responding right now</p>
                  </div>
                  <Button type="text" size="tiny" onClick={() => reload()} className="text-xs">
                    Retry
                  </Button>
                </div>
              )}
              <AnimatePresence>
                {isChatLoading && (
                  <motion.div
                    initial={{ opacity: 0, y: 10 }}
                    animate={{ opacity: 1, y: 0 }}
                    exit={{ opacity: 0, y: -10 }}
                    transition={{ duration: 0.2 }}
                    className="flex gap-4 w-auto overflow-hidden"
                  >
                    <div className="text-foreground-lighter text-sm flex gap-1.5 items-center">
                      <span>Thinking</span>
                      <div className="flex gap-1">
                        <motion.span
                          animate={{ opacity: [0, 1, 0] }}
                          transition={{ duration: 1.5, repeat: Infinity, delay: 0 }}
                        >
                          .
                        </motion.span>
                        <motion.span
                          animate={{ opacity: [0, 1, 0] }}
                          transition={{ duration: 1.5, repeat: Infinity, delay: 0.3 }}
                        >
                          .
                        </motion.span>
                        <motion.span
                          animate={{ opacity: [0, 1, 0] }}
                          transition={{ duration: 1.5, repeat: Infinity, delay: 0.6 }}
                        >
                          .
                        </motion.span>
                      </div>
                    </div>
                  </motion.div>
                )}
              </AnimatePresence>
            </div>
          ) : isLoadingTables && isApiKeySet ? (
            <div className="w-full h-full flex-1 flex flex-col justify-center items-center p-5">
              <GenericSkeletonLoader className="w-4/5 flex flex-col items-center" />
            </div>
          ) : isShowingOnboarding ? (
            <AIOnboarding
              onMessageSend={sendMessageToAssistant}
              value={value}
              onValueChange={setValue}
              sqlSnippets={snap.sqlSnippets as SqlSnippet[] | undefined}
              onRemoveSnippet={(index) => {
                const newSnippets = [...(snap.sqlSnippets ?? [])]
                newSnippets.splice(index, 1)
                snap.setSqlSnippets(newSnippets)
              }}
              suggestions={
                snap.suggestions as
                  | { title?: string; prompts?: { label: string; description: string }[] }
                  | undefined
              }
            />
          ) : null}
        </div>

        <AnimatePresence>
          {!isSticky && (
            <>
              <motion.div
                initial={{ opacity: 0 }}
                animate={{ opacity: 1 }}
                exit={{ opacity: 0 }}
                className="pointer-events-none z-10 -mt-24"
              >
                <div className="h-24 w-full bg-gradient-to-t from-background to-transparent relative">
                  <motion.div
                    className="absolute z-20 bottom-8 left-1/2 -translate-x-1/2 pointer-events-auto"
                    variants={{
                      hidden: { y: 5, opacity: 0 },
                      show: { y: 0, opacity: 1 },
                    }}
                    transition={{ duration: 0.1 }}
                    initial="hidden"
                    animate="show"
                    exit="hidden"
                  >
                    <Button
                      type="default"
                      className="rounded-full w-8 h-8 p-1.5"
                      onClick={() => {
                        scrollToEnd()
                        if (inputRef.current) inputRef.current.focus()
                      }}
                    >
                      <ArrowDown size={16} />
                    </Button>
                  </motion.div>
                </div>
              </motion.div>
            </>
          )}
        </AnimatePresence>

        {!isShowingOnboarding && (
          <div className="px-3 pb-3 z-20 relative">
            {disablePrompts && (
              <Admonition
                showIcon={false}
                type="default"
                title="Assistant has been temporarily disabled"
                description="We're currently looking into getting it back online"
              />
            )}

            {isSuccess && !isApiKeySet && (
              <Admonition
                type="default"
                title="OpenAI API key not set"
                description={
                  <Markdown
                    content={
                      'Add your `OPENAI_API_KEY` to your environment variables to use the AI Assistant.'
                    }
                  />
                }
              />
            )}

            <AssistantChatForm
              textAreaRef={inputRef}
              className={cn(
                'z-20 [&>form>textarea]:text-base [&>form>textarea]:md:text-sm [&>form>textarea]:border-1 [&>form>textarea]:rounded-md [&>form>textarea]:!outline-none [&>form>textarea]:!ring-offset-0 [&>form>textarea]:!ring-0'
              )}
              loading={isChatLoading}
              disabled={!isApiKeySet || disablePrompts || isChatLoading}
              placeholder={
                hasMessages
                  ? 'Ask a follow up question...'
                  : (snap.sqlSnippets ?? [])?.length > 0
                    ? 'Ask a question or make a change...'
                    : 'Chat to Postgres...'
              }
              value={value}
              onValueChange={(e) => setValue(e.target.value)}
              onSubmit={(finalMessage) => {
                sendMessageToAssistant(finalMessage)
                scrollToEnd()
              }}
              sqlSnippets={snap.sqlSnippets as SqlSnippet[] | undefined}
              onRemoveSnippet={(index) => {
                const newSnippets = [...(snap.sqlSnippets ?? [])]
                newSnippets.splice(index, 1)
                snap.setSqlSnippets(newSnippets)
              }}
              includeSnippetsInMessage={aiOptInLevel !== 'disabled'}
            />
          </div>
        )}
      </div>

      <AIOptInModal
        visible={isConfirmOptInModalOpen}
        onCancel={() => setIsConfirmOptInModalOpen(false)}
      />
    </ErrorBoundary>
  )
}<|MERGE_RESOLUTION|>--- conflicted
+++ resolved
@@ -1,7 +1,7 @@
 import type { Message as MessageType } from '@ai-sdk/react'
 import { useChat } from '@ai-sdk/react'
 import { AnimatePresence, motion } from 'framer-motion'
-import { ArrowDown, FileText, Info, RefreshCw, Settings, X } from 'lucide-react'
+import { ArrowDown, Info, RefreshCw, Settings, X } from 'lucide-react'
 import { useRouter } from 'next/router'
 import { memo, useCallback, useEffect, useMemo, useRef, useState } from 'react'
 
@@ -19,21 +19,21 @@
 import { useFlag } from 'hooks/ui/useFlag'
 import { BASE_PATH, IS_PLATFORM } from 'lib/constants'
 import uuidv4 from 'lib/uuid'
+import type { AssistantMessageType } from 'state/ai-assistant-state'
 import { useAiAssistantStateSnapshot } from 'state/ai-assistant-state'
 import { useSqlEditorV2StateSnapshot } from 'state/sql-editor-v2'
 import { AiIconAnimation, Button, cn } from 'ui'
 import { Admonition, GenericSkeletonLoader } from 'ui-patterns'
 import { ButtonTooltip } from '../ButtonTooltip'
 import { ErrorBoundary } from '../ErrorBoundary'
+import { type SqlSnippet } from './AIAssistant.types'
 import { onErrorChat } from './AIAssistant.utils'
 import { AIAssistantChatSelector } from './AIAssistantChatSelector'
 import { AIOnboarding } from './AIOnboarding'
 import { AIOptInModal } from './AIOptInModal'
 import { AssistantChatForm } from './AssistantChatForm'
-import { type SqlSnippet } from './AIAssistant.types'
 import { Message } from './Message'
 import { useAutoScroll } from './hooks'
-import type { AssistantMessageType } from 'state/ai-assistant-state'
 
 const MemoizedMessage = memo(
   ({
@@ -190,14 +190,8 @@
         connectionString: project?.connectionString,
         schema: currentSchema,
         table: currentTable?.name,
-<<<<<<< HEAD
-=======
         chatName: currentChat,
-        includeSchemaMetadata: !useBedrockAssistant
-          ? !IS_PLATFORM || aiOptInLevel !== 'disabled'
-          : undefined,
         orgSlug: selectedOrganization?.slug,
->>>>>>> c5227212
       })
     },
     fetch: async (input: RequestInfo | URL, init?: RequestInit) => {
