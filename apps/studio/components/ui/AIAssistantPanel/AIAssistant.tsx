--- conflicted
+++ resolved
@@ -185,10 +185,7 @@
 
   const currentTable = tables?.find((t) => t.id.toString() === entityId)
   const currentSchema = searchParams?.get('schema') ?? 'public'
-<<<<<<< HEAD
   const currentChat = sessions.find((s) => s.id === snap.activeChatId)?.name
-=======
->>>>>>> 93d5ea61
 
   // Update context in state
   useEffect(() => {
