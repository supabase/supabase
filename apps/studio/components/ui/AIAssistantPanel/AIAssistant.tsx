import type { UIMessage as MessageType } from '@ai-sdk/react'
<<<<<<< HEAD
import { DefaultChatTransport } from 'ai'
=======
>>>>>>> 33bd798d
import { useChat } from '@ai-sdk/react'
import { DefaultChatTransport } from 'ai'
import { AnimatePresence, motion } from 'framer-motion'
import { ArrowDown, Eraser, Info, Pencil, Settings, X } from 'lucide-react'
import { useRouter } from 'next/router'
import { memo, useCallback, useEffect, useMemo, useRef, useState } from 'react'

import { LOCAL_STORAGE_KEYS } from 'common'
import { useParams, useSearchParamsShallow } from 'common/hooks'
import { Markdown } from 'components/interfaces/Markdown'
import { useCheckOpenAIKeyQuery } from 'data/ai/check-api-key-query'
import { constructHeaders } from 'data/fetchers'
import { useTablesQuery } from 'data/tables/tables-query'
import { useSendEventMutation } from 'data/telemetry/send-event-mutation'
import { useLocalStorageQuery } from 'hooks/misc/useLocalStorage'
import { useOrgAiOptInLevel } from 'hooks/misc/useOrgOptedIntoAi'
import { useSelectedOrganizationQuery } from 'hooks/misc/useSelectedOrganization'
import { useSelectedProjectQuery } from 'hooks/misc/useSelectedProject'
import { useFlag } from 'hooks/ui/useFlag'
import { useHotKey } from 'hooks/ui/useHotKey'
import { BASE_PATH, IS_PLATFORM } from 'lib/constants'
import uuidv4 from 'lib/uuid'
import type { AssistantMessageType } from 'state/ai-assistant-state'
import { useAiAssistantStateSnapshot } from 'state/ai-assistant-state'
import { useSqlEditorV2StateSnapshot } from 'state/sql-editor-v2'
import { AiIconAnimation, Button, cn, KeyboardShortcut } from 'ui'
import { Admonition, GenericSkeletonLoader } from 'ui-patterns'
import { ButtonTooltip } from '../ButtonTooltip'
import { ErrorBoundary } from '../ErrorBoundary'
import { type SqlSnippet } from './AIAssistant.types'
import { onErrorChat } from './AIAssistant.utils'
import { AIAssistantChatSelector } from './AIAssistantChatSelector'
import { AIOnboarding } from './AIOnboarding'
import { AIOptInModal } from './AIOptInModal'
import { AssistantChatForm } from './AssistantChatForm'
import { Message } from './Message'
import { useAutoScroll } from './hooks'

const MemoizedMessage = memo(
  ({
    message,
    isLoading,
    onResults,
    onEdit,
    isAfterEditedMessage,
    isBeingEdited,
    onCancelEdit,
  }: {
    message: MessageType
    isLoading: boolean
    onResults: ({
      messageId,
      resultId,
      results,
    }: {
      messageId: string
      resultId?: string
      results: any[]
    }) => void
    onEdit: (id: string) => void
    isAfterEditedMessage: boolean
    isBeingEdited: boolean
    onCancelEdit: () => void
  }) => {
    return (
      <Message
        id={message.id}
        message={message}
        readOnly={message.role === 'user'}
        isLoading={isLoading}
        onResults={onResults}
        onEdit={onEdit}
        isAfterEditedMessage={isAfterEditedMessage}
        isBeingEdited={isBeingEdited}
        onCancelEdit={onCancelEdit}
      />
    )
  }
)

MemoizedMessage.displayName = 'MemoizedMessage'

interface AIAssistantProps {
  initialMessages?: MessageType[] | undefined
  className?: string
}

export const AIAssistant = ({ className }: AIAssistantProps) => {
  const router = useRouter()
  const { data: project } = useSelectedProjectQuery()
  const { data: selectedOrganization } = useSelectedOrganizationQuery()
  const { ref, id: entityId } = useParams()
  const searchParams = useSearchParamsShallow()

  useHotKey(() => cancelEdit(), 'Escape')

  const disablePrompts = useFlag('disableAssistantPrompts')
  const { snippets } = useSqlEditorV2StateSnapshot()
  const snap = useAiAssistantStateSnapshot()

  const [updatedOptInSinceMCP] = useLocalStorageQuery(
    LOCAL_STORAGE_KEYS.AI_ASSISTANT_MCP_OPT_IN,
    false
  )

  const inputRef = useRef<HTMLTextAreaElement>(null)
  const { ref: scrollContainerRef, isSticky, scrollToEnd } = useAutoScroll()

  const { aiOptInLevel, isHipaaProjectDisallowed } = useOrgAiOptInLevel()
  const showMetadataWarning =
    IS_PLATFORM &&
    !!selectedOrganization &&
    (aiOptInLevel === 'disabled' || aiOptInLevel === 'schema')

  // Add a ref to store the last user message
  const lastUserMessageRef = useRef<MessageType | null>(null)

  const [value, setValue] = useState<string>(snap.initialInput || '')
  const [isConfirmOptInModalOpen, setIsConfirmOptInModalOpen] = useState(false)
  const [editingMessageId, setEditingMessageId] = useState<string | null>(null)

  const { data: check, isSuccess } = useCheckOpenAIKeyQuery()
  const isApiKeySet = IS_PLATFORM || !!check?.hasKey

  const isInSQLEditor = router.pathname.includes('/sql/[id]')
  const snippet = snippets[entityId ?? '']
  const snippetContent = snippet?.snippet?.content?.sql

  const { data: tables, isLoading: isLoadingTables } = useTablesQuery(
    {
      projectRef: project?.ref,
      connectionString: project?.connectionString,
      schema: 'public',
    },
    { enabled: isApiKeySet }
  )

  const currentTable = tables?.find((t) => t.id.toString() === entityId)
  const currentSchema = searchParams?.get('schema') ?? 'public'
  const currentChat = snap.activeChat?.name

  const { mutate: sendEvent } = useSendEventMutation()

  // Handle completion of the assistant's response
  const handleChatFinish = useCallback(
    ({ message }: { message: MessageType }) => {
      if (lastUserMessageRef.current) {
        snap.saveMessage([lastUserMessageRef.current, message])
        lastUserMessageRef.current = null
      } else {
        snap.saveMessage(message)
      }
    },
    [snap]
  )

  // TODO(refactor): This useChat hook should be moved down into each chat session.
  // That way we won't have to disable switching chats while the chat is loading,
  // and don't run the risk of messages getting mixed up between chats.
  const {
    messages: chatMessages,
    status: chatStatus,
<<<<<<< HEAD
    sendMessage,
    setMessages,
    addToolResult,
    error,
=======
    error,
    sendMessage,
    setMessages,
    addToolResult,
    stop,
>>>>>>> 33bd798d
    regenerate,
  } = useChat({
    id: snap.activeChatId,
    // [Alaister] typecast is needed here because valtio returns readonly arrays
    // and useChat expects a mutable array
    messages: snap.activeChat?.messages as unknown as MessageType[] | undefined,
    async onToolCall({ toolCall }) {
      if (toolCall.toolName === 'rename_chat') {
        const { newName } = toolCall.input as { newName: string }
        if (snap.activeChatId && newName?.trim()) {
          snap.renameChat(snap.activeChatId, newName.trim())
          addToolResult({
            tool: toolCall.toolName,
            toolCallId: toolCall.toolCallId,
            output: 'Chat renamed',
          })
        }
        addToolResult({
          tool: toolCall.toolName,
          toolCallId: toolCall.toolCallId,
          output: 'Failed to rename chat: Invalid chat or name',
        })
      }
    },
    transport: new DefaultChatTransport({
      api: `${BASE_PATH}/api/ai/sql/generate-v4`,
      async prepareSendMessagesRequest({ messages, ...options }) {
        // [Joshen] Specifically limiting the chat history that get's sent to reduce the
        // size of the context that goes into the model. This should always be an odd number
        // as much as possible so that the first message is always the user's
        const MAX_CHAT_HISTORY = 5

        const slicedMessages = messages.slice(-MAX_CHAT_HISTORY)

        // Filter out results from messages before sending to the model
        const cleanedMessages = slicedMessages.map((message: any) => {
          const cleanedMessage = { ...message } as AssistantMessageType
          if (message.role === 'assistant' && (message as AssistantMessageType).results) {
            delete cleanedMessage.results
          }
          return cleanedMessage
        })

        const headerData = await constructHeaders()
        const authorizationHeader = headerData.get('Authorization')

        return {
          ...options,
          body: {
            messages: cleanedMessages,
            aiOptInLevel,
            projectRef: project?.ref,
            connectionString: project?.connectionString,
            schema: currentSchema,
            table: currentTable?.name,
            chatName: currentChat,
            orgSlug: selectedOrganization?.slug,
          },
          headers: { Authorization: authorizationHeader ?? '' },
        }
      },
    }),
    onError: onErrorChat,
    onFinish: handleChatFinish,
  })

  const isChatLoading = chatStatus === 'submitted' || chatStatus === 'streaming'

  const updateMessage = useCallback(
    ({
      messageId,
      resultId,
      results,
    }: {
      messageId: string
      resultId?: string
      results: any[]
    }) => {
      snap.updateMessage({ id: messageId, resultId, results })
    },
    [snap]
  )

  const editMessage = useCallback(
    (messageId: string) => {
      const messageIndex = chatMessages.findIndex((msg) => msg.id === messageId)
      if (messageIndex === -1) return

      // Target message
      const messageToEdit = chatMessages[messageIndex]

      // Activate editing mode
      setEditingMessageId(messageId)
      const textContent =
        messageToEdit.parts
          ?.filter((part) => part.type === 'text')
          .map((part) => part.text)
          .join('') ?? ''
      setValue(textContent)

      if (inputRef.current) {
        inputRef.current.focus()
      }
    },
    [chatMessages, setValue]
  )

  const cancelEdit = useCallback(() => {
    setEditingMessageId(null)
    setValue('')
  }, [setValue])

  const renderedMessages = useMemo(
    () =>
      chatMessages.map((message, index) => {
        const isBeingEdited = editingMessageId === message.id
        const isAfterEditedMessage = editingMessageId
          ? chatMessages.findIndex((m) => m.id === editingMessageId) < index
          : false

        return (
          <MemoizedMessage
            key={message.id}
            message={message}
            isLoading={isChatLoading && message.id === chatMessages[chatMessages.length - 1].id}
            onResults={updateMessage}
            onEdit={editMessage}
            isAfterEditedMessage={isAfterEditedMessage}
            isBeingEdited={isBeingEdited}
            onCancelEdit={cancelEdit}
          />
        )
      }),
    [chatMessages, isChatLoading, updateMessage, editMessage, editingMessageId, cancelEdit]
  )

  const hasMessages = chatMessages.length > 0
  const isShowingOnboarding = !hasMessages && isApiKeySet

  const sendMessageToAssistant = (finalContent: string) => {
    if (editingMessageId) {
      // Handling when the user is in edit mode
      const messageIndex = chatMessages.findIndex((msg) => msg.id === editingMessageId)
      if (messageIndex === -1) return

      snap.deleteMessagesAfter(editingMessageId, { includeSelf: true })
      const updatedMessages = chatMessages.slice(0, messageIndex)
      setMessages(updatedMessages)
      setEditingMessageId(null)
    }

    const payload = {
      role: 'user',
      createdAt: new Date(),
      parts: [{ type: 'text', text: finalContent }],
      id: uuidv4(),
    } as MessageType

    snap.clearSqlSnippets()
    lastUserMessageRef.current = payload
    sendMessage(payload)
    setValue('')

    if (finalContent.includes('Help me to debug')) {
      sendEvent({
        action: 'assistant_debug_submitted',
        groups: {
          project: ref ?? 'Unknown',
          organization: selectedOrganization?.slug ?? 'Unknown',
        },
      })
    } else {
      sendEvent({
        action: 'assistant_prompt_submitted',
        groups: {
          project: ref ?? 'Unknown',
          organization: selectedOrganization?.slug ?? 'Unknown',
        },
      })
    }
  }

  const handleClearMessages = () => {
    snap.clearMessages()
    setMessages([])
    lastUserMessageRef.current = null
    setEditingMessageId(null)
  }

  // Update scroll behavior for new messages
  useEffect(() => {
    if (!isChatLoading) {
      if (inputRef.current) inputRef.current.focus()
    }

    if (isSticky) {
      setTimeout(scrollToEnd, 0)
    }
  }, [isChatLoading, isSticky, scrollToEnd])

  useEffect(() => {
    setValue(snap.initialInput || '')
    if (inputRef.current && snap.initialInput) {
      inputRef.current.focus()
      inputRef.current.setSelectionRange(snap.initialInput.length, snap.initialInput.length)
    }
  }, [snap.initialInput])

  useEffect(() => {
    if (snap.open && isInSQLEditor && !!snippetContent) {
      snap.setSqlSnippets([{ label: 'Current Query', content: snippetContent }])
    }
    // eslint-disable-next-line react-hooks/exhaustive-deps
  }, [snap.open, isInSQLEditor, snippetContent])

  return (
    <ErrorBoundary
      message="Something went wrong with the AI Assistant"
      sentryContext={{
        component: 'AIAssistant',
        feature: 'AI Assistant Panel',
        projectRef: project?.ref,
        organizationSlug: selectedOrganization?.slug,
      }}
      actions={[
        {
          label: 'Clear messages and refresh',
          onClick: () => {
            handleClearMessages()
            window.location.reload()
          },
        },
      ]}
    >
      <div className={cn('flex flex-col h-full', className)}>
        <div ref={scrollContainerRef} className={cn('flex-grow overflow-auto flex flex-col')}>
          <div className="z-30 sticky top-0">
            <div className="border-b border-b-muted flex items-center bg gap-x-4 px-3 h-[46px]">
              <div className="text-sm flex-1 flex items-center">
                <AiIconAnimation size={20} allowHoverEffect={false} />
                <span className="text-border-stronger dark:text-border-strong ml-3">
                  <svg
                    viewBox="0 0 24 24"
                    width="16"
                    height="16"
                    stroke="currentColor"
                    strokeWidth="1"
                    strokeLinecap="round"
                    strokeLinejoin="round"
                    fill="none"
                    shapeRendering="geometricPrecision"
                  >
                    <path d="M16 3.549L7.12 20.600"></path>
                  </svg>
                </span>
                <AIAssistantChatSelector disabled={isChatLoading} />
              </div>
              <div className="flex items-center gap-x-4">
                <div className="flex items-center">
                  <ButtonTooltip
                    type="text"
                    size="tiny"
                    icon={<Settings strokeWidth={1.5} />}
                    onClick={() => setIsConfirmOptInModalOpen(true)}
                    className="h-7 w-7 p-0"
                    disabled={isChatLoading}
                    tooltip={{
                      content: {
                        side: 'bottom',
                        text: 'Permission settings',
                      },
                    }}
                  />
                  <ButtonTooltip
                    type="text"
                    size="tiny"
                    icon={<Eraser strokeWidth={1.5} />}
                    onClick={handleClearMessages}
                    className="h-7 w-7 p-0"
                    disabled={isChatLoading}
                    tooltip={{ content: { side: 'bottom', text: 'Clear messages' } }}
                  />
                  <ButtonTooltip
                    type="text"
                    className="w-7 h-7"
                    onClick={snap.closeAssistant}
                    icon={<X strokeWidth={1.5} />}
                    tooltip={{ content: { side: 'bottom', text: 'Close assistant' } }}
                  />
                </div>
              </div>
            </div>
            {showMetadataWarning && (
              <Admonition
                type="default"
                title={
                  !updatedOptInSinceMCP
                    ? 'The Assistant has just been updated to help you better!'
                    : isHipaaProjectDisallowed
                      ? 'Project metadata is not shared due to HIPAA'
                      : aiOptInLevel === 'disabled'
                        ? 'Project metadata is currently not shared'
                        : 'Limited metadata is shared to the Assistant'
                }
                description={
                  !updatedOptInSinceMCP
                    ? 'You may now opt-in to share schema metadata and even logs for better results'
                    : isHipaaProjectDisallowed
                      ? 'Your organization has the HIPAA addon and will not send project metadata with your prompts for projects marked as HIPAA.'
                      : aiOptInLevel === 'disabled'
                        ? 'The Assistant can provide better answers if you opt-in to share schema metadata.'
                        : aiOptInLevel === 'schema'
                          ? 'Sharing query data in addition to schema can further improve responses. Update AI settings to enable this.'
                          : ''
                }
                className="border-0 border-b rounded-none bg-background mb-0"
              >
                {!isHipaaProjectDisallowed && (
                  <Button
                    type="default"
                    className="w-fit mt-4"
                    onClick={() => setIsConfirmOptInModalOpen(true)}
                  >
                    Permission settings
                  </Button>
                )}
              </Admonition>
            )}
          </div>
          {hasMessages ? (
            <div className="w-full px-7 py-8 mb-10">
              {renderedMessages}
              {error && (
                <div className="border rounded-md px-2 py-2 flex items-center justify-between gap-x-4">
                  <div className="flex items-start gap-2 text-foreground-light text-sm">
                    <div>
                      <Info size={16} className="mt-0.5" />
                    </div>
                    <div>
                      <p>
                        Sorry, I'm having trouble responding right now. If the error persists while
                        retrying, you may try clearing the conversation's messages and try again.
                      </p>
                    </div>
                  </div>
                  <div className="flex items-center gap-x-2">
                    <Button
                      type="default"
                      size="tiny"
                      onClick={() => regenerate()}
                      className="text-xs"
                    >
                      Retry
                    </Button>
                    <ButtonTooltip
                      type="default"
                      size="tiny"
                      onClick={handleClearMessages}
                      className="w-7 h-7"
                      icon={<Eraser />}
                      tooltip={{ content: { side: 'bottom', text: 'Clear messages' } }}
                    />
                  </div>
<<<<<<< HEAD
                  <Button type="text" size="tiny" onClick={() => regenerate()} className="text-xs">
                    Retry
                  </Button>
=======
>>>>>>> 33bd798d
                </div>
              )}
              <AnimatePresence>
                {isChatLoading && (
                  <motion.div
                    initial={{ opacity: 0, y: 10 }}
                    animate={{ opacity: 1, y: 0 }}
                    exit={{ opacity: 0, y: -10 }}
                    transition={{ duration: 0.2 }}
                    className="flex gap-4 w-auto overflow-hidden"
                  >
                    <div className="text-foreground-lighter text-sm flex gap-1.5 items-center">
                      <span>Thinking</span>
                      <div className="flex gap-1">
                        <motion.span
                          animate={{ opacity: [0, 1, 0] }}
                          transition={{ duration: 1.5, repeat: Infinity, delay: 0 }}
                        >
                          .
                        </motion.span>
                        <motion.span
                          animate={{ opacity: [0, 1, 0] }}
                          transition={{ duration: 1.5, repeat: Infinity, delay: 0.3 }}
                        >
                          .
                        </motion.span>
                        <motion.span
                          animate={{ opacity: [0, 1, 0] }}
                          transition={{ duration: 1.5, repeat: Infinity, delay: 0.6 }}
                        >
                          .
                        </motion.span>
                      </div>
                    </div>
                  </motion.div>
                )}
              </AnimatePresence>
            </div>
          ) : isLoadingTables && isApiKeySet ? (
            <div className="w-full h-full flex-1 flex flex-col justify-center items-center p-5">
              <GenericSkeletonLoader className="w-4/5 flex flex-col items-center" />
            </div>
          ) : isShowingOnboarding ? (
            <AIOnboarding
              onMessageSend={sendMessageToAssistant}
              value={value}
              onValueChange={setValue}
              sqlSnippets={snap.sqlSnippets as SqlSnippet[] | undefined}
              onRemoveSnippet={(index) => {
                const newSnippets = [...(snap.sqlSnippets ?? [])]
                newSnippets.splice(index, 1)
                snap.setSqlSnippets(newSnippets)
              }}
              suggestions={
                snap.suggestions as
                  | { title?: string; prompts?: { label: string; description: string }[] }
                  | undefined
              }
            />
          ) : null}
        </div>

        <AnimatePresence>
          {editingMessageId && (
            <motion.div
              initial={{ opacity: 0 }}
              animate={{ opacity: 1 }}
              exit={{ opacity: 0 }}
              className="pointer-events-none z-10 -mt-24"
            >
              <div className="h-24 w-full bg-gradient-to-t from-background to-transparent relative">
                <motion.div
                  className="absolute left-1/2 z-20 bottom-8 pointer-events-auto"
                  variants={{
                    hidden: { y: 5, opacity: 0 },
                    show: { y: 0, opacity: 1 },
                  }}
                  transition={{ duration: 0.1 }}
                  initial="hidden"
                  animate="show"
                  exit="hidden"
                >
                  <div className="-translate-x-1/2 bg-alternative dark:bg-muted border rounded-md px-3 py-2 min-w-[180px] flex items-center justify-between gap-x-2">
                    <div className="flex items-center gap-x-2 text-sm text-foreground">
                      <Pencil size={14} />
                      <span>Editing message</span>
                    </div>
                    <ButtonTooltip
                      type="outline"
                      size="tiny"
                      icon={<X size={14} />}
                      onClick={cancelEdit}
                      className="w-6 h-6 p-0"
                      title="Cancel editing"
                      aria-label="Cancel editing"
                      tooltip={{
                        content: { side: 'top', text: <KeyboardShortcut keys={['Meta', 'Esc']} /> },
                      }}
                    />
                  </div>
                </motion.div>
              </div>
            </motion.div>
          )}
          {!isSticky && !editingMessageId && (
            <motion.div
              initial={{ opacity: 0 }}
              animate={{ opacity: 1 }}
              exit={{ opacity: 0 }}
              className="pointer-events-none z-10 -mt-24"
            >
              <div className="h-24 w-full bg-gradient-to-t from-background to-transparent relative">
                <motion.div
                  className="absolute z-20 bottom-8 left-1/2 -translate-x-1/2 pointer-events-auto"
                  variants={{
                    hidden: { y: 5, opacity: 0 },
                    show: { y: 0, opacity: 1 },
                  }}
                  transition={{ duration: 0.1 }}
                  initial="hidden"
                  animate="show"
                  exit="hidden"
                >
                  <Button
                    type="default"
                    className="rounded-full w-8 h-8 p-1.5"
                    onClick={() => {
                      scrollToEnd()
                      if (inputRef.current) inputRef.current.focus()
                    }}
                  >
                    <ArrowDown size={16} />
                  </Button>
                </motion.div>
              </div>
            </motion.div>
          )}
        </AnimatePresence>

        {!isShowingOnboarding && (
          <div className="px-3 pb-3 z-20 relative">
            {disablePrompts && (
              <Admonition
                showIcon={false}
                type="default"
                title="Assistant has been temporarily disabled"
                description="We're currently looking into getting it back online"
              />
            )}

            {isSuccess && !isApiKeySet && (
              <Admonition
                type="default"
                title="OpenAI API key not set"
                description={
                  <Markdown
                    content={
                      'Add your `OPENAI_API_KEY` to your environment variables to use the AI Assistant.'
                    }
                  />
                }
              />
            )}

            <AssistantChatForm
              textAreaRef={inputRef}
              className={cn(
                'z-20 [&>form>textarea]:text-base [&>form>textarea]:md:text-sm [&>form>textarea]:border-1 [&>form>textarea]:rounded-md [&>form>textarea]:!outline-none [&>form>textarea]:!ring-offset-0 [&>form>textarea]:!ring-0'
              )}
              loading={isChatLoading}
              disabled={!isApiKeySet || disablePrompts || isChatLoading}
              placeholder={
                hasMessages
                  ? 'Ask a follow up question...'
                  : (snap.sqlSnippets ?? [])?.length > 0
                    ? 'Ask a question or make a change...'
                    : 'Chat to Postgres...'
              }
              value={value}
              onValueChange={(e) => setValue(e.target.value)}
              onSubmit={(finalMessage) => {
                sendMessageToAssistant(finalMessage)
                scrollToEnd()
              }}
              onStop={() => {
                stop()
                // to save partial responses from the AI
                const lastMessage = chatMessages[chatMessages.length - 1]
                if (lastMessage && lastMessage.role === 'assistant') {
                  handleChatFinish({ message: lastMessage })
                }
              }}
              sqlSnippets={snap.sqlSnippets as SqlSnippet[] | undefined}
              onRemoveSnippet={(index) => {
                const newSnippets = [...(snap.sqlSnippets ?? [])]
                newSnippets.splice(index, 1)
                snap.setSqlSnippets(newSnippets)
              }}
              includeSnippetsInMessage={aiOptInLevel !== 'disabled'}
            />
          </div>
        )}
      </div>

      <AIOptInModal
        visible={isConfirmOptInModalOpen}
        onCancel={() => setIsConfirmOptInModalOpen(false)}
      />
    </ErrorBoundary>
  )
}<|MERGE_RESOLUTION|>--- conflicted
+++ resolved
@@ -1,8 +1,4 @@
 import type { UIMessage as MessageType } from '@ai-sdk/react'
-<<<<<<< HEAD
-import { DefaultChatTransport } from 'ai'
-=======
->>>>>>> 33bd798d
 import { useChat } from '@ai-sdk/react'
 import { DefaultChatTransport } from 'ai'
 import { AnimatePresence, motion } from 'framer-motion'
@@ -165,18 +161,11 @@
   const {
     messages: chatMessages,
     status: chatStatus,
-<<<<<<< HEAD
-    sendMessage,
-    setMessages,
-    addToolResult,
-    error,
-=======
     error,
     sendMessage,
     setMessages,
     addToolResult,
     stop,
->>>>>>> 33bd798d
     regenerate,
   } = useChat({
     id: snap.activeChatId,
@@ -540,12 +529,6 @@
                       tooltip={{ content: { side: 'bottom', text: 'Clear messages' } }}
                     />
                   </div>
-<<<<<<< HEAD
-                  <Button type="text" size="tiny" onClick={() => regenerate()} className="text-xs">
-                    Retry
-                  </Button>
-=======
->>>>>>> 33bd798d
                 </div>
               )}
               <AnimatePresence>
