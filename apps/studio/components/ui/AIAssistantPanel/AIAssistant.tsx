--- conflicted
+++ resolved
@@ -2,11 +2,7 @@
 import { useChat } from '@ai-sdk/react'
 import { DefaultChatTransport } from 'ai'
 import { AnimatePresence, motion } from 'framer-motion'
-<<<<<<< HEAD
-import { ArrowDown, Info, Pencil, RefreshCw, Settings, X } from 'lucide-react'
-=======
 import { ArrowDown, Eraser, Info, Settings, X } from 'lucide-react'
->>>>>>> d6fe8476
 import { useRouter } from 'next/router'
 import { memo, useCallback, useEffect, useMemo, useRef, useState } from 'react'
 
@@ -297,11 +293,7 @@
           />
         )
       }),
-<<<<<<< HEAD
     [chatMessages, isChatLoading, updateMessage, editMessage, editingMessageId, cancelEdit]
-=======
-    [chatMessages, isChatLoading, updateMessage]
->>>>>>> d6fe8476
   )
 
   const hasMessages = chatMessages.length > 0
