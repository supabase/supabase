import type { UIMessage as MessageType } from '@ai-sdk/react'
import { DefaultChatTransport } from 'ai'
import { useChat } from '@ai-sdk/react'
import { AnimatePresence, motion } from 'framer-motion'
import { ArrowDown, Info, RefreshCw, Settings, X } from 'lucide-react'
import { useRouter } from 'next/router'
import { memo, useCallback, useEffect, useMemo, useRef, useState } from 'react'

import { LOCAL_STORAGE_KEYS } from 'common'
import { useParams, useSearchParamsShallow } from 'common/hooks'
import { Markdown } from 'components/interfaces/Markdown'
import { useCheckOpenAIKeyQuery } from 'data/ai/check-api-key-query'
import { constructHeaders } from 'data/fetchers'
import { useTablesQuery } from 'data/tables/tables-query'
import { useSendEventMutation } from 'data/telemetry/send-event-mutation'
import { useLocalStorageQuery } from 'hooks/misc/useLocalStorage'
import { useOrgAiOptInLevel } from 'hooks/misc/useOrgOptedIntoAi'
import { useSelectedOrganizationQuery } from 'hooks/misc/useSelectedOrganization'
import { useSelectedProjectQuery } from 'hooks/misc/useSelectedProject'
import { useFlag } from 'hooks/ui/useFlag'
import { BASE_PATH, IS_PLATFORM } from 'lib/constants'
import uuidv4 from 'lib/uuid'
import type { AssistantMessageType } from 'state/ai-assistant-state'
import { useAiAssistantStateSnapshot } from 'state/ai-assistant-state'
import { useSqlEditorV2StateSnapshot } from 'state/sql-editor-v2'
import { AiIconAnimation, Button, cn } from 'ui'
import { Admonition, GenericSkeletonLoader } from 'ui-patterns'
import { ButtonTooltip } from '../ButtonTooltip'
import { ErrorBoundary } from '../ErrorBoundary'
import { type SqlSnippet } from './AIAssistant.types'
import { onErrorChat } from './AIAssistant.utils'
import { AIAssistantChatSelector } from './AIAssistantChatSelector'
import { AIOnboarding } from './AIOnboarding'
import { AIOptInModal } from './AIOptInModal'
import { AssistantChatForm } from './AssistantChatForm'
import { Message } from './Message'
import { useAutoScroll } from './hooks'

const MemoizedMessage = memo(
  ({
    message,
    isLoading,
    onResults,
  }: {
    message: MessageType
    isLoading: boolean
    onResults: ({
      messageId,
      resultId,
      results,
    }: {
      messageId: string
      resultId?: string
      results: any[]
    }) => void
  }) => {
    return (
      <Message
        key={message.id}
        id={message.id}
        message={message}
        readOnly={message.role === 'user'}
        isLoading={isLoading}
        onResults={onResults}
      />
    )
  }
)

MemoizedMessage.displayName = 'MemoizedMessage'

interface AIAssistantProps {
  initialMessages?: MessageType[] | undefined
  className?: string
}

export const AIAssistant = ({ className }: AIAssistantProps) => {
  const router = useRouter()
  const { data: project } = useSelectedProjectQuery()
  const { data: selectedOrganization } = useSelectedOrganizationQuery()
  const { ref, id: entityId } = useParams()
  const searchParams = useSearchParamsShallow()

  const disablePrompts = useFlag('disableAssistantPrompts')
  const { snippets } = useSqlEditorV2StateSnapshot()
  const snap = useAiAssistantStateSnapshot()

  const [updatedOptInSinceMCP] = useLocalStorageQuery(
    LOCAL_STORAGE_KEYS.AI_ASSISTANT_MCP_OPT_IN,
    false
  )

  const inputRef = useRef<HTMLTextAreaElement>(null)
  const { ref: scrollContainerRef, isSticky, scrollToEnd } = useAutoScroll()

  const { aiOptInLevel, isHipaaProjectDisallowed } = useOrgAiOptInLevel()
  const showMetadataWarning =
    IS_PLATFORM &&
    !!selectedOrganization &&
    (aiOptInLevel === 'disabled' || aiOptInLevel === 'schema')

  // Add a ref to store the last user message
  const lastUserMessageRef = useRef<MessageType | null>(null)

  const [value, setValue] = useState<string>(snap.initialInput || '')
  const [isConfirmOptInModalOpen, setIsConfirmOptInModalOpen] = useState(false)

  const { data: check, isSuccess } = useCheckOpenAIKeyQuery()
  const isApiKeySet = IS_PLATFORM || !!check?.hasKey

  const isInSQLEditor = router.pathname.includes('/sql/[id]')
  const snippet = snippets[entityId ?? '']
  const snippetContent = snippet?.snippet?.content?.sql

  const { data: tables, isLoading: isLoadingTables } = useTablesQuery(
    {
      projectRef: project?.ref,
      connectionString: project?.connectionString,
      schema: 'public',
    },
    { enabled: isApiKeySet }
  )

  const currentTable = tables?.find((t) => t.id.toString() === entityId)
  const currentSchema = searchParams?.get('schema') ?? 'public'
  const currentChat = snap.activeChat?.name

  const { mutate: sendEvent } = useSendEventMutation()

  // Handle completion of the assistant's response
  const handleChatFinish = useCallback(
    ({ message }: { message: MessageType }) => {
      if (lastUserMessageRef.current) {
        snap.saveMessage([lastUserMessageRef.current, message])
        lastUserMessageRef.current = null
      } else {
        snap.saveMessage(message)
      }
    },
    [snap]
  )

  // TODO(refactor): This useChat hook should be moved down into each chat session.
  // That way we won't have to disable switching chats while the chat is loading,
  // and don't run the risk of messages getting mixed up between chats.
  const {
    messages: chatMessages,
    status: chatStatus,
    sendMessage,
    setMessages,
    addToolResult,
    error,
    regenerate,
  } = useChat({
    id: snap.activeChatId,
<<<<<<< HEAD
    api: `${BASE_PATH}/api/ai/sql/generate-v4`,
    maxSteps: 5,
=======
>>>>>>> 7ab625c4
    // [Alaister] typecast is needed here because valtio returns readonly arrays
    // and useChat expects a mutable array
    messages: snap.activeChat?.messages as unknown as MessageType[] | undefined,
    async onToolCall({ toolCall }) {
      if (toolCall.toolName === 'rename_chat') {
        const { newName } = toolCall.input as { newName: string }
        if (snap.activeChatId && newName?.trim()) {
          snap.renameChat(snap.activeChatId, newName.trim())
          addToolResult({
            tool: toolCall.toolName,
            toolCallId: toolCall.toolCallId,
            output: 'Chat renamed',
          })
        }
        addToolResult({
          tool: toolCall.toolName,
          toolCallId: toolCall.toolCallId,
          output: 'Failed to rename chat: Invalid chat or name',
        })
      }
    },
    transport: new DefaultChatTransport({
      api: `${BASE_PATH}/api/ai/sql/generate-v4`,
      async prepareSendMessagesRequest({ messages, ...options }) {
        // [Joshen] Specifically limiting the chat history that get's sent to reduce the
        // size of the context that goes into the model. This should always be an odd number
        // as much as possible so that the first message is always the user's
        const MAX_CHAT_HISTORY = 5

        const slicedMessages = messages.slice(-MAX_CHAT_HISTORY)

        // Filter out results from messages before sending to the model
        const cleanedMessages = slicedMessages.map((message: any) => {
          const cleanedMessage = { ...message } as AssistantMessageType
          if (message.role === 'assistant' && (message as AssistantMessageType).results) {
            delete cleanedMessage.results
          }
          return cleanedMessage
        })

        const headerData = await constructHeaders()
        const authorizationHeader = headerData.get('Authorization')

        return {
          ...options,
          body: {
            messages: cleanedMessages,
            aiOptInLevel,
            projectRef: project?.ref,
            connectionString: project?.connectionString,
            schema: currentSchema,
            table: currentTable?.name,
            chatName: currentChat,
            orgSlug: selectedOrganization?.slug,
          },
          headers: { Authorization: authorizationHeader ?? '' },
        }
<<<<<<< HEAD
        return cleanedMessage
      })

      return JSON.stringify({
        messages: cleanedMessages,
        aiOptInLevel,
        projectRef: project?.ref,
        connectionString: project?.connectionString,
        schema: currentSchema,
        table: currentTable?.name,
        chatName: currentChat,
        orgSlug: selectedOrganization?.slug,
      })
    },
    fetch: async (input: RequestInfo | URL, init?: RequestInit) => {
      const headers = await constructHeaders()
      const existingHeaders = new Headers(init?.headers)
      for (const [key, value] of headers.entries()) {
        existingHeaders.set(key, value)
      }
      return fetch(input, { ...init, headers: existingHeaders })
    },
=======
      },
    }),
>>>>>>> 7ab625c4
    onError: onErrorChat,
    onFinish: handleChatFinish,
  })

  const isChatLoading = chatStatus === 'submitted' || chatStatus === 'streaming'

  const updateMessage = useCallback(
    ({
      messageId,
      resultId,
      results,
    }: {
      messageId: string
      resultId?: string
      results: any[]
    }) => {
      snap.updateMessage({ id: messageId, resultId, results })
    },
    [snap]
  )

  const renderedMessages = useMemo(
    () =>
      chatMessages.map((message) => {
        return (
          <MemoizedMessage
            key={message.id}
            message={message}
            isLoading={isChatLoading && message.id === chatMessages[chatMessages.length - 1].id}
            onResults={updateMessage}
          />
        )
      }),
    [chatMessages, isChatLoading]
  )

  const hasMessages = chatMessages.length > 0
  const isShowingOnboarding = !hasMessages && isApiKeySet

  const sendMessageToAssistant = (finalContent: string) => {
    const payload = {
      role: 'user',
      createdAt: new Date(),
      parts: [{ type: 'text', text: finalContent }],
      id: uuidv4(),
    } as MessageType

    snap.clearSqlSnippets()
    lastUserMessageRef.current = payload
    sendMessage(payload)
    setValue('')

    if (finalContent.includes('Help me to debug')) {
      sendEvent({
        action: 'assistant_debug_submitted',
        groups: {
          project: ref ?? 'Unknown',
          organization: selectedOrganization?.slug ?? 'Unknown',
        },
      })
    } else {
      sendEvent({
        action: 'assistant_prompt_submitted',
        groups: {
          project: ref ?? 'Unknown',
          organization: selectedOrganization?.slug ?? 'Unknown',
        },
      })
    }
  }

  const handleClearMessages = () => {
    snap.clearMessages()
    setMessages([])
    lastUserMessageRef.current = null
  }

  // Update scroll behavior for new messages
  useEffect(() => {
    if (!isChatLoading) {
      if (inputRef.current) inputRef.current.focus()
    }

    if (isSticky) {
      setTimeout(scrollToEnd, 0)
    }
  }, [isChatLoading, isSticky, scrollToEnd])

  useEffect(() => {
    setValue(snap.initialInput || '')
    if (inputRef.current && snap.initialInput) {
      inputRef.current.focus()
      inputRef.current.setSelectionRange(snap.initialInput.length, snap.initialInput.length)
    }
  }, [snap.initialInput])

  useEffect(() => {
    if (snap.open && isInSQLEditor && !!snippetContent) {
      snap.setSqlSnippets([{ label: 'Current Query', content: snippetContent }])
    }
    // eslint-disable-next-line react-hooks/exhaustive-deps
  }, [snap.open, isInSQLEditor, snippetContent])

  return (
    <ErrorBoundary
      message="Something went wrong with the AI Assistant"
      sentryContext={{
        component: 'AIAssistant',
        feature: 'AI Assistant Panel',
        projectRef: project?.ref,
        organizationSlug: selectedOrganization?.slug,
      }}
      actions={[
        {
          label: 'Clear messages and refresh',
          onClick: () => {
            handleClearMessages()
            window.location.reload()
          },
        },
      ]}
    >
      <div className={cn('flex flex-col h-full', className)}>
        <div ref={scrollContainerRef} className={cn('flex-grow overflow-auto flex flex-col')}>
          <div className="z-30 sticky top-0">
            <div className="border-b border-b-muted flex items-center bg gap-x-4 px-3 h-[46px]">
              <div className="text-sm flex-1 flex items-center">
                <AiIconAnimation size={20} allowHoverEffect={false} />
                <span className="text-border-stronger dark:text-border-strong ml-3">
                  <svg
                    viewBox="0 0 24 24"
                    width="16"
                    height="16"
                    stroke="currentColor"
                    strokeWidth="1"
                    strokeLinecap="round"
                    strokeLinejoin="round"
                    fill="none"
                    shapeRendering="geometricPrecision"
                  >
                    <path d="M16 3.549L7.12 20.600"></path>
                  </svg>
                </span>
                <AIAssistantChatSelector disabled={isChatLoading} />
              </div>
              <div className="flex items-center gap-x-4">
                <div className="flex items-center">
                  <ButtonTooltip
                    type="text"
                    size="tiny"
                    icon={<Settings strokeWidth={1.5} size={14} />}
                    onClick={() => setIsConfirmOptInModalOpen(true)}
                    className="h-7 w-7 p-0"
                    disabled={isChatLoading}
                    tooltip={{
                      content: {
                        side: 'bottom',
                        text: 'Permission settings',
                      },
                    }}
                  />
                  <ButtonTooltip
                    type="text"
                    size="tiny"
                    icon={<RefreshCw strokeWidth={1.5} size={14} />}
                    onClick={handleClearMessages}
                    className="h-7 w-7 p-0"
                    disabled={isChatLoading}
                    tooltip={{ content: { side: 'bottom', text: 'Clear messages' } }}
                  />
                  <ButtonTooltip
                    type="text"
                    className="w-7 h-7"
                    onClick={snap.closeAssistant}
                    icon={<X strokeWidth={1.5} size={14} />}
                    tooltip={{ content: { side: 'bottom', text: 'Close assistant' } }}
                  />
                </div>
              </div>
            </div>
            {showMetadataWarning && (
              <Admonition
                type="default"
                title={
                  !updatedOptInSinceMCP
                    ? 'The Assistant has just been updated to help you better!'
                    : isHipaaProjectDisallowed
                      ? 'Project metadata is not shared due to HIPAA'
                      : aiOptInLevel === 'disabled'
                        ? 'Project metadata is currently not shared'
                        : 'Limited metadata is shared to the Assistant'
                }
                description={
                  !updatedOptInSinceMCP
                    ? 'You may now opt-in to share schema metadata and even logs for better results'
                    : isHipaaProjectDisallowed
                      ? 'Your organization has the HIPAA addon and will not send project metadata with your prompts for projects marked as HIPAA.'
                      : aiOptInLevel === 'disabled'
                        ? 'The Assistant can provide better answers if you opt-in to share schema metadata.'
                        : aiOptInLevel === 'schema'
                          ? 'Sharing query data in addition to schema can further improve responses. Update AI settings to enable this.'
                          : ''
                }
                className="border-0 border-b rounded-none bg-background mb-0"
              >
                {!isHipaaProjectDisallowed && (
                  <Button
                    type="default"
                    className="w-fit mt-4"
                    onClick={() => setIsConfirmOptInModalOpen(true)}
                  >
                    Permission settings
                  </Button>
                )}
              </Admonition>
            )}
          </div>
          {hasMessages ? (
            <div className="w-full px-7 py-8 space-y-6">
              {renderedMessages}
              {error && (
                <div className="border rounded-md pl-2 pr-1 py-1 flex items-center justify-between">
                  <div className="flex items-center gap-2 text-foreground-light text-sm">
                    <Info size={16} />
                    <p>Sorry, I'm having trouble responding right now</p>
                  </div>
                  <Button type="text" size="tiny" onClick={() => regenerate()} className="text-xs">
                    Retry
                  </Button>
                </div>
              )}
              <AnimatePresence>
                {isChatLoading && (
                  <motion.div
                    initial={{ opacity: 0, y: 10 }}
                    animate={{ opacity: 1, y: 0 }}
                    exit={{ opacity: 0, y: -10 }}
                    transition={{ duration: 0.2 }}
                    className="flex gap-4 w-auto overflow-hidden"
                  >
                    <div className="text-foreground-lighter text-sm flex gap-1.5 items-center">
                      <span>Thinking</span>
                      <div className="flex gap-1">
                        <motion.span
                          animate={{ opacity: [0, 1, 0] }}
                          transition={{ duration: 1.5, repeat: Infinity, delay: 0 }}
                        >
                          .
                        </motion.span>
                        <motion.span
                          animate={{ opacity: [0, 1, 0] }}
                          transition={{ duration: 1.5, repeat: Infinity, delay: 0.3 }}
                        >
                          .
                        </motion.span>
                        <motion.span
                          animate={{ opacity: [0, 1, 0] }}
                          transition={{ duration: 1.5, repeat: Infinity, delay: 0.6 }}
                        >
                          .
                        </motion.span>
                      </div>
                    </div>
                  </motion.div>
                )}
              </AnimatePresence>
            </div>
          ) : isLoadingTables && isApiKeySet ? (
            <div className="w-full h-full flex-1 flex flex-col justify-center items-center p-5">
              <GenericSkeletonLoader className="w-4/5 flex flex-col items-center" />
            </div>
          ) : isShowingOnboarding ? (
            <AIOnboarding
              onMessageSend={sendMessageToAssistant}
              value={value}
              onValueChange={setValue}
              sqlSnippets={snap.sqlSnippets as SqlSnippet[] | undefined}
              onRemoveSnippet={(index) => {
                const newSnippets = [...(snap.sqlSnippets ?? [])]
                newSnippets.splice(index, 1)
                snap.setSqlSnippets(newSnippets)
              }}
              suggestions={
                snap.suggestions as
                  | { title?: string; prompts?: { label: string; description: string }[] }
                  | undefined
              }
            />
          ) : null}
        </div>

        <AnimatePresence>
          {!isSticky && (
            <>
              <motion.div
                initial={{ opacity: 0 }}
                animate={{ opacity: 1 }}
                exit={{ opacity: 0 }}
                className="pointer-events-none z-10 -mt-24"
              >
                <div className="h-24 w-full bg-gradient-to-t from-background to-transparent relative">
                  <motion.div
                    className="absolute z-20 bottom-8 left-1/2 -translate-x-1/2 pointer-events-auto"
                    variants={{
                      hidden: { y: 5, opacity: 0 },
                      show: { y: 0, opacity: 1 },
                    }}
                    transition={{ duration: 0.1 }}
                    initial="hidden"
                    animate="show"
                    exit="hidden"
                  >
                    <Button
                      type="default"
                      className="rounded-full w-8 h-8 p-1.5"
                      onClick={() => {
                        scrollToEnd()
                        if (inputRef.current) inputRef.current.focus()
                      }}
                    >
                      <ArrowDown size={16} />
                    </Button>
                  </motion.div>
                </div>
              </motion.div>
            </>
          )}
        </AnimatePresence>

        {!isShowingOnboarding && (
          <div className="px-3 pb-3 z-20 relative">
            {disablePrompts && (
              <Admonition
                showIcon={false}
                type="default"
                title="Assistant has been temporarily disabled"
                description="We're currently looking into getting it back online"
              />
            )}

            {isSuccess && !isApiKeySet && (
              <Admonition
                type="default"
                title="OpenAI API key not set"
                description={
                  <Markdown
                    content={
                      'Add your `OPENAI_API_KEY` to your environment variables to use the AI Assistant.'
                    }
                  />
                }
              />
            )}

            <AssistantChatForm
              textAreaRef={inputRef}
              className={cn(
                'z-20 [&>form>textarea]:text-base [&>form>textarea]:md:text-sm [&>form>textarea]:border-1 [&>form>textarea]:rounded-md [&>form>textarea]:!outline-none [&>form>textarea]:!ring-offset-0 [&>form>textarea]:!ring-0'
              )}
              loading={isChatLoading}
              disabled={!isApiKeySet || disablePrompts || isChatLoading}
              placeholder={
                hasMessages
                  ? 'Ask a follow up question...'
                  : (snap.sqlSnippets ?? [])?.length > 0
                    ? 'Ask a question or make a change...'
                    : 'Chat to Postgres...'
              }
              value={value}
              onValueChange={(e) => setValue(e.target.value)}
              onSubmit={(finalMessage) => {
                sendMessageToAssistant(finalMessage)
                scrollToEnd()
              }}
              sqlSnippets={snap.sqlSnippets as SqlSnippet[] | undefined}
              onRemoveSnippet={(index) => {
                const newSnippets = [...(snap.sqlSnippets ?? [])]
                newSnippets.splice(index, 1)
                snap.setSqlSnippets(newSnippets)
              }}
              includeSnippetsInMessage={aiOptInLevel !== 'disabled'}
            />
          </div>
        )}
      </div>

      <AIOptInModal
        visible={isConfirmOptInModalOpen}
        onCancel={() => setIsConfirmOptInModalOpen(false)}
      />
    </ErrorBoundary>
  )
}<|MERGE_RESOLUTION|>--- conflicted
+++ resolved
@@ -153,11 +153,6 @@
     regenerate,
   } = useChat({
     id: snap.activeChatId,
-<<<<<<< HEAD
-    api: `${BASE_PATH}/api/ai/sql/generate-v4`,
-    maxSteps: 5,
-=======
->>>>>>> 7ab625c4
     // [Alaister] typecast is needed here because valtio returns readonly arrays
     // and useChat expects a mutable array
     messages: snap.activeChat?.messages as unknown as MessageType[] | undefined,
@@ -215,33 +210,8 @@
           },
           headers: { Authorization: authorizationHeader ?? '' },
         }
-<<<<<<< HEAD
-        return cleanedMessage
-      })
-
-      return JSON.stringify({
-        messages: cleanedMessages,
-        aiOptInLevel,
-        projectRef: project?.ref,
-        connectionString: project?.connectionString,
-        schema: currentSchema,
-        table: currentTable?.name,
-        chatName: currentChat,
-        orgSlug: selectedOrganization?.slug,
-      })
-    },
-    fetch: async (input: RequestInfo | URL, init?: RequestInit) => {
-      const headers = await constructHeaders()
-      const existingHeaders = new Headers(init?.headers)
-      for (const [key, value] of headers.entries()) {
-        existingHeaders.set(key, value)
-      }
-      return fetch(input, { ...init, headers: existingHeaders })
-    },
-=======
       },
     }),
->>>>>>> 7ab625c4
     onError: onErrorChat,
     onFinish: handleChatFinish,
   })
