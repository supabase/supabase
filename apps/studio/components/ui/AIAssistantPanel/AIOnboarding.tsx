import { motion } from 'framer-motion'
<<<<<<< HEAD
=======
import { partition } from 'lodash'
>>>>>>> 57fb3594
import { BarChart, FileText, Shield } from 'lucide-react'

import { Button, Skeleton } from 'ui'
import { useParams } from 'common'
import { LINTER_LEVELS } from 'components/interfaces/Linter/Linter.constants'
<<<<<<< HEAD
import { createLintSummaryPrompt, lintInfoMap } from 'components/interfaces/Linter/Linter.utils'
import { type Lint, useProjectLintsQuery } from 'data/lint/lint-query'
=======
import { createLintSummaryPrompt } from 'components/interfaces/Linter/Linter.utils'
import { useProjectLintsQuery } from 'data/lint/lint-query'
>>>>>>> 57fb3594
import { type SqlSnippet } from './AIAssistant.types'
import { codeSnippetPrompts, defaultPrompts } from './AIAssistant.prompts'

interface AIOnboardingProps {
  sqlSnippets?: SqlSnippet[]
  suggestions?: {
    title?: string
    prompts?: { label: string; description: string }[]
  }
  onValueChange: (value: string) => void
  onFocusInput?: () => void
}

export const AIOnboarding = ({
  sqlSnippets,
  suggestions,
  onValueChange,
  onFocusInput,
}: AIOnboardingProps) => {
  const prompts = suggestions?.prompts
    ? suggestions.prompts.map((suggestion) => ({
        title: suggestion.label,
        prompt: suggestion.description,
        icon: <FileText strokeWidth={1.25} size={14} className="!w-4 !h-4" />,
      }))
    : sqlSnippets && sqlSnippets.length > 0
      ? codeSnippetPrompts
      : defaultPrompts

  const { ref: projectRef } = useParams()
  const {
    data: lints,
    isLoading: isLoadingLints,
    isFetching: isFetchingLints,
  } = useProjectLintsQuery({ projectRef })
  const isLintsLoading = isLoadingLints || isFetchingLints

<<<<<<< HEAD
  const errorLints: Lint[] = (lints?.filter((lint) => lint.level === LINTER_LEVELS.ERROR) ??
    []) as Lint[]
  const securityErrorLints = errorLints.filter((lint) => lint.categories?.[0] === 'SECURITY')
  const performanceErrorLints = errorLints.filter((lint) => lint.categories?.[0] !== 'SECURITY')
=======
  const errorLints = lints?.filter((lint) => lint.level === LINTER_LEVELS.ERROR) ?? []
  const [securityErrorLints, performanceErrorLints] = partition(
    errorLints,
    (lint) => lint.categories?.[0] === 'SECURITY'
  )
>>>>>>> 57fb3594

  return (
    <div className="flex-1 overflow-y-auto">
      <div className="w-full flex-1 max-h-full min-h-full px-4 flex flex-col gap-0">
        <div className="mt-auto w-full space-y-6 py-8 ">
          <h2 className="heading-section text-foreground mx-4">How can I assist you?</h2>
          {suggestions?.prompts?.length ? (
<<<<<<< HEAD
            <div>
=======
            <>
>>>>>>> 57fb3594
              <h3 className="heading-meta text-foreground-light mb-3 mx-4">Suggestions</h3>
              {prompts.map((item, index) => (
                <motion.div
                  key={index}
                  initial={{ y: 5, opacity: 0 }}
                  animate={{ y: 0, opacity: 1 }}
                  transition={{ duration: 0.3, delay: index * 0.05 }}
                >
                  <Button
                    size="small"
                    type="text"
                    className="w-full justify-start border-b hover:border-b-0 hover:rounded-md rounded-none"
                    icon={
                      <FileText strokeWidth={1.5} size={14} className="text-foreground-light" />
                    }
                    onClick={() => {
                      onValueChange(item.prompt)
                      onFocusInput?.()
                    }}
                  >
                    {item.title}
                  </Button>
                </motion.div>
              ))}
<<<<<<< HEAD
            </div>
=======
            </>
>>>>>>> 57fb3594
          ) : (
            <>
              {isLintsLoading ? (
                <div className="px-4 flex flex-col gap-2">
                  {Array.from({ length: 6 }).map((_, index) => (
                    <Skeleton className="h-4 w-full" />
                  ))}
                </div>
              ) : (
                <>
                  {performanceErrorLints.length > 0 && (
                    <div className="mb-4">
                      <h3 className="heading-meta text-foreground-light mb-3 mx-4">
                        Improve Performance
                      </h3>
                      {performanceErrorLints.map((lint, index) => {
                        return (
                          <Button
                            size="small"
                            type="text"
                            className="w-full justify-start"
                            icon={
                              <BarChart
                                strokeWidth={1.5}
                                size={14}
                                className="text-foreground-light"
                              />
                            }
                            onClick={() => {
                              onValueChange(createLintSummaryPrompt(lint))
                              onFocusInput?.()
                            }}
                          >
                            {lint.detail ? lint.detail.replace('\\`', '') : lint.title}
                          </Button>
                        )
                      })}
                    </div>
                  )}

                  {securityErrorLints.length > 0 && (
                    <div className="mb-4">
                      <h3 className="heading-meta text-foreground-light mb-3 mx-4">
                        Improve Security
                      </h3>
                      {securityErrorLints.map((lint, index) => {
                        return (
                          <Button
                            size="small"
                            type="text"
                            className="w-full justify-start"
                            icon={<Shield strokeWidth={1.5} size={14} className="text-warning" />}
                            onClick={() => {
                              onValueChange(createLintSummaryPrompt(lint))
                              onFocusInput?.()
                            }}
                          >
<<<<<<< HEAD
                            {lint.detail ? lint.detail.replace(/`/g, '') : lint.title}
=======
                            {lint.detail ? lint.detail.replace(/\\`/g, '') : lint.title}
>>>>>>> 57fb3594
                          </Button>
                        )
                      })}
                    </div>
                  )}

                  <div>
                    <h3 className="heading-meta text-foreground-light mb-3 mx-4">Ideas</h3>
                    {prompts.map((item, index) => (
                      <Button
                        size="small"
                        type="text"
                        className="w-full justify-start"
                        icon={
                          <FileText strokeWidth={1.5} size={14} className="text-foreground-light" />
                        }
                        onClick={() => {
                          onValueChange(item.prompt)
                          onFocusInput?.()
                        }}
                      >
                        {item.title}
                      </Button>
                    ))}
                  </div>
                </>
              )}
            </>
          )}
        </div>
      </div>
    </div>
  )
}<|MERGE_RESOLUTION|>--- conflicted
+++ resolved
@@ -1,22 +1,13 @@
 import { motion } from 'framer-motion'
-<<<<<<< HEAD
-=======
-import { partition } from 'lodash'
->>>>>>> 57fb3594
 import { BarChart, FileText, Shield } from 'lucide-react'
 
-import { Button, Skeleton } from 'ui'
 import { useParams } from 'common'
 import { LINTER_LEVELS } from 'components/interfaces/Linter/Linter.constants'
-<<<<<<< HEAD
-import { createLintSummaryPrompt, lintInfoMap } from 'components/interfaces/Linter/Linter.utils'
+import { createLintSummaryPrompt } from 'components/interfaces/Linter/Linter.utils'
 import { type Lint, useProjectLintsQuery } from 'data/lint/lint-query'
-=======
-import { createLintSummaryPrompt } from 'components/interfaces/Linter/Linter.utils'
-import { useProjectLintsQuery } from 'data/lint/lint-query'
->>>>>>> 57fb3594
+import { Button, Skeleton } from 'ui'
+import { codeSnippetPrompts, defaultPrompts } from './AIAssistant.prompts'
 import { type SqlSnippet } from './AIAssistant.types'
-import { codeSnippetPrompts, defaultPrompts } from './AIAssistant.prompts'
 
 interface AIOnboardingProps {
   sqlSnippets?: SqlSnippet[]
@@ -52,18 +43,10 @@
   } = useProjectLintsQuery({ projectRef })
   const isLintsLoading = isLoadingLints || isFetchingLints
 
-<<<<<<< HEAD
   const errorLints: Lint[] = (lints?.filter((lint) => lint.level === LINTER_LEVELS.ERROR) ??
     []) as Lint[]
   const securityErrorLints = errorLints.filter((lint) => lint.categories?.[0] === 'SECURITY')
   const performanceErrorLints = errorLints.filter((lint) => lint.categories?.[0] !== 'SECURITY')
-=======
-  const errorLints = lints?.filter((lint) => lint.level === LINTER_LEVELS.ERROR) ?? []
-  const [securityErrorLints, performanceErrorLints] = partition(
-    errorLints,
-    (lint) => lint.categories?.[0] === 'SECURITY'
-  )
->>>>>>> 57fb3594
 
   return (
     <div className="flex-1 overflow-y-auto">
@@ -71,11 +54,7 @@
         <div className="mt-auto w-full space-y-6 py-8 ">
           <h2 className="heading-section text-foreground mx-4">How can I assist you?</h2>
           {suggestions?.prompts?.length ? (
-<<<<<<< HEAD
             <div>
-=======
-            <>
->>>>>>> 57fb3594
               <h3 className="heading-meta text-foreground-light mb-3 mx-4">Suggestions</h3>
               {prompts.map((item, index) => (
                 <motion.div
@@ -100,11 +79,7 @@
                   </Button>
                 </motion.div>
               ))}
-<<<<<<< HEAD
             </div>
-=======
-            </>
->>>>>>> 57fb3594
           ) : (
             <>
               {isLintsLoading ? (
@@ -162,11 +137,7 @@
                               onFocusInput?.()
                             }}
                           >
-<<<<<<< HEAD
                             {lint.detail ? lint.detail.replace(/`/g, '') : lint.title}
-=======
-                            {lint.detail ? lint.detail.replace(/\\`/g, '') : lint.title}
->>>>>>> 57fb3594
                           </Button>
                         )
                       })}
