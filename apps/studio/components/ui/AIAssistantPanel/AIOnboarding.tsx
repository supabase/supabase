import { motion } from 'framer-motion'
import { FileText } from 'lucide-react'
import { useRef } from 'react'

import { Button, cn } from 'ui'
<<<<<<< HEAD
import { AssistantChatForm, type SqlSnippet } from './AssistantChatForm'
=======
import { AssistantChatForm } from './AssistantChatForm'
import { codeSnippetPrompts, defaultPrompts } from './AIAssistant.prompts'
>>>>>>> b9b7ee41

interface AIOnboardingProps {
  onMessageSend: (message: string) => void
  sqlSnippets?: SqlSnippet[]
  onRemoveSnippet?: (index: number) => void
  suggestions?: {
    title?: string
    prompts?: { label: string; description: string }[]
  }
  value: string
  onValueChange: (value: string) => void
}

export const AIOnboarding = ({
  onMessageSend,
  sqlSnippets,
  onRemoveSnippet,
  suggestions,
  value,
  onValueChange,
}: AIOnboardingProps) => {
  const inputRef = useRef<HTMLTextAreaElement>(null)

  const prompts = suggestions?.prompts
    ? suggestions.prompts.map((suggestion) => ({
        title: suggestion.label,
        prompt: suggestion.description,
        icon: <FileText strokeWidth={1.25} size={14} className="!w-4 !h-4" />,
      }))
    : sqlSnippets && sqlSnippets.length > 0
      ? codeSnippetPrompts
      : defaultPrompts

  return (
    <div className="w-full h-full flex flex-col">
      {/* Header Section */}
      <div className="flex-1 flex flex-col items-center justify-center p-6">
        <motion.div
          initial={{ y: 10, opacity: 0 }}
          animate={{ y: 0, opacity: 1 }}
          transition={{ duration: 0.5 }}
          className="text-center max-w-xl w-full overflow-hiddenflex flex-col items-center"
        >
          <h2 className="text-2xl mb-6">How can I assist you?</h2>

          <div className="w-full mb-6">
            <AssistantChatForm
              textAreaRef={inputRef}
              className={cn(
                'z-20 [&>form>textarea]:text-base [&>form>textarea]:md:text-sm [&>form>textarea]:border-1 [&>form>textarea]:rounded-md [&>form>textarea]:!outline-none [&>form>textarea]:!ring-offset-0 [&>form>textarea]:!ring-0'
              )}
              loading={false}
              disabled={false}
              placeholder="Ask me anything..."
              value={value}
              onValueChange={(e) => onValueChange(e.target.value)}
              onSubmit={(finalMessage) => {
                if (finalMessage.trim()) {
                  onMessageSend(finalMessage)
                  onValueChange('')
                }
              }}
              sqlSnippets={sqlSnippets}
              onRemoveSnippet={onRemoveSnippet}
              snippetsClassName="text-left"
              includeSnippetsInMessage={true}
            />
          </div>

          <div className="flex flex-wrap items-center justify-center gap-2">
            {prompts.map((item, index) => (
              <motion.div
                key={index}
                initial={{ y: 5, opacity: 0 }}
                animate={{ y: 0, opacity: 1 }}
                transition={{ duration: 0.3, delay: index * 0.1 }}
              >
                <Button
                  size="small"
                  type="outline"
                  className="text-xs rounded-full !h-auto py-1 px-2 text-foreground-light"
                  onClick={() => {
                    onValueChange(item.prompt)
                    inputRef.current?.focus()
                  }}
                >
                  {item.title}
                </Button>
              </motion.div>
            ))}
          </div>
        </motion.div>
      </div>
    </div>
  )
}<|MERGE_RESOLUTION|>--- conflicted
+++ resolved
@@ -3,12 +3,9 @@
 import { useRef } from 'react'
 
 import { Button, cn } from 'ui'
-<<<<<<< HEAD
-import { AssistantChatForm, type SqlSnippet } from './AssistantChatForm'
-=======
 import { AssistantChatForm } from './AssistantChatForm'
+import { type SqlSnippet } from './AIAssistant.types'
 import { codeSnippetPrompts, defaultPrompts } from './AIAssistant.prompts'
->>>>>>> b9b7ee41
 
 interface AIOnboardingProps {
   onMessageSend: (message: string) => void
