<<<<<<< HEAD
import { Message as VercelMessage } from 'ai/react'
import { ChevronDown, Loader2, Pencil, Trash2, User } from 'lucide-react'
=======
import { UIMessage as VercelMessage } from '@ai-sdk/react'
import { Loader2 } from 'lucide-react'
>>>>>>> d6fe8476
import { createContext, PropsWithChildren, ReactNode, useMemo } from 'react'
import ReactMarkdown from 'react-markdown'
import { Components } from 'react-markdown/lib/ast-to-react'
import remarkGfm from 'remark-gfm'

import { ProfileImage } from 'components/ui/ProfileImage'
import { useProfile } from 'lib/profile'
import { cn, markdownComponents, WarningIcon } from 'ui'
import { EdgeFunctionBlock } from '../EdgeFunctionBlock/EdgeFunctionBlock'
import { DisplayBlockRenderer } from './DisplayBlockRenderer'
import { ButtonTooltip } from '../ButtonTooltip'
import {
  Heading3,
  Hyperlink,
  InlineCode,
  ListItem,
  MarkdownPre,
  OrderedList,
} from './MessageMarkdown'

interface MessageContextType {
  isLoading: boolean
  readOnly?: boolean
}
export const MessageContext = createContext<MessageContextType>({ isLoading: false })

const baseMarkdownComponents: Partial<Components> = {
  ol: OrderedList,
  li: ListItem,
  h3: Heading3,
  code: InlineCode,
  a: Hyperlink,
  img: ({ src }) => <span className="text-foreground-light font-mono">[Image: {src}]</span>,
}

interface MessageProps {
  id: string
  message: VercelMessage
  isLoading: boolean
  readOnly?: boolean
  action?: ReactNode
  variant?: 'default' | 'warning'
  onResults: ({
    messageId,
    resultId,
    results,
  }: {
    messageId: string
    resultId?: string
    results: any[]
  }) => void
  onEdit: (id: string) => void
  isAfterEditedMessage: boolean
  isBeingEdited: boolean
  onCancelEdit: () => void
}

export const Message = function Message({
  id,
  message,
  isLoading,
  readOnly,
  action = null,
  variant = 'default',
  onResults,
  onEdit,
  isAfterEditedMessage = false,
  isBeingEdited = false,
  onCancelEdit,
}: PropsWithChildren<MessageProps>) {
  const { profile } = useProfile()
  const allMarkdownComponents: Partial<Components> = useMemo(
    () => ({
      ...markdownComponents,
      ...baseMarkdownComponents,
      pre: ({ children }) => (
        <MarkdownPre id={id} onResults={onResults}>
          {children}
        </MarkdownPre>
      ),
    }),
    [id, onResults]
  )

  if (!message) {
    console.error(`Message component received undefined message prop for id: ${id}`)
    return null
  }

  // For backwards compatibility: some stored messages may have a 'content' property
  const { role, parts } = message
  const hasContent = (msg: VercelMessage): msg is VercelMessage & { content: string } =>
    'content' in msg && typeof msg.content === 'string'
  const content = hasContent(message) ? message.content : undefined
  const isUser = role === 'user'

  const shouldUsePartsRendering = parts && parts.length > 0

  const hasTextContent = content && content.trim().length > 0

  return (
    <MessageContext.Provider value={{ isLoading, readOnly }}>
      <div
        className={cn(
          'text-foreground-light text-sm',
          isUser ? 'text-foreground first:mt-0 mt-6' : 'first:mt-0 mt-2',
          variant === 'warning' && 'bg-warning-200',
          isAfterEditedMessage && 'opacity-50 cursor-pointer transition-opacity'
        )}
        onClick={isAfterEditedMessage ? onCancelEdit : undefined}
      >
        {variant === 'warning' && <WarningIcon className="w-6 h-6" />}

        {action}

        <div className="flex gap-4 w-auto overflow-hidden group">
          {isUser && (
            <ProfileImage
              alt={profile?.username}
              src={profile?.profileImageUrl}
              className="w-5 h-5 shrink-0 rounded-full"
            />
          )}

          <div className="flex-1 min-w-0 space-y-2">
            {shouldUsePartsRendering ? (
              (() => {
                const shownLoadingTools = new Set<string>()
                return parts.map(
                  (part: NonNullable<VercelMessage['parts']>[number], index: number) => {
                    switch (part.type) {
                      case 'text':
                        return (
                          <ReactMarkdown
                            key={`${id}-part-${index}`}
                            className={cn(
                              'prose prose-sm [&>div]:my-4 prose-h1:text-xl prose-h1:mt-6 prose-h3:no-underline prose-h3:text-base prose-h3:mb-4 prose-strong:font-medium prose-strong:text-foreground break-words [&>p:not(:last-child)]:!mb-2 [&>*>p:first-child]:!mt-0 [&>*>p:last-child]:!mb-0 [&>*>*>p:first-child]:!mt-0 [&>*>*>p:last-child]:!mb-0 [&>ol>li]:!pl-4',
                              isUser && 'text-foreground [&>p]:font-medium',
                              isBeingEdited && 'animate-pulse'
                            )}
                            remarkPlugins={[remarkGfm]}
                            components={allMarkdownComponents}
                          >
                            {part.text}
                          </ReactMarkdown>
                        )

                      case 'tool-display_query': {
                        const { toolCallId, state, input } = part
                        if (state === 'input-streaming' || state === 'input-available') {
                          if (shownLoadingTools.has('display_query')) {
                            return null
                          }
                          shownLoadingTools.add('display_query')
                          return (
                            <div
<<<<<<< HEAD
                              key={`${id}-tool-loading-${toolName}`}
                              className="rounded-lg border bg-surface-75 text-xs font-mono text-foreground-lighter py-2 px-3 flex items-center gap-2"
=======
                              key={`${id}-tool-loading-display_query`}
                              className="rounded-lg border bg-surface-75 text-xs font-mono text-xs text-foreground-lighter py-2 px-3 flex items-center gap-2"
>>>>>>> d6fe8476
                            >
                              <Loader2 className="w-4 h-4 animate-spin" />
                              {`Calling display_query...`}
                            </div>
                          )
                        }
                        if (state === 'output-available') {
                          return (
                            <DisplayBlockRenderer
                              key={`${id}-tool-${toolCallId}`}
                              messageId={id}
                              toolCallId={toolCallId}
                              manualId={(input as any).manualToolCallId}
                              initialArgs={input as any}
                              messageParts={parts}
                              isLoading={false}
                              onResults={onResults}
                            />
                          )
                        }
                        return null
                      }
                      case 'tool-display_edge_function': {
                        const { toolCallId, state, input } = part
                        if (state === 'input-streaming' || state === 'input-available') {
                          if (shownLoadingTools.has('display_edge_function')) {
                            return null
                          }
                          shownLoadingTools.add('display_edge_function')
                          return (
                            <div
                              key={`${id}-tool-loading-display_edge_function`}
                              className="rounded-lg border bg-surface-75 text-xs font-mono text-xs text-foreground-lighter py-2 px-3 flex items-center gap-2"
                            >
                              <Loader2 className="w-4 h-4 animate-spin" />
                              {`Calling display_edge_function...`}
                            </div>
                          )
                        }
                        if (state === 'output-available') {
                          return (
                            <div
                              key={`${id}-tool-${toolCallId}`}
                              className="w-auto overflow-x-hidden"
                            >
                              <EdgeFunctionBlock
                                label={(input as any).name || 'Edge Function'}
                                code={(input as any).code}
                                functionName={(input as any).name || 'my-function'}
                                showCode={!readOnly}
                              />
                            </div>
                          )
                        }
                        return null
                      }
                      case 'reasoning':
                      case 'source-url':
                      case 'source-document':
                      case 'file':
                        return null
                      default:
                        return null
                    }
                  }
                )
              })()
            ) : hasTextContent ? (
              <ReactMarkdown
                className="prose prose-sm max-w-none break-words"
                remarkPlugins={[remarkGfm]}
                components={allMarkdownComponents}
              >
                {content}
              </ReactMarkdown>
            ) : (
              <span className="text-foreground-lighter italic">Assistant is thinking...</span>
            )}

            {/* Action button - only show for user messages on hover */}
            <div className="opacity-0 group-hover:opacity-100 transition-opacity">
              {message.role === 'user' && (
                <ButtonTooltip
                  type="text"
                  icon={<Pencil size={14} strokeWidth={1.5} />}
                  onClick={isBeingEdited || isAfterEditedMessage ? onCancelEdit : () => onEdit(id)}
                  className="text-foreground-light hover:text-foreground p-1 rounded"
                  aria-label={
                    isBeingEdited || isAfterEditedMessage ? 'Cancel editing' : 'Edit message'
                  }
                  tooltip={{
                    content: {
                      side: 'bottom',
                      text:
                        isBeingEdited || isAfterEditedMessage ? 'Cancel editing' : 'Edit message',
                    },
                  }}
                />
              )}
            </div>
          </div>
        </div>
      </div>
    </MessageContext.Provider>
  )
}<|MERGE_RESOLUTION|>--- conflicted
+++ resolved
@@ -1,10 +1,5 @@
-<<<<<<< HEAD
-import { Message as VercelMessage } from 'ai/react'
-import { ChevronDown, Loader2, Pencil, Trash2, User } from 'lucide-react'
-=======
 import { UIMessage as VercelMessage } from '@ai-sdk/react'
 import { Loader2 } from 'lucide-react'
->>>>>>> d6fe8476
 import { createContext, PropsWithChildren, ReactNode, useMemo } from 'react'
 import ReactMarkdown from 'react-markdown'
 import { Components } from 'react-markdown/lib/ast-to-react'
@@ -161,13 +156,8 @@
                           shownLoadingTools.add('display_query')
                           return (
                             <div
-<<<<<<< HEAD
-                              key={`${id}-tool-loading-${toolName}`}
-                              className="rounded-lg border bg-surface-75 text-xs font-mono text-foreground-lighter py-2 px-3 flex items-center gap-2"
-=======
                               key={`${id}-tool-loading-display_query`}
                               className="rounded-lg border bg-surface-75 text-xs font-mono text-xs text-foreground-lighter py-2 px-3 flex items-center gap-2"
->>>>>>> d6fe8476
                             >
                               <Loader2 className="w-4 h-4 animate-spin" />
                               {`Calling display_query...`}
