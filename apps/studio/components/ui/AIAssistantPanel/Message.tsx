--- conflicted
+++ resolved
@@ -1,9 +1,5 @@
 import { UIMessage as VercelMessage } from '@ai-sdk/react'
-<<<<<<< HEAD
-import { Loader2 } from 'lucide-react'
-=======
 import { Loader2, Pencil } from 'lucide-react'
->>>>>>> 33bd798d
 import { createContext, PropsWithChildren, ReactNode, useMemo } from 'react'
 import ReactMarkdown from 'react-markdown'
 import { Components } from 'react-markdown/lib/ast-to-react'
@@ -161,11 +157,7 @@
                           return (
                             <div
                               key={`${id}-tool-loading-display_query`}
-<<<<<<< HEAD
-                              className="rounded-lg border bg-surface-75 text-xs font-mono text-xs text-foreground-lighter py-2 px-3 flex items-center gap-2"
-=======
                               className="rounded-lg border bg-surface-75 font-mono text-xs text-foreground-lighter py-2 px-3 flex items-center gap-2"
->>>>>>> 33bd798d
                             >
                               <Loader2 className="w-4 h-4 animate-spin" />
                               {`Calling display_query...`}
@@ -198,11 +190,7 @@
                           return (
                             <div
                               key={`${id}-tool-loading-display_edge_function`}
-<<<<<<< HEAD
-                              className="rounded-lg border bg-surface-75 text-xs font-mono text-xs text-foreground-lighter py-2 px-3 flex items-center gap-2"
-=======
                               className="rounded-lg border bg-surface-75 font-mono text-xs text-foreground-lighter py-2 px-3 flex items-center gap-2"
->>>>>>> 33bd798d
                             >
                               <Loader2 className="w-4 h-4 animate-spin" />
                               {`Calling display_edge_function...`}
