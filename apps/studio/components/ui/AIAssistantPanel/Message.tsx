--- conflicted
+++ resolved
@@ -144,13 +144,8 @@
                           shownLoadingTools.add('display_query')
                           return (
                             <div
-<<<<<<< HEAD
-                              key={`${id}-tool-loading-${toolName}`}
-                              className="rounded-lg border bg-surface-75 font-mono text-xs text-foreground-lighter py-2 px-3 flex items-center gap-2"
-=======
                               key={`${id}-tool-loading-display_query`}
                               className="rounded-lg border bg-surface-75 text-xs font-mono text-xs text-foreground-lighter py-2 px-3 flex items-center gap-2"
->>>>>>> d60aceb5
                             >
                               <Loader2 className="w-4 h-4 animate-spin" />
                               {`Calling display_query...`}
