--- conflicted
+++ resolved
@@ -1,12 +1,6 @@
-<<<<<<< HEAD
-import { Message as VercelMessage } from 'ai/react'
+import { UIMessage as VercelMessage } from '@ai-sdk/react'
 import { Loader2, Pencil, Trash2 } from 'lucide-react'
 import { createContext, PropsWithChildren, ReactNode, useMemo, useState } from 'react'
-=======
-import { UIMessage as VercelMessage } from '@ai-sdk/react'
-import { Loader2, Pencil } from 'lucide-react'
-import { createContext, PropsWithChildren, ReactNode, useMemo } from 'react'
->>>>>>> f833ba48
 import ReactMarkdown from 'react-markdown'
 import { Components } from 'react-markdown/lib/ast-to-react'
 import remarkGfm from 'remark-gfm'
