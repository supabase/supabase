--- conflicted
+++ resolved
@@ -1,35 +1,26 @@
 import { User } from 'lucide-react'
-import {
-  PropsWithChildren,
-  memo,
-  useMemo,
-  useEffect,
-  createContext,
-  useContext,
-  ReactNode,
-} from 'react'
+import { createContext, PropsWithChildren, useMemo } from 'react'
 import ReactMarkdown from 'react-markdown'
+import { Components } from 'react-markdown/lib/ast-to-react'
 import remarkGfm from 'remark-gfm'
-import { Components } from 'react-markdown/lib/ast-to-react'
 
-<<<<<<< HEAD
-import { useSendEventMutation } from 'data/telemetry/send-event-mutation'
-import { TelemetryActions } from 'lib/constants/telemetry'
-import { AiIconAnimation, cn, CodeBlock, markdownComponents, WarningIcon } from 'ui'
-=======
-import {
-  AiIconAnimation,
-  cn,
-  CodeBlock,
-  markdownComponents,
-  WarningIcon,
-  type CodeBlockLang,
-} from 'ui'
->>>>>>> 84311e7d
-import { QueryBlock } from '../QueryBlock/QueryBlock'
-import { identifyQueryType } from './AIAssistant.utils'
-import CollapsibleCodeBlock from './CollapsibleCodeBlock'
-import { DebouncedComponent } from '../DebouncedComponent'
+import { AiIconAnimation, cn, markdownComponents, WarningIcon } from 'ui'
+import { Heading3, InlineCode, Link, ListItem, MarkdownPre, OrderedList } from './MessageMarkdown'
+
+interface MessageContextType {
+  isLoading: boolean
+  readOnly?: boolean
+}
+export const MessageContext = createContext<MessageContextType>({ isLoading: false })
+
+const baseMarkdownComponents: Partial<Components> = {
+  ol: OrderedList,
+  li: ListItem,
+  h3: Heading3,
+  code: InlineCode,
+  a: Link,
+  pre: MarkdownPre,
+}
 
 interface MessageProps {
   role: 'function' | 'system' | 'user' | 'assistant' | 'data' | 'tool'
@@ -38,158 +29,6 @@
   readOnly?: boolean
   action?: React.ReactNode
   variant?: 'default' | 'warning'
-}
-
-type AssistantSnippetProps = {
-  title: string
-  runQuery: 'true' | 'false'
-  isChart?: 'true' | 'false'
-  xAxis?: string
-  yAxis?: string
-}
-
-interface MessageContextType {
-  isLoading: boolean
-  readOnly?: boolean
-}
-
-const MessageContext = createContext<MessageContextType>({ isLoading: false })
-
-const MemoizedQueryBlock = memo(
-  ({
-    sql,
-    title,
-    xAxis,
-    yAxis,
-    isChart,
-    isLoading,
-    runQuery,
-  }: {
-    sql: string
-    title: string
-    xAxis?: string
-    yAxis?: string
-    isChart: boolean
-    isLoading: boolean
-    runQuery: boolean
-  }) => (
-    <DebouncedComponent
-      delay={500}
-      value={sql}
-      fallback={
-        <div className="bg-surface-100 border-overlay rounded border shadow-sm px-3 py-2 text-xs">
-          Writing SQL...
-        </div>
-      }
-    >
-      <QueryBlock
-        lockColumns
-        label={title}
-        sql={sql}
-        chartConfig={{
-          type: 'bar',
-          cumulative: false,
-          xKey: xAxis ?? '',
-          yKey: yAxis ?? '',
-        }}
-        isChart={isChart}
-        isLoading={isLoading}
-        runQuery={runQuery}
-      />
-    </DebouncedComponent>
-  )
-)
-MemoizedQueryBlock.displayName = 'MemoizedQueryBlock'
-
-const MarkdownPre = ({ children }: any) => {
-  const { isLoading, readOnly } = useContext(MessageContext)
-
-  const language = children[0].props.className?.replace('language-', '') || 'sql'
-  const rawSql = language === 'sql' ? children[0].props.children : undefined
-  const formatted = (rawSql || [''])[0]
-  const propsMatch = formatted.match(/--\s*props:\s*(\{[^}]+\})/)
-
-  const snippetProps: AssistantSnippetProps = propsMatch ? JSON.parse(propsMatch[1]) : {}
-  const { xAxis, yAxis } = snippetProps
-  const title = snippetProps.title || 'SQL Query'
-  const isChart = snippetProps.isChart === 'true'
-  const runQuery = snippetProps.runQuery === 'true'
-  const sql = formatted?.replace(/--\s*props:\s*\{[^}]+\}/, '').trim()
-
-  return (
-    <div className="w-auto -ml-[36px] overflow-x-hidden">
-      {language === 'sql' ? (
-        readOnly ? (
-          <CollapsibleCodeBlock
-            value={children[0].props.children[0]}
-            language="sql"
-            hideLineNumbers
-          />
-        ) : (
-          <MemoizedQueryBlock
-            sql={sql}
-            title={title}
-            xAxis={xAxis}
-            yAxis={yAxis}
-            isChart={isChart}
-            isLoading={isLoading}
-            runQuery={runQuery}
-          />
-        )
-      ) : (
-        <CodeBlock
-          hideLineNumbers
-          value={children[0].props.children[0]}
-          language={language as CodeBlockLang}
-          className={cn(
-            'max-h-96 max-w-none block border rounded !bg-transparent !py-3 !px-3.5 prose dark:prose-dark text-foreground',
-            '[&>code]:m-0 [&>code>span]:flex [&>code>span]:flex-wrap [&>code]:block [&>code>span]:text-foreground'
-          )}
-        />
-      )}
-    </div>
-  )
-}
-
-const OrderedList = memo(({ children }: { children: ReactNode }) => (
-  <ol className="flex flex-col gap-y-4">{children}</ol>
-))
-OrderedList.displayName = 'OrderedList'
-
-const ListItem = memo(({ children }: { children: ReactNode }) => (
-  <li className="[&>pre]:mt-2">{children}</li>
-))
-ListItem.displayName = 'ListItem'
-
-const Heading3 = memo(({ children }: { children: ReactNode }) => (
-  <h3 className="underline">{children}</h3>
-))
-Heading3.displayName = 'Heading3'
-
-const InlineCode = memo(({ className, children }: { className?: string; children: ReactNode }) => (
-  <code className={cn('text-xs', className)}>{children}</code>
-))
-InlineCode.displayName = 'InlineCode'
-
-const Link = memo(({ href, children }: { href?: string; children: ReactNode }) => (
-  <a
-    target="_blank"
-    rel="noopener noreferrer"
-    href={href}
-    className="underline transition underline-offset-2 decoration-foreground-lighter hover:decoration-foreground text-foreground"
-  >
-    {children}
-  </a>
-))
-Link.displayName = 'Link'
-
-const baseMarkdownComponents: Partial<Components> = {
-  ol: OrderedList,
-  li: ListItem,
-  h3: Heading3,
-  code: InlineCode,
-  a: Link,
-  pre: MarkdownPre,
 }
 
 export const Message = function Message({
@@ -201,20 +40,9 @@
   action = null,
   variant = 'default',
 }: PropsWithChildren<MessageProps>) {
-  useEffect(() => {
-    return () => {
-      console.log('unmounting parent')
-    }
-  }, [])
-
   const isUser = role === 'user'
-  const { mutate: sendEvent } = useSendEventMutation()
-
   const allMarkdownComponents = useMemo(
-    () => ({
-      ...markdownComponents,
-      ...baseMarkdownComponents,
-    }),
+    () => ({ ...markdownComponents, ...baseMarkdownComponents }),
     []
   )
 
@@ -235,119 +63,6 @@
 
         {action}
 
-<<<<<<< HEAD
-      <div className="flex gap-4 w-auto overflow-hidden">
-        {isUser ? (
-          <figure className="w-5 h-5 shrink-0 bg-foreground rounded-full flex items-center justify-center">
-            <User size={16} strokeWidth={1.5} className="text-background" />
-          </figure>
-        ) : (
-          <AiIconAnimation size={20} className="text-foreground-muted shrink-0" />
-        )}
-        <ReactMarkdown
-          className="space-y-5 flex-1 [&>*>code]:text-xs [&>*>*>code]:text-xs min-w-0 [&_li]:space-y-4"
-          remarkPlugins={[remarkGfm]}
-          components={{
-            ...markdownComponents,
-            pre: (props: any) => {
-              const language = props.children[0].props.className?.replace('language-', '') || 'sql'
-
-              const rawSql = language === 'sql' ? props.children[0].props.children : undefined
-              const formatted = (rawSql || [''])[0]
-              const propsMatch = formatted.match(/--\s*props:\s*(\{[^}]+\})/)
-
-              const snippetProps: AssistantSnippetProps = propsMatch
-                ? JSON.parse(propsMatch[1])
-                : {}
-              const { xAxis, yAxis } = snippetProps
-              const title = snippetProps.title || 'SQL Query'
-              const isChart = snippetProps.isChart === 'true'
-              const runQuery = snippetProps.runQuery === 'true'
-              const sql = formatted?.replace(/--\s*props:\s*\{[^}]+\}/, '').trim()
-
-              const onRunQuery = async (queryType: 'select' | 'mutation') => {
-                sendEvent({
-                  action: TelemetryActions.ASSISTANT_SUGGESTION_RUN_QUERY_CLICKED,
-                  properties: {
-                    queryType,
-                    ...(queryType === 'mutation'
-                      ? { category: identifyQueryType(sql) ?? 'unknown' }
-                      : {}),
-                  },
-                })
-              }
-
-              return (
-                <div className="w-auto -ml-[36px] overflow-x-hidden">
-                  {language === 'sql' ? (
-                    readOnly ? (
-                      <CollapsibleCodeBlock
-                        value={props.children[0].props.children[0]}
-                        language="sql"
-                        hideLineNumbers
-                      />
-                    ) : (
-                      <QueryBlock
-                        lockColumns
-                        label={title}
-                        sql={sql}
-                        chartConfig={{
-                          type: 'bar',
-                          cumulative: false,
-                          xKey: xAxis ?? '',
-                          yKey: yAxis ?? '',
-                          view: isChart ? 'chart' : 'table',
-                        }}
-                        showSql={!isChart}
-                        isChart={isChart}
-                        isLoading={isLoading}
-                        runQuery={runQuery}
-                        onRunQuery={onRunQuery}
-                      />
-                    )
-                  ) : (
-                    <CodeBlock
-                      hideLineNumbers
-                      value={props.children[0].props.children}
-                      language={language}
-                      className={cn(
-                        'max-h-96 max-w-none block border rounded !bg-transparent !py-3 !px-3.5 prose dark:prose-dark text-foreground',
-                        '[&>code]:m-0 [&>code>span]:flex [&>code>span]:flex-wrap [&>code]:block [&>code>span]:text-foreground'
-                      )}
-                    />
-                  )}
-                </div>
-              )
-            },
-            ol: (props: any) => {
-              return <ol className="flex flex-col gap-y-4">{props.children}</ol>
-            },
-            li: (props: any) => {
-              return <li className="[&>pre]:mt-2">{props.children}</li>
-            },
-            h3: (props: any) => {
-              return <h3 className="underline">{props.children}</h3>
-            },
-            code: (props: any) => {
-              return <code className={cn('text-xs', props.className)}>{props.children}</code>
-            },
-            a: (props: any) => {
-              return (
-                <a
-                  target="_blank"
-                  rel="noopener noreferrer"
-                  href={props.href}
-                  className="underline transition underline-offset-2 decoration-foreground-lighter hover:decoration-foreground text-foreground"
-                >
-                  {props.children}
-                </a>
-              )
-            },
-          }}
-        >
-          {content}
-        </ReactMarkdown>
-=======
         <div className="flex gap-4 w-auto overflow-hidden">
           {isUser ? (
             <figure className="w-5 h-5 shrink-0 bg-foreground rounded-full flex items-center justify-center">
@@ -364,7 +79,6 @@
             {content}
           </ReactMarkdown>
         </div>
->>>>>>> 84311e7d
       </div>
     </MessageContext.Provider>
   )
