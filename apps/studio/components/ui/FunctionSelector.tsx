--- conflicted
+++ resolved
@@ -55,13 +55,8 @@
   noResultsLabel = <span>No functions found in this schema.</span>,
 }: FunctionSelectorProps) => {
   const router = useRouter()
-<<<<<<< HEAD
-  const { slug, ref } = useParams()
-  const { project } = useProjectContext()
-=======
-  const { ref } = useParams()
+  const { slug,ref } = useParams()
   const { data: project } = useSelectedProjectQuery()
->>>>>>> b68b2ebc
   const [open, setOpen] = useState(false)
 
   const { data, error, isLoading, isError, isSuccess, refetch } = useDatabaseFunctionsQuery({
