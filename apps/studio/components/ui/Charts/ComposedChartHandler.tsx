import React, { PropsWithChildren, useState, useMemo, useEffect, useRef } from 'react'
import { useRouter } from 'next/router'
import { Loader2 } from 'lucide-react'
import { cn, WarningIcon } from 'ui'

import Panel from 'components/ui/Panel'
import ComposedChart from './ComposedChart'

import { AnalyticsInterval, DataPoint } from 'data/analytics/constants'
import { InfraMonitoringAttribute } from 'data/analytics/infra-monitoring-query'
import { useInfraMonitoringQueries } from 'data/analytics/infra-monitoring-queries'
import { ProjectDailyStatsAttribute } from 'data/analytics/project-daily-stats-query'
import { useProjectDailyStatsQueries } from 'data/analytics/project-daily-stats-queries'
import { useDatabaseSelectorStateSnapshot } from 'state/database-selector'
import { useChartHighlight } from './useChartHighlight'
import { getMockDataForAttribute } from 'data/reports/auth-charts'

import type { ChartData } from './Charts.types'
import type { UpdateDateRange } from 'pages/project/[ref]/reports/database'

<<<<<<< HEAD
type Provider = 'infra-monitoring' | 'daily-stats' | 'mock'
=======
type Provider = 'infra-monitoring' | 'daily-stats' | 'reference-line'
>>>>>>> 2df44bc0

export type MultiAttribute = {
  attribute: string
  provider: Provider
  label?: string
<<<<<<< HEAD
=======
  color?: string
  stackId?: string
>>>>>>> 2df44bc0
  format?: 'percent' | 'number'
  description?: string
  docsLink?: string
  isMaxValue?: boolean
  type?: 'line' | 'area-bar'
  omitFromTotal?: boolean
  tooltip?: string
<<<<<<< HEAD
  enabled?: boolean
  color?: {
    light: string
    dark: string
  }
=======
  customValue?: number
  id?: string
  value?: number
  isReferenceLine?: boolean
  strokeDasharray?: string
  className?: string
>>>>>>> 2df44bc0
}

interface ComposedChartHandlerProps {
  id?: string
  label: string
  attributes: MultiAttribute[]
  startDate: string
  endDate: string
  interval: string
  customDateFormat?: string
  defaultChartStyle?: 'bar' | 'line' | 'stackedAreaLine'
  hideChartType?: boolean
  data?: ChartData
  isLoading?: boolean
  format?: string
  highlightedValue?: string | number
  className?: string
  showTooltip?: boolean
  showLegend?: boolean
  showTotal?: boolean
  showMaxValue?: boolean
  updateDateRange: UpdateDateRange
  valuePrecision?: number
  isVisible?: boolean
<<<<<<< HEAD
  titleTooltip?: string
=======
  docsUrl?: string
>>>>>>> 2df44bc0
}

/**
 * Wrapper component that handles intersection observer logic for lazy loading
 */
const LazyChartWrapper = ({ children }: PropsWithChildren) => {
  const [isVisible, setIsVisible] = useState(false)
  const ref = useRef<HTMLDivElement>(null)

  useEffect(() => {
    const observer = new IntersectionObserver(
      ([entry]) => {
        if (entry.isIntersecting) {
          setIsVisible(true)
          observer.disconnect()
        }
      },
      {
        rootMargin: '150px 0px', // Start loading before the component enters viewport
        threshold: 0,
      }
    )

    const currentRef = ref.current
    if (currentRef) {
      observer.observe(currentRef)
    }

    return () => {
      if (currentRef) {
        observer.unobserve(currentRef)
      }
    }
  }, [])

  return <div ref={ref}>{React.cloneElement(children as React.ReactElement, { isVisible })}</div>
}

/**
 * Controls chart display state. Optionally fetches static chart data if data is not provided.
 *
 * If the `data` prop is provided, it will disable automatic chart data fetching and pass the data directly to the chart render.
 * - loading state can also be provided through the `isLoading` prop, to display loading placeholders. Ignored if `data` key not provided.
 * - if `isLoading=true` and `data` is `undefined`, loading error message will be shown.
 *
 * Provided data must be in the expected chart format.
 */
const ComposedChartHandler = ({
  label,
  attributes,
  startDate,
  endDate,
  interval,
  customDateFormat,
  children = null,
  defaultChartStyle = 'bar',
  hideChartType = false,
  data,
  isLoading,
  format,
  highlightedValue,
  className,
  showTooltip,
  showLegend,
  showMaxValue,
  showTotal,
  updateDateRange,
  valuePrecision,
  isVisible = true,
<<<<<<< HEAD
  titleTooltip,
=======
  id,
  ...otherProps
>>>>>>> 2df44bc0
}: PropsWithChildren<ComposedChartHandlerProps>) => {
  const router = useRouter()
  const { ref } = router.query

  const state = useDatabaseSelectorStateSnapshot()
  const [chartStyle, setChartStyle] = useState<string>(defaultChartStyle)
  const chartHighlight = useChartHighlight()

  const databaseIdentifier = state.selectedDatabaseId

  // Use the custom hook at the top level of the component
  const attributeQueries = useAttributeQueries(
    attributes,
    ref,
    startDate,
    endDate,
    interval as AnalyticsInterval,
    databaseIdentifier,
    data,
    isVisible
  )

  // Combine all the data into a single dataset
  const combinedData = useMemo(() => {
    if (data) return data

    const isLoading = attributeQueries.some((query: any) => query.isLoading)
    if (isLoading) return undefined

    const hasError = attributeQueries.some((query: any) => !query.data)
    if (hasError) return undefined

    // Get all unique timestamps from all datasets
    const timestamps = new Set<string>()
    attributeQueries.forEach((query: any) => {
<<<<<<< HEAD
      query.data?.data?.forEach((dataPoint: any) => {
        timestamps.add(dataPoint.period_start)
      })
    })

    // Get only enabled attributes (or those without an enabled property)
    const enabledAttributes = attributes.filter((attr) => attr.enabled !== false)
=======
      query.data?.data?.forEach((point: any) => {
        if (point?.period_start) {
          timestamps.add(point.period_start)
        }
      })
    })

    const referenceLineQueries = attributeQueries.filter(
      (_, index) => attributes[index].provider === 'reference-line'
    )
>>>>>>> 2df44bc0

    // Combine data points for each timestamp
    const combined = Array.from(timestamps)
      .sort()
      .map((timestamp) => {
<<<<<<< HEAD
        const dataPoint: any = { period_start: timestamp, timestamp: timestamp }

        // Only include data for enabled attributes
        enabledAttributes.forEach((attr) => {
          const queryIndex = attributeQueries.findIndex(
            (q: any) => q.data?.data?.[0]?.[attr.attribute] !== undefined
          )

          if (queryIndex >= 0) {
            const queryData = attributeQueries[queryIndex].data?.data
            const matchingPoint = queryData?.find((p: any) => p.period_start === timestamp)
            dataPoint[attr.attribute] = matchingPoint?.[attr.attribute] ?? 0
          }
        })

        return dataPoint
=======
        const point: any = { timestamp }

        // Add regular attributes
        attributes.forEach((attr, index) => {
          if (!attr) return
          // Handle custom value attributes (like disk size)
          if (attr.customValue !== undefined) {
            point[attr.attribute] = attr.customValue
            return
          }

          // Skip reference line attributes here, we'll add them below
          if (attr.provider === 'reference-line') return

          const queryData = attributeQueries[index]?.data?.data
          const matchingPoint = queryData?.find((p: any) => p.period_start === timestamp)
          point[attr.attribute] = matchingPoint?.[attr.attribute] ?? 0
        })

        // Add reference line values for each timestamp
        referenceLineQueries.forEach((query: any) => {
          const attr = query.data.attribute
          const value = query.data.total
          point[attr] = value
        })

        return point as DataPoint
>>>>>>> 2df44bc0
      })

    return combined as DataPoint[]
  }, [data, attributeQueries, attributes])

  const loading = isLoading || attributeQueries.some((query: any) => query.isLoading)

  // Calculate highlighted value based on the first attribute's data
  const _highlightedValue = useMemo(() => {
    if (highlightedValue !== undefined) return highlightedValue

    const firstAttr = attributes[0]
    const firstQuery = attributeQueries[0]
    const firstData = firstQuery?.data

    if (!firstData) return undefined

    const shouldHighlightMaxValue =
      firstAttr.provider === 'daily-stats' &&
      !firstAttr.attribute.includes('ingress') &&
      !firstAttr.attribute.includes('egress') &&
      'maximum' in firstData

    const shouldHighlightTotalGroupedValue = 'totalGrouped' in firstData

    return shouldHighlightMaxValue
      ? firstData.maximum
      : firstAttr.provider === 'daily-stats'
        ? firstData.total
        : shouldHighlightTotalGroupedValue
          ? firstData.totalGrouped?.[firstAttr.attribute as keyof typeof firstData.totalGrouped]
          : (firstData.data[firstData.data.length - 1] as any)?.[firstAttr.attribute]
  }, [highlightedValue, attributes, attributeQueries])

  if (loading) {
    return (
      <Panel
        className={cn(
          'flex min-h-[320px] w-full flex-col items-center justify-center gap-y-2',
          className
        )}
        wrapWithLoading={false}
        noMargin
        noHideOverflow
      >
        <Loader2 size={18} className="animate-spin text-border-strong" />
        <p className="text-xs text-foreground-lighter">Loading data for {label}</p>
      </Panel>
    )
  }

  if (!combinedData) {
    return (
      <div className="flex h-52 w-full flex-col items-center justify-center gap-y-2">
        <WarningIcon />
        <p className="text-xs text-foreground-lighter">Unable to load data for {label}</p>
      </div>
    )
  }

  // Rest of the component remains similar, but pass all attributes to charts
  return (
    <Panel
      noMargin
      noHideOverflow
      className={cn('relative py-2 w-full scroll-mt-16', className)}
      wrapWithLoading={false}
      id={id ?? label.toLowerCase().replaceAll(' ', '-')}
    >
      <Panel.Content className="flex flex-col gap-4">
        <div className="absolute right-6 z-50 flex justify-between scroll-mt-16">{children}</div>
        <ComposedChart
          attributes={attributes}
          data={combinedData as DataPoint[]}
          format={format}
          xAxisKey="period_start"
          yAxisKey={attributes[0].attribute}
          highlightedValue={_highlightedValue}
          title={label}
          customDateFormat={customDateFormat}
          chartHighlight={chartHighlight}
          chartStyle={chartStyle}
          showTooltip={showTooltip}
          showLegend={showLegend}
          showTotal={showTotal}
          showMaxValue={showMaxValue}
          onChartStyleChange={setChartStyle}
          updateDateRange={updateDateRange}
          valuePrecision={valuePrecision}
          hideChartType={hideChartType}
<<<<<<< HEAD
          titleTooltip={titleTooltip}
=======
          {...otherProps}
>>>>>>> 2df44bc0
        />
      </Panel.Content>
    </Panel>
  )
}

const useAttributeQueries = (
  attributes: MultiAttribute[],
  ref: string | string[] | undefined,
  startDate: string,
  endDate: string,
  interval: AnalyticsInterval,
  databaseIdentifier: string | undefined,
  data: ChartData | undefined,
  isVisible: boolean
) => {
  const infraAttributes = attributes
    .filter((attr) => attr?.provider === 'infra-monitoring')
    .map((attr) => attr.attribute as InfraMonitoringAttribute)
  const dailyStatsAttributes = attributes
    .filter((attr) => attr?.provider === 'daily-stats')
    .map((attr) => attr.attribute as ProjectDailyStatsAttribute)
<<<<<<< HEAD
  const mockAttributes = attributes.filter((attr) => attr.provider === 'mock')
=======
  const referenceLines = attributes.filter((attr) => attr?.provider === 'reference-line')
>>>>>>> 2df44bc0

  const infraQueries = useInfraMonitoringQueries(
    infraAttributes,
    ref,
    startDate,
    endDate,
    interval,
    databaseIdentifier,
    data,
    isVisible
  )
  const dailyStatsQueries = useProjectDailyStatsQueries(
    dailyStatsAttributes,
    ref,
    startDate,
    endDate,
    interval,
    databaseIdentifier,
    data,
    isVisible
  )

<<<<<<< HEAD
  // Handle mock data queries
  const mockQueries = useMemo(() => {
    return mockAttributes
      .filter((attr) => attr.enabled !== false)
      .map((attr) => {
        // Use the attribute value to determine which mock data to fetch
        const mockData = getMockDataForAttribute(attr.attribute)

        // The mock data is already in the correct format
        return {
          isLoading: false,
          data: mockData,
        }
      })
  }, [])

  return [...infraQueries, ...dailyStatsQueries, ...mockQueries]
=======
  const referenceLineQueries = referenceLines.map((line) => {
    let value = line.value || 0

    return {
      data: {
        data: [], // Will be populated in combinedData
        attribute: line.attribute,
        total: value,
        maximum: value,
        totalGrouped: { [line.attribute]: value },
      },
      isLoading: false,
      isError: false,
    }
  })

  return [...infraQueries, ...dailyStatsQueries, ...referenceLineQueries]
>>>>>>> 2df44bc0
}

export default function LazyComposedChartHandler(props: ComposedChartHandlerProps) {
  return (
    <LazyChartWrapper>
      <ComposedChartHandler {...props} />
    </LazyChartWrapper>
  )
}<|MERGE_RESOLUTION|>--- conflicted
+++ resolved
@@ -18,21 +18,13 @@
 import type { ChartData } from './Charts.types'
 import type { UpdateDateRange } from 'pages/project/[ref]/reports/database'
 
-<<<<<<< HEAD
-type Provider = 'infra-monitoring' | 'daily-stats' | 'mock'
-=======
-type Provider = 'infra-monitoring' | 'daily-stats' | 'reference-line'
->>>>>>> 2df44bc0
+type Provider = 'infra-monitoring' | 'daily-stats' | 'mock' | 'reference-line'
 
 export type MultiAttribute = {
   attribute: string
   provider: Provider
   label?: string
-<<<<<<< HEAD
-=======
-  color?: string
   stackId?: string
->>>>>>> 2df44bc0
   format?: 'percent' | 'number'
   description?: string
   docsLink?: string
@@ -40,20 +32,17 @@
   type?: 'line' | 'area-bar'
   omitFromTotal?: boolean
   tooltip?: string
-<<<<<<< HEAD
   enabled?: boolean
   color?: {
     light: string
     dark: string
   }
-=======
   customValue?: number
   id?: string
   value?: number
   isReferenceLine?: boolean
   strokeDasharray?: string
   className?: string
->>>>>>> 2df44bc0
 }
 
 interface ComposedChartHandlerProps {
@@ -78,11 +67,8 @@
   updateDateRange: UpdateDateRange
   valuePrecision?: number
   isVisible?: boolean
-<<<<<<< HEAD
   titleTooltip?: string
-=======
   docsUrl?: string
->>>>>>> 2df44bc0
 }
 
 /**
@@ -152,12 +138,9 @@
   updateDateRange,
   valuePrecision,
   isVisible = true,
-<<<<<<< HEAD
   titleTooltip,
-=======
   id,
   ...otherProps
->>>>>>> 2df44bc0
 }: PropsWithChildren<ComposedChartHandlerProps>) => {
   const router = useRouter()
   const { ref } = router.query
@@ -193,15 +176,6 @@
     // Get all unique timestamps from all datasets
     const timestamps = new Set<string>()
     attributeQueries.forEach((query: any) => {
-<<<<<<< HEAD
-      query.data?.data?.forEach((dataPoint: any) => {
-        timestamps.add(dataPoint.period_start)
-      })
-    })
-
-    // Get only enabled attributes (or those without an enabled property)
-    const enabledAttributes = attributes.filter((attr) => attr.enabled !== false)
-=======
       query.data?.data?.forEach((point: any) => {
         if (point?.period_start) {
           timestamps.add(point.period_start)
@@ -212,30 +186,11 @@
     const referenceLineQueries = attributeQueries.filter(
       (_, index) => attributes[index].provider === 'reference-line'
     )
->>>>>>> 2df44bc0
 
     // Combine data points for each timestamp
     const combined = Array.from(timestamps)
       .sort()
       .map((timestamp) => {
-<<<<<<< HEAD
-        const dataPoint: any = { period_start: timestamp, timestamp: timestamp }
-
-        // Only include data for enabled attributes
-        enabledAttributes.forEach((attr) => {
-          const queryIndex = attributeQueries.findIndex(
-            (q: any) => q.data?.data?.[0]?.[attr.attribute] !== undefined
-          )
-
-          if (queryIndex >= 0) {
-            const queryData = attributeQueries[queryIndex].data?.data
-            const matchingPoint = queryData?.find((p: any) => p.period_start === timestamp)
-            dataPoint[attr.attribute] = matchingPoint?.[attr.attribute] ?? 0
-          }
-        })
-
-        return dataPoint
-=======
         const point: any = { timestamp }
 
         // Add regular attributes
@@ -263,7 +218,6 @@
         })
 
         return point as DataPoint
->>>>>>> 2df44bc0
       })
 
     return combined as DataPoint[]
@@ -354,11 +308,8 @@
           updateDateRange={updateDateRange}
           valuePrecision={valuePrecision}
           hideChartType={hideChartType}
-<<<<<<< HEAD
           titleTooltip={titleTooltip}
-=======
           {...otherProps}
->>>>>>> 2df44bc0
         />
       </Panel.Content>
     </Panel>
@@ -381,11 +332,8 @@
   const dailyStatsAttributes = attributes
     .filter((attr) => attr?.provider === 'daily-stats')
     .map((attr) => attr.attribute as ProjectDailyStatsAttribute)
-<<<<<<< HEAD
   const mockAttributes = attributes.filter((attr) => attr.provider === 'mock')
-=======
   const referenceLines = attributes.filter((attr) => attr?.provider === 'reference-line')
->>>>>>> 2df44bc0
 
   const infraQueries = useInfraMonitoringQueries(
     infraAttributes,
@@ -408,7 +356,6 @@
     isVisible
   )
 
-<<<<<<< HEAD
   // Handle mock data queries
   const mockQueries = useMemo(() => {
     return mockAttributes
@@ -425,8 +372,6 @@
       })
   }, [])
 
-  return [...infraQueries, ...dailyStatsQueries, ...mockQueries]
-=======
   const referenceLineQueries = referenceLines.map((line) => {
     let value = line.value || 0
 
@@ -443,8 +388,7 @@
     }
   })
 
-  return [...infraQueries, ...dailyStatsQueries, ...referenceLineQueries]
->>>>>>> 2df44bc0
+  return [...infraQueries, ...dailyStatsQueries, ...referenceLineQueries, ...mockQueries]
 }
 
 export default function LazyComposedChartHandler(props: ComposedChartHandlerProps) {
