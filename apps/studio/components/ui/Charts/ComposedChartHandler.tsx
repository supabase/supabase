--- conflicted
+++ resolved
@@ -306,12 +306,6 @@
   data: ChartData | undefined,
   isVisible: boolean
 ) => {
-<<<<<<< HEAD
-  const infraAttributes = attributes.filter((attr) => attr.provider === 'infra-monitoring')
-  const dailyStatsAttributes = attributes.filter((attr) => attr.provider === 'daily-stats')
-  const mockAttributes = attributes.filter((attr) => attr.provider === 'mock')
-  const referenceLineAttributes = attributes.filter((attr) => attr.provider === 'reference-line')
-=======
   const infraAttributes = attributes
     .filter((attr) => attr?.provider === 'infra-monitoring')
     .map((attr) => attr.attribute as InfraMonitoringAttribute)
@@ -319,7 +313,6 @@
     .filter((attr) => attr?.provider === 'daily-stats')
     .map((attr) => attr.attribute as ProjectDailyStatsAttribute)
   const referenceLines = attributes.filter((attr) => attr?.provider === 'reference-line')
->>>>>>> 9765a70a
 
   const infraQueries = useInfraMonitoringQueries(
     infraAttributes,
@@ -342,11 +335,7 @@
     isVisible
   )
 
-<<<<<<< HEAD
-  const referenceLineQueries = referenceLineAttributes.map((line) => {
-=======
   const referenceLineQueries = referenceLines.map((line) => {
->>>>>>> 9765a70a
     let value = line.value || 0
 
     return {
@@ -362,43 +351,7 @@
     }
   })
 
-<<<<<<< HEAD
-  let infraIdx = 0
-  let dailyStatsIdx = 0
-  return attributes
-    .filter((attr) => attr.provider !== 'logs')
-    .map((attr) => {
-      if (attr.provider === 'infra-monitoring') {
-        return {
-          ...infraQueries[infraIdx++],
-          data: { ...infraQueries[infraIdx - 1]?.data, provider: 'infra-monitoring' },
-        }
-      } else if (attr.provider === 'daily-stats') {
-        return {
-          ...dailyStatsQueries[dailyStatsIdx++],
-          data: { ...dailyStatsQueries[dailyStatsIdx - 1]?.data, provider: 'daily-stats' },
-        }
-      } else if (attr.provider === 'reference-line') {
-        return {
-          ...referenceLineQueries[dailyStatsIdx++],
-          data: { ...referenceLineQueries[dailyStatsIdx - 1]?.data, provider: 'reference-line' },
-        }
-      } else if (attr.provider === 'mock') {
-        const mockData = getMockDataForAttribute(attr.attribute)
-        return {
-          isLoading: false,
-          data: { ...mockData, provider: 'mock', attribute: attr.attribute },
-        }
-      } else {
-        return {
-          isLoading: false,
-          data: undefined,
-        }
-      }
-    })
-=======
   return [...infraQueries, ...dailyStatsQueries, ...referenceLineQueries]
->>>>>>> 9765a70a
 }
 
 export default function LazyComposedChartHandler(props: ComposedChartHandlerProps) {
