import React, { PropsWithChildren, useState, useMemo, useEffect, useRef } from 'react'
import { useRouter } from 'next/router'
import { Loader2 } from 'lucide-react'
import { cn, WarningIcon } from 'ui'

import Panel from 'components/ui/Panel'
import ComposedChart from './ComposedChart'

import { AnalyticsInterval, DataPoint } from 'data/analytics/constants'
import { InfraMonitoringAttribute } from 'data/analytics/infra-monitoring-query'
import { useInfraMonitoringQueries } from 'data/analytics/infra-monitoring-queries'
import { ProjectDailyStatsAttribute } from 'data/analytics/project-daily-stats-query'
import { useProjectDailyStatsQueries } from 'data/analytics/project-daily-stats-queries'
import { useDatabaseSelectorStateSnapshot } from 'state/database-selector'
import { useChartHighlight } from './useChartHighlight'

import type { ChartData } from './Charts.types'
import type { UpdateDateRange } from 'pages/project/[ref]/reports/database'
import { MultiAttribute } from './ComposedChart.utils'

export interface ComposedChartHandlerProps {
  id?: string
  label: string
  attributes: MultiAttribute[]
  startDate: string
  endDate: string
  interval: string
  customDateFormat?: string
  defaultChartStyle?: 'bar' | 'line' | 'stackedAreaLine'
  hideChartType?: boolean
  data?: ChartData
  isLoading?: boolean
  format?: string
  highlightedValue?: string | number
  className?: string
  showTooltip?: boolean
  showLegend?: boolean
  showTotal?: boolean
  showMaxValue?: boolean
  updateDateRange: UpdateDateRange
  valuePrecision?: number
  isVisible?: boolean
  docsUrl?: string
}

/**
 * Wrapper component that handles intersection observer logic for lazy loading
 */
const LazyChartWrapper = ({ children }: PropsWithChildren) => {
  const [isVisible, setIsVisible] = useState(false)
  const ref = useRef<HTMLDivElement>(null)

  useEffect(() => {
    const observer = new IntersectionObserver(
      ([entry]) => {
        if (entry.isIntersecting) {
          setIsVisible(true)
          observer.disconnect()
        }
      },
      {
        rootMargin: '150px 0px', // Start loading before the component enters viewport
        threshold: 0,
      }
    )

    const currentRef = ref.current
    if (currentRef) {
      observer.observe(currentRef)
    }

    return () => {
      if (currentRef) {
        observer.unobserve(currentRef)
      }
    }
  }, [])

  return <div ref={ref}>{React.cloneElement(children as React.ReactElement, { isVisible })}</div>
}

/**
 * Controls chart display state. Optionally fetches static chart data if data is not provided.
 *
 * If the `data` prop is provided, it will disable automatic chart data fetching and pass the data directly to the chart render.
 * - loading state can also be provided through the `isLoading` prop, to display loading placeholders. Ignored if `data` key not provided.
 * - if `isLoading=true` and `data` is `undefined`, loading error message will be shown.
 *
 * Provided data must be in the expected chart format.
 */
const ComposedChartHandler = ({
  label,
  attributes,
  startDate,
  endDate,
  interval,
  customDateFormat,
  children = null,
  defaultChartStyle = 'bar',
  hideChartType = false,
  data,
  isLoading,
  format,
  highlightedValue,
  className,
  showTooltip,
  showLegend,
  showMaxValue,
  showTotal,
  updateDateRange,
  valuePrecision,
  isVisible = true,
  id,
  ...otherProps
}: PropsWithChildren<ComposedChartHandlerProps>) => {
  const router = useRouter()
  const { ref } = router.query

  const state = useDatabaseSelectorStateSnapshot()
  const [chartStyle, setChartStyle] = useState<string>(defaultChartStyle)
  const chartHighlight = useChartHighlight()

  const databaseIdentifier = state.selectedDatabaseId

  // Use the custom hook at the top level of the component
  const attributeQueries = useAttributeQueries(
    attributes,
    ref,
    startDate,
    endDate,
    interval as AnalyticsInterval,
    databaseIdentifier,
    data,
    isVisible
  )

  // Combine all the data into a single dataset
  const combinedData = useMemo(() => {
    if (data) return data

    const isLoading = attributeQueries.some((query: any) => query.isLoading)
    if (isLoading) return undefined

    const hasError = attributeQueries.some((query: any) => !query.data)
    if (hasError) return undefined

    // Get all unique timestamps from all datasets
    const timestamps = new Set<string>()
    attributeQueries.forEach((query: any) => {
      query.data?.data?.forEach((point: any) => {
        if (point?.period_start) {
          timestamps.add(point.period_start)
        }
      })
    })

    const referenceLineQueries = attributeQueries.filter(
      (_, index) => attributes[index].provider === 'reference-line'
    )

    // Combine data points for each timestamp
    const combined = Array.from(timestamps)
      .sort()
      .map((timestamp) => {
        const point: any = { timestamp }

        // Add regular attributes
        attributes.forEach((attr, index) => {
          if (!attr) return

          // Handle custom value attributes (like disk size)
          if (attr.customValue !== undefined) {
            point[attr.attribute] = attr.customValue
            return
          }

          // Skip reference line attributes here, we'll add them below
          if (attr.provider === 'reference-line') return

          const queryData = attributeQueries[index]?.data?.data
          const matchingPoint = queryData?.find((p: any) => p.period_start === timestamp)
          let value = matchingPoint?.[attr.attribute] ?? 0

          // Apply value manipulation if provided
          if (attr.manipulateValue && typeof attr.manipulateValue === 'function') {
            // Ensure value is a number before manipulation
            const numericValue = typeof value === 'number' ? value : Number(value) || 0
            value = attr.manipulateValue(numericValue)
          }

          point[attr.attribute] = value
        })

        // Add reference line values for each timestamp
        referenceLineQueries.forEach((query: any) => {
          const attr = query.data.attribute
          const value = query.data.total
          point[attr] = value
        })

        return point as DataPoint
      })

    return combined as DataPoint[]
  }, [data, attributeQueries, attributes])

  const loading = isLoading || attributeQueries.some((query: any) => query.isLoading)

  // Calculate highlighted value based on the first attribute's data
  const _highlightedValue = useMemo(() => {
    if (highlightedValue !== undefined) return highlightedValue

    const firstAttr = attributes[0]
    const firstQuery = attributeQueries[0]
    const firstData = firstQuery?.data

    if (!firstData) return undefined

    const shouldHighlightMaxValue =
      firstAttr.provider === 'daily-stats' &&
      !firstAttr.attribute.includes('ingress') &&
      !firstAttr.attribute.includes('egress') &&
      'maximum' in firstData

    const shouldHighlightTotalGroupedValue = 'totalGrouped' in firstData

    return shouldHighlightMaxValue
      ? firstData.maximum
      : firstAttr.provider === 'daily-stats'
        ? firstData.total
        : shouldHighlightTotalGroupedValue
          ? firstData.totalGrouped?.[firstAttr.attribute as keyof typeof firstData.totalGrouped]
          : (firstData.data[firstData.data.length - 1] as any)?.[firstAttr.attribute]
  }, [highlightedValue, attributes, attributeQueries])

  if (loading) {
    return (
      <Panel
        className={cn(
          'flex min-h-[320px] w-full flex-col items-center justify-center gap-y-2',
          className
        )}
        wrapWithLoading={false}
        noMargin
        noHideOverflow
      >
        <Loader2 size={18} className="animate-spin text-border-strong" />
        <p className="text-xs text-foreground-lighter">Loading data for {label}</p>
      </Panel>
    )
  }

  if (!combinedData) {
    return (
      <div className="flex h-52 w-full flex-col items-center justify-center gap-y-2">
        <WarningIcon />
        <p className="text-xs text-foreground-lighter">Unable to load data for {label}</p>
      </div>
    )
  }

  // Rest of the component remains similar, but pass all attributes to charts
  return (
    <Panel
      noMargin
      noHideOverflow
      className={cn('relative py-2 w-full scroll-mt-16', className)}
      wrapWithLoading={false}
      id={id ?? label.toLowerCase().replaceAll(' ', '-')}
    >
      <Panel.Content className="flex flex-col gap-4">
        <div className="absolute right-6 z-50 flex justify-between scroll-mt-16">{children}</div>
        <ComposedChart
          attributes={attributes}
          data={combinedData as DataPoint[]}
          format={format}
          xAxisKey="period_start"
          yAxisKey={attributes[0].attribute}
          highlightedValue={_highlightedValue}
          title={label}
          customDateFormat={customDateFormat}
          chartHighlight={chartHighlight}
          chartStyle={chartStyle}
          showTooltip={showTooltip}
          showLegend={showLegend}
          showTotal={showTotal}
          showMaxValue={showMaxValue}
          onChartStyleChange={setChartStyle}
          updateDateRange={updateDateRange}
          valuePrecision={valuePrecision}
          hideChartType={hideChartType}
          {...otherProps}
        />
      </Panel.Content>
    </Panel>
  )
}

const useAttributeQueries = (
  attributes: MultiAttribute[],
  ref: string | string[] | undefined,
  startDate: string,
  endDate: string,
  interval: AnalyticsInterval,
  databaseIdentifier: string | undefined,
  data: ChartData | undefined,
  isVisible: boolean
) => {
  const infraAttributes = attributes
    .filter((attr) => attr?.provider === 'infra-monitoring')
    .map((attr) => attr.attribute as InfraMonitoringAttribute)
  const dailyStatsAttributes = attributes
    .filter((attr) => attr?.provider === 'daily-stats')
    .map((attr) => attr.attribute as ProjectDailyStatsAttribute)
  const referenceLines = attributes.filter((attr) => attr?.provider === 'reference-line')

  const infraQueries = useInfraMonitoringQueries(
    infraAttributes,
    ref,
    startDate,
    endDate,
    interval,
    databaseIdentifier,
    data,
    isVisible
  )
  const dailyStatsQueries = useProjectDailyStatsQueries(
    dailyStatsAttributes,
    ref,
    startDate,
    endDate,
    interval,
    databaseIdentifier,
    data,
    isVisible
  )

<<<<<<< HEAD
  let infraIdx = 0
  let dailyStatsIdx = 0
  return attributes
    .filter((attr) => attr.provider !== 'logs')
    .map((attr) => {
      if (attr.provider === 'infra-monitoring') {
        return {
          ...infraQueries[infraIdx++],
          data: { ...infraQueries[infraIdx - 1]?.data, provider: 'infra-monitoring' },
        }
      } else if (attr.provider === 'daily-stats') {
        return {
          ...dailyStatsQueries[dailyStatsIdx++],
          data: { ...dailyStatsQueries[dailyStatsIdx - 1]?.data, provider: 'daily-stats' },
        }
      } else if (attr.provider === 'mock') {
        return {
          isLoading: false,
          data: { data: [], provider: 'mock', attribute: attr.attribute },
        }
      } else if (attr.provider === 'reference-line') {
        let value = attr.value || 0
        return {
          data: {
            data: [],
            attribute: attr.attribute,
            total: value,
            maximum: value,
            totalGrouped: { [attr.attribute]: value },
            provider: 'reference-line',
          },
          isLoading: false,
          isError: false,
        }
      } else {
        return {
          isLoading: false,
          data: undefined,
        }
      }
    })
=======
  const referenceLineQueries = referenceLines.map((line) => {
    let value = line.value || 0

    return {
      data: {
        data: [], // Will be populated in combinedData
        attribute: line.attribute,
        total: value,
        maximum: value,
        totalGrouped: { [line.attribute]: value },
      },
      isLoading: false,
      isError: false,
    }
  })

  return [...infraQueries, ...dailyStatsQueries, ...referenceLineQueries]
>>>>>>> 2aee6153
}

export default function LazyComposedChartHandler(props: ComposedChartHandlerProps) {
  return (
    <LazyChartWrapper>
      <ComposedChartHandler {...props} />
    </LazyChartWrapper>
  )
}<|MERGE_RESOLUTION|>--- conflicted
+++ resolved
@@ -335,49 +335,6 @@
     isVisible
   )
 
-<<<<<<< HEAD
-  let infraIdx = 0
-  let dailyStatsIdx = 0
-  return attributes
-    .filter((attr) => attr.provider !== 'logs')
-    .map((attr) => {
-      if (attr.provider === 'infra-monitoring') {
-        return {
-          ...infraQueries[infraIdx++],
-          data: { ...infraQueries[infraIdx - 1]?.data, provider: 'infra-monitoring' },
-        }
-      } else if (attr.provider === 'daily-stats') {
-        return {
-          ...dailyStatsQueries[dailyStatsIdx++],
-          data: { ...dailyStatsQueries[dailyStatsIdx - 1]?.data, provider: 'daily-stats' },
-        }
-      } else if (attr.provider === 'mock') {
-        return {
-          isLoading: false,
-          data: { data: [], provider: 'mock', attribute: attr.attribute },
-        }
-      } else if (attr.provider === 'reference-line') {
-        let value = attr.value || 0
-        return {
-          data: {
-            data: [],
-            attribute: attr.attribute,
-            total: value,
-            maximum: value,
-            totalGrouped: { [attr.attribute]: value },
-            provider: 'reference-line',
-          },
-          isLoading: false,
-          isError: false,
-        }
-      } else {
-        return {
-          isLoading: false,
-          data: undefined,
-        }
-      }
-    })
-=======
   const referenceLineQueries = referenceLines.map((line) => {
     let value = line.value || 0
 
@@ -395,7 +352,6 @@
   })
 
   return [...infraQueries, ...dailyStatsQueries, ...referenceLineQueries]
->>>>>>> 2aee6153
 }
 
 export default function LazyComposedChartHandler(props: ComposedChartHandlerProps) {
