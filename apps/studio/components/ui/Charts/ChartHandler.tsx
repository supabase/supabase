import { useRouter } from 'next/router'
import { PropsWithChildren, useMemo, useState } from 'react'
import { Button, Tooltip, TooltipContent, TooltipTrigger } from 'ui'

import AreaChart from 'components/ui/Charts/AreaChart'
import BarChart from 'components/ui/Charts/BarChart'
import { AnalyticsInterval } from 'data/analytics/constants'
import {
  InfraMonitoringAttribute,
  useInfraMonitoringAttributesQuery,
} from 'data/analytics/infra-monitoring-query'
import { mapMultiResponseToAnalyticsData } from 'data/analytics/infra-monitoring-queries'
import {
  ProjectDailyStatsAttribute,
  useProjectDailyStatsQuery,
} from 'data/analytics/project-daily-stats-query'
import dayjs from 'dayjs'
import { Activity, BarChartIcon, Loader2 } from 'lucide-react'
import { useDatabaseSelectorStateSnapshot } from 'state/database-selector'
import { WarningIcon } from 'ui'
import type { ChartData } from './Charts.types'

interface ChartHandlerProps {
  id?: string
  label: string
  attribute: string
  provider: 'infra-monitoring' | 'daily-stats'
  startDate: string
  endDate: string
  interval: string
  customDateFormat?: string
  defaultChartStyle?: 'bar' | 'line'
  hideChartType?: boolean
  data?: ChartData
  isLoading?: boolean
  format?: string
  highlightedValue?: string | number
  syncId?: string
}

/**
 * Controls chart display state. Optionally fetches static chart data if data is not provided.
 *
 * If the `data` prop is provided, it will disable automatic chart data fetching and pass the data directly to the chart render.
 * - loading state can also be provided through the `isLoading` prop, to display loading placeholders. Ignored if `data` key not provided.
 * - if `isLoading=true` and `data` is `undefined`, loading error message will be shown.
 *
 * Provided data must be in the expected chart format.
 */
const ChartHandler = ({
  label,
  attribute,
  provider,
  startDate,
  endDate,
  interval,
  customDateFormat,
  children = null,
  defaultChartStyle = 'bar',
  hideChartType = false,
  data,
  isLoading,
  format,
  highlightedValue,
  syncId,
  ...otherProps
}: PropsWithChildren<ChartHandlerProps>) => {
  const router = useRouter()
  const { ref } = router.query

  const state = useDatabaseSelectorStateSnapshot()
  const [chartStyle, setChartStyle] = useState<string>(defaultChartStyle)

  const databaseIdentifier = state.selectedDatabaseId

  const { data: dailyStatsData, isPending: isFetchingDailyStats } = useProjectDailyStatsQuery(
    {
      projectRef: ref as string,
      attribute: attribute as ProjectDailyStatsAttribute,
      startDate: dayjs(startDate).format('YYYY-MM-DD'),
      endDate: dayjs(endDate).format('YYYY-MM-DD'),
    },
    { enabled: provider === 'daily-stats' && data === undefined }
  )

<<<<<<< HEAD
  const { data: infraMonitoringData, isPending: isFetchingInfraMonitoring } =
    useInfraMonitoringQuery(
=======
  const { data: infraMonitoringData, isLoading: isFetchingInfraMonitoring } =
    useInfraMonitoringAttributesQuery(
>>>>>>> aca93e1e
      {
        projectRef: ref as string,
        attributes: [attribute as InfraMonitoringAttribute],
        startDate,
        endDate,
        interval: interval as AnalyticsInterval,
        databaseIdentifier,
      },
      { enabled: provider === 'infra-monitoring' && data === undefined }
    )

  const transformedInfraData = useMemo(() => {
    if (!infraMonitoringData) return undefined
    const mapped = mapMultiResponseToAnalyticsData(infraMonitoringData, [
      attribute as InfraMonitoringAttribute,
    ])
    return mapped[attribute]
  }, [infraMonitoringData, attribute])

  const chartData =
    data ||
    (provider === 'infra-monitoring'
      ? transformedInfraData
      : provider === 'daily-stats'
        ? dailyStatsData
        : undefined)

  const loading =
    isLoading ||
    (provider === 'infra-monitoring'
      ? isFetchingInfraMonitoring
      : provider === 'daily-stats'
        ? isFetchingDailyStats
        : isLoading)

  const shouldHighlightMaxValue =
    provider === 'daily-stats' &&
    !attribute.includes('ingress') &&
    !attribute.includes('egress') &&
    chartData !== undefined &&
    'maximum' in chartData
  const shouldHighlightTotalGroupedValue = chartData !== undefined && 'totalGrouped' in chartData

  const _highlightedValue =
    highlightedValue !== undefined
      ? highlightedValue
      : shouldHighlightMaxValue
        ? chartData?.maximum
        : provider === 'daily-stats'
          ? chartData?.total
          : shouldHighlightTotalGroupedValue
            ? chartData?.totalGrouped?.[attribute]
            : (chartData?.data[chartData?.data.length - 1] as any)?.[attribute as any]

  if (loading) {
    return (
      <div className="flex h-52 w-full flex-col items-center justify-center gap-y-2">
        <Loader2 size={18} className="animate-spin text-border-strong" />
        <p className="text-xs text-foreground-lighter">Loading data for {label}</p>
      </div>
    )
  }

  if (chartData === undefined) {
    return (
      <div className="flex h-52 w-full flex-col items-center justify-center gap-y-2">
        <WarningIcon />
        <p className="text-xs text-foreground-lighter">Unable to load data for {label}</p>
      </div>
    )
  }

  return (
    <div className="h-full w-full">
      <div className="absolute right-6 z-10 flex justify-between">
        {!hideChartType && (
          <Tooltip>
            <TooltipTrigger asChild>
              <Button
                type="default"
                className="px-1.5"
                icon={chartStyle === 'bar' ? <Activity /> : <BarChartIcon />}
                onClick={() => setChartStyle(chartStyle === 'bar' ? 'line' : 'bar')}
              />
            </TooltipTrigger>
            <TooltipContent side="left" align="center">
              View as {chartStyle === 'bar' ? 'line chart' : 'bar chart'}
            </TooltipContent>
          </Tooltip>
        )}
        {children}
      </div>
      {chartStyle === 'bar' ? (
        <BarChart
          data={(chartData?.data ?? []) as any}
          format={format || chartData?.format}
          xAxisKey={'period_start'}
          yAxisKey={attribute}
          highlightedValue={_highlightedValue}
          title={label}
          customDateFormat={customDateFormat}
          syncId={syncId}
          {...otherProps}
        />
      ) : (
        <AreaChart
          data={(chartData?.data ?? []) as any}
          format={format || chartData?.format}
          xAxisKey="period_start"
          yAxisKey={attribute}
          highlightedValue={_highlightedValue}
          title={label}
          customDateFormat={customDateFormat}
          syncId={syncId}
          {...otherProps}
        />
      )}
    </div>
  )
}

export default ChartHandler<|MERGE_RESOLUTION|>--- conflicted
+++ resolved
@@ -5,11 +5,11 @@
 import AreaChart from 'components/ui/Charts/AreaChart'
 import BarChart from 'components/ui/Charts/BarChart'
 import { AnalyticsInterval } from 'data/analytics/constants'
+import { mapMultiResponseToAnalyticsData } from 'data/analytics/infra-monitoring-queries'
 import {
   InfraMonitoringAttribute,
   useInfraMonitoringAttributesQuery,
 } from 'data/analytics/infra-monitoring-query'
-import { mapMultiResponseToAnalyticsData } from 'data/analytics/infra-monitoring-queries'
 import {
   ProjectDailyStatsAttribute,
   useProjectDailyStatsQuery,
@@ -83,13 +83,8 @@
     { enabled: provider === 'daily-stats' && data === undefined }
   )
 
-<<<<<<< HEAD
   const { data: infraMonitoringData, isPending: isFetchingInfraMonitoring } =
-    useInfraMonitoringQuery(
-=======
-  const { data: infraMonitoringData, isLoading: isFetchingInfraMonitoring } =
     useInfraMonitoringAttributesQuery(
->>>>>>> aca93e1e
       {
         projectRef: ref as string,
         attributes: [attribute as InfraMonitoringAttribute],
