import { PropsWithChildren, ReactNode } from 'react'
import { Loading, cn } from 'ui'

interface PanelProps {
  bodyClassName?: string
  className?: string
  footer?: JSX.Element | false
  hideHeaderStyling?: boolean
  loading?: boolean
  noMargin?: boolean
  title?: ReactNode | false
  wrapWithLoading?: boolean
  noHideOverflow?: boolean
  headerClasses?: string
}
<<<<<<< HEAD
function Panel(props: PropsWithChildren<PanelProps>) {
  let headerClasses: string[] = []

  if (!props.hideHeaderStyling) {
    headerClasses = [`bg-surface-100 border-b`]
  } else {
    headerClasses = [`bg-surface-100`]
  }
=======
>>>>>>> cc008ef9

function Panel(props: PropsWithChildren<PanelProps>) {
  const content = (
    <div
<<<<<<< HEAD
      className={`
        ${props.noHideOverflow ? '' : 'overflow-hidden'} rounded-md
        border shadow-sm ${props.noMargin ? '' : 'mb-8'} ${props.className}`}
=======
      className={cn(
        'rounded-md border border-overlay shadow-sm',
        props.noHideOverflow ? '' : 'overflow-hidden',
        props.noMargin ? '' : 'mb-8',
        props.className
      )}
>>>>>>> cc008ef9
    >
      {props.title && (
        <div
          className={cn(
            props.hideHeaderStyling ? 'bg-surface-100 border-b border-overlay' : 'bg-surface-100',
            props.headerClasses
          )}
        >
          <div className="flex items-center px-6 py-4">{props.title}</div>
        </div>
      )}
      <div className={cn('bg-surface-100', props.bodyClassName)}>{props.children}</div>

      {props.footer && (
        <div className="bg-surface-100 border-t border-overlay">
          <div className="flex h-12 items-center px-6">{props.footer}</div>
        </div>
      )}
    </div>
  )

  if (props.wrapWithLoading === false) {
    return content
  }

  return <Loading active={Boolean(props.loading)}>{content}</Loading>
}

function Content({ children, className }: { children: ReactNode; className?: string | false }) {
  return <div className={cn('px-6 py-4', className)}>{children}</div>
}

Panel.Content = Content
export default Panel<|MERGE_RESOLUTION|>--- conflicted
+++ resolved
@@ -13,33 +13,16 @@
   noHideOverflow?: boolean
   headerClasses?: string
 }
-<<<<<<< HEAD
-function Panel(props: PropsWithChildren<PanelProps>) {
-  let headerClasses: string[] = []
-
-  if (!props.hideHeaderStyling) {
-    headerClasses = [`bg-surface-100 border-b`]
-  } else {
-    headerClasses = [`bg-surface-100`]
-  }
-=======
->>>>>>> cc008ef9
 
 function Panel(props: PropsWithChildren<PanelProps>) {
   const content = (
     <div
-<<<<<<< HEAD
-      className={`
-        ${props.noHideOverflow ? '' : 'overflow-hidden'} rounded-md
-        border shadow-sm ${props.noMargin ? '' : 'mb-8'} ${props.className}`}
-=======
       className={cn(
         'rounded-md border border-overlay shadow-sm',
         props.noHideOverflow ? '' : 'overflow-hidden',
         props.noMargin ? '' : 'mb-8',
         props.className
       )}
->>>>>>> cc008ef9
     >
       {props.title && (
         <div
