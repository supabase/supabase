import { Book, Maximize2, X } from 'lucide-react'
import { useRouter } from 'next/router'
import { useState } from 'react'

import { LOCAL_STORAGE_KEYS, useParams } from 'common'
import {
  createSqlSnippetSkeletonV2,
  suffixWithLimit,
} from 'components/interfaces/SQLEditor/SQLEditor.utils'
import Results from 'components/interfaces/SQLEditor/UtilityPanel/Results'
import { SqlRunButton } from 'components/interfaces/SQLEditor/UtilityPanel/RunButton'
import { SIDEBAR_KEYS } from 'components/layouts/ProjectLayout/LayoutSidebar/LayoutSidebarProvider'
import { useExecuteSqlMutation } from 'data/sql/execute-sql-mutation'
import { useLocalStorageQuery } from 'hooks/misc/useLocalStorage'
import { useSelectedOrganizationQuery } from 'hooks/misc/useSelectedOrganization'
import { useSelectedProjectQuery } from 'hooks/misc/useSelectedProject'
import { BASE_PATH } from 'lib/constants'
import { useProfile } from 'lib/profile'
import { useEditorPanelStateSnapshot } from 'state/editor-panel-state'
import { useSidebarManagerSnapshot } from 'state/sidebar-manager-state'
import { useSqlEditorV2StateSnapshot } from 'state/sql-editor-v2'
import {
  Button,
  cn,
  CodeBlock,
  Command_Shadcn_,
  CommandEmpty_Shadcn_,
  CommandGroup_Shadcn_,
  CommandInput_Shadcn_,
  CommandItem_Shadcn_,
  CommandList_Shadcn_,
  HoverCard_Shadcn_,
  HoverCardContent_Shadcn_,
  HoverCardTrigger_Shadcn_,
  KeyboardShortcut,
  Popover_Shadcn_,
  PopoverContent_Shadcn_,
  PopoverTrigger_Shadcn_,
  SQL_ICON,
} from 'ui'
import { Admonition } from 'ui-patterns'
import { containsUnknownFunction, isReadOnlySelect } from '../AIAssistantPanel/AIAssistant.utils'
import AIEditor from '../AIEditor'
import { ButtonTooltip } from '../ButtonTooltip'
import { SqlWarningAdmonition } from '../SqlWarningAdmonition'
<<<<<<< HEAD
import { isExplainQuery } from 'components/interfaces/ExplainVisualizer/ExplainVisualizer.utils'
=======
import { generateSnippetTitle } from 'components/interfaces/SQLEditor/SQLEditor.constants'
>>>>>>> a469504f

export const EditorPanel = () => {
  const {
    value,
    templates,
    results,
    error,
    initialPrompt,
    onChange,
    setValue,
    setTemplates,
    setResults,
    setError,
  } = useEditorPanelStateSnapshot()
  const { profile } = useProfile()
  const { closeSidebar } = useSidebarManagerSnapshot()
  const sqlEditorSnap = useSqlEditorV2StateSnapshot()

  const label = 'SQL Editor'
  const [isInlineEditorHotkeyEnabled] = useLocalStorageQuery<boolean>(
    LOCAL_STORAGE_KEYS.HOTKEY_SIDEBAR(SIDEBAR_KEYS.EDITOR_PANEL),
    true
  )
  const [isAIAssistantHotkeyEnabled] = useLocalStorageQuery<boolean>(
    LOCAL_STORAGE_KEYS.HOTKEY_SIDEBAR(SIDEBAR_KEYS.AI_ASSISTANT),
    true
  )

  const currentValue = value || ''

  const { ref } = useParams()
  const router = useRouter()
  const { data: project } = useSelectedProjectQuery()
  const { data: org } = useSelectedOrganizationQuery()

  const [showWarning, setShowWarning] = useState<'hasWriteOperation' | 'hasUnknownFunctions'>()
  const [showResults, setShowResults] = useState(true)
  const [isTemplatesOpen, setIsTemplatesOpen] = useState(false)

  const errorHeader = error?.formattedError?.split('\n')?.filter((x: string) => x.length > 0)?.[0]
  const errorContent =
    'formattedError' in (error || {})
      ? error?.formattedError
          ?.split('\n')
          ?.filter((x: string) => x.length > 0)
          ?.slice(1) ?? []
      : [error?.message ?? '']

  const { mutate: executeSql, isPending: isExecuting } = useExecuteSqlMutation({
    onSuccess: async (res) => {
      setResults(res.result)
      setError(undefined)
    },
    onError: (mutationError) => {
      setError(mutationError)
      setResults([])
    },
  })

  const onExecuteSql = (skipValidation = false) => {
    setError(undefined)
    setShowWarning(undefined)
    setResults(undefined)

    if (currentValue.length === 0) return

    if (!skipValidation) {
      const isReadOnlySelectSQL = isReadOnlySelect(currentValue)
      if (!isReadOnlySelectSQL) {
        const hasUnknownFunctions = containsUnknownFunction(currentValue)
        setShowWarning(hasUnknownFunctions ? 'hasUnknownFunctions' : 'hasWriteOperation')
        return
      }
    }

    executeSql({
      sql: suffixWithLimit(currentValue, 100),
      projectRef: project?.ref,
      connectionString: project?.connectionString,
      handleError: (executeError) => {
        throw executeError
      },
      contextualInvalidation: true,
    })
  }

  // Check if this is an EXPLAIN query result
  const isValidExplainQuery = isExplainQuery(results ?? [])

  const handleChange = (value: string) => {
    setValue(value)
    onChange?.(value)
  }

  const onSelectTemplate = (content: string) => {
    handleChange(content)
    setIsTemplatesOpen(false)
  }

  const handleClosePanel = () => {
    closeSidebar(SIDEBAR_KEYS.EDITOR_PANEL)
    setTemplates([])
    setError(undefined)
    setShowWarning(undefined)
    setShowResults(true)
  }

  return (
    <div className="flex h-full flex-col bg-background">
      <div className="border-b border-b-muted flex items-center justify-between gap-x-4 pl-4 pr-3 h-[46px]">
        <div className="text-xs">{label}</div>
        <div className="flex items-center">
          {templates.length > 0 && (
            <Popover_Shadcn_ open={isTemplatesOpen} onOpenChange={setIsTemplatesOpen}>
              <PopoverTrigger_Shadcn_ asChild>
                <Button
                  size="tiny"
                  type="default"
                  role="combobox"
                  className="mr-2"
                  aria-expanded={isTemplatesOpen}
                  icon={<Book size={14} />}
                >
                  Templates
                </Button>
              </PopoverTrigger_Shadcn_>
              <PopoverContent_Shadcn_ align="end" className="w-[300px] p-0">
                <Command_Shadcn_>
                  <CommandInput_Shadcn_ placeholder="Search templates..." />
                  <CommandList_Shadcn_>
                    <CommandEmpty_Shadcn_>No templates found.</CommandEmpty_Shadcn_>
                    <CommandGroup_Shadcn_>
                      {templates.map((template) => (
                        <HoverCard_Shadcn_ key={template.name}>
                          <HoverCardTrigger_Shadcn_ asChild>
                            <CommandItem_Shadcn_
                              value={template.name}
                              onSelect={() => onSelectTemplate(template.content)}
                              className="cursor-pointer"
                            >
                              <div className="flex items-center gap-3">
                                <SQL_ICON
                                  size={16}
                                  className={cn(
                                    'w-5 h-5 flex-0 mr-2 transition-colors fill-foreground-muted'
                                  )}
                                />
                                <div className="flex-1">
                                  <h4 className="text-foreground flex-1">{template.name}</h4>
                                  <p className="text-xs text-foreground-light">
                                    {template.description}
                                  </p>
                                </div>
                              </div>
                            </CommandItem_Shadcn_>
                          </HoverCardTrigger_Shadcn_>
                          <HoverCardContent_Shadcn_ side="left" className="w-[500px] p-0">
                            <CodeBlock
                              language="sql"
                              className="language-sql border-none"
                              hideLineNumbers
                              value={template.content}
                            />
                          </HoverCardContent_Shadcn_>
                        </HoverCard_Shadcn_>
                      ))}
                    </CommandGroup_Shadcn_>
                  </CommandList_Shadcn_>
                </Command_Shadcn_>
              </PopoverContent_Shadcn_>
            </Popover_Shadcn_>
          )}
          <ButtonTooltip
            type="text"
            className="w-7 h-7 p-0"
            icon={<Maximize2 strokeWidth={1.5} />}
            tooltip={{
              content: {
                side: 'bottom',
                text: 'Expand to SQL editor',
              },
            }}
            onClick={() => {
              if (!ref) return console.error('Project ref is required')

              if (!project) {
                console.error('Project is required')
                return
              }
              if (!profile) {
                console.error('Profile is required')
                return
              }

              const snippet = createSqlSnippetSkeletonV2({
                name: generateSnippetTitle(),
                sql: currentValue,
                owner_id: profile.id,
                project_id: project.id,
              })

              sqlEditorSnap.addSnippet({ projectRef: ref, snippet })
              sqlEditorSnap.addNeedsSaving(snippet.id)

              router.push(`/project/${ref}/sql/${snippet.id}`)
              handleClosePanel()
            }}
          />

          <ButtonTooltip
            type="text"
            className="w-7 h-7 p-0"
            onClick={handleClosePanel}
            icon={<X strokeWidth={1.5} />}
            tooltip={{
              content: {
                side: 'bottom',
                text: (
                  <div className="flex items-center gap-4">
                    <span>Close Editor</span>
                    {isInlineEditorHotkeyEnabled && <KeyboardShortcut keys={['Meta', 'e']} />}
                  </div>
                ),
              },
            }}
          />
        </div>
      </div>

      <div className="flex-1 overflow-hidden flex flex-col h-full">
        <div className="flex-1 min-h-0 relative [&_.monaco-editor]:!bg [&_.monaco-editor_.margin]:!bg [&_.monaco-editor_.monaco-editor-background]:!bg">
          <AIEditor
            autoFocus
            language="pgsql"
            value={currentValue}
            onChange={handleChange}
            aiEndpoint={`${BASE_PATH}/api/ai/code/complete`}
            aiMetadata={{
              projectRef: project?.ref,
              connectionString: project?.connectionString,
              orgSlug: org?.slug,
            }}
            initialPrompt={initialPrompt}
            options={{
              tabSize: 2,
              fontSize: 13,
              minimap: { enabled: false },
              wordWrap: 'on',
              lineNumbers: 'on',
              folding: false,
              padding: { top: 16 },
              lineNumbersMinChars: 3,
            }}
            executeQuery={onExecuteSql}
            onClose={handleClosePanel}
            closeShortcutEnabled={isInlineEditorHotkeyEnabled}
            openAIAssistantShortcutEnabled={isAIAssistantHotkeyEnabled}
          />
        </div>

        {error !== undefined && (
          <div className="shrink-0">
            <Admonition
              type="warning"
              className="rounded-none border-x-0 border-b-0 [&>div>div>pre]:text-sm [&>div]:flex [&>div]:flex-col [&>div]:gap-y-2"
              title={errorHeader || 'Error running SQL query'}
              description={
                <div>
                  {errorContent.length > 0 ? (
                    errorContent.map((errorText: string, i: number) => (
                      <pre key={`err-${i}`} className="font-mono text-xs whitespace-pre-wrap">
                        {errorText}
                      </pre>
                    ))
                  ) : (
                    <p className="font-mono text-xs">{error?.error}</p>
                  )}
                </div>
              }
            />
          </div>
        )}

        {showWarning && (
          <SqlWarningAdmonition
            className="border-t"
            warningType={showWarning}
            onCancel={() => setShowWarning(undefined)}
            onConfirm={() => {
              setShowWarning(undefined)
              onExecuteSql(true)
            }}
          />
        )}

        {results !== undefined && results.length > 0 && (
          <div
            className={cn(
              `shrink-0 flex flex-col`,
              isValidExplainQuery ? 'max-h-[600px]' : 'max-h-72',
              showResults && 'h-full'
            )}
          >
            {showResults && (
              <div className="border-t flex-1 overflow-hidden">
                <Results rows={results} />
              </div>
            )}
            <div className="text-xs text-foreground-light border-t py-2 px-5 flex items-center justify-between">
              <span className="font-mono">
                {results.length} rows{results.length >= 100 && ` (Limited to only 100 rows)`}
              </span>
              <Button
                size="tiny"
                type="default"
                className="ml-2"
                onClick={() => setShowResults((prev) => !prev)}
              >
                {showResults ? 'Hide Results' : 'Show Results'}
              </Button>
            </div>
          </div>
        )}
        {results !== undefined && results.length === 0 && !error && (
          <div className="shrink-0">
            <p className="text-xs text-foreground-light font-mono py-2 px-5">
              Success. No rows returned.
            </p>
          </div>
        )}

        <div className="flex items-center gap-2 justify-end px-5 py-4 w-full border-t shrink-0">
          <SqlRunButton isDisabled={isExecuting} isExecuting={isExecuting} onClick={onExecuteSql} />
        </div>
      </div>
    </div>
  )
}

export default EditorPanel<|MERGE_RESOLUTION|>--- conflicted
+++ resolved
@@ -43,11 +43,8 @@
 import AIEditor from '../AIEditor'
 import { ButtonTooltip } from '../ButtonTooltip'
 import { SqlWarningAdmonition } from '../SqlWarningAdmonition'
-<<<<<<< HEAD
 import { isExplainQuery } from 'components/interfaces/ExplainVisualizer/ExplainVisualizer.utils'
-=======
 import { generateSnippetTitle } from 'components/interfaces/SQLEditor/SQLEditor.constants'
->>>>>>> a469504f
 
 export const EditorPanel = () => {
   const {
