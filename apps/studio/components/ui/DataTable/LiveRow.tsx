import { TableCell, TableRow } from 'ui'

export function LiveRow({ colSpan }: { colSpan: number }) {
  return (
    <TableRow>
<<<<<<< HEAD
      <TableCell className="w-[--header-level-size] min-w-[--header-level-size] max-w-[--header-level-size] border-b border-l border-r border-t border-info border-r-info/50">
        <DataTableColumnLevelIndicator value="success" />
=======
      <TableCell className="relative w-[--header-level-size] min-w-[--header-level-size] max-w-[--header-level-size] border-b border-r border-t border-info">
        <div className="flex items-center justify-center">
          <span className="absolute inline-flex h-2.5 w-2.5 animate-ping rounded-full bg-brand opacity-75"></span>
          <span className="relative inline-flex h-2.5 w-2.5 rounded-full bg-brand"></span>
        </div>
>>>>>>> c0b3a860
      </TableCell>
      <TableCell colSpan={colSpan} className="border-b border-r border-t text-foreground">
        Live Mode
      </TableCell>
    </TableRow>
  )
}<|MERGE_RESOLUTION|>--- conflicted
+++ resolved
@@ -3,16 +3,11 @@
 export function LiveRow({ colSpan }: { colSpan: number }) {
   return (
     <TableRow>
-<<<<<<< HEAD
-      <TableCell className="w-[--header-level-size] min-w-[--header-level-size] max-w-[--header-level-size] border-b border-l border-r border-t border-info border-r-info/50">
-        <DataTableColumnLevelIndicator value="success" />
-=======
       <TableCell className="relative w-[--header-level-size] min-w-[--header-level-size] max-w-[--header-level-size] border-b border-r border-t border-info">
         <div className="flex items-center justify-center">
           <span className="absolute inline-flex h-2.5 w-2.5 animate-ping rounded-full bg-brand opacity-75"></span>
           <span className="relative inline-flex h-2.5 w-2.5 rounded-full bg-brand"></span>
         </div>
->>>>>>> c0b3a860
       </TableCell>
       <TableCell colSpan={colSpan} className="border-b border-r border-t text-foreground">
         Live Mode
