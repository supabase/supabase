import { useRouter } from 'next/router'
import { PropsWithChildren } from 'react'

import { ProductMenu } from 'components/ui/ProductMenu'
<<<<<<< HEAD
import { useFlag, useSelectedProject, withAuth } from 'hooks'
=======
import { useSelectedProject } from 'hooks/misc/useSelectedProject'
import { withAuth } from 'hooks/misc/withAuth'
import { useFlag } from 'hooks/ui/useFlag'
>>>>>>> fc5ef8ba
import ProjectLayout from '../ProjectLayout/ProjectLayout'
import { generateRealtimeMenu } from './RealtimeMenu.utils'

export interface RealtimeLayoutProps {
  title: string
}

const RealtimeLayout = ({ title, children }: PropsWithChildren<RealtimeLayoutProps>) => {
  const project = useSelectedProject()

  const router = useRouter()
  const page = router.pathname.split('/')[4]

  return (
    <ProjectLayout
      title={title}
      product="Realtime"
      productMenu={<ProductMenu page={page} menu={generateRealtimeMenu(project!)} />}
    >
      {children}
    </ProjectLayout>
  )
}

export default withAuth(RealtimeLayout)<|MERGE_RESOLUTION|>--- conflicted
+++ resolved
@@ -2,13 +2,9 @@
 import { PropsWithChildren } from 'react'
 
 import { ProductMenu } from 'components/ui/ProductMenu'
-<<<<<<< HEAD
-import { useFlag, useSelectedProject, withAuth } from 'hooks'
-=======
 import { useSelectedProject } from 'hooks/misc/useSelectedProject'
 import { withAuth } from 'hooks/misc/withAuth'
 import { useFlag } from 'hooks/ui/useFlag'
->>>>>>> fc5ef8ba
 import ProjectLayout from '../ProjectLayout/ProjectLayout'
 import { generateRealtimeMenu } from './RealtimeMenu.utils'
 
