--- conflicted
+++ resolved
@@ -8,10 +8,7 @@
 ): ProductMenuGroup[] => {
   const ref = project?.ref ?? 'default'
   const { enableRealtimeSettings, showPolicies } = flags || {}
-<<<<<<< HEAD
-=======
   const showRealtimeSettings = IS_PLATFORM && enableRealtimeSettings
->>>>>>> c4b36d9a
 
   return [
     {
@@ -25,33 +22,6 @@
         },
       ],
     },
-<<<<<<< HEAD
-    {
-      title: 'Configuration',
-      items: [
-        ...(showPolicies
-          ? [
-              {
-                name: 'Policies',
-                key: 'policies',
-                url: `/project/${ref}/realtime/policies`,
-                items: [],
-              },
-            ]
-          : []),
-        ...(IS_PLATFORM && enableRealtimeSettings
-          ? [
-              {
-                name: 'Settings',
-                key: 'settings',
-                url: `/project/${ref}/realtime/settings`,
-                items: [],
-              },
-            ]
-          : []),
-      ],
-    },
-=======
     ...(showRealtimeSettings || showPolicies
       ? [
           {
@@ -81,6 +51,5 @@
           },
         ]
       : []),
->>>>>>> c4b36d9a
   ]
 }