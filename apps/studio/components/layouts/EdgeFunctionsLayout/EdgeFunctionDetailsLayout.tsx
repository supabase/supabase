--- conflicted
+++ resolved
@@ -38,13 +38,8 @@
   children,
 }: PropsWithChildren<EdgeFunctionDetailsLayoutProps>) => {
   const router = useRouter()
-<<<<<<< HEAD
-  const org = useSelectedOrganization()
+  const { data: org } = useSelectedOrganizationQuery()
   const { slug, functionSlug, ref } = useParams()
-=======
-  const { data: org } = useSelectedOrganizationQuery()
-  const { functionSlug, ref } = useParams()
->>>>>>> b68b2ebc
   const { mutate: sendEvent } = useSendEventMutation()
 
   const isNewAPIDocsEnabled = useIsAPIDocsSidePanelEnabled()
