--- conflicted
+++ resolved
@@ -38,12 +38,8 @@
   children,
 }: PropsWithChildren<EdgeFunctionDetailsLayoutProps>) => {
   const router = useRouter()
-<<<<<<< HEAD
-=======
   const { data: org } = useSelectedOrganizationQuery()
->>>>>>> 18f3191b
   const { functionSlug, ref } = useParams()
-  const org = useSelectedOrganization()
   const { mutate: sendEvent } = useSendEventMutation()
 
   const isNewAPIDocsEnabled = useIsAPIDocsSidePanelEnabled()
