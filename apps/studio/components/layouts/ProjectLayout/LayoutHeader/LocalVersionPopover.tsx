import dayjs from 'dayjs'

import { DocsButton } from 'components/ui/DocsButton'
import { InlineLink } from 'components/ui/InlineLink'
import { useCLIReleaseVersionQuery } from 'data/misc/cli-release-version-query'
import { DOCS_URL } from 'lib/constants'
import {
  Badge,
  Button,
  Dialog,
  DialogContent,
  DialogHeader,
  DialogSection,
  DialogTitle,
  DialogTrigger,
  Popover,
  PopoverContent,
  PopoverSeparator,
  PopoverTrigger,
  SimpleCodeBlock,
  Tabs_Shadcn_,
  TabsContent_Shadcn_,
  TabsList_Shadcn_,
  TabsTrigger_Shadcn_,
} from 'ui'
import { Admonition } from 'ui-patterns'
import { getSemver, semverGte, semverLte } from './LocalVersionPopover.utils'

export const LocalVersionPopover = () => {
  const { data, isSuccess } = useCLIReleaseVersionQuery()
  const currentCliVersion = data?.current
  const latestCliVersion = data?.latest
  const hasLatestCLIVersion = isSuccess && !!latestCliVersion

  const current = getSemver(currentCliVersion)
  const latest = getSemver(latestCliVersion)

  const hasUpdate =
    !!current && !!latest
      ? currentCliVersion !== latestCliVersion && semverLte(current, latest)
      : false
  const isBeta =
    !!current && !!latest && currentCliVersion !== latestCliVersion && semverGte(current, latest)

  const approximateNextRelease = !!data?.published_at
    ? dayjs(data?.published_at).utc().add(14, 'day').format('DD MMM YYYY')
    : undefined

  if (!isSuccess || !currentCliVersion) return null

  return (
<<<<<<< HEAD
    <Popover>
      <PopoverTrigger className="flex items-center">
        <Badge variant={isBeta ? 'warning' : hasUpdate ? 'brand' : 'default'}>
=======
    <Popover_Shadcn_>
      <PopoverTrigger_Shadcn_ className="flex items-center">
        <Badge variant={isBeta ? 'warning' : hasUpdate ? 'success' : 'default'}>
>>>>>>> bc12d796
          {isBeta ? 'Beta' : hasUpdate ? 'Update available' : 'Latest'}
        </Badge>
      </PopoverTrigger>
      <PopoverContent align="end" className="w-80 px-0">
        {hasLatestCLIVersion ? (
          !isBeta && hasUpdate ? (
            <div className="px-4 mb-3">
              <p className="text-sm mb-2">A new version of Supabase CLI is available:</p>
              <Tabs_Shadcn_ defaultValue="macos">
                <TabsList_Shadcn_ className="mt-2">
                  <TabsTrigger_Shadcn_ className="px-2 text-xs" value="macos">
                    macOS
                  </TabsTrigger_Shadcn_>
                  <TabsTrigger_Shadcn_ className="px-2 text-xs" value="windows">
                    Windows
                  </TabsTrigger_Shadcn_>
                  <TabsTrigger_Shadcn_ className="px-2 text-xs" value="linux">
                    Linux
                  </TabsTrigger_Shadcn_>
                  <TabsTrigger_Shadcn_ className="px-2 text-xs" value="npm">
                    npm / Bun
                  </TabsTrigger_Shadcn_>
                </TabsList_Shadcn_>
                <TabsContent_Shadcn_ className="mt-2 text-xs" value="macos">
                  <SimpleCodeBlock parentClassName="bg-selection rounded !px-2">
                    brew upgrade supabase
                  </SimpleCodeBlock>
                </TabsContent_Shadcn_>
                <TabsContent_Shadcn_ className="mt-2 text-xs" value="windows">
                  <SimpleCodeBlock parentClassName="bg-selection rounded !px-2">
                    scoop update supabase
                  </SimpleCodeBlock>
                </TabsContent_Shadcn_>
                <TabsContent_Shadcn_ className="mt-2 text-xs" value="linux">
                  <SimpleCodeBlock parentClassName="bg-selection rounded !px-2">
                    brew upgrade supabase
                  </SimpleCodeBlock>
                </TabsContent_Shadcn_>
                <TabsContent_Shadcn_ className="mt-2 text-xs" value="npm">
                  <SimpleCodeBlock parentClassName="bg-selection rounded !px-2">
                    npm update supabase --save-dev
                  </SimpleCodeBlock>
                </TabsContent_Shadcn_>
              </Tabs_Shadcn_>
            </div>
          ) : (
            <div className="px-4 mb-3">
              {isBeta ? (
                <p className="text-sm">You're on the Beta version of Supabase CLI</p>
              ) : (
                <p className="text-sm">You're on the latest version of Supabase CLI</p>
              )}
            </div>
          )
        ) : null}

        <div className="flex flex-col gap-y-2 px-4">
          <p className="text-xs text-foreground-lighter">
            All available release versions of the CLI can be found on our{' '}
            <InlineLink href="https://github.com/supabase/cli/releases">
              GitHub repository
            </InlineLink>
            .
          </p>
        </div>

        <div className="flex items-center gap-x-2 mt-3 px-4">
          <Dialog>
            <DialogTrigger asChild>
              <Button type="default">Release schedule</Button>
            </DialogTrigger>
            <DialogContent>
              <DialogHeader className="border-b">
                <DialogTitle>Stable release schedule</DialogTitle>
              </DialogHeader>
              <DialogSection className="flex flex-col gap-y-3">
                <div className="flex flex-col gap-y-2">
                  <p className="text-foreground-lighter text-xs font-mono uppercase">
                    Approximate next release: {approximateNextRelease}
                  </p>
                  <p className="text-sm">
                    Supabase CLI releases follows a two-week schedule, with stable updates available
                    through the{' '}
                    <InlineLink
                      href={`${DOCS_URL}/guides/local-development/cli/getting-started?queryGroups=platform&platform=linux#updating-the-supabase-cli`}
                    >
                      CLI
                    </InlineLink>
                    .
                  </p>
                </div>
                <Admonition
                  type="default"
                  title="Beta Releases"
                  description="Beta releases are also available between stable releases through the Beta version of the CLI, which might be helpful if you are waiting for a specific fix."
                >
                  <p className="!mt-2">If you'd like to try, we recommend doing so via npm:</p>
                  <div className="flex items-center bg-surface-200 py-1 px-2 rounded mt-2 mb-1">
                    <SimpleCodeBlock parentClassName="bg-surface-200">
                      npm i supabase@beta --save-dev
                    </SimpleCodeBlock>
                  </div>
                  {
                    <p className="text-sm text-foreground-lighter">
                      Latest Beta version: <span>{data.beta}</span>
                    </p>
                  }
                  <DocsButton
                    href={`${DOCS_URL}/guides/local-development/cli/getting-started?queryGroups=platform&platform=linux#using-beta-version`}
                    className="!no-underline mt-2"
                  />
                </Admonition>
              </DialogSection>
            </DialogContent>
          </Dialog>
          <Button type="default" asChild>
            <a
              target="_blank"
              rel="noreferrer noopener"
              href={`${DOCS_URL}/guides/local-development/cli/getting-started?queryGroups=platform&platform=linux`}
            >
              CLI Docs
            </a>
          </Button>
        </div>
        <PopoverSeparator className="my-4" />
        <div className="flex items-center gap-x-4 px-4">
          <div className="flex flex-col gap-y-1">
            <p className="text-xs">Current version:</p>
            <p className="text-sm font-mono">{currentCliVersion}</p>
          </div>
          {hasLatestCLIVersion && hasUpdate && !isBeta && (
            <div className="flex flex-col gap-y-1">
              <p className="text-xs">Available version:</p>
              <p className="text-sm font-mono">{latestCliVersion}</p>
            </div>
          )}
        </div>
      </PopoverContent>
    </Popover>
  )
}<|MERGE_RESOLUTION|>--- conflicted
+++ resolved
@@ -49,15 +49,9 @@
   if (!isSuccess || !currentCliVersion) return null
 
   return (
-<<<<<<< HEAD
     <Popover>
       <PopoverTrigger className="flex items-center">
-        <Badge variant={isBeta ? 'warning' : hasUpdate ? 'brand' : 'default'}>
-=======
-    <Popover_Shadcn_>
-      <PopoverTrigger_Shadcn_ className="flex items-center">
         <Badge variant={isBeta ? 'warning' : hasUpdate ? 'success' : 'default'}>
->>>>>>> bc12d796
           {isBeta ? 'Beta' : hasUpdate ? 'Update available' : 'Latest'}
         </Badge>
       </PopoverTrigger>
