--- conflicted
+++ resolved
@@ -1,20 +1,9 @@
 import clsx from 'clsx'
-<<<<<<< HEAD
-import { Settings2Icon } from 'lucide-react'
 import { useMemo, useRef, useState } from 'react'
-import {
-  Button,
-  CommandGroup_Shadcn_,
-  CommandItem_Shadcn_,
-  CommandList_Shadcn_,
-  Command_Shadcn_,
-  IconCheck,
-=======
-import { useMemo, useRef, useState } from 'react'
+import toast from 'react-hot-toast'
 import {
   Button,
   IconArchive,
->>>>>>> ade4b349
   IconInbox,
   PopoverContent_Shadcn_,
   PopoverTrigger_Shadcn_,
@@ -25,6 +14,7 @@
 import AlertError from 'components/ui/AlertError'
 import InfiniteList from 'components/ui/InfiniteList'
 import ShimmeringLoader, { GenericSkeletonLoader } from 'components/ui/ShimmeringLoader'
+import { useNotificationsArchiveAllMutation } from 'data/notifications/notifications-v2-archive-all-mutation'
 import { useNotificationsV2Query } from 'data/notifications/notifications-v2-query'
 import { useNotificationsSummaryQuery } from 'data/notifications/notifications-v2-summary-query'
 import { useNotificationsV2UpdateMutation } from 'data/notifications/notifications-v2-update-mutation'
@@ -32,19 +22,8 @@
 import { useProjectsQuery } from 'data/projects/projects-query'
 import { useNotificationsStateSnapshot } from 'state/notifications'
 import NotificationRow from './NotificationRow'
-<<<<<<< HEAD
-import {
-  CriticalIcon,
-  NOTIFICATION_FILTERS,
-  NOTIFICATION_FILTER_TYPE,
-  WarningIcon,
-} from './NotificationsPopover.constants'
-=======
 import { NotificationsFilter } from './NotificationsFilter'
 import { CriticalIcon, WarningIcon } from './NotificationsPopover.constants'
-import { useNotificationsArchiveAllMutation } from 'data/notifications/notifications-v2-archive-all-mutation'
-import toast from 'react-hot-toast'
->>>>>>> ade4b349
 
 const NotificationsPopoverV2 = () => {
   const [open, setOpen] = useState(false)
@@ -182,29 +161,6 @@
                       </div>
                     ) : null
                   }
-<<<<<<< HEAD
-                  itemProps={{
-                    setRowHeight: (idx: number, height: number) => {
-                      if (rowHeights.current) {
-                        rowHeights.current = { ...rowHeights.current, [idx]: height }
-                      }
-                    },
-                    getProject: (ref: string) => projects?.find((project) => project.ref === ref)!,
-                    getOrganization: (id: number) => organizations?.find((org) => org.id === id)!,
-                    onArchiveNotification: (id: string) =>
-                      updateNotifications({ ids: [id], status: 'archived' }),
-                    queueMarkRead: (id: string) => {
-                      if (markedRead.current && !markedRead.current.includes(id)) {
-                        markedRead.current.push(id)
-                      }
-                    },
-                  }}
-                  getItemSize={(idx: number) => rowHeights?.current?.[idx] ?? 56}
-                  hasNextPage={hasNextPage}
-                  isLoadingNextPage={isFetchingNextPage}
-                  onLoadNextPage={() => fetchNextPage()}
-=======
->>>>>>> ade4b349
                 />
                 <Tabs.Panel id="archived" label="Archived" />
               </Tabs>
@@ -241,8 +197,9 @@
                           rowHeights.current = { ...rowHeights.current, [idx]: height }
                         }
                       },
-                      getProject: (ref: string) => projects?.find((project) => project.ref === ref),
-                      getOrganization: (id: number) => organizations?.find((org) => org.id === id),
+                      getProject: (ref: string) =>
+                        projects?.find((project) => project.ref === ref)!,
+                      getOrganization: (id: number) => organizations?.find((org) => org.id === id)!,
                       onUpdateNotificationStatus: (id: string, status: 'archived' | 'seen') => {
                         updateNotifications({ ids: [id], status })
                       },
