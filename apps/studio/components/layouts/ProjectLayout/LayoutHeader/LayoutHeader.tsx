--- conflicted
+++ resolved
@@ -1,10 +1,7 @@
-<<<<<<< HEAD
-=======
 import Link from 'next/link'
 import { useRouter } from 'next/router'
 import { ReactNode, useMemo } from 'react'
 
->>>>>>> 5097385d
 import { useParams } from 'common'
 import Connect from 'components/interfaces/Connect/Connect'
 import { UserDropdown } from 'components/interfaces/user-dropdown'
@@ -21,9 +18,6 @@
 import { useSelectedProject } from 'hooks/misc/useSelectedProject'
 import { IS_PLATFORM } from 'lib/constants'
 import Image from 'next/image'
-import Link from 'next/link'
-import { useRouter } from 'next/router'
-import { ReactNode, useMemo } from 'react'
 import { useAppStateSnapshot } from 'state/app-state'
 import { Badge, cn } from 'ui'
 import BreadcrumbsView from './BreadcrumbsView'
@@ -55,31 +49,19 @@
   headerBorder?: boolean
   hasProductMenu?: boolean
   customSidebarContent?: ReactNode
-<<<<<<< HEAD
   headerTitle?: string
-=======
   handleMobileMenu: Function
   showHomeLink?: boolean
->>>>>>> 5097385d
 }
 
 const LayoutHeader = ({
   customHeaderComponents,
   breadcrumbs = [],
-<<<<<<< HEAD
   hasProductMenu,
   headerTitle,
 }: LayoutHeaderProps) => {
   const { ref: projectRef, slug } = useParams()
-=======
-  headerBorder = true,
-  showProductMenu,
-  handleMobileMenu,
-  showHomeLink = false,
-}: LayoutHeaderProps) => {
->>>>>>> 5097385d
   const router = useRouter()
-  const { ref: projectRef } = useParams()
   const selectedProject = useSelectedProject()
   const selectedOrganization = useSelectedOrganization()
   const isBranchingEnabled = selectedProject?.is_branch_enabled === true
@@ -104,7 +86,6 @@
     }
   }, [orgUsage])
 
-<<<<<<< HEAD
   // show org selection if we are on a project page or on a explicit org route
   const showOrgSelection = slug || (selectedOrganization && projectRef)
 
@@ -259,98 +240,6 @@
         />
       )} */}
     </>
-=======
-  return (
-    <div
-      className={cn(
-        'flex h-12 max-h-12 min-h-12 items-center bg-dash-sidebar',
-        headerBorder ? 'border-b border-default' : ''
-      )}
-    >
-      {showProductMenu && (
-        <div className="flex items-center justify-center border-r flex-0 md:hidden h-full aspect-square">
-          <button
-            title="Menu dropdown button"
-            className={cn(
-              'group/view-toggle ml-4 flex justify-center flex-col border-none space-x-0 items-start gap-1 !bg-transparent rounded-md min-w-[30px] w-[30px] h-[30px]'
-            )}
-            onClick={() => handleMobileMenu()}
-          >
-            <div className="h-px inline-block left-0 w-4 transition-all ease-out bg-foreground-lighter group-hover/view-toggle:bg-foreground p-0 m-0" />
-            <div className="h-px inline-block left-0 w-3 transition-all ease-out bg-foreground-lighter group-hover/view-toggle:bg-foreground p-0 m-0" />
-          </button>
-        </div>
-      )}
-      <div className="relative flex flex-1 overflow-hidden">
-        <div className="flex w-full items-center justify-between py-2 pl-1 pr-3 md:px-3 flex-nowrap overflow-x-auto no-scrollbar">
-          <div className="flex items-center text-sm">
-            {showHomeLink && (
-              <Link
-                href={IS_PLATFORM ? '/projects' : `/project/${projectRef}`}
-                className="mx-1 hidden md:flex items-center w-[40px] h-[40px]"
-              >
-                <img
-                  alt="Supabase"
-                  src={`${router.basePath}/img/supabase-logo.svg`}
-                  className="absolute h-[40px] w-6 cursor-pointer rounded"
-                />
-              </Link>
-            )}
-
-            {projectRef && (
-              <>
-                <div className="flex items-center">
-                  <OrganizationDropdown />
-                  <LayoutHeaderDivider />
-                  <ProjectDropdown />
-
-                  {exceedingLimits && (
-                    <div className="ml-2">
-                      <Link href={`/org/${selectedOrganization?.slug}/usage`}>
-                        <Badge variant="destructive">Exceeding usage limits</Badge>
-                      </Link>
-                    </div>
-                  )}
-
-                  {selectedProject && isBranchingEnabled && (
-                    <>
-                      <LayoutHeaderDivider />
-                      <BranchDropdown />
-                    </>
-                  )}
-                </div>
-
-                <div className="ml-3 flex items-center gap-x-3">
-                  {!isBranchingEnabled && <EnableBranchingButton />}
-                  <Connect />
-                </div>
-              </>
-            )}
-
-            {/* Additional breadcrumbs are supplied */}
-            <BreadcrumbsView defaultValue={breadcrumbs} />
-          </div>
-          <div className="flex items-center gap-x-2">
-            {customHeaderComponents && customHeaderComponents}
-            {IS_PLATFORM && (
-              <>
-                <FeedbackDropdown />
-                <NotificationsPopoverV2 />
-                <HelpPopover />
-              </>
-            )}
-          </div>
-        </div>
-        <div className="absolute md:hidden left-0 h-full w-3 bg-gradient-to-r from-background-dash-sidebar to-transparent pointer-events-none" />
-        <div className="absolute md:hidden right-0 h-full w-3 bg-gradient-to-l from-background-dash-sidebar to-transparent pointer-events-none" />
-      </div>
-      {!!projectRef && (
-        <div className="border-l flex-0 h-full">
-          <AssistantButton />
-        </div>
-      )}
-    </div>
->>>>>>> 5097385d
   )
 }
 
