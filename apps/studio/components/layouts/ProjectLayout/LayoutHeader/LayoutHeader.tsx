--- conflicted
+++ resolved
@@ -82,28 +82,8 @@
     }
   }, [orgUsage])
 
-<<<<<<< HEAD
-  const SeparatorSlash = () => (
-    <span className="text-border-stronger">
-      <svg
-        viewBox="0 0 24 24"
-        width="16"
-        height="16"
-        stroke="currentColor"
-        strokeWidth="1"
-        strokeLinecap="round"
-        strokeLinejoin="round"
-        fill="none"
-        shapeRendering="geometricPrecision"
-      >
-        <path d="M16 3.549L7.12 20.600"></path>
-      </svg>
-    </span>
-  )
-=======
   // show org selection if we are on a project page or on a explicit org route
   const showOrgSelection = slug || (selectedOrganization && projectRef)
->>>>>>> 484a264a
 
   return (
     <header className={cn('flex h-12 items-center flex-shrink-0 border-b')}>
