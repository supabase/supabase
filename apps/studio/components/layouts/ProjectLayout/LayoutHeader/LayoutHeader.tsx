import { AnimatePresence, motion } from 'framer-motion'
import Link from 'next/link'
import { ReactNode, useMemo, useState } from 'react'

import { useParams } from 'common'
import { useIsBranching2Enabled } from 'components/interfaces/App/FeaturePreview/FeaturePreviewContext'
import { Connect } from 'components/interfaces/Connect/Connect'
import { LocalDropdown } from 'components/interfaces/LocalDropdown'
import { UserDropdown } from 'components/interfaces/UserDropdown'
import { AssistantButton } from 'components/layouts/AppLayout/AssistantButton'
import { BranchDropdown } from 'components/layouts/AppLayout/BranchDropdown'
import { InlineEditorButton } from 'components/layouts/AppLayout/InlineEditorButton'
import { OrganizationDropdown } from 'components/layouts/AppLayout/OrganizationDropdown'
import { ProjectDropdown } from 'components/layouts/AppLayout/ProjectDropdown'
import EditorPanel from 'components/ui/EditorPanel/EditorPanel'
import { getResourcesExceededLimitsOrg } from 'components/ui/OveragesBanner/OveragesBanner.utils'
import { useOrgUsageQuery } from 'data/usage/org-usage-query'
import { useSelectedOrganizationQuery } from 'hooks/misc/useSelectedOrganization'
import { useSelectedProjectQuery } from 'hooks/misc/useSelectedProject'
<<<<<<< HEAD
=======
import { useHotKey } from 'hooks/ui/useHotKey'
>>>>>>> 7ab625c4
import { IS_PLATFORM } from 'lib/constants'
import { useAppStateSnapshot } from 'state/app-state'
import { Badge, cn } from 'ui'
import { BreadcrumbsView } from './BreadcrumbsView'
import { FeedbackDropdown } from './FeedbackDropdown'
import { HelpPopover } from './HelpPopover'
import { HomeIcon } from './HomeIcon'
import { LocalVersionPopover } from './LocalVersionPopover'
import MergeRequestButton from './MergeRequestButton'
import { NotificationsPopoverV2 } from './NotificationsPopoverV2/NotificationsPopover'

const LayoutHeaderDivider = ({ className, ...props }: React.HTMLProps<HTMLSpanElement>) => (
  <span className={cn('text-border-stronger pr-2', className)} {...props}>
    <svg
      viewBox="0 0 24 24"
      width="16"
      height="16"
      stroke="currentColor"
      strokeWidth="1"
      strokeLinecap="round"
      strokeLinejoin="round"
      fill="none"
      shapeRendering="geometricPrecision"
    >
      <path d="M16 3.549L7.12 20.600" />
    </svg>
  </span>
)

interface LayoutHeaderProps {
  customHeaderComponents?: ReactNode
  breadcrumbs?: any[]
  headerTitle?: string
  showProductMenu?: boolean
}

const LayoutHeader = ({
  customHeaderComponents,
  breadcrumbs = [],
  headerTitle,
  showProductMenu,
}: LayoutHeaderProps) => {
  const { ref: projectRef, slug } = useParams()
  const { data: selectedProject } = useSelectedProjectQuery()
  const { data: selectedOrganization } = useSelectedOrganizationQuery()
  const { setMobileMenuOpen } = useAppStateSnapshot()
  const gitlessBranching = useIsBranching2Enabled()

  const [showEditorPanel, setShowEditorPanel] = useState(false)
  useHotKey(
    () => {
      if (projectRef) setShowEditorPanel(!showEditorPanel)
    },
    'e',
    [showEditorPanel, projectRef]
  )

  // We only want to query the org usage and check for possible over-ages for plans without usage billing enabled (free or pro with spend cap)
  const { data: orgUsage } = useOrgUsageQuery(
    { orgSlug: selectedOrganization?.slug },
    { enabled: selectedOrganization?.usage_billing_enabled === false }
  )

  const exceedingLimits = useMemo(() => {
    if (orgUsage) {
      return getResourcesExceededLimitsOrg(orgUsage?.usages || []).length > 0
    } else {
      return false
    }
  }, [orgUsage])

  // show org selection if we are on a project page or on a explicit org route
  const showOrgSelection = slug || (selectedOrganization && projectRef)

  return (
    <>
      <header className={cn('flex h-12 items-center flex-shrink-0 border-b')}>
        {showProductMenu && (
          <div className="flex items-center justify-center border-r flex-0 md:hidden h-full aspect-square">
            <button
              title="Menu dropdown button"
              className={cn(
                'group/view-toggle ml-4 flex justify-center flex-col border-none space-x-0 items-start gap-1 !bg-transparent rounded-md min-w-[30px] w-[30px] h-[30px]'
              )}
              onClick={() => setMobileMenuOpen(true)}
            >
              <div className="h-px inline-block left-0 w-4 transition-all ease-out bg-foreground-lighter group-hover/view-toggle:bg-foreground p-0 m-0" />
              <div className="h-px inline-block left-0 w-3 transition-all ease-out bg-foreground-lighter group-hover/view-toggle:bg-foreground p-0 m-0" />
            </button>
          </div>
        )}
        <div
          className={cn(
            'flex items-center justify-between h-full pr-3 flex-1 overflow-x-auto gap-x-8 pl-4'
          )}
        >
          <div className="flex items-center text-sm">
            <HomeIcon />
            <div className="flex items-center md:pl-2">
              {showOrgSelection && IS_PLATFORM ? (
                <>
                  <LayoutHeaderDivider className="hidden md:block" />
                  <OrganizationDropdown />
                </>
              ) : null}
              <AnimatePresence>
                {projectRef && (
                  <motion.div
                    className="flex items-center"
                    initial={{ opacity: 0, x: -20 }}
                    animate={{ opacity: 1, x: 0 }}
                    exit={{ opacity: 0, x: -20 }}
                    transition={{
                      duration: 0.15,
                      ease: 'easeOut',
                    }}
                  >
                    <LayoutHeaderDivider />
                    <ProjectDropdown />

                    {exceedingLimits && (
                      <div className="ml-2">
                        <Link href={`/org/${selectedOrganization?.slug}/usage`}>
                          <Badge variant="destructive" className="whitespace-nowrap">
                            Exceeding usage limits
                          </Badge>
                        </Link>
                      </div>
                    )}

                    {selectedProject && (
                      <>
                        <LayoutHeaderDivider />
                        {IS_PLATFORM && <BranchDropdown />}
                      </>
                    )}
                  </motion.div>
                )}
              </AnimatePresence>

              <AnimatePresence>
                {headerTitle && (
                  <motion.div
                    className="flex items-center"
                    initial={{ opacity: 0, x: -20 }}
                    animate={{ opacity: 1, x: 0 }}
                    exit={{ opacity: 0, x: -20 }}
                    transition={{
                      duration: 0.15,
                      ease: 'easeOut',
                    }}
                  >
                    <LayoutHeaderDivider />
                    <span className="text-foreground">{headerTitle}</span>
                  </motion.div>
                )}
              </AnimatePresence>
            </div>

            <AnimatePresence>
              {projectRef && (
                <motion.div
                  className="ml-3 items-center gap-x-2 flex"
                  initial={{ opacity: 0, x: -20 }}
                  animate={{ opacity: 1, x: 0 }}
                  exit={{ opacity: 0, x: -20 }}
                  transition={{
                    duration: 0.15,
                    ease: 'easeOut',
                  }}
                >
                  {IS_PLATFORM && gitlessBranching && <MergeRequestButton />}
                  <Connect />
                </motion.div>
              )}
            </AnimatePresence>
            <BreadcrumbsView defaultValue={breadcrumbs} />
          </div>
          <div className="flex items-center gap-x-2">
            {customHeaderComponents && customHeaderComponents}
            {IS_PLATFORM ? (
              <>
                <FeedbackDropdown />

                <div className="overflow-hidden flex items-center rounded-full border">
                  <HelpPopover />
                  <NotificationsPopoverV2 />
                  <AnimatePresence initial={false}>
                    {!!projectRef && (
                      <>
                        <InlineEditorButton onClick={() => setShowEditorPanel(true)} />
                        <AssistantButton />
                      </>
                    )}
                  </AnimatePresence>
                </div>
                <UserDropdown />
              </>
            ) : (
              <>
                <LocalVersionPopover />
                <div className="overflow-hidden flex items-center rounded-full border">
                  <AnimatePresence initial={false}>
                    {!!projectRef && (
                      <>
                        <InlineEditorButton onClick={() => setShowEditorPanel(true)} />
                        <AssistantButton />
                      </>
                    )}
                  </AnimatePresence>
                </div>
                <LocalDropdown />
              </>
            )}
          </div>
        </div>
      </header>
      <EditorPanel open={showEditorPanel} onClose={() => setShowEditorPanel(false)} />
    </>
  )
}

export default LayoutHeader<|MERGE_RESOLUTION|>--- conflicted
+++ resolved
@@ -17,10 +17,7 @@
 import { useOrgUsageQuery } from 'data/usage/org-usage-query'
 import { useSelectedOrganizationQuery } from 'hooks/misc/useSelectedOrganization'
 import { useSelectedProjectQuery } from 'hooks/misc/useSelectedProject'
-<<<<<<< HEAD
-=======
 import { useHotKey } from 'hooks/ui/useHotKey'
->>>>>>> 7ab625c4
 import { IS_PLATFORM } from 'lib/constants'
 import { useAppStateSnapshot } from 'state/app-state'
 import { Badge, cn } from 'ui'
