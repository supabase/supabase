import { AnimatePresence, motion } from 'framer-motion'
import Link from 'next/link'
import { ReactNode, useMemo } from 'react'

import { useParams } from 'common'
import { Connect } from 'components/interfaces/Connect/Connect'
import { LocalDropdown } from 'components/interfaces/LocalDropdown'
import { UserDropdown } from 'components/interfaces/UserDropdown'
import { AssistantButton } from 'components/layouts/AppLayout/AssistantButton'
import { BranchDropdown } from 'components/layouts/AppLayout/BranchDropdown'
import { EnableBranchingButton } from 'components/layouts/AppLayout/EnableBranchingButton/EnableBranchingButton'
import { InlineEditorButton } from 'components/layouts/AppLayout/InlineEditorButton'
import { OrganizationDropdown } from 'components/layouts/AppLayout/OrganizationDropdown'
import { ProjectDropdown } from 'components/layouts/AppLayout/ProjectDropdown'
import { getResourcesExceededLimitsOrg } from 'components/ui/OveragesBanner/OveragesBanner.utils'
import { useOrgUsageQuery } from 'data/usage/org-usage-query'
import { useSelectedOrganization } from 'hooks/misc/useSelectedOrganization'
import { useSelectedProject } from 'hooks/misc/useSelectedProject'
import { IS_PLATFORM } from 'lib/constants'
import { useAppStateSnapshot } from 'state/app-state'
import { Badge, cn } from 'ui'
import { BreadcrumbsView } from './BreadcrumbsView'
import { FeedbackDropdown } from './FeedbackDropdown'
import { HelpPopover } from './HelpPopover'
import { HomeIcon } from './HomeIcon'
import { LocalVersionPopover } from './LocalVersionPopover'
import { NotificationsPopoverV2 } from './NotificationsPopoverV2/NotificationsPopover'

const LayoutHeaderDivider = ({ className, ...props }: React.HTMLProps<HTMLSpanElement>) => (
  <span className={cn('text-border-stronger pr-2', className)} {...props}>
    <svg
      viewBox="0 0 24 24"
      width="16"
      height="16"
      stroke="currentColor"
      strokeWidth="1"
      strokeLinecap="round"
      strokeLinejoin="round"
      fill="none"
      shapeRendering="geometricPrecision"
    >
      <path d="M16 3.549L7.12 20.600" />
    </svg>
  </span>
)

interface LayoutHeaderProps {
  customHeaderComponents?: ReactNode
  breadcrumbs?: any[]
  headerTitle?: string
  showProductMenu?: boolean
}

const LayoutHeader = ({
  customHeaderComponents,
  breadcrumbs = [],
  headerTitle,
  showProductMenu,
}: LayoutHeaderProps) => {
  const { ref: projectRef, slug } = useParams()
  const selectedProject = useSelectedProject()
  const selectedOrganization = useSelectedOrganization()
  const { setMobileMenuOpen } = useAppStateSnapshot()
  const isBranchingEnabled = selectedProject?.is_branch_enabled === true

  // We only want to query the org usage and check for possible over-ages for plans without usage billing enabled (free or pro with spend cap)
  const { data: orgUsage } = useOrgUsageQuery(
    { orgSlug: selectedOrganization?.slug },
    { enabled: selectedOrganization?.usage_billing_enabled === false }
  )

  const exceedingLimits = useMemo(() => {
    if (orgUsage) {
      return getResourcesExceededLimitsOrg(orgUsage?.usages || []).length > 0
    } else {
      return false
    }
  }, [orgUsage])

  // show org selection if we are on a project page or on a explicit org route
  const showOrgSelection = slug || (selectedOrganization && projectRef)

  return (
    <header className={cn('flex h-12 items-center flex-shrink-0 border-b')}>
      {showProductMenu && (
        <div className="flex items-center justify-center border-r flex-0 md:hidden h-full aspect-square">
          <button
            title="Menu dropdown button"
            className={cn(
              'group/view-toggle ml-4 flex justify-center flex-col border-none space-x-0 items-start gap-1 !bg-transparent rounded-md min-w-[30px] w-[30px] h-[30px]'
            )}
            onClick={() => setMobileMenuOpen(true)}
          >
            <div className="h-px inline-block left-0 w-4 transition-all ease-out bg-foreground-lighter group-hover/view-toggle:bg-foreground p-0 m-0" />
            <div className="h-px inline-block left-0 w-3 transition-all ease-out bg-foreground-lighter group-hover/view-toggle:bg-foreground p-0 m-0" />
          </button>
        </div>
      )}
      <div
        className={cn(
          'flex items-center justify-between h-full pr-3 flex-1 overflow-x-auto gap-x-8 pl-4'
        )}
      >
        <div className="flex items-center text-sm">
          <HomeIcon />
          <div className="flex items-center md:pl-2">
            {showOrgSelection && IS_PLATFORM ? (
              <>
                <LayoutHeaderDivider className="hidden md:block" />
                <OrganizationDropdown />
              </>
            ) : null}
            <AnimatePresence>
              {projectRef && (
                <motion.div
                  className="flex items-center"
                  initial={{ opacity: 0, x: -20 }}
                  animate={{ opacity: 1, x: 0 }}
                  exit={{ opacity: 0, x: -20 }}
                  transition={{
                    duration: 0.15,
                    ease: 'easeOut',
                  }}
                >
                  <LayoutHeaderDivider />
                  <ProjectDropdown />

                  {exceedingLimits && (
                    <div className="ml-2">
                      <Link href={`/org/${selectedOrganization?.slug}/usage`}>
                        <Badge variant="destructive" className="whitespace-nowrap">
                          Exceeding usage limits
                        </Badge>
                      </Link>
                    </div>
                  )}

                  {selectedProject && isBranchingEnabled && (
                    <>
                      <LayoutHeaderDivider />
                      <BranchDropdown />
                    </>
                  )}
                </motion.div>
              )}
            </AnimatePresence>

            <AnimatePresence>
              {headerTitle && (
                <motion.div
                  className="flex items-center"
                  initial={{ opacity: 0, x: -20 }}
                  animate={{ opacity: 1, x: 0 }}
                  exit={{ opacity: 0, x: -20 }}
                  transition={{
                    duration: 0.15,
                    ease: 'easeOut',
                  }}
                >
                  <LayoutHeaderDivider />
                  <span className="text-foreground">{headerTitle}</span>
                </motion.div>
              )}
            </AnimatePresence>
          </div>

          <AnimatePresence>
            {projectRef && (
              <motion.div
                className="ml-3 items-center gap-x-3 flex"
                initial={{ opacity: 0, x: -20 }}
                animate={{ opacity: 1, x: 0 }}
                exit={{ opacity: 0, x: -20 }}
                transition={{
                  duration: 0.15,
                  ease: 'easeOut',
                }}
              >
                {<Connect />}
                {!isBranchingEnabled && IS_PLATFORM && <EnableBranchingButton />}
              </motion.div>
            )}
          </AnimatePresence>
          <BreadcrumbsView defaultValue={breadcrumbs} />
        </div>
        <div className="flex items-center gap-x-2">
          {customHeaderComponents && customHeaderComponents}
          {IS_PLATFORM ? (
            <>
<<<<<<< HEAD
              <FeedbackDropdown className="hidden md:flex" />
              <NotificationsPopoverV2 />
              <HelpPopover />
=======
              <FeedbackDropdown />

              <div className="overflow-hidden flex items-center rounded-full border">
                <HelpPopover />
                <NotificationsPopoverV2 />
                <AnimatePresence initial={false}>
                  {!!projectRef && (
                    <>
                      <InlineEditorButton />
                      <AssistantButton />
                    </>
                  )}
                </AnimatePresence>
              </div>
>>>>>>> 4e916fc1
              <UserDropdown />
            </>
          ) : (
            <>
              <LocalVersionPopover />
              <LocalDropdown />
            </>
          )}
        </div>
      </div>
    </header>
  )
}

export default LayoutHeader<|MERGE_RESOLUTION|>--- conflicted
+++ resolved
@@ -187,11 +187,6 @@
           {customHeaderComponents && customHeaderComponents}
           {IS_PLATFORM ? (
             <>
-<<<<<<< HEAD
-              <FeedbackDropdown className="hidden md:flex" />
-              <NotificationsPopoverV2 />
-              <HelpPopover />
-=======
               <FeedbackDropdown />
 
               <div className="overflow-hidden flex items-center rounded-full border">
@@ -206,7 +201,6 @@
                   )}
                 </AnimatePresence>
               </div>
->>>>>>> 4e916fc1
               <UserDropdown />
             </>
           ) : (
