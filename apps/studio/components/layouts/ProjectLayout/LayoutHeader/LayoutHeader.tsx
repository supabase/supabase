import { AnimatePresence, motion } from 'framer-motion'
import Link from 'next/link'
import { ReactNode, useMemo } from 'react'

import { useParams } from 'common'
import {
  useIsInlineEditorEnabled,
  useNewLayout,
} from 'components/interfaces/App/FeaturePreview/FeaturePreviewContext'
import Connect from 'components/interfaces/Connect/Connect'
import { ThemeDropdown } from 'components/interfaces/ThemeDropdown'
import { UserDropdown } from 'components/interfaces/UserDropdown'
import AssistantButton from 'components/layouts/AppLayout/AssistantButton'
import BranchDropdown from 'components/layouts/AppLayout/BranchDropdown'
import EnableBranchingButton from 'components/layouts/AppLayout/EnableBranchingButton/EnableBranchingButton'
import InlineEditorButton from 'components/layouts/AppLayout/InlineEditorButton'
import OrganizationDropdown from 'components/layouts/AppLayout/OrganizationDropdown'
import ProjectDropdown from 'components/layouts/AppLayout/ProjectDropdown'
import { getResourcesExceededLimitsOrg } from 'components/ui/OveragesBanner/OveragesBanner.utils'
import { useCLIReleaseVersionQuery } from 'data/misc/cli-release-version-query'
import { useOrgSubscriptionQuery } from 'data/subscriptions/org-subscription-query'
import { useOrgUsageQuery } from 'data/usage/org-usage-query'
import { useSelectedOrganization } from 'hooks/misc/useSelectedOrganization'
import { useSelectedProject } from 'hooks/misc/useSelectedProject'
import { useShowLayoutHeader } from 'hooks/misc/useShowLayoutHeader'
import { IS_PLATFORM } from 'lib/constants'
import { useAiAssistantStateSnapshot } from 'state/ai-assistant-state'
import { useAppStateSnapshot } from 'state/app-state'
import { Badge, cn } from 'ui'
import BreadcrumbsView from './BreadcrumbsView'
import { FeedbackDropdown } from './FeedbackDropdown'
import HelpPopover from './HelpPopover'
<<<<<<< HEAD
import { LocalVersionPopover } from './LocalVersionPopover'
=======
import { HomeIcon } from './HomeIcon'
>>>>>>> 4532286e
import NotificationsPopoverV2 from './NotificationsPopoverV2/NotificationsPopover'

const LayoutHeaderDivider = ({ className, ...props }: React.HTMLProps<HTMLSpanElement>) => (
  <span className={cn('text-border-stronger pr-2', className)} {...props}>
    <svg
      viewBox="0 0 24 24"
      width="16"
      height="16"
      stroke="currentColor"
      strokeWidth="1"
      strokeLinecap="round"
      strokeLinejoin="round"
      fill="none"
      shapeRendering="geometricPrecision"
    >
      <path d="M16 3.549L7.12 20.600" />
    </svg>
  </span>
)

interface LayoutHeaderProps {
  customHeaderComponents?: ReactNode
  breadcrumbs?: any[]
  showProductMenu?: boolean
  headerTitle?: string
}

const LayoutHeader = ({
  customHeaderComponents,
  breadcrumbs = [],
  showProductMenu,
  headerTitle,
}: LayoutHeaderProps) => {
  const newLayoutPreview = useNewLayout()

  const showLayoutHeader = useShowLayoutHeader()
  const { ref: projectRef, slug } = useParams()
  const selectedProject = useSelectedProject()
  const selectedOrganization = useSelectedOrganization()
  const isBranchingEnabled = selectedProject?.is_branch_enabled === true
  const { setMobileMenuOpen } = useAppStateSnapshot()

  const { open: isAiAssistantOpen } = useAiAssistantStateSnapshot()
  const isInlineEditorEnabled = useIsInlineEditorEnabled()

  const { data } = useCLIReleaseVersionQuery()
  const currentCliVersion = data?.current

  const { data: subscription } = useOrgSubscriptionQuery({
    orgSlug: selectedOrganization?.slug,
  })

  // We only want to query the org usage and check for possible over-ages for plans without usage billing enabled (free or pro with spend cap)
  const { data: orgUsage } = useOrgUsageQuery(
    { orgSlug: selectedOrganization?.slug },
    { enabled: subscription?.usage_billing_enabled === false }
  )

  const exceedingLimits = useMemo(() => {
    if (orgUsage) {
      return getResourcesExceededLimitsOrg(orgUsage?.usages || []).length > 0
    } else {
      return false
    }
  }, [orgUsage])

  // show org selection if we are on a project page or on a explicit org route
  const showOrgSelection = slug || (selectedOrganization && projectRef)

  return (
    <header className={cn('flex h-12 items-center flex-shrink-0 border-b')}>
      <div
        className={cn(
          'flex items-center justify-between h-full pr-3 flex-1 overflow-x-auto gap-x-4 md:pl-4'
        )}
      >
        {showProductMenu && (
          <div className="flex items-center justify-center border-r flex-0 md:hidden h-full aspect-square">
            <button
              title="Menu dropdown button"
              className={cn(
                'group/view-toggle flex justify-center items-center border-none gap-1 !bg-transparent rounded-md min-w-[30px] w-[30px] h-[30px]'
              )}
              onClick={() => setMobileMenuOpen(true)}
            >
              <div className="flex flex-col gap-y-1">
                <div className="h-px inline-block left-0 w-4 transition-all ease-out bg-foreground-lighter group-hover/view-toggle:bg-foreground p-0 m-0" />
                <div className="h-px inline-block left-0 w-3 transition-all ease-out bg-foreground-lighter group-hover/view-toggle:bg-foreground p-0 m-0" />
              </div>
            </button>
          </div>
        )}
        <div className="flex items-center text-sm">
          <HomeIcon />
          <>
            <div className="flex items-center md:pl-2">
              {showOrgSelection &&
              // hides org dropdown for old layout
              (newLayoutPreview || showLayoutHeader) &&
              IS_PLATFORM ? (
                <>
                  <LayoutHeaderDivider className="hidden md:block" />
                  <OrganizationDropdown />
                </>
              ) : null}
              <AnimatePresence>
                {projectRef && (
                  <motion.div
                    className="flex items-center"
                    initial={{ opacity: 0, x: -20 }}
                    animate={{ opacity: 1, x: 0 }}
                    exit={{ opacity: 0, x: -20 }}
                    transition={{
                      duration: 0.15,
                      ease: 'easeOut',
                    }}
                  >
                    <LayoutHeaderDivider />
                    <ProjectDropdown />

                    {exceedingLimits && (
                      <div className="ml-2">
                        <Link href={`/org/${selectedOrganization?.slug}/usage`}>
                          <Badge variant="destructive">Exceeding usage limits</Badge>
                        </Link>
                      </div>
                    )}

                    {selectedProject && isBranchingEnabled && (
                      <>
                        <LayoutHeaderDivider />
                        <BranchDropdown />
                      </>
                    )}
                  </motion.div>
                )}
              </AnimatePresence>

              <AnimatePresence>
                {headerTitle && (
                  <motion.div
                    className="flex items-center"
                    initial={{ opacity: 0, x: -20 }}
                    animate={{ opacity: 1, x: 0 }}
                    exit={{ opacity: 0, x: -20 }}
                    transition={{
                      duration: 0.15,
                      ease: 'easeOut',
                    }}
                  >
                    <LayoutHeaderDivider />
                    <span className="text-foreground">{headerTitle}</span>
                  </motion.div>
                )}
              </AnimatePresence>
            </div>

            <AnimatePresence>
              {projectRef && (
                <motion.div
                  className="ml-3 items-center gap-x-3 hidden md:flex"
                  initial={{ opacity: 0, x: -20 }}
                  animate={{ opacity: 1, x: 0 }}
                  exit={{ opacity: 0, x: -20 }}
                  transition={{
                    duration: 0.15,
                    ease: 'easeOut',
                  }}
                >
                  <Connect />
<<<<<<< HEAD
                </div>
              </>
            )}
            {/* Additional breadcrumbs are supplied */}
            <BreadcrumbsView defaultValue={breadcrumbs} />
          </div>
          <div className="flex items-center gap-x-2">
            {customHeaderComponents && customHeaderComponents}
            {IS_PLATFORM ? (
              <>
                <FeedbackDropdown />
                <NotificationsPopoverV2 />
                <HelpPopover />
              </>
            ) : !!currentCliVersion ? (
              <LocalVersionPopover />
            ) : null}
          </div>
=======
                  {!isBranchingEnabled && IS_PLATFORM && <EnableBranchingButton />}
                </motion.div>
              )}
            </AnimatePresence>
          </>
          {/* Additional breadcrumbs are supplied */}
          <BreadcrumbsView defaultValue={breadcrumbs} />
>>>>>>> 4532286e
        </div>
        <div className="flex items-center gap-x-2">
          {customHeaderComponents && customHeaderComponents}
          {IS_PLATFORM ? (
            <>
              <FeedbackDropdown />
              <NotificationsPopoverV2 />
              <HelpPopover />
              <UserDropdown />
            </>
          ) : (
            <ThemeDropdown />
          )}
        </div>
      </div>

      <AnimatePresence initial={false}>
        {!!projectRef &&
          (isInlineEditorEnabled || (!isInlineEditorEnabled && !isAiAssistantOpen)) && (
            <motion.div
              className="border-l h-full flex items-center justify-center flex-shrink-0"
              initial={{ opacity: 0, x: 0, width: 0 }}
              animate={{ opacity: 1, x: 0, width: isInlineEditorEnabled ? 'auto' : 48 }}
              exit={{ opacity: 0, x: 0, width: 0 }}
              transition={{ duration: 0.15, ease: 'easeOut' }}
            >
              {isInlineEditorEnabled && (
                <div className="border-r h-full flex items-center justify-center md:px-2">
                  <InlineEditorButton />
                </div>
              )}
              <div className="md:px-2">
                <AssistantButton />
              </div>
            </motion.div>
          )}
      </AnimatePresence>
    </header>
  )
}

export default LayoutHeader<|MERGE_RESOLUTION|>--- conflicted
+++ resolved
@@ -30,11 +30,8 @@
 import BreadcrumbsView from './BreadcrumbsView'
 import { FeedbackDropdown } from './FeedbackDropdown'
 import HelpPopover from './HelpPopover'
-<<<<<<< HEAD
+import { HomeIcon } from './HomeIcon'
 import { LocalVersionPopover } from './LocalVersionPopover'
-=======
-import { HomeIcon } from './HomeIcon'
->>>>>>> 4532286e
 import NotificationsPopoverV2 from './NotificationsPopoverV2/NotificationsPopover'
 
 const LayoutHeaderDivider = ({ className, ...props }: React.HTMLProps<HTMLSpanElement>) => (
@@ -205,34 +202,12 @@
                   }}
                 >
                   <Connect />
-<<<<<<< HEAD
-                </div>
-              </>
-            )}
-            {/* Additional breadcrumbs are supplied */}
-            <BreadcrumbsView defaultValue={breadcrumbs} />
-          </div>
-          <div className="flex items-center gap-x-2">
-            {customHeaderComponents && customHeaderComponents}
-            {IS_PLATFORM ? (
-              <>
-                <FeedbackDropdown />
-                <NotificationsPopoverV2 />
-                <HelpPopover />
-              </>
-            ) : !!currentCliVersion ? (
-              <LocalVersionPopover />
-            ) : null}
-          </div>
-=======
                   {!isBranchingEnabled && IS_PLATFORM && <EnableBranchingButton />}
                 </motion.div>
               )}
             </AnimatePresence>
           </>
-          {/* Additional breadcrumbs are supplied */}
           <BreadcrumbsView defaultValue={breadcrumbs} />
->>>>>>> 4532286e
         </div>
         <div className="flex items-center gap-x-2">
           {customHeaderComponents && customHeaderComponents}
@@ -244,7 +219,10 @@
               <UserDropdown />
             </>
           ) : (
-            <ThemeDropdown />
+            <>
+              {!!currentCliVersion && <LocalVersionPopover />}
+              <ThemeDropdown />
+            </>
           )}
         </div>
       </div>
