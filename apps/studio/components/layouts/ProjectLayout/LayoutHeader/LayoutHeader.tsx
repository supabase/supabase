--- conflicted
+++ resolved
@@ -27,10 +27,6 @@
 import { HomeIcon } from './HomeIcon'
 import { LocalVersionPopover } from './LocalVersionPopover'
 import MergeRequestButton from './MergeRequestButton'
-<<<<<<< HEAD
-import { NotificationsPopoverV2 } from './NotificationsPopoverV2/NotificationsPopover'
-=======
->>>>>>> 7b7eb3b6
 import { AdvisorButton } from 'components/layouts/AppLayout/AdvisorButton'
 import { CommandMenuTriggerInput } from 'ui-patterns'
 
@@ -239,8 +235,8 @@
             ) : (
               <>
                 <LocalVersionPopover />
-<<<<<<< HEAD
                 <div className="flex items-center gap-2">
+                  <AdvisorButton projectRef={projectRef} />
                   <AnimatePresence initial={false}>
                     {!!projectRef && (
                       <>
@@ -253,14 +249,6 @@
                             [&_.command-shortcut>div]:text-foreground-lighter
                           "
                         />
-                        <AdvisorButton />
-=======
-                <div className="overflow-hidden flex items-center gap-2">
-                  <AdvisorButton projectRef={projectRef} />
-                  <AnimatePresence initial={false}>
-                    {!!projectRef && (
-                      <>
->>>>>>> 7b7eb3b6
                         <InlineEditorButton />
                         <AssistantButton />
                       </>
