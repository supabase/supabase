import Link from 'next/link'
import { useRouter } from 'next/router'
import { ReactNode, useMemo } from 'react'

import { useParams } from 'common'
import Connect from 'components/interfaces/Connect/Connect'
import AssistantButton from 'components/layouts/AppLayout/AssistantButton'
import BranchDropdown from 'components/layouts/AppLayout/BranchDropdown'
import EnableBranchingButton from 'components/layouts/AppLayout/EnableBranchingButton/EnableBranchingButton'
import OrganizationDropdown from 'components/layouts/AppLayout/OrganizationDropdown'
import ProjectDropdown from 'components/layouts/AppLayout/ProjectDropdown'
import { getResourcesExceededLimitsOrg } from 'components/ui/OveragesBanner/OveragesBanner.utils'
import { useOrgSubscriptionQuery } from 'data/subscriptions/org-subscription-query'
import { useOrgUsageQuery } from 'data/usage/org-usage-query'
import { useSelectedOrganization } from 'hooks/misc/useSelectedOrganization'
import { useSelectedProject } from 'hooks/misc/useSelectedProject'
import { IS_PLATFORM } from 'lib/constants'
import { useAppStateSnapshot } from 'state/app-state'
import { Badge, cn } from 'ui'
import BreadcrumbsView from './BreadcrumbsView'
import { FeedbackDropdown } from './FeedbackDropdown'
import HelpPopover from './HelpPopover'
import NotificationsPopoverV2 from './NotificationsPopoverV2/NotificationsPopover'

const LayoutHeaderDivider = () => (
  <span className="text-border-stronger">
    <svg
      viewBox="0 0 24 24"
      width="16"
      height="16"
      stroke="currentColor"
      strokeWidth="1"
      strokeLinecap="round"
      strokeLinejoin="round"
      fill="none"
      shapeRendering="geometricPrecision"
    >
      <path d="M16 3.549L7.12 20.600" />
    </svg>
  </span>
)

interface LayoutHeaderProps {
  customHeaderComponents?: ReactNode
  breadcrumbs?: any[]
  headerBorder?: boolean
  showProductMenu?: boolean
<<<<<<< HEAD
  customSidebarContent?: ReactNode
  handleMobileMenu: Function
  showHomeLink?: boolean
=======
>>>>>>> 470dd6e0
}

const LayoutHeader = ({
  customHeaderComponents,
  breadcrumbs = [],
  headerBorder = true,
<<<<<<< HEAD
  showProductMenu,
  handleMobileMenu,
  showHomeLink = false,
=======
  showProductMenu = true,
>>>>>>> 470dd6e0
}: LayoutHeaderProps) => {
  const router = useRouter()
  const { ref: projectRef } = useParams()
  const selectedProject = useSelectedProject()
  const selectedOrganization = useSelectedOrganization()
  const { mobileMenuOpen, setMobileMenuOpen } = useAppStateSnapshot()
  const isBranchingEnabled = selectedProject?.is_branch_enabled === true

  const { data: subscription } = useOrgSubscriptionQuery({
    orgSlug: selectedOrganization?.slug,
  })

  // We only want to query the org usage and check for possible over-ages for plans without usage billing enabled (free or pro with spend cap)
  const { data: orgUsage } = useOrgUsageQuery(
    { orgSlug: selectedOrganization?.slug },
    { enabled: subscription?.usage_billing_enabled === false }
  )

  const exceedingLimits = useMemo(() => {
    if (orgUsage) {
      return getResourcesExceededLimitsOrg(orgUsage?.usages || []).length > 0
    } else {
      return false
    }
  }, [orgUsage])

  return (
    <div
      className={cn(
        'flex h-12 max-h-12 min-h-12 items-center bg-dash-sidebar',
        headerBorder ? 'border-b border-default' : ''
      )}
    >
      {showProductMenu && (
        <div className="flex items-center justify-center border-r flex-0 md:hidden h-full aspect-square">
          <button
            title="Menu dropdown button"
            className={cn(
              'group/view-toggle ml-4 flex justify-center flex-col border-none space-x-0 items-start gap-1 !bg-transparent rounded-md min-w-[30px] w-[30px] h-[30px]'
            )}
            onClick={() => setMobileMenuOpen(!mobileMenuOpen)}
          >
            <div className="h-px inline-block left-0 w-4 transition-all ease-out bg-foreground-lighter group-hover/view-toggle:bg-foreground p-0 m-0" />
            <div className="h-px inline-block left-0 w-3 transition-all ease-out bg-foreground-lighter group-hover/view-toggle:bg-foreground p-0 m-0" />
          </button>
        </div>
      )}
      <div className="relative flex flex-1 overflow-hidden">
        <div className="flex w-full items-center justify-between py-2 pl-1 pr-3 md:px-3 flex-nowrap overflow-x-auto no-scrollbar">
          <div className="flex items-center text-sm">
            {showHomeLink && (
              <Link
                href={IS_PLATFORM ? '/projects' : `/project/${projectRef}`}
                className="mx-1 hidden md:flex items-center w-[40px] h-[40px]"
              >
                <img
                  alt="Supabase"
                  src={`${router.basePath}/img/supabase-logo.svg`}
                  className="absolute h-[40px] w-6 cursor-pointer rounded"
                />
              </Link>
            )}

            {projectRef && (
              <Link
                href={IS_PLATFORM ? '/projects' : `/project/${projectRef}`}
                className="mx-1 hidden md:flex items-center w-[40px] h-[40px]"
              >
                <img
                  alt="Supabase"
                  src={`${router.basePath}/img/supabase-logo.svg`}
                  className="absolute h-[40px] w-6 cursor-pointer rounded"
                />
              </Link>
            )}

            {projectRef && (
              <>
                <div className="flex items-center">
                  <OrganizationDropdown />
                  <LayoutHeaderDivider />
                  <ProjectDropdown />

                  {exceedingLimits && (
                    <div className="ml-2">
                      <Link href={`/org/${selectedOrganization?.slug}/usage`}>
                        <Badge variant="destructive">Exceeding usage limits</Badge>
                      </Link>
                    </div>
                  )}

                  {selectedProject && isBranchingEnabled && (
                    <>
                      <LayoutHeaderDivider />
                      <BranchDropdown />
                    </>
                  )}
                </div>

                <div className="ml-3 flex items-center gap-x-3">
                  {!isBranchingEnabled && <EnableBranchingButton />}
                  <Connect />
                </div>
              </>
            )}

            {/* Additional breadcrumbs are supplied */}
            <BreadcrumbsView defaultValue={breadcrumbs} />
          </div>
          <div className="flex items-center gap-x-2">
            {customHeaderComponents && customHeaderComponents}
            {IS_PLATFORM && (
              <>
                <FeedbackDropdown />
                <NotificationsPopoverV2 />
                <HelpPopover />
              </>
            )}
          </div>
        </div>
        <div className="absolute md:hidden left-0 h-full w-3 bg-gradient-to-r from-background-dash-sidebar to-transparent pointer-events-none" />
        <div className="absolute md:hidden right-0 h-full w-3 bg-gradient-to-l from-background-dash-sidebar to-transparent pointer-events-none" />
      </div>
      {!!projectRef && (
        <div className="border-l flex-0 h-full">
          <AssistantButton />
        </div>
      )}
    </div>
  )
}

export default LayoutHeader<|MERGE_RESOLUTION|>--- conflicted
+++ resolved
@@ -45,25 +45,15 @@
   breadcrumbs?: any[]
   headerBorder?: boolean
   showProductMenu?: boolean
-<<<<<<< HEAD
-  customSidebarContent?: ReactNode
-  handleMobileMenu: Function
   showHomeLink?: boolean
-=======
->>>>>>> 470dd6e0
 }
 
 const LayoutHeader = ({
   customHeaderComponents,
   breadcrumbs = [],
   headerBorder = true,
-<<<<<<< HEAD
-  showProductMenu,
-  handleMobileMenu,
+  showProductMenu = true,
   showHomeLink = false,
-=======
-  showProductMenu = true,
->>>>>>> 470dd6e0
 }: LayoutHeaderProps) => {
   const router = useRouter()
   const { ref: projectRef } = useParams()
