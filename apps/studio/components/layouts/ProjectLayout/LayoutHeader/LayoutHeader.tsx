--- conflicted
+++ resolved
@@ -17,10 +17,7 @@
 import { useSelectedOrganization } from 'hooks/misc/useSelectedOrganization'
 import { useSelectedProject } from 'hooks/misc/useSelectedProject'
 import { IS_PLATFORM } from 'lib/constants'
-<<<<<<< HEAD
 import Image from 'next/image'
-=======
->>>>>>> b2e1cce3
 import { useAppStateSnapshot } from 'state/app-state'
 import { Badge, cn } from 'ui'
 import BreadcrumbsView from './BreadcrumbsView'
@@ -50,27 +47,18 @@
   customHeaderComponents?: ReactNode
   breadcrumbs?: any[]
   headerBorder?: boolean
-<<<<<<< HEAD
   hasProductMenu?: boolean
   customSidebarContent?: ReactNode
   headerTitle?: string
   handleMobileMenu: Function
   showHomeLink?: boolean
-=======
-  showProductMenu?: boolean
->>>>>>> b2e1cce3
 }
 
 const LayoutHeader = ({
   customHeaderComponents,
   breadcrumbs = [],
-<<<<<<< HEAD
   hasProductMenu,
   headerTitle,
-=======
-  headerBorder = true,
-  showProductMenu = true,
->>>>>>> b2e1cce3
 }: LayoutHeaderProps) => {
   const { ref: projectRef, slug } = useParams()
   const router = useRouter()
@@ -103,7 +91,6 @@
   const showOrgSelection = slug || (selectedOrganization && projectRef)
 
   return (
-<<<<<<< HEAD
     <>
       <header className={cn('flex h-12 items-center flex-shrink-0 border-b')}>
         <div className={cn('flex items-center justify-between py-2 pl-4 pr-3 flex-1')}>
@@ -115,35 +102,6 @@
                   'group/view-toggle ml-4 flex justify-center flex-col border-none space-x-0 items-start gap-1 !bg-transparent rounded-md min-w-[30px] w-[30px] h-[30px]'
                 )}
                 onClick={() => setMobileInnerMenuOpen(true)}
-=======
-    <div
-      className={cn(
-        'flex h-12 max-h-12 min-h-12 items-center bg-dash-sidebar',
-        headerBorder ? 'border-b border-default' : ''
-      )}
-    >
-      {showProductMenu && (
-        <div className="flex items-center justify-center border-r flex-0 md:hidden h-full aspect-square">
-          <button
-            title="Menu dropdown button"
-            className={cn(
-              'group/view-toggle ml-4 flex justify-center flex-col border-none space-x-0 items-start gap-1 !bg-transparent rounded-md min-w-[30px] w-[30px] h-[30px]'
-            )}
-            onClick={() => setMobileMenuOpen(!mobileMenuOpen)}
-          >
-            <div className="h-px inline-block left-0 w-4 transition-all ease-out bg-foreground-lighter group-hover/view-toggle:bg-foreground p-0 m-0" />
-            <div className="h-px inline-block left-0 w-3 transition-all ease-out bg-foreground-lighter group-hover/view-toggle:bg-foreground p-0 m-0" />
-          </button>
-        </div>
-      )}
-      <div className="relative flex flex-1 overflow-hidden">
-        <div className="flex w-full items-center justify-between py-2 pl-1 pr-3 md:px-3 flex-nowrap overflow-x-auto no-scrollbar">
-          <div className="flex items-center text-sm">
-            {projectRef && (
-              <Link
-                href={IS_PLATFORM ? '/projects' : `/project/${projectRef}`}
-                className="mx-1 hidden md:flex items-center w-[40px] h-[40px]"
->>>>>>> b2e1cce3
               >
                 <div className="h-px inline-block left-0 w-4 transition-all ease-out bg-foreground-lighter group-hover/view-toggle:bg-foreground p-0 m-0" />
                 <div className="h-px inline-block left-0 w-3 transition-all ease-out bg-foreground-lighter group-hover/view-toggle:bg-foreground p-0 m-0" />
