import Link from 'next/link'
import { useRouter } from 'next/router'
import { ReactNode, useMemo } from 'react'

import { useParams } from 'common'
import Connect from 'components/interfaces/Connect/Connect'
import AssistantButton from 'components/layouts/AppLayout/AssistantButton'
import BranchDropdown from 'components/layouts/AppLayout/BranchDropdown'
import EnableBranchingButton from 'components/layouts/AppLayout/EnableBranchingButton/EnableBranchingButton'
import OrganizationDropdown from 'components/layouts/AppLayout/OrganizationDropdown'
import ProjectDropdown from 'components/layouts/AppLayout/ProjectDropdown'
import { getResourcesExceededLimitsOrg } from 'components/ui/OveragesBanner/OveragesBanner.utils'
import { useOrgSubscriptionQuery } from 'data/subscriptions/org-subscription-query'
import { useOrgUsageQuery } from 'data/usage/org-usage-query'
import { useSelectedOrganization } from 'hooks/misc/useSelectedOrganization'
import { useSelectedProject } from 'hooks/misc/useSelectedProject'
import { IS_PLATFORM } from 'lib/constants'
import { Badge, cn } from 'ui'
import BreadcrumbsView from './BreadcrumbsView'
import { FeedbackDropdown } from './FeedbackDropdown'
import HelpPopover from './HelpPopover'
import NotificationsPopoverV2 from './NotificationsPopoverV2/NotificationsPopover'
import { useAppStateSnapshot } from 'state/app-state'

const LayoutHeaderDivider = () => (
  <span className="text-border-stronger">
    <svg
      viewBox="0 0 24 24"
      width="16"
      height="16"
      stroke="currentColor"
      strokeWidth="1"
      strokeLinecap="round"
      strokeLinejoin="round"
      fill="none"
      shapeRendering="geometricPrecision"
    >
      <path d="M16 3.549L7.12 20.600" />
    </svg>
  </span>
)

interface LayoutHeaderProps {
  customHeaderComponents?: ReactNode
  breadcrumbs?: any[]
  headerBorder?: boolean
  showProductMenu?: boolean
  customSidebarContent?: ReactNode
<<<<<<< HEAD
  handleMobileMenu: Function
  showHomeLink?: boolean
=======
>>>>>>> 3dd5bd8b
}

const LayoutHeader = ({
  customHeaderComponents,
  breadcrumbs = [],
  headerBorder = true,
  showProductMenu,
<<<<<<< HEAD
  handleMobileMenu,
  showHomeLink = false,
=======
>>>>>>> 3dd5bd8b
}: LayoutHeaderProps) => {
  const router = useRouter()
  const { ref: projectRef } = useParams()
  const selectedProject = useSelectedProject()
  const selectedOrganization = useSelectedOrganization()
  const { mobileMenuOpen, setMobileMenuOpen } = useAppStateSnapshot()
  const isBranchingEnabled = selectedProject?.is_branch_enabled === true

  const { data: subscription } = useOrgSubscriptionQuery({
    orgSlug: selectedOrganization?.slug,
  })

  // We only want to query the org usage and check for possible over-ages for plans without usage billing enabled (free or pro with spend cap)
  const { data: orgUsage } = useOrgUsageQuery(
    { orgSlug: selectedOrganization?.slug },
    { enabled: subscription?.usage_billing_enabled === false }
  )

  const exceedingLimits = useMemo(() => {
    if (orgUsage) {
      return getResourcesExceededLimitsOrg(orgUsage?.usages || []).length > 0
    } else {
      return false
    }
  }, [orgUsage])

  return (
    <div
      className={cn(
        'flex h-12 max-h-12 min-h-12 items-center bg-dash-sidebar',
        headerBorder ? 'border-b border-default' : ''
      )}
    >
      {showProductMenu && (
        <div className="flex items-center justify-center border-r flex-0 md:hidden h-full aspect-square">
          <button
            title="Menu dropdown button"
            className={cn(
              'group/view-toggle ml-4 flex justify-center flex-col border-none space-x-0 items-start gap-1 !bg-transparent rounded-md min-w-[30px] w-[30px] h-[30px]'
            )}
            onClick={() => setMobileMenuOpen(!mobileMenuOpen)}
          >
            <div className="h-px inline-block left-0 w-4 transition-all ease-out bg-foreground-lighter group-hover/view-toggle:bg-foreground p-0 m-0" />
            <div className="h-px inline-block left-0 w-3 transition-all ease-out bg-foreground-lighter group-hover/view-toggle:bg-foreground p-0 m-0" />
          </button>
        </div>
      )}
      <div className="relative flex flex-1 overflow-hidden">
        <div className="flex w-full items-center justify-between py-2 pl-1 pr-3 md:px-3 flex-nowrap overflow-x-auto no-scrollbar">
          <div className="flex items-center text-sm">
            {showHomeLink && (
              <Link
                href={IS_PLATFORM ? '/projects' : `/project/${projectRef}`}
                className="mx-1 hidden md:flex items-center w-[40px] h-[40px]"
              >
                <img
                  alt="Supabase"
                  src={`${router.basePath}/img/supabase-logo.svg`}
                  className="absolute h-[40px] w-6 cursor-pointer rounded"
                />
              </Link>
            )}

            {projectRef && (
              <>
                <div className="flex items-center">
                  <OrganizationDropdown />
                  <LayoutHeaderDivider />
                  <ProjectDropdown />

                  {exceedingLimits && (
                    <div className="ml-2">
                      <Link href={`/org/${selectedOrganization?.slug}/usage`}>
                        <Badge variant="destructive">Exceeding usage limits</Badge>
                      </Link>
                    </div>
                  )}

                  {selectedProject && isBranchingEnabled && (
                    <>
                      <LayoutHeaderDivider />
                      <BranchDropdown />
                    </>
                  )}
                </div>

                <div className="ml-3 flex items-center gap-x-3">
                  {!isBranchingEnabled && <EnableBranchingButton />}
                  <Connect />
                </div>
              </>
            )}

            {/* Additional breadcrumbs are supplied */}
            <BreadcrumbsView defaultValue={breadcrumbs} />
          </div>
          <div className="flex items-center gap-x-2">
            {customHeaderComponents && customHeaderComponents}
            {IS_PLATFORM && (
              <>
                <FeedbackDropdown />
                <NotificationsPopoverV2 />
                <HelpPopover />
              </>
            )}
          </div>
        </div>
        <div className="absolute md:hidden left-0 h-full w-3 bg-gradient-to-r from-background-dash-sidebar to-transparent pointer-events-none" />
        <div className="absolute md:hidden right-0 h-full w-3 bg-gradient-to-l from-background-dash-sidebar to-transparent pointer-events-none" />
      </div>
      {!!projectRef && (
        <div className="border-l flex-0 h-full">
          <AssistantButton />
        </div>
      )}
    </div>
  )
}

export default LayoutHeader<|MERGE_RESOLUTION|>--- conflicted
+++ resolved
@@ -15,12 +15,12 @@
 import { useSelectedOrganization } from 'hooks/misc/useSelectedOrganization'
 import { useSelectedProject } from 'hooks/misc/useSelectedProject'
 import { IS_PLATFORM } from 'lib/constants'
+import { useAppStateSnapshot } from 'state/app-state'
 import { Badge, cn } from 'ui'
 import BreadcrumbsView from './BreadcrumbsView'
 import { FeedbackDropdown } from './FeedbackDropdown'
 import HelpPopover from './HelpPopover'
 import NotificationsPopoverV2 from './NotificationsPopoverV2/NotificationsPopover'
-import { useAppStateSnapshot } from 'state/app-state'
 
 const LayoutHeaderDivider = () => (
   <span className="text-border-stronger">
@@ -46,11 +46,7 @@
   headerBorder?: boolean
   showProductMenu?: boolean
   customSidebarContent?: ReactNode
-<<<<<<< HEAD
-  handleMobileMenu: Function
   showHomeLink?: boolean
-=======
->>>>>>> 3dd5bd8b
 }
 
 const LayoutHeader = ({
@@ -58,11 +54,7 @@
   breadcrumbs = [],
   headerBorder = true,
   showProductMenu,
-<<<<<<< HEAD
-  handleMobileMenu,
   showHomeLink = false,
-=======
->>>>>>> 3dd5bd8b
 }: LayoutHeaderProps) => {
   const router = useRouter()
   const { ref: projectRef } = useParams()
