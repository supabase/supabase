import Link from 'next/link'
import { useRouter } from 'next/router'
import { ReactNode, useMemo } from 'react'

import { useParams } from 'common'
import Connect from 'components/interfaces/Connect/Connect'
import AssistantButton from 'components/layouts/AppLayout/AssistantButton'
import BranchDropdown from 'components/layouts/AppLayout/BranchDropdown'
import EnableBranchingButton from 'components/layouts/AppLayout/EnableBranchingButton/EnableBranchingButton'
import OrganizationDropdown from 'components/layouts/AppLayout/OrganizationDropdown'
import ProjectDropdown from 'components/layouts/AppLayout/ProjectDropdown'
import { getResourcesExceededLimitsOrg } from 'components/ui/OveragesBanner/OveragesBanner.utils'
import { useOrgSubscriptionQuery } from 'data/subscriptions/org-subscription-query'
import { useOrgUsageQuery } from 'data/usage/org-usage-query'
import { AnimatePresence, motion } from 'framer-motion'
import { useSelectedOrganization } from 'hooks/misc/useSelectedOrganization'
import { useSelectedProject } from 'hooks/misc/useSelectedProject'
import { IS_PLATFORM } from 'lib/constants'
<<<<<<< HEAD
import Image from 'next/image'
=======
>>>>>>> 958cebbb
import { useAppStateSnapshot } from 'state/app-state'
import { Badge, cn } from 'ui'
import BreadcrumbsView from './BreadcrumbsView'
import { FeedbackDropdown } from './FeedbackDropdown'
import HelpPopover from './HelpPopover'
import NotificationsPopoverV2 from './NotificationsPopoverV2/NotificationsPopover'

const LayoutHeaderDivider = () => (
  <span className="text-border-stronger pr-0.5">
    <svg
      viewBox="0 0 24 24"
      width="16"
      height="16"
      stroke="currentColor"
      strokeWidth="1"
      strokeLinecap="round"
      strokeLinejoin="round"
      fill="none"
      shapeRendering="geometricPrecision"
    >
      <path d="M16 3.549L7.12 20.600" />
    </svg>
  </span>
)

interface LayoutHeaderProps {
  customHeaderComponents?: ReactNode
  breadcrumbs?: any[]
  headerBorder?: boolean
  hasProductMenu?: boolean
  customSidebarContent?: ReactNode
<<<<<<< HEAD
  headerTitle?: string
=======
>>>>>>> 958cebbb
  showHomeLink?: boolean
}

const LayoutHeader = ({
  customHeaderComponents,
  breadcrumbs = [],
<<<<<<< HEAD
  hasProductMenu,
  headerTitle,
}: LayoutHeaderProps) => {
  const { ref: projectRef, slug } = useParams()
  const router = useRouter()
=======
  headerBorder = true,
  showProductMenu,
  showHomeLink = false,
}: LayoutHeaderProps) => {
  const router = useRouter()
  const { ref: projectRef } = useParams()
>>>>>>> 958cebbb
  const selectedProject = useSelectedProject()
  const selectedOrganization = useSelectedOrganization()
  const { mobileMenuOpen, setMobileMenuOpen } = useAppStateSnapshot()
  const isBranchingEnabled = selectedProject?.is_branch_enabled === true
  const { aiAssistantPanel, setMobileMenuOpen } = useAppStateSnapshot()

  const { data: subscription } = useOrgSubscriptionQuery({
    orgSlug: selectedOrganization?.slug,
  })

  // We only want to query the org usage and check for possible over-ages for plans without usage billing enabled (free or pro with spend cap)
  const { data: orgUsage } = useOrgUsageQuery(
    { orgSlug: selectedOrganization?.slug },
    { enabled: subscription?.usage_billing_enabled === false }
  )

  const exceedingLimits = useMemo(() => {
    if (orgUsage) {
      return getResourcesExceededLimitsOrg(orgUsage?.usages || []).length > 0
    } else {
      return false
    }
  }, [orgUsage])

  // show org selection if we are on a project page or on a explicit org route
  const showOrgSelection = slug || (selectedOrganization && projectRef)

  return (
<<<<<<< HEAD
    <>
      <header className={cn('flex h-12 items-center flex-shrink-0 border-b')}>
        <div
          className={cn('flex items-center justify-between py-2 pl-5 pr-3 flex-1', {
            'pl-3': !projectRef,
          })}
        >
          {hasProductMenu && (
            <div className="flex items-center justify-center border-r flex-0 md:hidden h-full aspect-square">
              <button
                title="Menu dropdown button"
                className={cn(
                  'group/view-toggle ml-4 flex justify-center flex-col border-none space-x-0 items-start gap-1 !bg-transparent rounded-md min-w-[30px] w-[30px] h-[30px]'
                )}
                onClick={() => setMobileMenuOpen(true)}
              >
                <div className="h-px inline-block left-0 w-4 transition-all ease-out bg-foreground-lighter group-hover/view-toggle:bg-foreground p-0 m-0" />
                <div className="h-px inline-block left-0 w-3 transition-all ease-out bg-foreground-lighter group-hover/view-toggle:bg-foreground p-0 m-0" />
              </button>
            </div>
          )}
=======
    <div
      className={cn(
        'flex h-12 max-h-12 min-h-12 items-center bg-dash-sidebar',
        headerBorder ? 'border-b border-default' : ''
      )}
    >
      {showProductMenu && (
        <div className="flex items-center justify-center border-r flex-0 md:hidden h-full aspect-square">
          <button
            title="Menu dropdown button"
            className={cn(
              'group/view-toggle ml-4 flex justify-center flex-col border-none space-x-0 items-start gap-1 !bg-transparent rounded-md min-w-[30px] w-[30px] h-[30px]'
            )}
            onClick={() => setMobileMenuOpen(!mobileMenuOpen)}
          >
            <div className="h-px inline-block left-0 w-4 transition-all ease-out bg-foreground-lighter group-hover/view-toggle:bg-foreground p-0 m-0" />
            <div className="h-px inline-block left-0 w-3 transition-all ease-out bg-foreground-lighter group-hover/view-toggle:bg-foreground p-0 m-0" />
          </button>
        </div>
      )}
      <div className="relative flex flex-1 overflow-hidden">
        <div className="flex w-full items-center justify-between py-2 pl-1 pr-3 md:px-3 flex-nowrap overflow-x-auto no-scrollbar">
>>>>>>> 958cebbb
          <div className="flex items-center text-sm">
            {showHomeLink && (
              <Link
                href={IS_PLATFORM ? '/projects' : `/project/${projectRef}`}
                className="mx-1 hidden md:flex items-center w-[40px] h-[40px]"
              >
                <img
                  alt="Supabase"
                  src={`${router.basePath}/img/supabase-logo.svg`}
                  className="absolute h-[40px] w-6 cursor-pointer rounded"
                />
              </Link>
            )}

            {projectRef && (
              <Link
                href={IS_PLATFORM ? `/projects` : `/project/${projectRef}`}
                className="flex items-center justify-center"
              >
                <Image
                  alt="Supabase"
                  src={`${router.basePath}/img/supabase-logo.svg`}
                  width={18}
                  height={18}
                  className="w-[18px] h-[18px]"
                />
              </Link>
            )}

            <>
              <div className={cn('flex items-center pl-2', { 'pl-0': !projectRef })}>
                {showOrgSelection && (
                  <>
                    <LayoutHeaderDivider />
                    <OrganizationDropdown />
                  </>
                )}
                <AnimatePresence>
                  {projectRef && (
                    <motion.div
                      className="flex items-center"
                      initial={{ opacity: 0, x: -20 }}
                      animate={{ opacity: 1, x: 0 }}
                      exit={{ opacity: 0, x: -20 }}
                      transition={{
                        duration: 0.15,
                        ease: 'easeOut',
                      }}
                    >
                      <LayoutHeaderDivider />
                      <ProjectDropdown />

                      {exceedingLimits && (
                        <div className="ml-2">
                          <Link href={`/org/${selectedOrganization?.slug}/usage`}>
                            <Badge variant="destructive">Exceeding usage limits</Badge>
                          </Link>
                        </div>
                      )}

                      {selectedProject && isBranchingEnabled && (
                        <>
                          <LayoutHeaderDivider />
                          <BranchDropdown />
                        </>
                      )}
                    </motion.div>
                  )}
                </AnimatePresence>

                <AnimatePresence>
                  {headerTitle && (
                    <motion.div
                      className="flex items-center"
                      initial={{ opacity: 0, x: -20 }}
                      animate={{ opacity: 1, x: 0 }}
                      exit={{ opacity: 0, x: -20 }}
                      transition={{
                        duration: 0.15,
                        ease: 'easeOut',
                      }}
                    >
                      <LayoutHeaderDivider />
                      <span className="text-foreground">{headerTitle}</span>
                    </motion.div>
                  )}
                </AnimatePresence>
              </div>

<<<<<<< HEAD
              <AnimatePresence>
                {projectRef && (
                  <motion.div
                    className="ml-3 flex items-center gap-x-3"
                    initial={{ opacity: 0, x: -20 }}
                    animate={{ opacity: 1, x: 0 }}
                    exit={{ opacity: 0, x: -20 }}
                    transition={{
                      duration: 0.15,
                      ease: 'easeOut',
                    }}
                  >
                    <Connect />
                    {!isBranchingEnabled && <EnableBranchingButton />}
                  </motion.div>
                )}
              </AnimatePresence>
            </>
=======
                <div className="ml-3 flex items-center gap-x-3">
                  {!isBranchingEnabled && <EnableBranchingButton />}
                  <Connect />
                </div>
              </>
            )}
>>>>>>> 958cebbb

            {/* Additional breadcrumbs are supplied */}
            <BreadcrumbsView defaultValue={breadcrumbs} />
          </div>
          <div className="flex items-center gap-x-2">
            {customHeaderComponents && customHeaderComponents}
            {IS_PLATFORM && (
              <>
                <FeedbackDropdown />
                <NotificationsPopoverV2 />
                <HelpPopover />
              </>
            )}
          </div>
        </div>
        <AnimatePresence initial={false}>
          {!!projectRef && !aiAssistantPanel.open && (
            <motion.div
              className="border-l h-full flex items-center justify-center flex-shrink-0"
              initial={{ opacity: 0, x: 0, width: 0 }}
              animate={{ opacity: 1, x: 0, width: 48 }}
              exit={{ opacity: 0, x: 0, width: 0 }}
              transition={{
                duration: 0.15,
                ease: 'easeOut',
              }}
            >
              <AssistantButton />
            </motion.div>
          )}
        </AnimatePresence>
      </header>
    </>
  )
}

export default LayoutHeader<|MERGE_RESOLUTION|>--- conflicted
+++ resolved
@@ -16,10 +16,7 @@
 import { useSelectedOrganization } from 'hooks/misc/useSelectedOrganization'
 import { useSelectedProject } from 'hooks/misc/useSelectedProject'
 import { IS_PLATFORM } from 'lib/constants'
-<<<<<<< HEAD
 import Image from 'next/image'
-=======
->>>>>>> 958cebbb
 import { useAppStateSnapshot } from 'state/app-state'
 import { Badge, cn } from 'ui'
 import BreadcrumbsView from './BreadcrumbsView'
@@ -51,35 +48,23 @@
   headerBorder?: boolean
   hasProductMenu?: boolean
   customSidebarContent?: ReactNode
-<<<<<<< HEAD
   headerTitle?: string
-=======
->>>>>>> 958cebbb
   showHomeLink?: boolean
 }
 
 const LayoutHeader = ({
   customHeaderComponents,
   breadcrumbs = [],
-<<<<<<< HEAD
   hasProductMenu,
   headerTitle,
+  showHomeLink = false,
 }: LayoutHeaderProps) => {
   const { ref: projectRef, slug } = useParams()
   const router = useRouter()
-=======
-  headerBorder = true,
-  showProductMenu,
-  showHomeLink = false,
-}: LayoutHeaderProps) => {
-  const router = useRouter()
-  const { ref: projectRef } = useParams()
->>>>>>> 958cebbb
   const selectedProject = useSelectedProject()
   const selectedOrganization = useSelectedOrganization()
-  const { mobileMenuOpen, setMobileMenuOpen } = useAppStateSnapshot()
+  const { aiAssistantPanel, mobileMenuOpen, setMobileMenuOpen } = useAppStateSnapshot()
   const isBranchingEnabled = selectedProject?.is_branch_enabled === true
-  const { aiAssistantPanel, setMobileMenuOpen } = useAppStateSnapshot()
 
   const { data: subscription } = useOrgSubscriptionQuery({
     orgSlug: selectedOrganization?.slug,
@@ -103,7 +88,6 @@
   const showOrgSelection = slug || (selectedOrganization && projectRef)
 
   return (
-<<<<<<< HEAD
     <>
       <header className={cn('flex h-12 items-center flex-shrink-0 border-b')}>
         <div
@@ -125,30 +109,6 @@
               </button>
             </div>
           )}
-=======
-    <div
-      className={cn(
-        'flex h-12 max-h-12 min-h-12 items-center bg-dash-sidebar',
-        headerBorder ? 'border-b border-default' : ''
-      )}
-    >
-      {showProductMenu && (
-        <div className="flex items-center justify-center border-r flex-0 md:hidden h-full aspect-square">
-          <button
-            title="Menu dropdown button"
-            className={cn(
-              'group/view-toggle ml-4 flex justify-center flex-col border-none space-x-0 items-start gap-1 !bg-transparent rounded-md min-w-[30px] w-[30px] h-[30px]'
-            )}
-            onClick={() => setMobileMenuOpen(!mobileMenuOpen)}
-          >
-            <div className="h-px inline-block left-0 w-4 transition-all ease-out bg-foreground-lighter group-hover/view-toggle:bg-foreground p-0 m-0" />
-            <div className="h-px inline-block left-0 w-3 transition-all ease-out bg-foreground-lighter group-hover/view-toggle:bg-foreground p-0 m-0" />
-          </button>
-        </div>
-      )}
-      <div className="relative flex flex-1 overflow-hidden">
-        <div className="flex w-full items-center justify-between py-2 pl-1 pr-3 md:px-3 flex-nowrap overflow-x-auto no-scrollbar">
->>>>>>> 958cebbb
           <div className="flex items-center text-sm">
             {showHomeLink && (
               <Link
@@ -238,7 +198,6 @@
                 </AnimatePresence>
               </div>
 
-<<<<<<< HEAD
               <AnimatePresence>
                 {projectRef && (
                   <motion.div
@@ -257,14 +216,6 @@
                 )}
               </AnimatePresence>
             </>
-=======
-                <div className="ml-3 flex items-center gap-x-3">
-                  {!isBranchingEnabled && <EnableBranchingButton />}
-                  <Connect />
-                </div>
-              </>
-            )}
->>>>>>> 958cebbb
 
             {/* Additional breadcrumbs are supplied */}
             <BreadcrumbsView defaultValue={breadcrumbs} />
