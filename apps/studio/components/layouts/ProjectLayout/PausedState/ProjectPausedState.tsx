import { zodResolver } from '@hookform/resolvers/zod'
import { PermissionAction } from '@supabase/shared-types/out/constants'
import { useQueryClient } from '@tanstack/react-query'
import dayjs from 'dayjs'
import { PauseCircle } from 'lucide-react'
import Link from 'next/link'
import { useEffect, useState } from 'react'
import { useForm } from 'react-hook-form'
import { toast } from 'sonner'
import { z } from 'zod'

import { useParams } from 'common'
import AlertError from 'components/ui/AlertError'
import { ButtonTooltip } from 'components/ui/ButtonTooltip'
import {
  PostgresEngine,
  ProjectUnpausePostgresVersion,
  ReleaseChannel,
  useProjectUnpausePostgresVersionsQuery,
} from 'data/config/project-unpause-postgres-versions-query'
import { useFreeProjectLimitCheckQuery } from 'data/organizations/free-project-limit-check-query'
import { useProjectPauseStatusQuery } from 'data/projects/project-pause-status-query'
import { useProjectRestoreMutation } from 'data/projects/project-restore-mutation'
import { setProjectStatus } from 'data/projects/projects-query'
import { useOrgSubscriptionQuery } from 'data/subscriptions/org-subscription-query'
import { useCheckPermissions } from 'hooks/misc/useCheckPermissions'
import { useSelectedOrganization } from 'hooks/misc/useSelectedOrganization'
import { useFlag } from 'hooks/ui/useFlag'
import { PROJECT_STATUS } from 'lib/constants'
<<<<<<< HEAD
import {
  AlertDescription_Shadcn_,
  AlertTitle_Shadcn_,
  Alert_Shadcn_,
  Badge,
  Button,
  FormControl_Shadcn_,
  FormField_Shadcn_,
  Form_Shadcn_,
  Modal,
  SelectContent_Shadcn_,
  SelectGroup_Shadcn_,
  SelectItem_Shadcn_,
  SelectTrigger_Shadcn_,
  SelectValue_Shadcn_,
  Select_Shadcn_,
} from 'ui'
import { GenericSkeletonLoader } from 'ui-patterns'
import { FormItemLayout } from 'ui-patterns/form/FormItemLayout/FormItemLayout'
import { useProjectContext } from '../ProjectContext'
import { RestorePaidPlanProjectNotice } from '../RestorePaidPlanProjectNotice'
=======
import { AlertDescription_Shadcn_, AlertTitle_Shadcn_, Alert_Shadcn_, Button, Modal } from 'ui'
import ConfirmModal from 'ui-patterns/Dialogs/ConfirmDialog'
import { GenericSkeletonLoader } from 'ui-patterns/ShimmeringLoader'
>>>>>>> cb1e3a81
import { PauseDisabledState } from './PauseDisabledState'
import { RestorePaidPlanProjectNotice } from '../RestorePaidPlanProjectNotice'
import { useProjectContext } from '../ProjectContext'

export interface ProjectPausedStateProps {
  product?: string
}

interface PostgresVersionDetails {
  postgresEngine: PostgresEngine
  releaseChannel: ReleaseChannel
}

const formatValue = ({ postgres_engine, release_channel }: ProjectUnpausePostgresVersion) => {
  return `${postgres_engine}|${release_channel}`
}

export const extractPostgresVersionDetails = (value: string): PostgresVersionDetails => {
  const [postgresEngine, releaseChannel] = value.split('|')
  return { postgresEngine, releaseChannel } as PostgresVersionDetails
}

export const ProjectPausedState = ({ product }: ProjectPausedStateProps) => {
  const { ref } = useParams()
  const queryClient = useQueryClient()
  const { project } = useProjectContext()
  const selectedOrganization = useSelectedOrganization()
  const enforceNinetyDayUnpauseExpiry = useFlag('enforceNinetyDayUnpauseExpiry')
  const projectVersionSelectionDisabled = useFlag('disableProjectVersionSelection')

  const orgSlug = selectedOrganization?.slug
  const { data: subscription } = useOrgSubscriptionQuery({ orgSlug })
  const {
    data: pauseStatus,
    error: pauseStatusError,
    isError,
    isSuccess,
    isLoading,
  } = useProjectPauseStatusQuery(
    { ref },
    {
      enabled: project?.status === PROJECT_STATUS.INACTIVE && enforceNinetyDayUnpauseExpiry,
    }
  )

  const finalDaysRemainingBeforeRestoreDisabled =
    pauseStatus?.remaining_days_till_restore_disabled ??
    pauseStatus?.max_days_till_restore_disabled ??
    0

  const isFreePlan = subscription?.plan?.id === 'free'
  const isRestoreDisabled = enforceNinetyDayUnpauseExpiry && isSuccess && !pauseStatus.can_restore

  const { data: membersExceededLimit } = useFreeProjectLimitCheckQuery(
    { slug: orgSlug },
    { enabled: isFreePlan }
  )

  const { data: availablePostgresVersions } = useProjectUnpausePostgresVersionsQuery({
    projectRef: project?.ref,
  })

  const hasMembersExceedingFreeTierLimit = (membersExceededLimit || []).length > 0
  const [showConfirmRestore, setShowConfirmRestore] = useState(false)
  const [showFreeProjectLimitWarning, setShowFreeProjectLimitWarning] = useState(false)

  const { mutate: restoreProject, isLoading: isRestoring } = useProjectRestoreMutation({
    onSuccess: (_, variables) => {
      setProjectStatus(queryClient, variables.ref, PROJECT_STATUS.RESTORING)
      toast.success('Restoring project')
    },
  })

  const canResumeProject = useCheckPermissions(
    PermissionAction.INFRA_EXECUTE,
    'queue_jobs.projects.initialize_or_resume'
  )

  const onSelectRestore = () => {
    if (!canResumeProject) {
      toast.error('You do not have the required permissions to restore this project')
    } else if (hasMembersExceedingFreeTierLimit) setShowFreeProjectLimitWarning(true)
    else setShowConfirmRestore(true)
  }

  const onConfirmRestore = async (values: z.infer<typeof FormSchema>) => {
    if (!project) {
      return toast.error('Unable to restore: project is required')
    }

    if (projectVersionSelectionDisabled) {
      restoreProject({ ref: project.ref })
    } else {
      const { postgresVersionSelection } = values

      const postgresVersionDetails = extractPostgresVersionDetails(postgresVersionSelection)

      restoreProject({
        ref: project.ref,
        releaseChannel: postgresVersionDetails.releaseChannel,
        postgresEngine: postgresVersionDetails.postgresEngine,
      })
    }
  }

  const FormSchema = z.object({
    postgresVersionSelection: z.string(),
  })

  const form = useForm<z.infer<typeof FormSchema>>({
    resolver: zodResolver(FormSchema),
    mode: 'onChange',
    defaultValues: {
      postgresVersionSelection: '',
    },
  })

  useEffect(() => {
    const defaultValue = availablePostgresVersions?.available_versions[0]
      ? formatValue(availablePostgresVersions?.available_versions[0])
      : ''
    form.setValue('postgresVersionSelection', defaultValue)
  }, [availablePostgresVersions, form])

  return (
    <>
      <div className="space-y-4">
        <div className="w-full mx-auto mb-16 max-w-7xl">
          <div className="mx-6 flex h-[500px] items-center justify-center rounded border border-overlay bg-surface-100 p-8">
            <div className="grid w-[550px] gap-4">
              <div className="mx-auto flex max-w-[300px] items-center justify-center space-x-4 lg:space-x-8">
                <PauseCircle className="text-foreground-light" size={50} strokeWidth={1.5} />
              </div>

              <div className="flex flex-col gap-y-2">
                <div className="flex flex-col gap-y-1">
                  <p className="text-center">
                    The project "{project?.name ?? ''}" is currently paused.
                  </p>
                  <p className="text-sm text-foreground-light text-center">
                    All of your project's data is still intact, but your project is inaccessible
                    while paused.{' '}
                    {product !== undefined ? (
                      <>
                        Restore this project to access the{' '}
                        <span className="text-brand">{product}</span> page
                      </>
                    ) : (
                      'Restore this project and get back to building!'
                    )}
                  </p>
                </div>

                {enforceNinetyDayUnpauseExpiry && (
                  <>
                    {isLoading && <GenericSkeletonLoader />}
                    {isError && (
                      <AlertError
                        error={pauseStatusError}
                        subject="Failed to retrieve pause status"
                      />
                    )}
                    {isSuccess && (
                      <>
                        {isRestoreDisabled ? (
                          <PauseDisabledState />
                        ) : isFreePlan ? (
                          <>
                            <p className="text-sm text-foreground-light text-center">
                              To prevent future pauses, consider upgrading to Pro.
                            </p>
                            <Alert_Shadcn_>
                              <AlertTitle_Shadcn_>
                                Project can be restored through the dashboard within the next{' '}
                                {finalDaysRemainingBeforeRestoreDisabled} day
                                {finalDaysRemainingBeforeRestoreDisabled > 1 ? 's' : ''}
                              </AlertTitle_Shadcn_>
                              <AlertDescription_Shadcn_>
                                Free projects cannot be restored through the dashboard if they are
                                paused for more than{' '}
                                <span className="text-foreground">
                                  {pauseStatus?.max_days_till_restore_disabled} days
                                </span>
                                . The latest that your project can be restored is by{' '}
                                <span className="text-foreground">
                                  {dayjs()
                                    .utc()
                                    .add(
                                      pauseStatus.remaining_days_till_restore_disabled ?? 0,
                                      'day'
                                    )
                                    .format('DD MMM YYYY')}
                                </span>
                                . However, your database backup and Storage objects will still be
                                available for download thereafter.
                              </AlertDescription_Shadcn_>
                            </Alert_Shadcn_>
                          </>
                        ) : (
                          <RestorePaidPlanProjectNotice />
                        )}
                      </>
                    )}
                  </>
                )}

                {!enforceNinetyDayUnpauseExpiry && !isFreePlan && <RestorePaidPlanProjectNotice />}
              </div>

              {(!enforceNinetyDayUnpauseExpiry || (isSuccess && !isRestoreDisabled)) && (
                <div className="flex items-center justify-center gap-4">
                  <ButtonTooltip
                    size="tiny"
                    type="default"
                    disabled={!canResumeProject}
                    onClick={onSelectRestore}
                    tooltip={{
                      content: {
                        side: 'bottom',
                        text: 'You need additional permissions to resume this project',
                      },
                    }}
                  >
                    Restore project
                  </ButtonTooltip>
                  {isFreePlan ? (
                    <Button asChild type="primary">
                      <Link href={`/org/${orgSlug}/billing?panel=subscriptionPlan`}>
                        Upgrade to Pro
                      </Link>
                    </Button>
                  ) : (
                    <Button asChild type="default">
                      <Link href={`/project/${ref}/settings/general`}>View project settings</Link>
                    </Button>
                  )}
                </div>
              )}
            </div>
          </div>
        </div>
      </div>

      <Modal
        hideFooter
        visible={showConfirmRestore}
        size={'small'}
        title="Restore this project"
        description="Confirm to restore this project? Your project's data will be restored to when it was initially paused."
        onCancel={() => setShowConfirmRestore(false)}
        header={'Restore this project'}
      >
        <Form_Shadcn_ {...form}>
          <form onSubmit={form.handleSubmit(onConfirmRestore)}>
            {!projectVersionSelectionDisabled && (
              <Modal.Content>
                <div className="space-y-2">
                  <FormField_Shadcn_
                    control={form.control}
                    name="postgresVersionSelection"
                    render={({ field }) => (
                      <FormItemLayout label="Select the version of Postgres to upgrade to">
                        <FormControl_Shadcn_>
                          <Select_Shadcn_ value={field.value} onValueChange={field.onChange}>
                            <SelectTrigger_Shadcn_>
                              <SelectValue_Shadcn_ placeholder="Select a Postgres version" />
                            </SelectTrigger_Shadcn_>
                            <SelectContent_Shadcn_>
                              <SelectGroup_Shadcn_>
                                {(availablePostgresVersions?.available_versions || [])?.map(
                                  (value) => {
                                    const postgresVersion =
                                      value.version.split('supabase-postgres-')[1]
                                    return (
                                      <SelectItem_Shadcn_
                                        key={formatValue(value)}
                                        value={formatValue(value)}
                                      >
                                        <div className="flex items-center gap-3">
                                          <span className="text-foreground">{postgresVersion}</span>
                                          {value.release_channel !== 'ga' && (
                                            <Badge variant="warning" className="mr-1 capitalize">
                                              {value.release_channel}
                                            </Badge>
                                          )}
                                        </div>
                                      </SelectItem_Shadcn_>
                                    )
                                  }
                                )}
                              </SelectGroup_Shadcn_>
                            </SelectContent_Shadcn_>
                          </Select_Shadcn_>
                        </FormControl_Shadcn_>
                      </FormItemLayout>
                    )}
                  />
                </div>
              </Modal.Content>
            )}
            <Modal.Content className="flex items-center space-x-2 justify-end">
              <Button
                type="default"
                disabled={isRestoring}
                onClick={() => setShowConfirmRestore(false)}
              >
                Cancel
              </Button>
              <Button htmlType="submit" loading={isRestoring}>
                Confirm upgrade
              </Button>
            </Modal.Content>
          </form>
        </Form_Shadcn_>
      </Modal>

      <Modal
        hideFooter
        visible={showFreeProjectLimitWarning}
        size="medium"
        header="Your organization has members who have exceeded their free project limits"
        onCancel={() => setShowFreeProjectLimitWarning(false)}
      >
        <Modal.Content className="space-y-2">
          <p className="text-sm text-foreground-light">
            The following members have reached their maximum limits for the number of active free
            plan projects within organizations where they are an administrator or owner:
          </p>
          <ul className="pl-5 text-sm list-disc text-foreground-light">
            {(membersExceededLimit || []).map((member, idx: number) => (
              <li key={`member-${idx}`}>
                {member.username || member.primary_email} (Limit: {member.free_project_limit} free
                projects)
              </li>
            ))}
          </ul>
          <p className="text-sm text-foreground-light">
            These members will need to either delete, pause, or upgrade one or more of these
            projects before you're able to unpause this project.
          </p>
        </Modal.Content>
        <Modal.Separator />
        <Modal.Content>
          <Button
            htmlType="button"
            type="default"
            onClick={() => setShowFreeProjectLimitWarning(false)}
            block
          >
            Understood
          </Button>
        </Modal.Content>
      </Modal>
    </>
  )
}<|MERGE_RESOLUTION|>--- conflicted
+++ resolved
@@ -27,7 +27,6 @@
 import { useSelectedOrganization } from 'hooks/misc/useSelectedOrganization'
 import { useFlag } from 'hooks/ui/useFlag'
 import { PROJECT_STATUS } from 'lib/constants'
-<<<<<<< HEAD
 import {
   AlertDescription_Shadcn_,
   AlertTitle_Shadcn_,
@@ -45,15 +44,8 @@
   SelectValue_Shadcn_,
   Select_Shadcn_,
 } from 'ui'
-import { GenericSkeletonLoader } from 'ui-patterns'
 import { FormItemLayout } from 'ui-patterns/form/FormItemLayout/FormItemLayout'
-import { useProjectContext } from '../ProjectContext'
-import { RestorePaidPlanProjectNotice } from '../RestorePaidPlanProjectNotice'
-=======
-import { AlertDescription_Shadcn_, AlertTitle_Shadcn_, Alert_Shadcn_, Button, Modal } from 'ui'
-import ConfirmModal from 'ui-patterns/Dialogs/ConfirmDialog'
 import { GenericSkeletonLoader } from 'ui-patterns/ShimmeringLoader'
->>>>>>> cb1e3a81
 import { PauseDisabledState } from './PauseDisabledState'
 import { RestorePaidPlanProjectNotice } from '../RestorePaidPlanProjectNotice'
 import { useProjectContext } from '../ProjectContext'
