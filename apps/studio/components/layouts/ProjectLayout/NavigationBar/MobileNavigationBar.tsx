--- conflicted
+++ resolved
@@ -1,27 +1,21 @@
+import { useParams } from 'common'
+import { SidebarContent } from 'components/interfaces/Sidebar'
+import { IS_PLATFORM } from 'lib/constants'
+import { Menu, Search } from 'lucide-react'
 import Link from 'next/link'
 import { useRouter } from 'next/router'
-import { Search, Menu } from 'lucide-react'
-
-import { useParams } from 'common'
-import { IS_PLATFORM } from 'lib/constants'
+import { useState } from 'react'
 import { useAppStateSnapshot } from 'state/app-state'
-
-import { buttonVariants, cn, Sheet, SheetContent } from 'ui'
+import { buttonVariants, cn } from 'ui'
 import { CommandMenuTrigger } from 'ui-patterns'
-<<<<<<< HEAD
-// import { NavContent } from './NavigationBar'
-=======
-import { NavContent } from './NavigationBar'
-import { useState } from 'react'
 import MobileSheetNav from 'ui-patterns/MobileSheetNav/MobileSheetNav'
-import { Sidebar, SidebarContent } from 'components/interfaces/Sidebar'
->>>>>>> 5161c7ed
 
 export const ICON_SIZE = 20
 export const ICON_STROKE_WIDTH = 1.5
 
 const MobileNavigationBar = () => {
   const router = useRouter()
+  const [isSheetOpen, setIsSheetOpen] = useState(false)
   const { ref: projectRef } = useParams()
   const snap = useAppStateSnapshot()
 
@@ -84,12 +78,9 @@
           </button>
         </div>
       </nav>
-<<<<<<< HEAD
-=======
       <MobileSheetNav open={isSheetOpen} onOpenChange={setIsSheetOpen} data-state="expanded">
         <SidebarContent />
       </MobileSheetNav>
->>>>>>> 5161c7ed
     </div>
   )
 }
