--- conflicted
+++ resolved
@@ -6,15 +6,7 @@
 import { Project } from 'data/projects/project-detail-query'
 import { BASE_PATH, IS_PLATFORM, PROJECT_STATUS } from 'lib/constants'
 
-<<<<<<< HEAD
-export const generateToolRoutes = (
-  ref?: string,
-  project?: Project,
-  supabaseAIEnabled?: boolean
-): Route[] => {
-=======
-export const generateToolRoutes = (ref?: string, project?: ProjectBase): Route[] => {
->>>>>>> 4b232096
+export const generateToolRoutes = (ref?: string, project?: Project): Route[] => {
   const isProjectBuilding = project?.status === PROJECT_STATUS.COMING_UP
   const buildingUrl = `/project/${ref}/building`
 
