--- conflicted
+++ resolved
@@ -1,3 +1,4 @@
+import { ICON_SIZE, ICON_STROKE_WIDTH } from 'components/interfaces/Sidebar'
 import { generateAuthMenu } from 'components/layouts/AuthLayout/AuthLayout.utils'
 import { generateDatabaseMenu } from 'components/layouts/DatabaseLayout/DatabaseMenu.utils'
 import { generateSettingsMenu } from 'components/layouts/ProjectSettingsLayout/SettingsMenu.utils'
@@ -15,12 +16,7 @@
   TableEditor,
 } from 'icons'
 import { IS_PLATFORM, PROJECT_STATUS } from 'lib/constants'
-<<<<<<< HEAD
 import { Blocks, FileText, Lightbulb, List, Settings } from 'lucide-react'
-import { ICON_SIZE, ICON_STROKE_WIDTH } from './NavigationBar'
-=======
-import { ICON_SIZE, ICON_STROKE_WIDTH } from 'components/interfaces/Sidebar'
->>>>>>> 5836b409
 
 export const generateToolRoutes = (
   ref?: string,
@@ -65,7 +61,7 @@
   const storageEnabled = features?.storage ?? true
   const realtimeEnabled = features?.realtime ?? true
 
-  const databaseMenu = generateDatabaseMenu(ref as string)
+  const databaseMenu = generateDatabaseMenu(project)
   const authMenu = generateAuthMenu(ref as string)
 
   return [
