--- conflicted
+++ resolved
@@ -1,3 +1,6 @@
+import { Blocks, FileText, Lightbulb, List, Settings } from 'lucide-react'
+
+import { ICON_SIZE, ICON_STROKE_WIDTH } from 'components/interfaces/Sidebar'
 import type { Route } from 'components/ui/ui.types'
 import { EditorIndexPageLink } from 'data/prefetchers/project.$ref.editor'
 import type { Project } from 'data/projects/project-detail-query'
@@ -12,19 +15,13 @@
   TableEditor,
 } from 'icons'
 import { IS_PLATFORM, PROJECT_STATUS } from 'lib/constants'
-<<<<<<< HEAD
-import { Blocks, FileText, Lightbulb, List, Settings } from 'lucide-react'
-import { ICON_SIZE, ICON_STROKE_WIDTH } from './NavigationBar'
-import { useFlag } from 'hooks/ui/useFlag'
-=======
-import { ICON_SIZE, ICON_STROKE_WIDTH } from 'components/interfaces/Sidebar'
->>>>>>> 944adfa8
 
 export const generateToolRoutes = (
   ref?: string,
   project?: Project,
   features?: { sqlEditorTabs: boolean }
 ): Route[] => {
+  const { sqlEditorTabs } = features ?? {}
   const isProjectBuilding = project?.status === PROJECT_STATUS.COMING_UP
   const buildingUrl = `/project/${ref}`
 
@@ -43,9 +40,7 @@
       link: !IS_PLATFORM
         ? `/project/${ref}/sql/1`
         : ref &&
-          (isProjectBuilding
-            ? buildingUrl
-            : `/project/${ref}/sql${features?.sqlEditorTabs ? '' : '/new'}`),
+          (isProjectBuilding ? buildingUrl : `/project/${ref}/sql${!!sqlEditorTabs ? '' : '/new'}`),
     },
   ]
 }
