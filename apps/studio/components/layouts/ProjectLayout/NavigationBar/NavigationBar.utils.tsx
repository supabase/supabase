import { Blocks, FileText, Lightbulb, List, Settings } from 'lucide-react'

import { ICON_SIZE, ICON_STROKE_WIDTH } from 'components/interfaces/Sidebar'
import { generateAuthMenu } from 'components/layouts/AuthLayout/AuthLayout.utils'
import { generateDatabaseMenu } from 'components/layouts/DatabaseLayout/DatabaseMenu.utils'
import { generateSettingsMenu } from 'components/layouts/ProjectSettingsLayout/SettingsMenu.utils'
import type { Route } from 'components/ui/ui.types'
import { EditorIndexPageLink } from 'data/prefetchers/project.$ref.editor'
import type { Project } from 'data/projects/project-detail-query'
import {
  Auth,
  Database,
  EdgeFunctions,
  Realtime,
  Reports,
  SqlEditor,
  Storage,
  TableEditor,
} from 'icons'
import { IS_PLATFORM, PROJECT_STATUS } from 'lib/constants'

export const generateToolRoutes = (slug: string, ref?: string, project?: Project, features?: {}): Route[] => {
  const isProjectBuilding = project?.status === PROJECT_STATUS.COMING_UP
  const buildingUrl = `/org/[slug]/project/${ref}`

  return [
    {
      key: 'editor',
      label: 'Table Editor',
      icon: <TableEditor size={ICON_SIZE} strokeWidth={ICON_STROKE_WIDTH} />,
      link: ref && (isProjectBuilding ? buildingUrl : `/org/${slug}/project/${ref}/editor`),
      linkElement: <EditorIndexPageLink slug={slug} projectRef={ref} />,
    },
    {
      key: 'sql',
      label: 'SQL Editor',
      icon: <SqlEditor size={ICON_SIZE} strokeWidth={ICON_STROKE_WIDTH} />,
      link: !IS_PLATFORM
        ? `/org/${slug}/project/${ref}/sql/1`
        : ref && (isProjectBuilding ? buildingUrl : `/org/${slug}/project/${ref}/sql`),
    },
  ]
}
export const generateProductRoutes = (
  slug: string,
  ref?: string,
  project?: Project,
  features?: { auth?: boolean; edgeFunctions?: boolean; storage?: boolean; realtime?: boolean }
): Route[] => {
  const isProjectActive = project?.status === PROJECT_STATUS.ACTIVE_HEALTHY
  const isProjectBuilding = project?.status === PROJECT_STATUS.COMING_UP
  const buildingUrl = `/org/${slug}/project/${ref}`

  const authEnabled = features?.auth ?? true
  const edgeFunctionsEnabled = features?.edgeFunctions ?? true
  const storageEnabled = features?.storage ?? true
  const realtimeEnabled = features?.realtime ?? true

  const databaseMenu = generateDatabaseMenu(slug, project)
  const authMenu = generateAuthMenu(slug, ref as string)

  return [
    {
      key: 'database',
      label: 'Database',
      icon: <Database size={ICON_SIZE} strokeWidth={ICON_STROKE_WIDTH} />,
      link:
        ref &&
        (isProjectBuilding
          ? buildingUrl
          : isProjectActive
            ? `/org/${slug}/project/${ref}/database/schemas`
            : `/org/${slug}/project/${ref}/database/backups/scheduled`),
      items: databaseMenu,
    },
    ...(authEnabled
      ? [
          {
            key: 'auth',
            label: 'Authentication',
            icon: <Auth size={ICON_SIZE} strokeWidth={ICON_STROKE_WIDTH} />,
            link: ref && (isProjectBuilding ? buildingUrl : `/org/${slug}/project/${ref}/auth/users`),
            items: authMenu,
          },
        ]
      : []),
    ...(storageEnabled
      ? [
          {
            key: 'storage',
            label: 'Storage',
            icon: <Storage size={ICON_SIZE} strokeWidth={ICON_STROKE_WIDTH} />,
            link: ref && (isProjectBuilding ? buildingUrl : `/org/${slug}/project/${ref}/storage/buckets`),
          },
        ]
      : []),
    ...(edgeFunctionsEnabled
      ? [
          {
            key: 'functions',
            label: 'Edge Functions',
            icon: <EdgeFunctions size={ICON_SIZE} strokeWidth={ICON_STROKE_WIDTH} />,
            link: ref && (isProjectBuilding ? buildingUrl : `/org/${slug}/project/${ref}/functions`),
          },
        ]
      : []),
    ...(realtimeEnabled
      ? [
          {
            key: 'realtime',
            label: 'Realtime',
            icon: <Realtime size={ICON_SIZE} strokeWidth={ICON_STROKE_WIDTH} />,
            link: ref && (isProjectBuilding ? buildingUrl : `/org/${slug}/project/${ref}/realtime/inspector`),
          },
        ]
      : []),
  ]
}

<<<<<<< HEAD
export const generateOtherRoutes = (slug: string, ref?: string, project?: Project, features?: {}): Route[] => {
=======
export const generateOtherRoutes = (
  ref?: string,
  project?: Project,
  features?: { unifiedLogs?: boolean }
): Route[] => {
>>>>>>> b68b2ebc
  const isProjectBuilding = project?.status === PROJECT_STATUS.COMING_UP
  const buildingUrl = `/org/${slug}/project/${ref}`

  const unifiedLogsEnabled = features?.unifiedLogs ?? false

  return [
    {
      key: 'advisors',
      label: 'Advisors',
      icon: <Lightbulb size={ICON_SIZE} strokeWidth={ICON_STROKE_WIDTH} />,
      link: ref && (isProjectBuilding ? buildingUrl : `/org/${slug}/project/${ref}/advisors/security`),
    },
    ...(IS_PLATFORM
      ? [
          {
            key: 'reports',
            label: 'Reports',
            icon: <Reports size={ICON_SIZE} strokeWidth={ICON_STROKE_WIDTH} />,
            link: ref && (isProjectBuilding ? buildingUrl : `/org/${slug}/project/${ref}/reports`),
          },
        ]
      : []),
    {
      key: 'logs',
      label: 'Logs',
      icon: <List size={ICON_SIZE} strokeWidth={ICON_STROKE_WIDTH} />,
<<<<<<< HEAD
      link: ref && (isProjectBuilding ? buildingUrl : `/org/${slug}/project/${ref}/logs`),
=======
      link:
        ref &&
        (isProjectBuilding
          ? buildingUrl
          : unifiedLogsEnabled
            ? `/project/${ref}/logs`
            : `/project/${ref}/logs/explorer`),
>>>>>>> b68b2ebc
    },
    {
      key: 'api',
      label: 'API Docs',
      icon: <FileText size={ICON_SIZE} strokeWidth={ICON_STROKE_WIDTH} />,
      link: ref && (isProjectBuilding ? buildingUrl : `/org/${slug}/project/${ref}/api`),
    },
    {
      key: 'integrations',
      label: 'Integrations',
      icon: <Blocks size={ICON_SIZE} strokeWidth={ICON_STROKE_WIDTH} />,
      link: ref && (isProjectBuilding ? buildingUrl : `/org/${slug}/project/${ref}/integrations`),
    },
  ]
}

export const generateSettingsRoutes = (slug: string, ref?: string, project?: Project): Route[] => {
  const settingsMenu = generateSettingsMenu(slug, ref as string)
  return [
    ...(IS_PLATFORM
      ? [
          {
            key: 'settings',
            label: 'Project Settings',
            icon: <Settings size={ICON_SIZE} strokeWidth={ICON_STROKE_WIDTH} />,
            link: ref && `/org/${slug}/project/${ref}/settings/general`,
            items: settingsMenu,
          },
        ]
      : []),
  ]
}<|MERGE_RESOLUTION|>--- conflicted
+++ resolved
@@ -117,15 +117,12 @@
   ]
 }
 
-<<<<<<< HEAD
-export const generateOtherRoutes = (slug: string, ref?: string, project?: Project, features?: {}): Route[] => {
-=======
 export const generateOtherRoutes = (
+  slug: string,
   ref?: string,
   project?: Project,
   features?: { unifiedLogs?: boolean }
 ): Route[] => {
->>>>>>> b68b2ebc
   const isProjectBuilding = project?.status === PROJECT_STATUS.COMING_UP
   const buildingUrl = `/org/${slug}/project/${ref}`
 
@@ -152,17 +149,13 @@
       key: 'logs',
       label: 'Logs',
       icon: <List size={ICON_SIZE} strokeWidth={ICON_STROKE_WIDTH} />,
-<<<<<<< HEAD
-      link: ref && (isProjectBuilding ? buildingUrl : `/org/${slug}/project/${ref}/logs`),
-=======
       link:
         ref &&
         (isProjectBuilding
           ? buildingUrl
           : unifiedLogsEnabled
-            ? `/project/${ref}/logs`
-            : `/project/${ref}/logs/explorer`),
->>>>>>> b68b2ebc
+            ? `/org/${slug}/project/${ref}/logs`
+            : `/org/${slug}/project/${ref}/logs/explorer`),
     },
     {
       key: 'api',
