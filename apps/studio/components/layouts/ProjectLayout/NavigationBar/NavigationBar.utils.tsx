--- conflicted
+++ resolved
@@ -14,11 +14,8 @@
   TableEditor,
 } from 'icons'
 import { IS_PLATFORM, PROJECT_STATUS } from 'lib/constants'
+import { Blocks } from 'lucide-react'
 import { ICON_SIZE, ICON_STROKE_WIDTH } from './NavigationBar'
-<<<<<<< HEAD
-=======
-import { Settings, FileText, List, Lightbulb, Blocks } from 'lucide-react'
->>>>>>> f521109c
 
 export const generateToolRoutes = (ref?: string, project?: Project): Route[] => {
   const isProjectBuilding = project?.status === PROJECT_STATUS.COMING_UP
