--- conflicted
+++ resolved
@@ -12,11 +12,7 @@
   TableEditor,
 } from 'icons'
 import { ICON_SIZE, ICON_STROKE_WIDTH } from './NavigationBar'
-<<<<<<< HEAD
-import { Settings } from 'lucide-react'
-=======
-import { FileText, List } from 'lucide-react'
->>>>>>> 4e039c9b
+import { Settings, FileText, List } from 'lucide-react'
 
 export const generateToolRoutes = (ref?: string, project?: Project): Route[] => {
   const isProjectBuilding = project?.status === PROJECT_STATUS.COMING_UP
