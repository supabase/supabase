import { Blocks, FileText, Lightbulb, List, Settings } from 'lucide-react'

import { ICON_SIZE, ICON_STROKE_WIDTH } from 'components/interfaces/Sidebar'
import { generateAuthMenu } from 'components/layouts/AuthLayout/AuthLayout.utils'
import { generateDatabaseMenu } from 'components/layouts/DatabaseLayout/DatabaseMenu.utils'
import { generateSettingsMenu } from 'components/layouts/ProjectSettingsLayout/SettingsMenu.utils'
import type { Route } from 'components/ui/ui.types'
import { EditorIndexPageLink } from 'data/prefetchers/project.$ref.editor'
import type { Project } from 'data/projects/project-detail-query'
import {
  Auth,
  Database,
  EdgeFunctions,
  Realtime,
  Reports,
  SqlEditor,
  Storage,
  TableEditor,
} from 'icons'
import { IS_PLATFORM, PROJECT_STATUS } from 'lib/constants'

export const generateToolRoutes = (
  slug: string,
  ref?: string,
  project?: Project,
  features?: {}
): Route[] => {
  const isProjectBuilding = project?.status === PROJECT_STATUS.COMING_UP
  const buildingUrl = `/org/[slug]/project/${ref}`

  return [
    {
      key: 'editor',
      label: 'Table Editor',
      icon: <TableEditor size={ICON_SIZE} strokeWidth={ICON_STROKE_WIDTH} />,
      link: ref && (isProjectBuilding ? buildingUrl : `/org/${slug}/project/${ref}/editor`),
      linkElement: <EditorIndexPageLink slug={slug} projectRef={ref} />,
    },
    {
      key: 'sql',
      label: 'SQL Editor',
      icon: <SqlEditor size={ICON_SIZE} strokeWidth={ICON_STROKE_WIDTH} />,
      link: !IS_PLATFORM
        ? `/org/${slug}/project/${ref}/sql/1`
        : ref && (isProjectBuilding ? buildingUrl : `/org/${slug}/project/${ref}/sql`),
    },
  ]
}
export const generateProductRoutes = (
  slug: string,
  ref?: string,
  project?: Project,
  features?: { auth?: boolean; edgeFunctions?: boolean; storage?: boolean; realtime?: boolean }
): Route[] => {
  const isProjectActive = project?.status === PROJECT_STATUS.ACTIVE_HEALTHY
  const isProjectBuilding = project?.status === PROJECT_STATUS.COMING_UP
  const buildingUrl = `/org/${slug}/project/${ref}`

  const authEnabled = features?.auth ?? true
  const edgeFunctionsEnabled = features?.edgeFunctions ?? true
  const storageEnabled = features?.storage ?? true
  const realtimeEnabled = features?.realtime ?? true

  const databaseMenu = generateDatabaseMenu(slug, project)
  const authMenu = generateAuthMenu(slug, ref as string)

  return [
    {
      key: 'database',
      label: 'Database',
      icon: <Database size={ICON_SIZE} strokeWidth={ICON_STROKE_WIDTH} />,
      link:
        ref &&
        (isProjectBuilding
          ? buildingUrl
          : isProjectActive
            ? `/org/${slug}/project/${ref}/database/schemas`
            : `/org/${slug}/project/${ref}/database/backups/scheduled`),
      items: databaseMenu,
    },
    ...(authEnabled
      ? [
          {
            key: 'auth',
            label: 'Authentication',
            icon: <Auth size={ICON_SIZE} strokeWidth={ICON_STROKE_WIDTH} />,
            link:
              ref && (isProjectBuilding ? buildingUrl : `/org/${slug}/project/${ref}/auth/users`),
            items: authMenu,
          },
        ]
      : []),
    ...(storageEnabled
      ? [
          {
            key: 'storage',
            label: 'Storage',
            icon: <Storage size={ICON_SIZE} strokeWidth={ICON_STROKE_WIDTH} />,
            link:
              ref &&
              (isProjectBuilding ? buildingUrl : `/org/${slug}/project/${ref}/storage/buckets`),
          },
        ]
      : []),
    ...(edgeFunctionsEnabled
      ? [
          {
            key: 'functions',
            label: 'Edge Functions',
            icon: <EdgeFunctions size={ICON_SIZE} strokeWidth={ICON_STROKE_WIDTH} />,
            link:
              ref && (isProjectBuilding ? buildingUrl : `/org/${slug}/project/${ref}/functions`),
          },
        ]
      : []),
    ...(realtimeEnabled
      ? [
          {
            key: 'realtime',
            label: 'Realtime',
            icon: <Realtime size={ICON_SIZE} strokeWidth={ICON_STROKE_WIDTH} />,
            link:
              ref &&
              (isProjectBuilding ? buildingUrl : `/org/${slug}/project/${ref}/realtime/inspector`),
          },
        ]
      : []),
  ]
}

export const generateOtherRoutes = (
  slug: string,
  ref?: string,
  project?: Project,
<<<<<<< HEAD
  features?: { unifiedLogs?: boolean }
=======
  features?: {}
>>>>>>> 051cd2b5
): Route[] => {
  const isProjectBuilding = project?.status === PROJECT_STATUS.COMING_UP
  const buildingUrl = `/org/${slug}/project/${ref}`

  const unifiedLogsEnabled = features?.unifiedLogs ?? false

  return [
    {
      key: 'advisors',
      label: 'Advisors',
      icon: <Lightbulb size={ICON_SIZE} strokeWidth={ICON_STROKE_WIDTH} />,
      link:
        ref && (isProjectBuilding ? buildingUrl : `/org/${slug}/project/${ref}/advisors/security`),
    },
    {
<<<<<<< HEAD
      key: 'logs',
      label: 'Logs',
      icon: <List size={ICON_SIZE} strokeWidth={ICON_STROKE_WIDTH} />,
      link:
        ref &&
        (isProjectBuilding
          ? buildingUrl
          : unifiedLogsEnabled
            ? `/org/${slug}/project/${ref}/logs`
            : `/org/${slug}/project/${ref}/logs/explorer`),
=======
      key: 'reports',
      label: 'Reports',
      icon: <Reports size={ICON_SIZE} strokeWidth={ICON_STROKE_WIDTH} />,
      link: ref && (isProjectBuilding ? buildingUrl : `/org/${slug}/project/${ref}/reports`),
>>>>>>> 051cd2b5
    },

    // {
    //   key: 'logs',
    //   label: 'Logs',
    //   icon: <List size={ICON_SIZE} strokeWidth={ICON_STROKE_WIDTH} />,
    //   link: ref && (isProjectBuilding ? buildingUrl : `/org/${slug}/project/${ref}/logs`),
    // },
    {
      key: 'api',
      label: 'API Docs',
      icon: <FileText size={ICON_SIZE} strokeWidth={ICON_STROKE_WIDTH} />,
      link: ref && (isProjectBuilding ? buildingUrl : `/org/${slug}/project/${ref}/api`),
    },
    {
      key: 'integrations',
      label: 'Integrations',
      icon: <Blocks size={ICON_SIZE} strokeWidth={ICON_STROKE_WIDTH} />,
      link: ref && (isProjectBuilding ? buildingUrl : `/org/${slug}/project/${ref}/integrations`),
    },
        {
      label: 'project settings',
      link: `/org/${slug}/general`,
      key: 'settings',
      icon: <Settings size={ICON_SIZE} strokeWidth={ICON_STROKE_WIDTH} />,
    },
  ]
}

export const generateSettingsRoutes = (slug: string, ref?: string, project?: Project): Route[] => {
  const settingsMenu = generateSettingsMenu(slug, ref as string)
  return [
    ...(IS_PLATFORM
      ? [
          {
            key: 'settings',
            label: 'Project Settings',
            icon: <Settings size={ICON_SIZE} strokeWidth={ICON_STROKE_WIDTH} />,
            link: ref && `/org/${slug}/project/${ref}/settings/general`,
            items: settingsMenu,
          },
        ]
      : []),
  ]
}<|MERGE_RESOLUTION|>--- conflicted
+++ resolved
@@ -132,11 +132,7 @@
   slug: string,
   ref?: string,
   project?: Project,
-<<<<<<< HEAD
   features?: { unifiedLogs?: boolean }
-=======
-  features?: {}
->>>>>>> 051cd2b5
 ): Route[] => {
   const isProjectBuilding = project?.status === PROJECT_STATUS.COMING_UP
   const buildingUrl = `/org/${slug}/project/${ref}`
@@ -152,7 +148,6 @@
         ref && (isProjectBuilding ? buildingUrl : `/org/${slug}/project/${ref}/advisors/security`),
     },
     {
-<<<<<<< HEAD
       key: 'logs',
       label: 'Logs',
       icon: <List size={ICON_SIZE} strokeWidth={ICON_STROKE_WIDTH} />,
@@ -163,12 +158,12 @@
           : unifiedLogsEnabled
             ? `/org/${slug}/project/${ref}/logs`
             : `/org/${slug}/project/${ref}/logs/explorer`),
-=======
+    },
+    {
       key: 'reports',
       label: 'Reports',
       icon: <Reports size={ICON_SIZE} strokeWidth={ICON_STROKE_WIDTH} />,
       link: ref && (isProjectBuilding ? buildingUrl : `/org/${slug}/project/${ref}/reports`),
->>>>>>> 051cd2b5
     },
 
     // {
