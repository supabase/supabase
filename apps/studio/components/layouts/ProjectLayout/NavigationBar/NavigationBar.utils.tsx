import { Blocks, FileText, Lightbulb, List, Settings } from 'lucide-react'

import { ICON_SIZE, ICON_STROKE_WIDTH } from 'components/interfaces/Sidebar'
<<<<<<< HEAD
import { generateAuthMenu } from 'components/layouts/AuthLayout/AuthLayout.utils'
import { generateDatabaseMenu } from 'components/layouts/DatabaseLayout/DatabaseMenu.utils'
import { generateSettingsMenu } from 'components/layouts/ProjectSettingsLayout/SettingsMenu.utils'
=======
>>>>>>> 47621982
import type { Route } from 'components/ui/ui.types'
import { EditorIndexPageLink } from 'data/prefetchers/project.$ref.editor'
import type { Project } from 'data/projects/project-detail-query'
import {
  Auth,
  Database,
  EdgeFunctions,
  Realtime,
  Reports,
  SqlEditor,
  Storage,
  TableEditor,
} from 'icons'
import { IS_PLATFORM, PROJECT_STATUS } from 'lib/constants'

export const generateToolRoutes = (
  ref?: string,
  project?: Project,
  features?: { sqlEditorTabs: boolean }
): Route[] => {
<<<<<<< HEAD
=======
  const { sqlEditorTabs } = features ?? {}
>>>>>>> 47621982
  const isProjectBuilding = project?.status === PROJECT_STATUS.COMING_UP
  const buildingUrl = `/project/${ref}`

  return [
    {
      key: 'editor',
      label: 'Table Editor',
      icon: <TableEditor size={ICON_SIZE} strokeWidth={ICON_STROKE_WIDTH} />,
      link: ref && (isProjectBuilding ? buildingUrl : `/project/${ref}/editor`),
      linkElement: <EditorIndexPageLink projectRef={ref} />,
    },
    {
      key: 'sql',
      label: 'SQL Editor',
      icon: <SqlEditor size={ICON_SIZE} strokeWidth={ICON_STROKE_WIDTH} />,
      link: !IS_PLATFORM
        ? `/project/${ref}/sql/1`
        : ref &&
<<<<<<< HEAD
          (isProjectBuilding
            ? buildingUrl
            : `/project/${ref}/sql${features?.sqlEditorTabs ? '' : '/new'}`),
=======
          (isProjectBuilding ? buildingUrl : `/project/${ref}/sql${!!sqlEditorTabs ? '' : '/new'}`),
>>>>>>> 47621982
    },
  ]
}
export const generateProductRoutes = (
  ref?: string,
  project?: Project,
  features?: { auth?: boolean; edgeFunctions?: boolean; storage?: boolean; realtime?: boolean }
): Route[] => {
  const isProjectActive = project?.status === PROJECT_STATUS.ACTIVE_HEALTHY
  const isProjectBuilding = project?.status === PROJECT_STATUS.COMING_UP
  const buildingUrl = `/project/${ref}`

  const authEnabled = features?.auth ?? true
  const edgeFunctionsEnabled = features?.edgeFunctions ?? true
  const storageEnabled = features?.storage ?? true
  const realtimeEnabled = features?.realtime ?? true

  const databaseMenu = generateDatabaseMenu(project)
  const authMenu = generateAuthMenu(ref as string)

  return [
    {
      key: 'database',
      label: 'Database',
      icon: <Database size={ICON_SIZE} strokeWidth={ICON_STROKE_WIDTH} />,
      link:
        // ref
        //  &&
        // (isProjectBuilding
        //   ? buildingUrl
        //   : isProjectActive
        // ?
        `/project/${ref}/database/schemas`,
      // : `/project/${ref}/database/backups/scheduled`),
      items: databaseMenu,
    },
    ...(authEnabled
      ? [
          {
            key: 'auth',
            label: 'Authentication',
            icon: <Auth size={ICON_SIZE} strokeWidth={ICON_STROKE_WIDTH} />,
            link: ref && (isProjectBuilding ? buildingUrl : `/project/${ref}/auth/users`),
            // items: authMenu,
          },
        ]
      : []),
    ...(storageEnabled
      ? [
          {
            key: 'storage',
            label: 'Storage',
            icon: <Storage size={ICON_SIZE} strokeWidth={ICON_STROKE_WIDTH} />,
            link: ref && (isProjectBuilding ? buildingUrl : `/project/${ref}/storage/buckets`),
          },
        ]
      : []),
    ...(IS_PLATFORM && edgeFunctionsEnabled
      ? [
          {
            key: 'functions',
            label: 'Edge Functions',
            icon: <EdgeFunctions size={ICON_SIZE} strokeWidth={ICON_STROKE_WIDTH} />,
            link: ref && (isProjectBuilding ? buildingUrl : `/project/${ref}/functions`),
          },
        ]
      : []),
    ...(realtimeEnabled
      ? [
          {
            key: 'realtime',
            label: 'Realtime',
            icon: <Realtime size={ICON_SIZE} strokeWidth={ICON_STROKE_WIDTH} />,
            link: ref && (isProjectBuilding ? buildingUrl : `/project/${ref}/realtime/inspector`),
          },
        ]
      : []),
  ]
}

export const generateOtherRoutes = (ref?: string, project?: Project): Route[] => {
  const isProjectBuilding = project?.status === PROJECT_STATUS.COMING_UP
  const buildingUrl = `/project/${ref}`

  return [
    {
      key: 'advisors',
      label: 'Advisors',
      icon: <Lightbulb size={ICON_SIZE} strokeWidth={ICON_STROKE_WIDTH} />,
      link: ref && (isProjectBuilding ? buildingUrl : `/project/${ref}/advisors/security`),
    },
    ...(IS_PLATFORM
      ? [
          {
            key: 'reports',
            label: 'Reports',
            icon: <Reports size={ICON_SIZE} strokeWidth={ICON_STROKE_WIDTH} />,
            link: ref && (isProjectBuilding ? buildingUrl : `/project/${ref}/reports`),
          },
        ]
      : []),
    {
      key: 'logs',
      label: 'Logs',
      icon: <List size={ICON_SIZE} strokeWidth={ICON_STROKE_WIDTH} />,
      link: ref && (isProjectBuilding ? buildingUrl : `/project/${ref}/logs`),
    },
    {
      key: 'api',
      label: 'API Docs',
      icon: <FileText size={ICON_SIZE} strokeWidth={ICON_STROKE_WIDTH} />,
      link: ref && (isProjectBuilding ? buildingUrl : `/project/${ref}/api`),
    },
    {
      key: 'integrations',
      label: 'Integrations',
      icon: <Blocks size={ICON_SIZE} strokeWidth={ICON_STROKE_WIDTH} />,
      link: ref && (isProjectBuilding ? buildingUrl : `/project/${ref}/integrations`),
    },
  ]
}

export const generateSettingsRoutes = (ref?: string, project?: Project): Route[] => {
  return [
    ...(IS_PLATFORM
      ? [
          {
            key: 'settings',
            label: 'Project Settings',
            icon: <Settings size={ICON_SIZE} strokeWidth={ICON_STROKE_WIDTH} />,
            link: ref && `/project/${ref}/settings/general`,
            items: generateSettingsMenu(ref as string),
          },
        ]
      : []),
  ]
}<|MERGE_RESOLUTION|>--- conflicted
+++ resolved
@@ -1,12 +1,9 @@
 import { Blocks, FileText, Lightbulb, List, Settings } from 'lucide-react'
 
 import { ICON_SIZE, ICON_STROKE_WIDTH } from 'components/interfaces/Sidebar'
-<<<<<<< HEAD
 import { generateAuthMenu } from 'components/layouts/AuthLayout/AuthLayout.utils'
 import { generateDatabaseMenu } from 'components/layouts/DatabaseLayout/DatabaseMenu.utils'
 import { generateSettingsMenu } from 'components/layouts/ProjectSettingsLayout/SettingsMenu.utils'
-=======
->>>>>>> 47621982
 import type { Route } from 'components/ui/ui.types'
 import { EditorIndexPageLink } from 'data/prefetchers/project.$ref.editor'
 import type { Project } from 'data/projects/project-detail-query'
@@ -27,10 +24,7 @@
   project?: Project,
   features?: { sqlEditorTabs: boolean }
 ): Route[] => {
-<<<<<<< HEAD
-=======
   const { sqlEditorTabs } = features ?? {}
->>>>>>> 47621982
   const isProjectBuilding = project?.status === PROJECT_STATUS.COMING_UP
   const buildingUrl = `/project/${ref}`
 
@@ -49,13 +43,7 @@
       link: !IS_PLATFORM
         ? `/project/${ref}/sql/1`
         : ref &&
-<<<<<<< HEAD
-          (isProjectBuilding
-            ? buildingUrl
-            : `/project/${ref}/sql${features?.sqlEditorTabs ? '' : '/new'}`),
-=======
           (isProjectBuilding ? buildingUrl : `/project/${ref}/sql${!!sqlEditorTabs ? '' : '/new'}`),
->>>>>>> 47621982
     },
   ]
 }
@@ -82,14 +70,12 @@
       label: 'Database',
       icon: <Database size={ICON_SIZE} strokeWidth={ICON_STROKE_WIDTH} />,
       link:
-        // ref
-        //  &&
-        // (isProjectBuilding
-        //   ? buildingUrl
-        //   : isProjectActive
-        // ?
-        `/project/${ref}/database/schemas`,
-      // : `/project/${ref}/database/backups/scheduled`),
+        ref &&
+        (isProjectBuilding
+          ? buildingUrl
+          : isProjectActive
+            ? `/project/${ref}/database/schemas`
+            : `/project/${ref}/database/backups/scheduled`),
       items: databaseMenu,
     },
     ...(authEnabled
@@ -99,7 +85,7 @@
             label: 'Authentication',
             icon: <Auth size={ICON_SIZE} strokeWidth={ICON_STROKE_WIDTH} />,
             link: ref && (isProjectBuilding ? buildingUrl : `/project/${ref}/auth/users`),
-            // items: authMenu,
+            items: authMenu,
           },
         ]
       : []),
@@ -179,6 +165,7 @@
 }
 
 export const generateSettingsRoutes = (ref?: string, project?: Project): Route[] => {
+  const settingsMenu = generateSettingsMenu(ref as string)
   return [
     ...(IS_PLATFORM
       ? [
@@ -187,7 +174,7 @@
             label: 'Project Settings',
             icon: <Settings size={ICON_SIZE} strokeWidth={ICON_STROKE_WIDTH} />,
             link: ref && `/project/${ref}/settings/general`,
-            items: generateSettingsMenu(ref as string),
+            items: settingsMenu,
           },
         ]
       : []),
