--- conflicted
+++ resolved
@@ -40,12 +40,7 @@
   generateProductRoutes,
   generateToolRoutes,
 } from './NavigationBar.utils'
-<<<<<<< HEAD
 import NavigationIconLink from './NavigationIconLink'
-=======
-import NavigationIconButton from './NavigationIconButton'
-import { Home } from 'icons'
->>>>>>> e1bbdd0c
 
 export const ICON_SIZE = 20
 export const ICON_STROKE_WIDTH = 1.5
@@ -119,17 +114,7 @@
           route={{
             key: 'HOME',
             label: 'Home',
-<<<<<<< HEAD
-            icon: (
-              <Home
-                size={ICON_SIZE}
-                strokeWidth={ICON_STROKE_WIDTH}
-                // size={18} strokeWidth={2}
-              />
-            ),
-=======
             icon: <Home size={ICON_SIZE} strokeWidth={ICON_STROKE_WIDTH} />,
->>>>>>> e1bbdd0c
             link: `/project/${projectRef}`,
           }}
         />
