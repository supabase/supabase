import { useQueryClient } from '@tanstack/react-query'
import { ArrowRight, Loader2 } from 'lucide-react'
import Link from 'next/link'
import { useMemo } from 'react'

import { useParams } from 'common'
import ClientLibrary from 'components/interfaces/Home/ClientLibrary'
import ExampleProject from 'components/interfaces/Home/ExampleProject'
import { CLIENT_LIBRARIES, EXAMPLE_PROJECTS } from 'components/interfaces/Home/Home.constants'
import { DisplayApiSettings, DisplayConfigSettings } from 'components/ui/ProjectSettings'
import { invalidateProjectDetailsQuery } from 'data/projects/project-detail-query'
import { useProjectStatusQuery } from 'data/projects/project-status-query'
import { invalidateProjectsQuery } from 'data/projects/projects-query'
import { useIsFeatureEnabled } from 'hooks/misc/useIsFeatureEnabled'
import { useSelectedProjectQuery } from 'hooks/misc/useSelectedProject'
import { PROJECT_STATUS } from 'lib/constants'
import { Badge, Button } from 'ui'
import { getPathReferences } from '../../../data/vela/path-references'

const BuildingState = () => {
<<<<<<< HEAD
  const { slug, ref } = getPathReferences()
  const project = useSelectedProject()
=======
  const { ref } = useParams()
  const { data: project } = useSelectedProjectQuery()
>>>>>>> b68b2ebc
  const queryClient = useQueryClient()

  const {
    projectHomepageShowAllClientLibraries: showAllClientLibraries,
    projectHomepageShowExamples: showExamples,
  } = useIsFeatureEnabled([
    'project_homepage:show_all_client_libraries',
    'project_homepage:show_examples',
  ])

  const clientLibraries = useMemo(() => {
    if (showAllClientLibraries) {
      return CLIENT_LIBRARIES
    }
    return CLIENT_LIBRARIES.filter((library) => library.language === 'JavaScript')
  }, [showAllClientLibraries])

  useProjectStatusQuery(
    { projectRef: ref },
    {
      enabled: project?.status !== PROJECT_STATUS.ACTIVE_HEALTHY,
      refetchInterval: (res) => {
        return res?.status === PROJECT_STATUS.ACTIVE_HEALTHY ? false : 4000
      },
      onSuccess: async (res) => {
        if (res.status === PROJECT_STATUS.ACTIVE_HEALTHY) {
          if (ref) invalidateProjectDetailsQuery(queryClient, slug as string, ref)
          invalidateProjectsQuery(queryClient)
        }
      },
    }
  )

  if (project === undefined) return null

  return (
    <div className="mx-auto my-8 md:my-16 w-full md:max-w-7xl items-center justify-center">
      <div className="px-4 md:px-6 flex flex-col space-y-16">
        <div className="w-full flex flex-col gap-4">
          <div className="w-full flex flex-col md:flex-row items-start md:items-center gap-3">
            <h1 className="text-3xl">{project?.name}</h1>
            <Badge variant="default" className="bg-surface-100 bg-opacity-100">
              <div className="flex items-center gap-2">
                <Loader2 className="animate-spin" size={12} />
                <span>
                  {project.status === PROJECT_STATUS.UNKNOWN
                    ? 'Initiating project set up'
                    : 'Setting up project'}
                </span>
              </div>
            </Badge>
          </div>
          <div>
            <p className="text-sm text-foreground-light">
              {' '}
              We are provisioning your database and API endpoints
            </p>
            <p className="text-sm text-foreground-light"> This may take a few minutes</p>
          </div>
        </div>
        <div>
          <div className="w-full grid grid-cols-12 gap-12">
            <div className="w-full col-span-12 space-y-12 lg:col-span-4">
              <div>
                <h4 className="text-base text-foreground">While you wait</h4>

                <ChecklistItem
                  description={
                    <p className="text-sm text-foreground-light">
                      Browse the Supabase{' '}
                      <Link
                        href="https://supabase.com/docs"
                        className="mb-0 text-brand transition-colors hover:text-brand-600"
                        target="_blank"
                        rel="noreferrer"
                      >
                        documentation
                      </Link>
                      .
                    </p>
                  }
                />
              </div>
              <div>
                <h4 className="text-base text-foreground">Not working?</h4>
                <ChecklistItem
                  description={
                    <p className="text-sm text-foreground-light">
                      Try refreshing after a couple of minutes.
                    </p>
                  }
                />
                <ul>
                  <ChecklistItem
                    description={
                      <>
                        <p className="mb-4 text-sm text-foreground-light">
                          If your dashboard hasn't connected within 2 minutes, you can open a
                          support ticket.
                        </p>
                        <Button asChild type="default">
                          <Link href="/support/new">Contact support team</Link>
                        </Button>
                      </>
                    }
                  />
                </ul>
              </div>
            </div>
            <div className="col-span-12  lg:col-span-8 flex flex-col gap-8">
              <DisplayApiSettings showLegacyText={false} />
              <DisplayConfigSettings />
            </div>
          </div>
        </div>
      </div>
      {project.status === PROJECT_STATUS.COMING_UP && (
        <div className="mx-auto my-16 w-full max-w-7xl space-y-16">
          <div className="space-y-8">
            <div className="mx-6">
              <h4 className="text-lg">Client libraries</h4>
            </div>
            <div className="grid grid-cols-2 gap-x-8 gap-y-8 md:gap-12 mx-6 mb-12 md:grid-cols-3">
              {clientLibraries.map((library) => (
                <ClientLibrary key={library.language} {...library} />
              ))}
            </div>
          </div>
          {showExamples && (
            <div className="space-y-8">
              <div className="mx-6">
                <h5>Example projects</h5>
              </div>
              <div className="mx-6 grid gap-2 md:gap-8 md:grid-cols-2 lg:grid-cols-3">
                {EXAMPLE_PROJECTS.map((project) => (
                  <ExampleProject key={project.url} {...project} />
                ))}
              </div>
            </div>
          )}
        </div>
      )}
    </div>
  )
}
export default BuildingState

const ChecklistItem = ({ description }: any) => {
  return (
    <li className="my-3 flex flex-wrap space-x-3">
      <div className="mt-0.5">
        <ArrowRight className="text-foreground-lighter" size={14} />
      </div>
      <div className="flex-1">{description}</div>
    </li>
  )
}<|MERGE_RESOLUTION|>--- conflicted
+++ resolved
@@ -3,7 +3,6 @@
 import Link from 'next/link'
 import { useMemo } from 'react'
 
-import { useParams } from 'common'
 import ClientLibrary from 'components/interfaces/Home/ClientLibrary'
 import ExampleProject from 'components/interfaces/Home/ExampleProject'
 import { CLIENT_LIBRARIES, EXAMPLE_PROJECTS } from 'components/interfaces/Home/Home.constants'
@@ -18,13 +17,8 @@
 import { getPathReferences } from '../../../data/vela/path-references'
 
 const BuildingState = () => {
-<<<<<<< HEAD
   const { slug, ref } = getPathReferences()
-  const project = useSelectedProject()
-=======
-  const { ref } = useParams()
   const { data: project } = useSelectedProjectQuery()
->>>>>>> b68b2ebc
   const queryClient = useQueryClient()
 
   const {
