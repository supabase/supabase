import { useQueryClient } from '@tanstack/react-query'
import { CheckCircle, Download, Loader } from 'lucide-react'
import Link from 'next/link'
import { useState } from 'react'

import { useParams } from 'common'
import { ButtonTooltip } from 'components/ui/ButtonTooltip'
import { useBackupDownloadMutation } from 'data/database/backup-download-mutation'
import { useDownloadableBackupQuery } from 'data/database/backup-query'
import { invalidateProjectDetailsQuery } from 'data/projects/project-detail-query'
import { useProjectStatusQuery } from 'data/projects/project-status-query'
import { useSelectedProjectQuery } from 'hooks/misc/useSelectedProject'
import { PROJECT_STATUS } from 'lib/constants'
import { Button } from 'ui'
<<<<<<< HEAD
import { useProjectContext } from './ProjectContext'
import { getPathReferences } from '../../../data/vela/path-references'
=======
>>>>>>> b68b2ebc

const RestoringState = () => {
  const { slug, ref } = getPathReferences()
  const queryClient = useQueryClient()
  const { data: project } = useSelectedProjectQuery()

  const [loading, setLoading] = useState(false)
  const [isCompleted, setIsCompleted] = useState(false)

  const { data } = useDownloadableBackupQuery({ projectRef: ref })
  const backups = data?.backups ?? []
  const logicalBackups = backups.filter((b) => !b.isPhysicalBackup)

  useProjectStatusQuery(
    { projectRef: ref },
    {
      enabled: project?.status !== PROJECT_STATUS.ACTIVE_HEALTHY,
      refetchInterval: (res) => {
        return res?.status === PROJECT_STATUS.ACTIVE_HEALTHY ? false : 4000
      },
      onSuccess: async (res) => {
        if (res.status === PROJECT_STATUS.ACTIVE_HEALTHY) {
          setIsCompleted(true)
        } else {
          if (ref) invalidateProjectDetailsQuery(queryClient, slug as string, ref)
        }
      },
    }
  )

  const { mutate: downloadBackup, isLoading: isDownloading } = useBackupDownloadMutation({
    onSuccess: (res) => {
      const { fileUrl } = res

      // Trigger browser download by create,trigger and remove tempLink
      const tempLink = document.createElement('a')
      tempLink.href = fileUrl
      document.body.appendChild(tempLink)
      tempLink.click()
      document.body.removeChild(tempLink)
    },
  })

  const onClickDownloadBackup = () => {
    if (!ref) return console.error('Project ref is required')
    if (logicalBackups.length === 0) return console.error('No available backups to download')

    downloadBackup({ ref, backup: logicalBackups[0] })
  }

  const onConfirm = async () => {
    if (!project) return console.error('Project is required')

    setLoading(true)
    if (ref) await invalidateProjectDetailsQuery(queryClient, slug as string, ref)
  }

  return (
    <div className="flex items-center justify-center h-full">
      <div className="bg-surface-100 border border-overlay rounded-md w-3/4 lg:w-1/2">
        {isCompleted ? (
          <div className="space-y-6 pt-6">
            <div className="flex px-8 space-x-8">
              <div className="mt-1">
                <CheckCircle className="text-brand" size={18} strokeWidth={2} />
              </div>
              <div className="space-y-1">
                <p>Restoration complete!</p>
                <p className="text-sm text-foreground-light">
                  Your project has been successfully restored and is now back online.
                </p>
              </div>
            </div>
            <div className="border-t border-overlay flex items-center justify-end py-4 px-8">
              <Button disabled={loading} loading={loading} onClick={onConfirm}>
                Return to project
              </Button>
            </div>
          </div>
        ) : (
          <>
            <div className="space-y-6 py-6">
              <div className="flex px-8 space-x-8">
                <div className="mt-1">
                  <Loader className="animate-spin" size={18} />
                </div>
                <div className="space-y-1">
                  <p>Restoration in progress</p>
                  <p className="text-sm text-foreground-light">
                    Restoration can take from a few minutes up to several hours depending on the
                    size of your database. Your project will be offline while the restoration is
                    running.
                  </p>
                </div>
              </div>
            </div>
            <div className="border-t border-overlay flex items-center justify-end py-4 px-8 gap-x-2">
              <Button asChild type="default">
                <Link
                  href={`/support/new?category=Database_unresponsive&ref=${project?.ref}&subject=Restoration%20failed%20for%20project`}
                >
                  Contact support
                </Link>
              </Button>
              <ButtonTooltip
                type="default"
                icon={<Download />}
                loading={isDownloading}
                disabled={logicalBackups.length === 0}
                tooltip={{
                  content: {
                    side: 'bottom',
                    text:
                      logicalBackups.length === 0 ? 'No available backups to download' : undefined,
                  },
                }}
                onClick={onClickDownloadBackup}
              >
                Download latest backup
              </ButtonTooltip>
            </div>
          </>
        )}
      </div>
    </div>
  )
}

export default RestoringState<|MERGE_RESOLUTION|>--- conflicted
+++ resolved
@@ -3,7 +3,6 @@
 import Link from 'next/link'
 import { useState } from 'react'
 
-import { useParams } from 'common'
 import { ButtonTooltip } from 'components/ui/ButtonTooltip'
 import { useBackupDownloadMutation } from 'data/database/backup-download-mutation'
 import { useDownloadableBackupQuery } from 'data/database/backup-query'
@@ -12,11 +11,7 @@
 import { useSelectedProjectQuery } from 'hooks/misc/useSelectedProject'
 import { PROJECT_STATUS } from 'lib/constants'
 import { Button } from 'ui'
-<<<<<<< HEAD
-import { useProjectContext } from './ProjectContext'
 import { getPathReferences } from '../../../data/vela/path-references'
-=======
->>>>>>> b68b2ebc
 
 const RestoringState = () => {
   const { slug, ref } = getPathReferences()
