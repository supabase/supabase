--- conflicted
+++ resolved
@@ -17,14 +17,11 @@
         'border-default ',
       ].join(' ')}
     >
-<<<<<<< HEAD
       {/* <div
         className="border-default flex max-h-12 items-center border-b px-6"
         style={{ minHeight: '3rem' }}
       >
-=======
       <div className="border-default flex max-h-12 items-center border-b px-4 min-h-10 box-content">
->>>>>>> 5097385d
         <h4 className="text-lg">{title}</h4>
       </div> */}
       <div className="flex-grow overflow-y-auto">{children}</div>
