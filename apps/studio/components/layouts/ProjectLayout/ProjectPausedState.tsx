--- conflicted
+++ resolved
@@ -1,28 +1,22 @@
 import { PermissionAction } from '@supabase/shared-types/out/constants'
 import { useQueryClient } from '@tanstack/react-query'
+import dayjs from 'dayjs'
 import { Download, PauseCircle } from 'lucide-react'
 import Link from 'next/link'
 import { useState } from 'react'
 import toast from 'react-hot-toast'
 
 import { useParams } from 'common'
-<<<<<<< HEAD
+import AlertError from 'components/ui/AlertError'
 import { ButtonTooltip } from 'components/ui/ButtonTooltip'
-import { useBackupsQuery } from 'data/database/backups-query'
-=======
-import AlertError from 'components/ui/AlertError'
 import { useBackupDownloadMutation } from 'data/database/backup-download-mutation'
->>>>>>> eb55650d
 import { useFreeProjectLimitCheckQuery } from 'data/organizations/free-project-limit-check-query'
+import { useProjectPauseStatusQuery } from 'data/projects/project-pause-status-query'
 import { useProjectRestoreMutation } from 'data/projects/project-restore-mutation'
 import { setProjectStatus } from 'data/projects/projects-query'
 import { useOrgSubscriptionQuery } from 'data/subscriptions/org-subscription-query'
-import dayjs from 'dayjs'
 import { useCheckPermissions, useFlag, useSelectedOrganization } from 'hooks'
 import { PROJECT_STATUS } from 'lib/constants'
-<<<<<<< HEAD
-import { AlertDescription_Shadcn_, AlertTitle_Shadcn_, Alert_Shadcn_, Button, Modal } from 'ui'
-=======
 import {
   AlertDescription_Shadcn_,
   AlertTitle_Shadcn_,
@@ -34,7 +28,6 @@
   Tooltip_Shadcn_,
 } from 'ui'
 import { GenericSkeletonLoader } from 'ui-patterns'
->>>>>>> eb55650d
 import ConfirmModal from 'ui-patterns/Dialogs/ConfirmDialog'
 import { WarningIcon } from 'ui-patterns/Icons/StatusIcons'
 import { useProjectContext } from './ProjectContext'
