import { AnimatePresence, motion } from 'framer-motion'
import Head from 'next/head'
import { useRouter } from 'next/router'
import { forwardRef, Fragment, PropsWithChildren, ReactNode, useEffect, useState } from 'react'

<<<<<<< HEAD
import { useParams } from 'common'
=======
import { LOCAL_STORAGE_KEYS, useParams, useFlag } from 'common'
>>>>>>> c41a5be8
import { CreateBranchModal } from 'components/interfaces/BranchManagement/CreateBranchModal'
import ProjectAPIDocs from 'components/interfaces/ProjectAPIDocs/ProjectAPIDocs'
import { Loading } from 'components/ui/Loading'
import { ResourceExhaustionWarningBanner } from 'components/ui/ResourceExhaustionWarningBanner/ResourceExhaustionWarningBanner'
import { useCustomContent } from 'hooks/custom-content/useCustomContent'
import { useSelectedOrganizationQuery } from 'hooks/misc/useSelectedOrganization'
import { useSelectedProjectQuery } from 'hooks/misc/useSelectedProject'
import { withAuth } from 'hooks/misc/withAuth'
import { PROJECT_STATUS } from 'lib/constants'
import { useAppStateSnapshot } from 'state/app-state'
import { useDatabaseSelectorStateSnapshot } from 'state/database-selector'
import { cn, ResizableHandle, ResizablePanel, ResizablePanelGroup } from 'ui'
import MobileSheetNav from 'ui-patterns/MobileSheetNav/MobileSheetNav'
import { useEditorType } from '../editors/EditorsLayout.hooks'
import BuildingState from './BuildingState'
import ConnectingState from './ConnectingState'
import { LoadingState } from './LoadingState'
import { ProjectPausedState } from './PausedState/ProjectPausedState'
import { PauseFailedState } from './PauseFailedState'
import PausingState from './PausingState'
import ProductMenuBar from './ProductMenuBar'
import { ResizingState } from './ResizingState'
import RestartingState from './RestartingState'
import { RestoreFailedState } from './RestoreFailedState'
import RestoringState from './RestoringState'
import { UpgradingState } from './UpgradingState'
import { LayoutSidebar } from './LayoutSidebar'
import { LayoutSidebarProvider } from './LayoutSidebar/LayoutSidebarProvider'

// [Joshen] This is temporary while we unblock users from managing their project
// if their project is not responding well for any reason. Eventually needs a bit of an overhaul
const routesToIgnoreProjectDetailsRequest = [
  '/project/[ref]/settings/general',
  '/project/[ref]/database/settings',
  '/project/[ref]/storage/settings',
  '/project/[ref]/settings/infrastructure',
  '/project/[ref]/settings/addons',
]

const routesToIgnoreDBConnection = [
  '/project/[ref]/branches',
  '/project/[ref]/database/backups/scheduled',
  '/project/[ref]/database/backups/pitr',
  '/project/[ref]/settings/addons',
]

const routesToIgnorePostgrestConnection = [
  '/project/[ref]/reports',
  '/project/[ref]/settings/general',
  '/project/[ref]/database/settings',
  '/project/[ref]/settings/infrastructure',
  '/project/[ref]/settings/addons',
]

export interface ProjectLayoutProps {
  title?: string
  isLoading?: boolean
  isBlocking?: boolean
  product?: string
  productMenu?: ReactNode
  selectedTable?: string
  resizableSidebar?: boolean
  stickySidebarBottom?: boolean
  productMenuClassName?: string
}

export const ProjectLayout = forwardRef<HTMLDivElement, PropsWithChildren<ProjectLayoutProps>>(
  (
    {
      title,
      isLoading = false,
      isBlocking = true,
      product = '',
      productMenu,
      children,
      selectedTable,
      resizableSidebar = false,
      stickySidebarBottom = false,
      productMenuClassName,
    },
    ref
  ) => {
    const router = useRouter()
    const [isClient, setIsClient] = useState(false)
    const { data: selectedOrganization } = useSelectedOrganizationQuery()
    const { data: selectedProject } = useSelectedProjectQuery()
    const { mobileMenuOpen, showSidebar, setMobileMenuOpen } = useAppStateSnapshot()

    const { appTitle } = useCustomContent(['app:title'])
    const titleSuffix = appTitle || 'Supabase'

    const editor = useEditorType()
    const forceShowProductMenu = editor === undefined
    const sideBarIsOpen = forceShowProductMenu || showSidebar

    const projectName = selectedProject?.name
    const organizationName = selectedOrganization?.name

    const isPaused = selectedProject?.status === PROJECT_STATUS.INACTIVE
    const showProductMenu = selectedProject
      ? selectedProject.status === PROJECT_STATUS.ACTIVE_HEALTHY ||
        (selectedProject.status === PROJECT_STATUS.COMING_UP &&
          router.pathname.includes('/project/[ref]/settings')) ||
        router.pathname.includes('/project/[ref]/branches')
      : true

    const ignorePausedState =
      router.pathname === '/project/[ref]' || router.pathname.includes('/project/[ref]/settings')
    const showPausedState = isPaused && !ignorePausedState

    useEffect(() => {
      setIsClient(true)
    }, [])

    return (
      <>
        <Head>
          <title>
            {title
              ? `${title} | ${titleSuffix}`
              : selectedTable
                ? `${selectedTable} | ${projectName} | ${organizationName} | ${titleSuffix}`
                : projectName
                  ? `${projectName} | ${organizationName} | ${titleSuffix}`
                  : organizationName
                    ? `${organizationName} | ${titleSuffix}`
                    : titleSuffix}
          </title>
          <meta name="description" content="Supabase Studio" />
        </Head>
        <div className="flex flex-row h-full w-full">
          <ResizablePanelGroup direction="horizontal" autoSaveId="project-layout">
            {showProductMenu && productMenu && (
              <ResizablePanel
                order={1}
                maxSize={33}
                defaultSize={1}
                id="panel-left"
                className={cn(
                  'hidden md:block',
                  'transition-all duration-[120ms]',
                  sideBarIsOpen
                    ? resizableSidebar
                      ? 'min-w-64 max-w-[32rem]'
                      : 'min-w-64 max-w-64'
                    : 'w-0 flex-shrink-0 max-w-0'
                )}
              >
                {sideBarIsOpen && (
                  <AnimatePresence initial={false}>
                    <motion.div
                      initial={{ width: 0, opacity: 0, height: '100%' }}
                      animate={{ width: 'auto', opacity: 1, height: '100%' }}
                      exit={{ width: 0, opacity: 0, height: '100%' }}
                      className="h-full"
                      transition={{ duration: 0.12 }}
                    >
                      <MenuBarWrapper
                        isLoading={isLoading}
                        isBlocking={isBlocking}
                        productMenu={productMenu}
                      >
                        <ProductMenuBar title={product} className={productMenuClassName}>
                          {productMenu}
                        </ProductMenuBar>
                      </MenuBarWrapper>
                    </motion.div>
                  </AnimatePresence>
                )}
              </ResizablePanel>
            )}
            {showProductMenu && productMenu && sideBarIsOpen && (
              <ResizableHandle
                withHandle
                disabled={resizableSidebar ? false : true}
                className="hidden md:flex"
              />
            )}
            <ResizablePanel
              defaultSize={1}
              order={2}
              id="panel-right"
              className="h-full flex flex-col w-full"
            >
              <ResizablePanelGroup
                direction="horizontal"
                className="h-full w-full overflow-x-hidden flex-1 flex flex-row gap-0"
                autoSaveId="project-layout-content"
              >
                <ResizablePanel
                  id="panel-content"
                  defaultSize={1}
                  className={cn('w-full xl:min-w-[600px] bg-dash-sidebar')}
                >
                  <main
                    className="h-full flex flex-col flex-1 w-full overflow-y-auto overflow-x-hidden @container"
                    ref={ref}
                  >
                    {showPausedState ? (
                      <div className="mx-auto my-16 w-full h-full max-w-7xl flex items-center">
                        <div className="w-full">
                          <ProjectPausedState product={product} />
                        </div>
                      </div>
                    ) : (
                      <ContentWrapper isLoading={isLoading} isBlocking={isBlocking}>
                        <ResourceExhaustionWarningBanner />
                        {children}
                      </ContentWrapper>
                    )}
                  </main>
                </ResizablePanel>
                <LayoutSidebarProvider>
                  <LayoutSidebar />
                </LayoutSidebarProvider>
              </ResizablePanelGroup>
            </ResizablePanel>
          </ResizablePanelGroup>
        </div>
        <CreateBranchModal />
        <ProjectAPIDocs />
        <MobileSheetNav
          open={mobileMenuOpen}
          onOpenChange={setMobileMenuOpen}
          stickyBottom={stickySidebarBottom}
        >
          {productMenu}
        </MobileSheetNav>
      </>
    )
  }
)

ProjectLayout.displayName = 'ProjectLayout'

export const ProjectLayoutWithAuth = withAuth(ProjectLayout)

interface MenuBarWrapperProps {
  isLoading: boolean
  isBlocking?: boolean
  productMenu?: ReactNode
  children: ReactNode
}

const MenuBarWrapper = ({
  isLoading,
  isBlocking = true,
  productMenu,
  children,
}: MenuBarWrapperProps) => {
  const router = useRouter()
  const { data: selectedProject } = useSelectedProjectQuery()
  const requiresProjectDetails = !routesToIgnoreProjectDetailsRequest.includes(router.pathname)

  if (!isBlocking) {
    return children
  }

  const showMenuBar =
    !requiresProjectDetails || (requiresProjectDetails && selectedProject !== undefined)

  return !isLoading && productMenu && showMenuBar ? children : null
}

interface ContentWrapperProps {
  isLoading: boolean
  isBlocking?: boolean
  children: ReactNode
}

/**
 * Check project.status to show building state or error state
 *
 * [Joshen] As of 210422: Current testing connection by pinging postgres
 * Ideally we'd have a more specific monitoring of the project such as during restarts
 * But that will come later: https://supabase.slack.com/archives/C01D6TWFFFW/p1650427619665549
 *
 * Just note that this logic does not differentiate between a "restarting" state and
 * a "something is wrong and can't connect to project" state.
 *
 * [TODO] Next iteration should scrape long polling and just listen to the project's status
 */
const ContentWrapper = ({ isLoading, isBlocking = true, children }: ContentWrapperProps) => {
  const router = useRouter()
  const { ref } = useParams()
  const state = useDatabaseSelectorStateSnapshot()
  const { data: selectedProject } = useSelectedProjectQuery()
  const isHomeNewFlag = useFlag('homeNew')

  const isBranchesPage = router.pathname.includes('/project/[ref]/branches')
  const isSettingsPages = router.pathname.includes('/project/[ref]/settings')
  const isVaultPage = router.pathname === '/project/[ref]/settings/vault'
  const isBackupsPage = router.pathname.includes('/project/[ref]/database/backups')
  const isHomePage = router.pathname === '/project/[ref]'

  const requiresDbConnection: boolean =
    (!isSettingsPages && !routesToIgnoreDBConnection.includes(router.pathname)) || isVaultPage
  const requiresPostgrestConnection = !routesToIgnorePostgrestConnection.includes(router.pathname)
  const requiresProjectDetails = !routesToIgnoreProjectDetailsRequest.includes(router.pathname)

  const isRestarting = selectedProject?.status === PROJECT_STATUS.RESTARTING
  const isResizing = selectedProject?.status === PROJECT_STATUS.RESIZING
  const isProjectUpgrading = selectedProject?.status === PROJECT_STATUS.UPGRADING
  const isProjectRestoring = selectedProject?.status === PROJECT_STATUS.RESTORING
  const isProjectRestoreFailed = selectedProject?.status === PROJECT_STATUS.RESTORE_FAILED
  const isProjectBuilding =
    selectedProject?.status === PROJECT_STATUS.COMING_UP ||
    selectedProject?.status === PROJECT_STATUS.UNKNOWN
  const isProjectPausing =
    selectedProject?.status === PROJECT_STATUS.GOING_DOWN ||
    selectedProject?.status === PROJECT_STATUS.PAUSING
  const isProjectPauseFailed = selectedProject?.status === PROJECT_STATUS.PAUSE_FAILED
  const isProjectOffline = selectedProject?.postgrestStatus === 'OFFLINE'

  // handle redirect to home for building state
  const shouldRedirectToHomeForBuilding =
    isHomeNewFlag && requiresDbConnection && isProjectBuilding && !isBranchesPage && !isHomePage

  // We won't be showing the building state with the new home page
  const shouldShowBuildingState =
    requiresDbConnection && isProjectBuilding && !isBranchesPage && !(isHomeNewFlag && isHomePage)

  useEffect(() => {
    if (shouldRedirectToHomeForBuilding && ref) {
      router.replace(`/project/${ref}`)
    }
  }, [shouldRedirectToHomeForBuilding, ref, router])

  useEffect(() => {
    if (ref) state.setSelectedDatabaseId(ref)
  }, [ref])

  if (isBlocking && (isLoading || (requiresProjectDetails && selectedProject === undefined))) {
    return router.pathname.endsWith('[ref]') ? <LoadingState /> : <Loading />
  }

  if (isRestarting && !isBackupsPage) {
    return <RestartingState />
  }

  if (isResizing && !isBackupsPage) {
    return <ResizingState />
  }

  if (isProjectUpgrading && !isBackupsPage) {
    return <UpgradingState />
  }

  if (isProjectPausing) {
    return <PausingState project={selectedProject} />
  }

  if (isProjectPauseFailed) {
    return <PauseFailedState />
  }

  if (requiresPostgrestConnection && isProjectOffline) {
    return <ConnectingState project={selectedProject} />
  }

  if (requiresDbConnection && isProjectRestoring) {
    return <RestoringState />
  }

  if (isProjectRestoreFailed && !isBackupsPage) {
    return <RestoreFailedState />
  }

  if (shouldRedirectToHomeForBuilding) {
    return <Loading />
  }

  if (shouldShowBuildingState) {
    return <BuildingState />
  }

  return <Fragment key={selectedProject?.ref}>{children}</Fragment>
}<|MERGE_RESOLUTION|>--- conflicted
+++ resolved
@@ -2,12 +2,7 @@
 import Head from 'next/head'
 import { useRouter } from 'next/router'
 import { forwardRef, Fragment, PropsWithChildren, ReactNode, useEffect, useState } from 'react'
-
-<<<<<<< HEAD
-import { useParams } from 'common'
-=======
-import { LOCAL_STORAGE_KEYS, useParams, useFlag } from 'common'
->>>>>>> c41a5be8
+import { useParams, useFlag } from 'common'
 import { CreateBranchModal } from 'components/interfaces/BranchManagement/CreateBranchModal'
 import ProjectAPIDocs from 'components/interfaces/ProjectAPIDocs/ProjectAPIDocs'
 import { Loading } from 'components/ui/Loading'
