--- conflicted
+++ resolved
@@ -9,25 +9,19 @@
 import { useSelectedOrganization } from 'hooks/misc/useSelectedOrganization'
 import { useSelectedProject } from 'hooks/misc/useSelectedProject'
 import { withAuth } from 'hooks/misc/withAuth'
-import { IS_PLATFORM, LOCAL_STORAGE_KEYS, PROJECT_STATUS } from 'lib/constants'
+import { LOCAL_STORAGE_KEYS, PROJECT_STATUS } from 'lib/constants'
 import Head from 'next/head'
 import { useRouter } from 'next/router'
 import { forwardRef, Fragment, PropsWithChildren, ReactNode, useEffect, useState } from 'react'
 import { useAppStateSnapshot } from 'state/app-state'
 import { useDatabaseSelectorStateSnapshot } from 'state/database-selector'
 import { cn, ResizableHandle, ResizablePanel, ResizablePanelGroup } from 'ui'
-<<<<<<< HEAD
-import { useSnapshot } from 'valtio'
-=======
 import MobileSheetNav from 'ui-patterns/MobileSheetNav/MobileSheetNav'
->>>>>>> 5097385d
 import EnableBranchingModal from '../AppLayout/EnableBranchingButton/EnableBranchingModal'
 import { useEditorType } from '../editors/editors-layout.hooks'
 import BuildingState from './BuildingState'
 import ConnectingState from './ConnectingState'
-import { LayoutHeader } from './LayoutHeader'
 import LoadingState from './LoadingState'
-import NavigationBar from './NavigationBar/NavigationBar'
 import { ProjectPausedState } from './PausedState/ProjectPausedState'
 import PauseFailedState from './PauseFailedState'
 import PausingState from './PausingState'
@@ -38,9 +32,6 @@
 import RestoreFailedState from './RestoreFailedState'
 import RestoringState from './RestoringState'
 import { UpgradingState } from './UpgradingState'
-import { ProjectNavigationBarHorizontal } from './NavigationBar/navigation-bar-horizontal'
-import MobileSheetNav from 'ui-patterns/MobileSheetNav/MobileSheetNav'
-import { OrganizationResourceBanner } from 'components/interfaces/Organization/resource-banner'
 
 // [Joshen] This is temporary while we unblock users from managing their project
 // if their project is not responding well for any reason. Eventually needs a bit of an overhaul
@@ -147,7 +138,6 @@
     const sideBarIsOpen = true // @mildtomato - var for later to use collapsible sidebar
 
     return (
-<<<<<<< HEAD
       <ProjectContextProvider projectRef={projectRef}>
         <Head>
           <title>
@@ -203,41 +193,6 @@
                     </AnimatePresence>
                   )}
                 </ResizablePanel>
-=======
-      <>
-        <ProjectContextProvider projectRef={projectRef}>
-          <Head>
-            <title>
-              {title
-                ? `${title} | Supabase`
-                : selectedTable
-                  ? `${selectedTable} | ${projectName} | ${organizationName} | Supabase`
-                  : projectName
-                    ? `${projectName} | ${organizationName} | Supabase`
-                    : organizationName
-                      ? `${organizationName} | Supabase`
-                      : 'Supabase'}
-            </title>
-            <meta name="description" content="Supabase Studio" />
-          </Head>
-
-          <div className="flex flex-col h-screen w-screen">
-            {!hideHeader && IS_PLATFORM && (
-              <LayoutHeader
-                showProductMenu={!!(showProductMenu && productMenu)}
-                handleMobileMenu={handleMobileMenu}
-                showHomeLink={true}
-              />
-            )}
-            {/* <div className="flex h-full flex-row grow overflow-y-auto"></div> */}
-
-            {/* Left-most navigation side bar to access products */}
-            {/* Top Nav to access products from mobile */}
-            {!hideIconBar && <MobileNavigationBar />}
-            <div className="flex h-full flex-row grow overflow-y-auto">
-              {showProductMenu && productMenu && !(!hideHeader && IS_PLATFORM) && (
-                <MobileViewNav title={product} handleMobileMenu={handleMobileMenu} />
->>>>>>> 5097385d
               )}
               {showProductMenu && productMenu && sideBarIsOpen && (
                 <ResizableHandle withHandle disabled={resizableSidebar ? false : true} />
@@ -255,7 +210,6 @@
                       aiAssistantPanel.open && ''
                     )}
                   >
-<<<<<<< HEAD
                     <main
                       className="h-full flex flex-col flex-1 w-full overflow-y-auto overflow-x-hidden"
                       ref={ref}
@@ -264,48 +218,6 @@
                         <div className="mx-auto my-16 w-full h-full max-w-7xl flex items-center">
                           <div className="w-full">
                             <ProjectPausedState product={product} />
-=======
-                    {sideBarIsOpen && (
-                      <AnimatePresence>
-                        <motion.div
-                          initial={{ width: 0, opacity: 0, height: '100%' }}
-                          animate={{ width: 'auto', opacity: 1, height: '100%' }}
-                          exit={{ width: 0, opacity: 0, height: '100%' }}
-                          className="h-full"
-                          transition={{ duration: 0.12 }}
-                        >
-                          <MenuBarWrapper
-                            isLoading={isLoading}
-                            isBlocking={isBlocking}
-                            productMenu={productMenu}
-                          >
-                            <ProductMenuBar title={product}>{productMenu}</ProductMenuBar>
-                          </MenuBarWrapper>
-                        </motion.div>
-                      </AnimatePresence>
-                    )}
-                  </ResizablePanel>
-                )}
-                {showProductMenu && productMenu && sideBarIsOpen && (
-                  <ResizableHandle withHandle disabled={resizableSidebar ? false : true} />
-                )}
-                <ResizablePanel order={2} id="panel-right" className="h-full flex flex-col">
-                  <ResizablePanelGroup
-                    className="h-full w-full overflow-x-hidden flex-1"
-                    direction="horizontal"
-                    autoSaveId="project-layout-content"
-                  >
-                    <ResizablePanel id="panel-content" className="w-full md:min-w-[600px]">
-                      <main
-                        className="h-full flex flex-col flex-1 w-full overflow-y-auto overflow-x-hidden"
-                        ref={ref}
-                      >
-                        {showPausedState ? (
-                          <div className="mx-auto my-16 w-full h-full max-w-7xl flex items-center">
-                            <div className="w-full">
-                              <ProjectPausedState product={product} />
-                            </div>
->>>>>>> 5097385d
                           </div>
                         </div>
                       ) : (
