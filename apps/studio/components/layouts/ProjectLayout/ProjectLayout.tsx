--- conflicted
+++ resolved
@@ -66,11 +66,8 @@
   productMenu?: ReactNode
   selectedTable?: string
   resizableSidebar?: boolean
-<<<<<<< HEAD
   stickySidebarBottom?: boolean
-=======
   productMenuClassName?: string
->>>>>>> 8e08d3cd
 }
 
 const ProjectLayout = forwardRef<HTMLDivElement, PropsWithChildren<ProjectLayoutProps>>(
@@ -84,11 +81,8 @@
       children,
       selectedTable,
       resizableSidebar = false,
-<<<<<<< HEAD
       stickySidebarBottom = false,
-=======
       productMenuClassName,
->>>>>>> 8e08d3cd
     },
     ref
   ) => {
