--- conflicted
+++ resolved
@@ -151,21 +151,12 @@
           <div className="flex flex-col h-screen w-screen">
             {/* Top Nav to access products from mobile */}
             {!hideIconBar && <MobileNavigationBar />}
-<<<<<<< HEAD
             {!hideHeader && IS_PLATFORM && (
-              <LayoutHeader
-                showProductMenu={!!(showProductMenu && productMenu)}
-                handleMobileMenu={handleMobileMenu}
-                showHomeLink={true}
-              />
-=======
-            {showProductMenu && productMenu && !(!hideHeader && IS_PLATFORM) && (
-              <MobileViewNav title={product} />
->>>>>>> 3dd5bd8b
+              <LayoutHeader showHomeLink showProductMenu={!!(showProductMenu && productMenu)} />
             )}
             <div className="flex h-full flex-row grow overflow-y-auto">
               {showProductMenu && productMenu && !(!hideHeader && IS_PLATFORM) && (
-                <MobileViewNav title={product} handleMobileMenu={handleMobileMenu} />
+                <MobileViewNav title={product} />
               )}
               {/* Left-most navigation side bar to access products */}
               {!hideIconBar && <NavigationBar />}
@@ -175,7 +166,6 @@
                 direction="horizontal"
                 autoSaveId="project-layout"
               >
-<<<<<<< HEAD
                 {/* Existing desktop menu */}
                 {showProductMenu && productMenu && (
                   <ResizablePanel
@@ -212,24 +202,6 @@
                       </AnimatePresence>
                     )}
                   </ResizablePanel>
-=======
-                <MenuBarWrapper
-                  isLoading={isLoading}
-                  isBlocking={isBlocking}
-                  productMenu={productMenu}
-                >
-                  <ProductMenuBar title={product}>{productMenu}</ProductMenuBar>
-                </MenuBarWrapper>
-              </ResizablePanel>
-              <ResizableHandle
-                className={cn('hidden md:flex', { '!hidden': !showProductMenu || !productMenu })}
-                withHandle
-                disabled={resizableSidebar ? false : true}
-              />
-              <ResizablePanel id="panel-right" className="h-full flex flex-col">
-                {!hideHeader && IS_PLATFORM && (
-                  <LayoutHeader showProductMenu={!!(showProductMenu && productMenu)} />
->>>>>>> 3dd5bd8b
                 )}
                 {showProductMenu && productMenu && sideBarIsOpen && (
                   <ResizableHandle withHandle disabled={resizableSidebar ? false : true} />
