import { useParams } from 'common'
import { useFeaturePreviewContext } from 'components/interfaces/App/FeaturePreview/FeaturePreviewContext'
import ProjectAPIDocs from 'components/interfaces/ProjectAPIDocs/ProjectAPIDocs'
import { AIAssistantPanel } from 'components/ui/AIAssistantPanel/AIAssistantPanel'
import AISettingsModal from 'components/ui/AISettingsModal'
import { Loading } from 'components/ui/Loading'
import { ResourceExhaustionWarningBanner } from 'components/ui/ResourceExhaustionWarningBanner/ResourceExhaustionWarningBanner'
import { AnimatePresence, motion } from 'framer-motion'
import { useSelectedOrganization } from 'hooks/misc/useSelectedOrganization'
import { useSelectedProject } from 'hooks/misc/useSelectedProject'
import { useActionKey } from 'hooks/useActionKey'
import { IS_PLATFORM, LOCAL_STORAGE_KEYS, PROJECT_STATUS } from 'lib/constants'
import Head from 'next/head'
import { useRouter } from 'next/router'
import { forwardRef, Fragment, PropsWithChildren, ReactNode, useEffect, useState } from 'react'
import { useAppStateSnapshot } from 'state/app-state'
import { cn, ResizableHandle, ResizablePanel, ResizablePanelGroup } from 'ui'
<<<<<<< HEAD
import { useSnapshot } from 'valtio'
=======
import MobileSheetNav from 'ui-patterns/MobileSheetNav/MobileSheetNav'
>>>>>>> e420a488
import AppLayout from '../AppLayout/AppLayout'
import EnableBranchingModal from '../AppLayout/EnableBranchingButton/EnableBranchingModal'
import { useEditorType } from '../editors/editors-layout.hooks'
import { sidebarState } from '../tabs/sidebar-state'
import BuildingState from './BuildingState'
import ConnectingState from './ConnectingState'
import { LayoutHeader } from './LayoutHeader'
import LoadingState from './LoadingState'
import MobileNavigationBar from './NavigationBar/MobileNavigationBar'
import MobileViewNav from './NavigationBar/MobileViewNav'
import NavigationBar from './NavigationBar/NavigationBar'
import PauseFailedState from './PauseFailedState'
import PausingState from './PausingState'
import ProductMenuBar from './ProductMenuBar'
import { ProjectContextProvider } from './ProjectContext'
import { ResizingState } from './ResizingState'
import RestartingState from './RestartingState'
import RestoreFailedState from './RestoreFailedState'
import RestoringState from './RestoringState'
import { UpgradingState } from './UpgradingState'
import { ProjectPausedState } from './PausedState/ProjectPausedState'
import { withAuth } from 'hooks/misc/withAuth'
import { useDatabaseSelectorStateSnapshot } from 'state/database-selector'

// [Joshen] This is temporary while we unblock users from managing their project
// if their project is not responding well for any reason. Eventually needs a bit of an overhaul
const routesToIgnoreProjectDetailsRequest = [
  '/project/[ref]/settings/general',
  '/project/[ref]/settings/database',
  '/project/[ref]/settings/storage',
  '/project/[ref]/settings/infrastructure',
  '/project/[ref]/settings/addons',
]

const routesToIgnoreDBConnection = [
  '/project/[ref]/branches',
  '/project/[ref]/database/backups/scheduled',
  '/project/[ref]/database/backups/pitr',
  '/project/[ref]/settings/addons',
]

const routesToIgnorePostgrestConnection = [
  '/project/[ref]/reports',
  '/project/[ref]/settings/general',
  '/project/[ref]/settings/database',
  '/project/[ref]/settings/infrastructure',
  '/project/[ref]/settings/addons',
]

export interface ProjectLayoutProps {
  title?: string
  isLoading?: boolean
  isBlocking?: boolean
  product?: string
  productMenu?: ReactNode
  hideHeader?: boolean
  hideIconBar?: boolean
  selectedTable?: string
  resizableSidebar?: boolean
}

const ProjectLayout = forwardRef<HTMLDivElement, PropsWithChildren<ProjectLayoutProps>>(
  (
    {
      title,
      isLoading = false,
      isBlocking = true,
      product = '',
      productMenu,
      children,
      hideHeader = false,
      hideIconBar = false,
      selectedTable,
      resizableSidebar = false,
    },
    ref
  ) => {
    const router = useRouter()
    const [isClient, setIsClient] = useState(false)
    const [isSheetOpen, setIsSheetOpen] = useState(false)
    const { ref: projectRef } = useParams()
    const selectedOrganization = useSelectedOrganization()
    const selectedProject = useSelectedProject()
    const { aiAssistantPanel, setAiAssistantPanel } = useAppStateSnapshot()
    const { open } = aiAssistantPanel

    // tabs preview flag logic
    const editor = useEditorType()
    const { flags } = useFeaturePreviewContext()
    const tableEditorTabsEnabled =
      editor === 'table' && !flags[LOCAL_STORAGE_KEYS.UI_TABLE_EDITOR_TABS]
    const sqlEditorTabsEnabled = editor === 'sql' && !flags[LOCAL_STORAGE_KEYS.UI_SQL_EDITOR_TABS]
    const forceShowProductMenu = tableEditorTabsEnabled && !sqlEditorTabsEnabled
    // end of tabs preview flag logic
    const projectName = selectedProject?.name
    const organizationName = selectedOrganization?.name

    const isPaused = selectedProject?.status === PROJECT_STATUS.INACTIVE
    const showProductMenu = selectedProject
      ? selectedProject.status === PROJECT_STATUS.ACTIVE_HEALTHY ||
        (selectedProject.status === PROJECT_STATUS.COMING_UP &&
          router.pathname.includes('/project/[ref]/settings'))
      : true

    const ignorePausedState =
      router.pathname === '/project/[ref]' || router.pathname.includes('/project/[ref]/settings')
    const showPausedState = isPaused && !ignorePausedState

    const handleMobileMenu = () => {
      setIsSheetOpen(true)
    }

    useEffect(() => {
      setIsClient(true)
    }, [])

    useEffect(() => {
      const handler = (e: KeyboardEvent) => {
        if (e.metaKey && e.code === 'KeyI' && !e.altKey && !e.shiftKey) {
          setAiAssistantPanel({ open: !open })
          e.preventDefault()
          e.stopPropagation()
        }
      }
      window.addEventListener('keydown', handler)
      return () => window.removeEventListener('keydown', handler)
      // eslint-disable-next-line react-hooks/exhaustive-deps
    }, [open])

    const sidebar = useSnapshot(sidebarState)
    const actionKey = useActionKey()

    useEffect(() => {
      const handleKeyDown = (e: KeyboardEvent) => {
        const isActionKeyPressed = e.key === actionKey?.[1]
        if (e.key.toLowerCase() === 'b' && isActionKeyPressed) {
          e.preventDefault()
          sidebarState.isOpen = !sidebar.isOpen
        }
      }
      document.addEventListener('keydown', handleKeyDown)
      return () => document.removeEventListener('keydown', handleKeyDown)
    }, [actionKey, sidebar.isOpen])

    const sideBarIsOpen = forceShowProductMenu ? true : sidebar.isOpen

    return (
<<<<<<< HEAD
      <ProjectContextProvider projectRef={projectRef}>
        <Head>
          <title>
            {title
              ? `${title} | Supabase`
              : selectedTable
                ? `${selectedTable} | ${projectName} | ${organizationName} | Supabase`
                : projectName
                  ? `${projectName} | ${organizationName} | Supabase`
                  : organizationName
                    ? `${organizationName} | Supabase`
                    : 'Supabase'}
          </title>
          <meta name="description" content="Supabase Studio" />
        </Head>
        <div className="flex flex-col h-screen w-screen">
          {!hideHeader && IS_PLATFORM && <LayoutHeader />}
          <div className="flex h-full flex-row grow overflow-y-auto">
            {!hideIconBar && <NavigationBar />}
=======
      <AppLayout>
        <ProjectContextProvider projectRef={projectRef}>
          <Head>
            <title>
              {title
                ? `${title} | Supabase`
                : selectedTable
                  ? `${selectedTable} | ${projectName} | ${organizationName} | Supabase`
                  : projectName
                    ? `${projectName} | ${organizationName} | Supabase`
                    : organizationName
                      ? `${organizationName} | Supabase`
                      : 'Supabase'}
            </title>
            <meta name="description" content="Supabase Studio" />
          </Head>
          <div className="flex flex-col md:flex-row h-full">
            {/* Left-most navigation side bar to access products */}
            {!hideIconBar && <NavigationBar />}
            {/* Top Nav to access products from mobile */}
            {!hideIconBar && <MobileNavigationBar />}
            {showProductMenu && productMenu && !(!hideHeader && IS_PLATFORM) && (
              <MobileViewNav title={product} handleMobileMenu={handleMobileMenu} />
            )}

            {/* Product menu bar */}
>>>>>>> e420a488
            <ResizablePanelGroup
              className="flex h-full"
              direction="horizontal"
              autoSaveId="project-layout"
            >
<<<<<<< HEAD
              {showProductMenu && productMenu && (
                <ResizablePanel
                  order={1}
                  id="panel-left"
                  className={cn(
                    'transition-all duration-[120ms]',
                    sideBarIsOpen
                      ? resizableSidebar
                        ? 'min-w-64 max-w-[32rem]'
                        : 'min-w-64 max-w-64'
                      : 'w-0 flex-shrink-0 max-w-0'
                  )}
                >
                  {sideBarIsOpen && (
                    <AnimatePresence>
                      <motion.div
                        initial={{ width: 0, opacity: 0, height: '100%' }}
                        animate={{ width: 'auto', opacity: 1, height: '100%' }}
                        exit={{ width: 0, opacity: 0, height: '100%' }}
                        className="h-full"
                        transition={{ duration: 0.12 }}
                      >
                        <MenuBarWrapper
                          isLoading={isLoading}
                          isBlocking={isBlocking}
                          productMenu={productMenu}
                        >
                          <ProductMenuBar title={product}>{productMenu}</ProductMenuBar>
                        </MenuBarWrapper>
                      </motion.div>
                    </AnimatePresence>
                  )}
                </ResizablePanel>
              )}
              {showProductMenu && productMenu && sideBarIsOpen && (
                <ResizableHandle withHandle disabled={resizableSidebar ? false : true} />
              )}
              <ResizablePanel order={2} id="panel-right" className="h-full flex flex-col">
=======
              {/* Existing desktop menu */}
              <ResizablePanel
                id="panel-left"
                className={cn(
                  'hidden md:flex',
                  resizableSidebar ? 'min-w-64 max-w-[32rem]' : 'min-w-64 max-w-64',
                  {
                    '!hidden': !showProductMenu || !productMenu,
                  }
                )}
                defaultSize={0}
              >
                <MenuBarWrapper
                  isLoading={isLoading}
                  isBlocking={isBlocking}
                  productMenu={productMenu}
                >
                  <ProductMenuBar title={product}>{productMenu}</ProductMenuBar>
                </MenuBarWrapper>
              </ResizablePanel>
              <ResizableHandle
                className={cn('hidden md:flex', { '!hidden': !showProductMenu || !productMenu })}
                withHandle
                disabled={resizableSidebar ? false : true}
              />
              <ResizablePanel id="panel-right" className="h-full flex flex-col">
                {!hideHeader && IS_PLATFORM && (
                  <LayoutHeader
                    showProductMenu={!!(showProductMenu && productMenu)}
                    handleMobileMenu={handleMobileMenu}
                  />
                )}
>>>>>>> e420a488
                <ResizablePanelGroup
                  className="h-full w-full overflow-x-hidden flex-1"
                  direction="horizontal"
                  autoSaveId="project-layout-content"
                >
<<<<<<< HEAD
                  <ResizablePanel id="panel-content" className="w-full min-w-[600px]">
=======
                  <ResizablePanel id="panel-content" className="w-full md:min-w-[600px]">
>>>>>>> e420a488
                    <main
                      className="h-full flex flex-col flex-1 w-full overflow-y-auto overflow-x-hidden"
                      ref={ref}
                    >
                      {showPausedState ? (
                        <div className="mx-auto my-16 w-full h-full max-w-7xl flex items-center">
                          <div className="w-full">
                            <ProjectPausedState product={product} />
                          </div>
                        </div>
                      ) : (
                        <ContentWrapper isLoading={isLoading} isBlocking={isBlocking}>
                          <Fragment key={selectedProject?.ref}>
                            <ResourceExhaustionWarningBanner />
                            {children}
                          </Fragment>
                        </ContentWrapper>
                      )}
                    </main>
                  </ResizablePanel>
                  {isClient && aiAssistantPanel.open && (
                    <>
                      <ResizableHandle />
                      <ResizablePanel
                        id="panel-assistant"
                        className={cn(
                          'bg absolute right-0 top-[48px] bottom-0 xl:relative xl:top-0',
                          'min-w-[400px] max-w-[500px]',
                          '2xl:min-w-[500px] 2xl:max-w-[600px]'
                        )}
                      >
                        <AIAssistantPanel />
                      </ResizablePanel>
                    </>
                  )}
                </ResizablePanelGroup>
              </ResizablePanel>
            </ResizablePanelGroup>
          </div>
<<<<<<< HEAD
        </div>
        <EnableBranchingModal />
        <AISettingsModal />
        <ProjectAPIDocs />
      </ProjectContextProvider>
=======

          <EnableBranchingModal />
          <AISettingsModal />
          <ProjectAPIDocs />
        </ProjectContextProvider>
        <MobileSheetNav open={isSheetOpen} onOpenChange={setIsSheetOpen}>
          {productMenu}
        </MobileSheetNav>
      </AppLayout>
>>>>>>> e420a488
    )
  }
)

ProjectLayout.displayName = 'ProjectLayout'

export const ProjectLayoutWithAuth = withAuth(ProjectLayout)

export default ProjectLayout

interface MenuBarWrapperProps {
  isLoading: boolean
  isBlocking?: boolean
  productMenu?: ReactNode
  children: ReactNode
}

const MenuBarWrapper = ({
  isLoading,
  isBlocking = true,
  productMenu,
  children,
}: MenuBarWrapperProps) => {
  const router = useRouter()
  const selectedProject = useSelectedProject()

  const requiresProjectDetails = !routesToIgnoreProjectDetailsRequest.includes(router.pathname)

  if (!isBlocking) {
    return children
  }

  const showMenuBar =
    !requiresProjectDetails || (requiresProjectDetails && selectedProject !== undefined)

  return !isLoading && productMenu && showMenuBar ? children : null
}

interface ContentWrapperProps {
  isLoading: boolean
  isBlocking?: boolean
  children: ReactNode
}

/**
 * Check project.status to show building state or error state
 *
 * [Joshen] As of 210422: Current testing connection by pinging postgres
 * Ideally we'd have a more specific monitoring of the project such as during restarts
 * But that will come later: https://supabase.slack.com/archives/C01D6TWFFFW/p1650427619665549
 *
 * Just note that this logic does not differentiate between a "restarting" state and
 * a "something is wrong and can't connect to project" state.
 *
 * [TODO] Next iteration should scrape long polling and just listen to the project's status
 */
const ContentWrapper = ({ isLoading, isBlocking = true, children }: ContentWrapperProps) => {
  const router = useRouter()
  const { ref } = useParams()
  const state = useDatabaseSelectorStateSnapshot()
  const selectedProject = useSelectedProject()

  const isSettingsPages = router.pathname.includes('/project/[ref]/settings')
  const isVaultPage = router.pathname === '/project/[ref]/settings/vault'
  const isBackupsPage = router.pathname.includes('/project/[ref]/database/backups')

  const requiresDbConnection: boolean =
    (!isSettingsPages && !routesToIgnoreDBConnection.includes(router.pathname)) || isVaultPage
  const requiresPostgrestConnection = !routesToIgnorePostgrestConnection.includes(router.pathname)
  const requiresProjectDetails = !routesToIgnoreProjectDetailsRequest.includes(router.pathname)

  const isRestarting = selectedProject?.status === PROJECT_STATUS.RESTARTING
  const isResizing = selectedProject?.status === PROJECT_STATUS.RESIZING
  const isProjectUpgrading = selectedProject?.status === PROJECT_STATUS.UPGRADING
  const isProjectRestoring = selectedProject?.status === PROJECT_STATUS.RESTORING
  const isProjectRestoreFailed = selectedProject?.status === PROJECT_STATUS.RESTORE_FAILED
  const isProjectBuilding =
    selectedProject?.status === PROJECT_STATUS.COMING_UP ||
    selectedProject?.status === PROJECT_STATUS.UNKNOWN
  const isProjectPausing =
    selectedProject?.status === PROJECT_STATUS.GOING_DOWN ||
    selectedProject?.status === PROJECT_STATUS.PAUSING
  const isProjectPauseFailed = selectedProject?.status === PROJECT_STATUS.PAUSE_FAILED
  const isProjectOffline = selectedProject?.postgrestStatus === 'OFFLINE'

  useEffect(() => {
    if (ref) state.setSelectedDatabaseId(ref)
  }, [ref])

  if (isBlocking && (isLoading || (requiresProjectDetails && selectedProject === undefined))) {
    return router.pathname.endsWith('[ref]') ? <LoadingState /> : <Loading />
  }

  if (isRestarting && !isBackupsPage) {
    return <RestartingState />
  }

  if (isResizing && !isBackupsPage) {
    return <ResizingState />
  }

  if (isProjectUpgrading && !isBackupsPage) {
    return <UpgradingState />
  }

  if (isProjectPausing) {
    return <PausingState project={selectedProject} />
  }

  if (isProjectPauseFailed) {
    return <PauseFailedState />
  }

  if (requiresPostgrestConnection && isProjectOffline) {
    return <ConnectingState project={selectedProject} />
  }

  if (requiresDbConnection && isProjectRestoring) {
    return <RestoringState />
  }

  if (isProjectRestoreFailed && !isBackupsPage) {
    return <RestoreFailedState />
  }

  if (requiresDbConnection && isProjectBuilding) {
    return <BuildingState />
  }

  return <Fragment key={selectedProject?.ref}>{children}</Fragment>
}<|MERGE_RESOLUTION|>--- conflicted
+++ resolved
@@ -8,19 +8,17 @@
 import { AnimatePresence, motion } from 'framer-motion'
 import { useSelectedOrganization } from 'hooks/misc/useSelectedOrganization'
 import { useSelectedProject } from 'hooks/misc/useSelectedProject'
+import { withAuth } from 'hooks/misc/withAuth'
 import { useActionKey } from 'hooks/useActionKey'
 import { IS_PLATFORM, LOCAL_STORAGE_KEYS, PROJECT_STATUS } from 'lib/constants'
 import Head from 'next/head'
 import { useRouter } from 'next/router'
 import { forwardRef, Fragment, PropsWithChildren, ReactNode, useEffect, useState } from 'react'
 import { useAppStateSnapshot } from 'state/app-state'
+import { useDatabaseSelectorStateSnapshot } from 'state/database-selector'
 import { cn, ResizableHandle, ResizablePanel, ResizablePanelGroup } from 'ui'
-<<<<<<< HEAD
+import MobileSheetNav from 'ui-patterns/MobileSheetNav/MobileSheetNav'
 import { useSnapshot } from 'valtio'
-=======
-import MobileSheetNav from 'ui-patterns/MobileSheetNav/MobileSheetNav'
->>>>>>> e420a488
-import AppLayout from '../AppLayout/AppLayout'
 import EnableBranchingModal from '../AppLayout/EnableBranchingButton/EnableBranchingModal'
 import { useEditorType } from '../editors/editors-layout.hooks'
 import { sidebarState } from '../tabs/sidebar-state'
@@ -30,7 +28,7 @@
 import LoadingState from './LoadingState'
 import MobileNavigationBar from './NavigationBar/MobileNavigationBar'
 import MobileViewNav from './NavigationBar/MobileViewNav'
-import NavigationBar from './NavigationBar/NavigationBar'
+import { ProjectPausedState } from './PausedState/ProjectPausedState'
 import PauseFailedState from './PauseFailedState'
 import PausingState from './PausingState'
 import ProductMenuBar from './ProductMenuBar'
@@ -40,9 +38,7 @@
 import RestoreFailedState from './RestoreFailedState'
 import RestoringState from './RestoringState'
 import { UpgradingState } from './UpgradingState'
-import { ProjectPausedState } from './PausedState/ProjectPausedState'
-import { withAuth } from 'hooks/misc/withAuth'
-import { useDatabaseSelectorStateSnapshot } from 'state/database-selector'
+import NavigationBar from './NavigationBar/NavigationBar'
 
 // [Joshen] This is temporary while we unblock users from managing their project
 // if their project is not responding well for any reason. Eventually needs a bit of an overhaul
@@ -114,6 +110,7 @@
     const sqlEditorTabsEnabled = editor === 'sql' && !flags[LOCAL_STORAGE_KEYS.UI_SQL_EDITOR_TABS]
     const forceShowProductMenu = tableEditorTabsEnabled && !sqlEditorTabsEnabled
     // end of tabs preview flag logic
+
     const projectName = selectedProject?.name
     const organizationName = selectedOrganization?.name
 
@@ -138,7 +135,7 @@
 
     useEffect(() => {
       const handler = (e: KeyboardEvent) => {
-        if (e.metaKey && e.code === 'KeyI' && !e.altKey && !e.shiftKey) {
+        if (e.metaKey && e.key === 'i' && !e.altKey && !e.shiftKey) {
           setAiAssistantPanel({ open: !open })
           e.preventDefault()
           e.stopPropagation()
@@ -167,28 +164,7 @@
     const sideBarIsOpen = forceShowProductMenu ? true : sidebar.isOpen
 
     return (
-<<<<<<< HEAD
-      <ProjectContextProvider projectRef={projectRef}>
-        <Head>
-          <title>
-            {title
-              ? `${title} | Supabase`
-              : selectedTable
-                ? `${selectedTable} | ${projectName} | ${organizationName} | Supabase`
-                : projectName
-                  ? `${projectName} | ${organizationName} | Supabase`
-                  : organizationName
-                    ? `${organizationName} | Supabase`
-                    : 'Supabase'}
-          </title>
-          <meta name="description" content="Supabase Studio" />
-        </Head>
-        <div className="flex flex-col h-screen w-screen">
-          {!hideHeader && IS_PLATFORM && <LayoutHeader />}
-          <div className="flex h-full flex-row grow overflow-y-auto">
-            {!hideIconBar && <NavigationBar />}
-=======
-      <AppLayout>
+      <>
         <ProjectContextProvider projectRef={projectRef}>
           <Head>
             <title>
@@ -204,7 +180,11 @@
             </title>
             <meta name="description" content="Supabase Studio" />
           </Head>
-          <div className="flex flex-col md:flex-row h-full">
+
+          <div className="flex flex-col h-screen w-screen">
+            {!hideHeader && IS_PLATFORM && <LayoutHeader />}
+            <div className="flex h-full flex-row grow overflow-y-auto"></div>
+
             {/* Left-most navigation side bar to access products */}
             {!hideIconBar && <NavigationBar />}
             {/* Top Nav to access products from mobile */}
@@ -214,13 +194,12 @@
             )}
 
             {/* Product menu bar */}
->>>>>>> e420a488
             <ResizablePanelGroup
               className="flex h-full"
               direction="horizontal"
               autoSaveId="project-layout"
             >
-<<<<<<< HEAD
+              {/* Existing desktop menu */}
               {showProductMenu && productMenu && (
                 <ResizablePanel
                   order={1}
@@ -259,50 +238,18 @@
                 <ResizableHandle withHandle disabled={resizableSidebar ? false : true} />
               )}
               <ResizablePanel order={2} id="panel-right" className="h-full flex flex-col">
-=======
-              {/* Existing desktop menu */}
-              <ResizablePanel
-                id="panel-left"
-                className={cn(
-                  'hidden md:flex',
-                  resizableSidebar ? 'min-w-64 max-w-[32rem]' : 'min-w-64 max-w-64',
-                  {
-                    '!hidden': !showProductMenu || !productMenu,
-                  }
-                )}
-                defaultSize={0}
-              >
-                <MenuBarWrapper
-                  isLoading={isLoading}
-                  isBlocking={isBlocking}
-                  productMenu={productMenu}
-                >
-                  <ProductMenuBar title={product}>{productMenu}</ProductMenuBar>
-                </MenuBarWrapper>
-              </ResizablePanel>
-              <ResizableHandle
-                className={cn('hidden md:flex', { '!hidden': !showProductMenu || !productMenu })}
-                withHandle
-                disabled={resizableSidebar ? false : true}
-              />
-              <ResizablePanel id="panel-right" className="h-full flex flex-col">
                 {!hideHeader && IS_PLATFORM && (
                   <LayoutHeader
                     showProductMenu={!!(showProductMenu && productMenu)}
                     handleMobileMenu={handleMobileMenu}
                   />
                 )}
->>>>>>> e420a488
                 <ResizablePanelGroup
                   className="h-full w-full overflow-x-hidden flex-1"
                   direction="horizontal"
                   autoSaveId="project-layout-content"
                 >
-<<<<<<< HEAD
-                  <ResizablePanel id="panel-content" className="w-full min-w-[600px]">
-=======
                   <ResizablePanel id="panel-content" className="w-full md:min-w-[600px]">
->>>>>>> e420a488
                     <main
                       className="h-full flex flex-col flex-1 w-full overflow-y-auto overflow-x-hidden"
                       ref={ref}
@@ -315,10 +262,8 @@
                         </div>
                       ) : (
                         <ContentWrapper isLoading={isLoading} isBlocking={isBlocking}>
-                          <Fragment key={selectedProject?.ref}>
-                            <ResourceExhaustionWarningBanner />
-                            {children}
-                          </Fragment>
+                          <ResourceExhaustionWarningBanner />
+                          {children}
                         </ContentWrapper>
                       )}
                     </main>
@@ -342,13 +287,6 @@
               </ResizablePanel>
             </ResizablePanelGroup>
           </div>
-<<<<<<< HEAD
-        </div>
-        <EnableBranchingModal />
-        <AISettingsModal />
-        <ProjectAPIDocs />
-      </ProjectContextProvider>
-=======
 
           <EnableBranchingModal />
           <AISettingsModal />
@@ -357,8 +295,7 @@
         <MobileSheetNav open={isSheetOpen} onOpenChange={setIsSheetOpen}>
           {productMenu}
         </MobileSheetNav>
-      </AppLayout>
->>>>>>> e420a488
+      </>
     )
   }
 )
@@ -384,7 +321,6 @@
 }: MenuBarWrapperProps) => {
   const router = useRouter()
   const selectedProject = useSelectedProject()
-
   const requiresProjectDetails = !routesToIgnoreProjectDetailsRequest.includes(router.pathname)
 
   if (!isBlocking) {
