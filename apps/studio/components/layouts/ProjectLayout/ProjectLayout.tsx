import { useParams } from 'common'
import { useFeaturePreviewContext } from 'components/interfaces/App/FeaturePreview/FeaturePreviewContext'
import ProjectAPIDocs from 'components/interfaces/ProjectAPIDocs/ProjectAPIDocs'
import { AIAssistantPanel } from 'components/ui/AIAssistantPanel/AIAssistantPanel'
import AISettingsModal from 'components/ui/AISettingsModal'
import { Loading } from 'components/ui/Loading'
import { ResourceExhaustionWarningBanner } from 'components/ui/ResourceExhaustionWarningBanner/ResourceExhaustionWarningBanner'
import { AnimatePresence, motion } from 'framer-motion'
import { useSelectedOrganization } from 'hooks/misc/useSelectedOrganization'
import { useSelectedProject } from 'hooks/misc/useSelectedProject'
import { withAuth } from 'hooks/misc/withAuth'
import { LOCAL_STORAGE_KEYS, PROJECT_STATUS } from 'lib/constants'
import Head from 'next/head'
import { useRouter } from 'next/router'
import { forwardRef, Fragment, PropsWithChildren, ReactNode, useEffect, useState } from 'react'
import { useAppStateSnapshot } from 'state/app-state'
import { useDatabaseSelectorStateSnapshot } from 'state/database-selector'
import { cn, ResizableHandle, ResizablePanel, ResizablePanelGroup } from 'ui'
import MobileSheetNav from 'ui-patterns/MobileSheetNav/MobileSheetNav'
import EnableBranchingModal from '../AppLayout/EnableBranchingButton/EnableBranchingModal'
import { useEditorType } from '../editors/EditorsLayout.hooks'
import BuildingState from './BuildingState'
import ConnectingState from './ConnectingState'
import LoadingState from './LoadingState'
import { ProjectPausedState } from './PausedState/ProjectPausedState'
import PauseFailedState from './PauseFailedState'
import PausingState from './PausingState'
import ProductMenuBar from './ProductMenuBar'
import { ResizingState } from './ResizingState'
import RestartingState from './RestartingState'
import RestoreFailedState from './RestoreFailedState'
import RestoringState from './RestoringState'
import { UpgradingState } from './UpgradingState'

// [Joshen] This is temporary while we unblock users from managing their project
// if their project is not responding well for any reason. Eventually needs a bit of an overhaul
const routesToIgnoreProjectDetailsRequest = [
  '/project/[ref]/settings/general',
  '/project/[ref]/settings/database',
  '/project/[ref]/settings/storage',
  '/project/[ref]/settings/infrastructure',
  '/project/[ref]/settings/addons',
]

const routesToIgnoreDBConnection = [
  '/project/[ref]/branches',
  '/project/[ref]/database/backups/scheduled',
  '/project/[ref]/database/backups/pitr',
  '/project/[ref]/settings/addons',
]

const routesToIgnorePostgrestConnection = [
  '/project/[ref]/reports',
  '/project/[ref]/settings/general',
  '/project/[ref]/settings/database',
  '/project/[ref]/settings/infrastructure',
  '/project/[ref]/settings/addons',
]

export interface ProjectLayoutProps {
  title?: string
  isLoading?: boolean
  isBlocking?: boolean
  product?: string
  productMenu?: ReactNode
  hideHeader?: boolean
  hideIconBar?: boolean
  selectedTable?: string
  resizableSidebar?: boolean
}

const ProjectLayout = forwardRef<HTMLDivElement, PropsWithChildren<ProjectLayoutProps>>(
  (
    {
      title,
      isLoading = false,
      isBlocking = true,
      product = '',
      productMenu,
      children,
      hideHeader = false,
      hideIconBar = false,
      selectedTable,
      resizableSidebar = false,
    },
    ref
  ) => {
    const router = useRouter()
<<<<<<< HEAD
    const { ref: projectRef } = useParams()
    const selectedOrganization = useSelectedOrganization()
    const selectedProject = useSelectedProject()
    const { aiAssistantPanel, setAiAssistantPanel, mobileInnerMenuOpen, setMobileInnerMenuOpen } =
=======
    const [isClient, setIsClient] = useState(false)
    const { ref: projectRef } = useParams()
    const selectedOrganization = useSelectedOrganization()
    const selectedProject = useSelectedProject()
    const { aiAssistantPanel, setAiAssistantPanel, mobileMenuOpen, setMobileMenuOpen } =
>>>>>>> b2e1cce3
      useAppStateSnapshot()
    const { open } = aiAssistantPanel

    // tabs preview flag logic
    const editor = useEditorType()
    const { flags } = useFeaturePreviewContext()
    const tableEditorTabsEnabled =
      editor === 'table' && !flags[LOCAL_STORAGE_KEYS.UI_TABLE_EDITOR_TABS]
    const sqlEditorTabsEnabled = editor === 'sql' && !flags[LOCAL_STORAGE_KEYS.UI_SQL_EDITOR_TABS]
    const forceShowProductMenu = tableEditorTabsEnabled && !sqlEditorTabsEnabled
    // end of tabs preview flag logic
    const projectName = selectedProject?.name
    const organizationName = selectedOrganization?.name

    const isPaused = selectedProject?.status === PROJECT_STATUS.INACTIVE
    const showProductMenu = selectedProject
      ? selectedProject.status === PROJECT_STATUS.ACTIVE_HEALTHY ||
        (selectedProject.status === PROJECT_STATUS.COMING_UP &&
          router.pathname.includes('/project/[ref]/settings'))
      : true

    const ignorePausedState =
      router.pathname === '/project/[ref]' || router.pathname.includes('/project/[ref]/settings')
    const showPausedState = isPaused && !ignorePausedState

<<<<<<< HEAD
    const [isClient, setIsClient] = useState(false)

=======
>>>>>>> b2e1cce3
    useEffect(() => {
      setIsClient(true)
    }, [])

    useEffect(() => {
      const handler = (e: KeyboardEvent) => {
        if (e.metaKey && e.code === 'KeyI' && !e.altKey && !e.shiftKey) {
          setAiAssistantPanel({ open: !open })
          e.preventDefault()
          e.stopPropagation()
        }
      }
      window.addEventListener('keydown', handler)
      return () => window.removeEventListener('keydown', handler)
      // eslint-disable-next-line react-hooks/exhaustive-deps
    }, [open])

    const sideBarIsOpen = true // @mildtomato - var for later to use collapsible sidebar

    return (
<<<<<<< HEAD
      <ProjectContextProvider projectRef={projectRef}>
=======
      <>
>>>>>>> b2e1cce3
        <Head>
          <title>
            {title
              ? `${title} | Supabase`
              : selectedTable
                ? `${selectedTable} | ${projectName} | ${organizationName} | Supabase`
                : projectName
                  ? `${projectName} | ${organizationName} | Supabase`
                  : organizationName
                    ? `${organizationName} | Supabase`
                    : 'Supabase'}
          </title>
          <meta name="description" content="Supabase Studio" />
        </Head>
<<<<<<< HEAD
        {/* <OrganizationResourceBanner /> */}
        <div className="flex flex-row h-full w-full">
          {/* <ProjectNavigationBarHorizontal /> */}
          {/* <div className="flex h-full flex-row flex-grow gap-1"> */}
          {/* {!hideIconBar && <NavigationBar />} */}
          <div className={cn('w-full overflow-hidden flex-row')}>
            <ResizablePanelGroup className="" direction="horizontal" autoSaveId="project-layout">
              {showProductMenu && productMenu && (
                <ResizablePanel
                  order={1}
                  id="panel-left"
                  className={cn(
                    'transition-all duration-[120ms]',
                    sideBarIsOpen
                      ? resizableSidebar
                        ? 'min-w-64 max-w-[32rem]'
                        : 'min-w-64 max-w-64'
                      : 'w-0 flex-shrink-0 max-w-0'
                  )}
                >
                  {sideBarIsOpen && (
                    <AnimatePresence>
                      <motion.div
                        initial={{ width: 0, opacity: 0, height: '100%' }}
                        animate={{ width: 'auto', opacity: 1, height: '100%' }}
                        exit={{ width: 0, opacity: 0, height: '100%' }}
                        className="h-full"
                        transition={{ duration: 0.12 }}
                      >
                        <MenuBarWrapper
                          isLoading={isLoading}
                          isBlocking={isBlocking}
                          productMenu={productMenu}
                        >
                          <ProductMenuBar title={product}>{productMenu}</ProductMenuBar>
                        </MenuBarWrapper>
                      </motion.div>
                    </AnimatePresence>
                  )}
                </ResizablePanel>
              )}
              {showProductMenu && productMenu && sideBarIsOpen && (
                <ResizableHandle withHandle disabled={resizableSidebar ? false : true} />
              )}
              <ResizablePanel order={2} id="panel-right" className="h-full flex flex-col w-full">
                <ResizablePanelGroup
                  className="h-full w-full overflow-x-hidden flex-1 flex flex-row gap-0"
                  direction="horizontal"
                  autoSaveId="project-layout-content"
                >
                  <ResizablePanel
                    id="panel-content"
                    className={cn(
                      'w-full min-w-[600px] bg-dash-sidebar',
                      aiAssistantPanel.open && ''
                    )}
                  >
                    <main
                      className="h-full flex flex-col flex-1 w-full overflow-y-auto overflow-x-hidden"
                      ref={ref}
                    >
                      {showPausedState ? (
                        <div className="mx-auto my-16 w-full h-full max-w-7xl flex items-center">
                          <div className="w-full">
                            <ProjectPausedState product={product} />
                          </div>
                        </div>
                      ) : (
                        <ContentWrapper isLoading={isLoading} isBlocking={isBlocking}>
                          <Fragment key={selectedProject?.ref}>
                            <ResourceExhaustionWarningBanner />
                            {children}
                          </Fragment>
                        </ContentWrapper>
                      )}
                    </main>
                  </ResizablePanel>
                  {isClient && aiAssistantPanel.open && (
                    <>
                      <ResizableHandle
                        withHandle
                        className="opacity-0 focus-within:opacity-100 hover:opacity-100"
                      />
                      <ResizablePanel
                        id="panel-assistant"
                        className={cn(
                          'bg absolute right-0 top-[48px] bottom-0 xl:relative xl:top-0',
                          'min-w-[400px] max-w-[500px]',
                          '2xl:min-w-[500px] 2xl:max-w-[600px]',
                          'border-l'
                        )}
                      >
                        <AIAssistantPanel />
                      </ResizablePanel>
                    </>
                  )}
                </ResizablePanelGroup>
              </ResizablePanel>
            </ResizablePanelGroup>
          </div>
          {/* </div> */}
=======
        <div className="flex flex-row h-full w-full">
          <ResizablePanelGroup className="" direction="horizontal" autoSaveId="project-layout">
            {showProductMenu && productMenu && (
              <ResizablePanel
                order={1}
                maxSize={33}
                defaultSize={1}
                id="panel-left"
                className={cn(
                  'hidden md:block',
                  'transition-all duration-[120ms]',
                  sideBarIsOpen
                    ? resizableSidebar
                      ? 'min-w-64 max-w-[32rem]'
                      : 'min-w-64 max-w-64'
                    : 'w-0 flex-shrink-0 max-w-0'
                )}
              >
                {sideBarIsOpen && (
                  <AnimatePresence initial={false}>
                    <motion.div
                      initial={{ width: 0, opacity: 0, height: '100%' }}
                      animate={{ width: 'auto', opacity: 1, height: '100%' }}
                      exit={{ width: 0, opacity: 0, height: '100%' }}
                      className="h-full"
                      transition={{ duration: 0.12 }}
                    >
                      <MenuBarWrapper
                        isLoading={isLoading}
                        isBlocking={isBlocking}
                        productMenu={productMenu}
                      >
                        <ProductMenuBar title={product}>{productMenu}</ProductMenuBar>
                      </MenuBarWrapper>
                    </motion.div>
                  </AnimatePresence>
                )}
              </ResizablePanel>
            )}
            {showProductMenu && productMenu && sideBarIsOpen && (
              <ResizableHandle
                withHandle
                disabled={resizableSidebar ? false : true}
                className="hidden md:block"
              />
            )}
            <ResizablePanel order={2} id="panel-right" className="h-full flex flex-col w-full">
              <ResizablePanelGroup
                className="h-full w-full overflow-x-hidden flex-1 flex flex-row gap-0"
                direction="horizontal"
                autoSaveId="project-layout-content"
              >
                <ResizablePanel
                  id="panel-content"
                  className={cn('w-full xl:min-w-[600px] bg-dash-sidebar')}
                >
                  <main
                    className="h-full flex flex-col flex-1 w-full overflow-y-auto overflow-x-hidden"
                    ref={ref}
                  >
                    {showPausedState ? (
                      <div className="mx-auto my-16 w-full h-full max-w-7xl flex items-center">
                        <div className="w-full">
                          <ProjectPausedState product={product} />
                        </div>
                      </div>
                    ) : (
                      <ContentWrapper isLoading={isLoading} isBlocking={isBlocking}>
                        <ResourceExhaustionWarningBanner />
                        {children}
                      </ContentWrapper>
                    )}
                  </main>
                </ResizablePanel>
                {isClient && aiAssistantPanel.open && (
                  <>
                    <ResizableHandle withHandle />
                    <ResizablePanel
                      id="panel-assistant"
                      className={cn(
                        'border-l xl:border-l-0 bg fixed z-40 md:absolute md:z-0 right-0 top-0 md:top-[48px] bottom-0 xl:relative xl:top-0',
                        'w-screen h-[100dvh] md:h-auto md:w-auto md:min-w-[400px] max-w-[500px]',
                        '2xl:min-w-[500px] 2xl:max-w-[600px]'
                      )}
                    >
                      <AIAssistantPanel />
                    </ResizablePanel>
                  </>
                )}
              </ResizablePanelGroup>
            </ResizablePanel>
          </ResizablePanelGroup>
>>>>>>> b2e1cce3
        </div>
        <EnableBranchingModal />
        <AISettingsModal />
        <ProjectAPIDocs />
<<<<<<< HEAD
        <MobileSheetNav open={mobileInnerMenuOpen} onOpenChange={setMobileInnerMenuOpen}>
=======
        <MobileSheetNav open={mobileMenuOpen} onOpenChange={setMobileMenuOpen}>
>>>>>>> b2e1cce3
          {productMenu}
        </MobileSheetNav>
      </ProjectContextProvider>
    )
  }
)

ProjectLayout.displayName = 'ProjectLayout'

export const ProjectLayoutWithAuth = withAuth(ProjectLayout)

export default ProjectLayout

interface MenuBarWrapperProps {
  isLoading: boolean
  isBlocking?: boolean
  productMenu?: ReactNode
  children: ReactNode
}

const MenuBarWrapper = ({
  isLoading,
  isBlocking = true,
  productMenu,
  children,
}: MenuBarWrapperProps) => {
  const router = useRouter()
  const selectedProject = useSelectedProject()

  const requiresProjectDetails = !routesToIgnoreProjectDetailsRequest.includes(router.pathname)

  if (!isBlocking) {
    return children
  }

  const showMenuBar =
    !requiresProjectDetails || (requiresProjectDetails && selectedProject !== undefined)

  return !isLoading && productMenu && showMenuBar ? children : null
}

interface ContentWrapperProps {
  isLoading: boolean
  isBlocking?: boolean
  children: ReactNode
}

/**
 * Check project.status to show building state or error state
 *
 * [Joshen] As of 210422: Current testing connection by pinging postgres
 * Ideally we'd have a more specific monitoring of the project such as during restarts
 * But that will come later: https://supabase.slack.com/archives/C01D6TWFFFW/p1650427619665549
 *
 * Just note that this logic does not differentiate between a "restarting" state and
 * a "something is wrong and can't connect to project" state.
 *
 * [TODO] Next iteration should scrape long polling and just listen to the project's status
 */
const ContentWrapper = ({ isLoading, isBlocking = true, children }: ContentWrapperProps) => {
  const router = useRouter()
  const { ref } = useParams()
  const state = useDatabaseSelectorStateSnapshot()
  const selectedProject = useSelectedProject()

  const isSettingsPages = router.pathname.includes('/project/[ref]/settings')
  const isVaultPage = router.pathname === '/project/[ref]/settings/vault'
  const isBackupsPage = router.pathname.includes('/project/[ref]/database/backups')

  const requiresDbConnection: boolean =
    (!isSettingsPages && !routesToIgnoreDBConnection.includes(router.pathname)) || isVaultPage
  const requiresPostgrestConnection = !routesToIgnorePostgrestConnection.includes(router.pathname)
  const requiresProjectDetails = !routesToIgnoreProjectDetailsRequest.includes(router.pathname)

  const isRestarting = selectedProject?.status === PROJECT_STATUS.RESTARTING
  const isResizing = selectedProject?.status === PROJECT_STATUS.RESIZING
  const isProjectUpgrading = selectedProject?.status === PROJECT_STATUS.UPGRADING
  const isProjectRestoring = selectedProject?.status === PROJECT_STATUS.RESTORING
  const isProjectRestoreFailed = selectedProject?.status === PROJECT_STATUS.RESTORE_FAILED
  const isProjectBuilding =
    selectedProject?.status === PROJECT_STATUS.COMING_UP ||
    selectedProject?.status === PROJECT_STATUS.UNKNOWN
  const isProjectPausing =
    selectedProject?.status === PROJECT_STATUS.GOING_DOWN ||
    selectedProject?.status === PROJECT_STATUS.PAUSING
  const isProjectPauseFailed = selectedProject?.status === PROJECT_STATUS.PAUSE_FAILED
  const isProjectOffline = selectedProject?.postgrestStatus === 'OFFLINE'

  useEffect(() => {
    if (ref) state.setSelectedDatabaseId(ref)
  }, [ref])

  if (isBlocking && (isLoading || (requiresProjectDetails && selectedProject === undefined))) {
    return router.pathname.endsWith('[ref]') ? <LoadingState /> : <Loading />
  }

  if (isRestarting && !isBackupsPage) {
    return <RestartingState />
  }

  if (isResizing && !isBackupsPage) {
    return <ResizingState />
  }

  if (isProjectUpgrading && !isBackupsPage) {
    return <UpgradingState />
  }

  if (isProjectPausing) {
    return <PausingState project={selectedProject} />
  }

  if (isProjectPauseFailed) {
    return <PauseFailedState />
  }

  if (requiresPostgrestConnection && isProjectOffline) {
    return <ConnectingState project={selectedProject} />
  }

  if (requiresDbConnection && isProjectRestoring) {
    return <RestoringState />
  }

  if (isProjectRestoreFailed && !isBackupsPage) {
    return <RestoreFailedState />
  }

  if (requiresDbConnection && isProjectBuilding) {
    return <BuildingState />
  }

  return <Fragment key={selectedProject?.ref}>{children}</Fragment>
}<|MERGE_RESOLUTION|>--- conflicted
+++ resolved
@@ -86,18 +86,11 @@
     ref
   ) => {
     const router = useRouter()
-<<<<<<< HEAD
     const { ref: projectRef } = useParams()
     const selectedOrganization = useSelectedOrganization()
     const selectedProject = useSelectedProject()
-    const { aiAssistantPanel, setAiAssistantPanel, mobileInnerMenuOpen, setMobileInnerMenuOpen } =
-=======
     const [isClient, setIsClient] = useState(false)
-    const { ref: projectRef } = useParams()
-    const selectedOrganization = useSelectedOrganization()
-    const selectedProject = useSelectedProject()
     const { aiAssistantPanel, setAiAssistantPanel, mobileMenuOpen, setMobileMenuOpen } =
->>>>>>> b2e1cce3
       useAppStateSnapshot()
     const { open } = aiAssistantPanel
 
@@ -123,11 +116,6 @@
       router.pathname === '/project/[ref]' || router.pathname.includes('/project/[ref]/settings')
     const showPausedState = isPaused && !ignorePausedState
 
-<<<<<<< HEAD
-    const [isClient, setIsClient] = useState(false)
-
-=======
->>>>>>> b2e1cce3
     useEffect(() => {
       setIsClient(true)
     }, [])
@@ -148,11 +136,7 @@
     const sideBarIsOpen = true // @mildtomato - var for later to use collapsible sidebar
 
     return (
-<<<<<<< HEAD
-      <ProjectContextProvider projectRef={projectRef}>
-=======
       <>
->>>>>>> b2e1cce3
         <Head>
           <title>
             {title
@@ -167,109 +151,6 @@
           </title>
           <meta name="description" content="Supabase Studio" />
         </Head>
-<<<<<<< HEAD
-        {/* <OrganizationResourceBanner /> */}
-        <div className="flex flex-row h-full w-full">
-          {/* <ProjectNavigationBarHorizontal /> */}
-          {/* <div className="flex h-full flex-row flex-grow gap-1"> */}
-          {/* {!hideIconBar && <NavigationBar />} */}
-          <div className={cn('w-full overflow-hidden flex-row')}>
-            <ResizablePanelGroup className="" direction="horizontal" autoSaveId="project-layout">
-              {showProductMenu && productMenu && (
-                <ResizablePanel
-                  order={1}
-                  id="panel-left"
-                  className={cn(
-                    'transition-all duration-[120ms]',
-                    sideBarIsOpen
-                      ? resizableSidebar
-                        ? 'min-w-64 max-w-[32rem]'
-                        : 'min-w-64 max-w-64'
-                      : 'w-0 flex-shrink-0 max-w-0'
-                  )}
-                >
-                  {sideBarIsOpen && (
-                    <AnimatePresence>
-                      <motion.div
-                        initial={{ width: 0, opacity: 0, height: '100%' }}
-                        animate={{ width: 'auto', opacity: 1, height: '100%' }}
-                        exit={{ width: 0, opacity: 0, height: '100%' }}
-                        className="h-full"
-                        transition={{ duration: 0.12 }}
-                      >
-                        <MenuBarWrapper
-                          isLoading={isLoading}
-                          isBlocking={isBlocking}
-                          productMenu={productMenu}
-                        >
-                          <ProductMenuBar title={product}>{productMenu}</ProductMenuBar>
-                        </MenuBarWrapper>
-                      </motion.div>
-                    </AnimatePresence>
-                  )}
-                </ResizablePanel>
-              )}
-              {showProductMenu && productMenu && sideBarIsOpen && (
-                <ResizableHandle withHandle disabled={resizableSidebar ? false : true} />
-              )}
-              <ResizablePanel order={2} id="panel-right" className="h-full flex flex-col w-full">
-                <ResizablePanelGroup
-                  className="h-full w-full overflow-x-hidden flex-1 flex flex-row gap-0"
-                  direction="horizontal"
-                  autoSaveId="project-layout-content"
-                >
-                  <ResizablePanel
-                    id="panel-content"
-                    className={cn(
-                      'w-full min-w-[600px] bg-dash-sidebar',
-                      aiAssistantPanel.open && ''
-                    )}
-                  >
-                    <main
-                      className="h-full flex flex-col flex-1 w-full overflow-y-auto overflow-x-hidden"
-                      ref={ref}
-                    >
-                      {showPausedState ? (
-                        <div className="mx-auto my-16 w-full h-full max-w-7xl flex items-center">
-                          <div className="w-full">
-                            <ProjectPausedState product={product} />
-                          </div>
-                        </div>
-                      ) : (
-                        <ContentWrapper isLoading={isLoading} isBlocking={isBlocking}>
-                          <Fragment key={selectedProject?.ref}>
-                            <ResourceExhaustionWarningBanner />
-                            {children}
-                          </Fragment>
-                        </ContentWrapper>
-                      )}
-                    </main>
-                  </ResizablePanel>
-                  {isClient && aiAssistantPanel.open && (
-                    <>
-                      <ResizableHandle
-                        withHandle
-                        className="opacity-0 focus-within:opacity-100 hover:opacity-100"
-                      />
-                      <ResizablePanel
-                        id="panel-assistant"
-                        className={cn(
-                          'bg absolute right-0 top-[48px] bottom-0 xl:relative xl:top-0',
-                          'min-w-[400px] max-w-[500px]',
-                          '2xl:min-w-[500px] 2xl:max-w-[600px]',
-                          'border-l'
-                        )}
-                      >
-                        <AIAssistantPanel />
-                      </ResizablePanel>
-                    </>
-                  )}
-                </ResizablePanelGroup>
-              </ResizablePanel>
-            </ResizablePanelGroup>
-          </div>
-          {/* </div> */}
-=======
         <div className="flex flex-row h-full w-full">
           <ResizablePanelGroup className="" direction="horizontal" autoSaveId="project-layout">
             {showProductMenu && productMenu && (
@@ -362,19 +243,14 @@
               </ResizablePanelGroup>
             </ResizablePanel>
           </ResizablePanelGroup>
->>>>>>> b2e1cce3
         </div>
         <EnableBranchingModal />
         <AISettingsModal />
         <ProjectAPIDocs />
-<<<<<<< HEAD
-        <MobileSheetNav open={mobileInnerMenuOpen} onOpenChange={setMobileInnerMenuOpen}>
-=======
         <MobileSheetNav open={mobileMenuOpen} onOpenChange={setMobileMenuOpen}>
->>>>>>> b2e1cce3
           {productMenu}
         </MobileSheetNav>
-      </ProjectContextProvider>
+      </>
     )
   }
 )
