import { useQueryClient } from '@tanstack/react-query'
import { useParams } from 'common'
import { Badge } from 'ui'

import { Project, invalidateProjectDetailsQuery } from 'data/projects/project-detail-query'
import { useProjectStatusQuery } from 'data/projects/project-status-query'
import { invalidateProjectsQuery } from 'data/projects/projects-query'
import { PROJECT_STATUS } from 'lib/constants'
import { Circle, Loader } from 'lucide-react'
import { useEffect, useState } from 'react'
<<<<<<< HEAD
import { Loader, Circle } from 'lucide-react'
import { getPathReferences } from '../../../data/vela/path-references'
=======
>>>>>>> b68b2ebc

export interface PausingStateProps {
  project: Project
}

const PausingState = ({ project }: PausingStateProps) => {
  const { slug, ref } = getPathReferences()
  const queryClient = useQueryClient()
  const [startPolling, setStartPolling] = useState(false)

  useProjectStatusQuery(
    { projectRef: ref },
    {
      enabled: startPolling,
      refetchInterval: (res) => {
        return res?.status === PROJECT_STATUS.INACTIVE ? false : 2000
      },
      onSuccess: async (res) => {
        if (res.status === PROJECT_STATUS.INACTIVE) {
          if (ref) await invalidateProjectDetailsQuery(queryClient, slug as string, ref)
          await invalidateProjectsQuery(queryClient)
        }
      },
    }
  )

  useEffect(() => {
    setTimeout(() => setStartPolling(true), 4000)
  }, [])

  return (
    <div className="mx-auto my-16 w-full max-w-7xl space-y-16">
      <div className="mx-6 space-y-16">
        <div className="flex flex-col space-y-4 lg:flex-row lg:items-center lg:space-y-0 lg:space-x-6">
          <h1 className="text-3xl">{project.name}</h1>
          <div>
            <Badge>
              <div className="flex items-center gap-2">
                <Loader className="animate-spin" size={12} />
                <span>Pausing project</span>
              </div>
            </Badge>
          </div>
        </div>
        <div className="mx-auto mt-8 mb-16 w-full max-w-7xl">
          <div className="flex h-[500px] items-center justify-center rounded border border-overlay bg-surface-100 p-8">
            <div className="grid w-[380px] gap-4">
              <div className="relative mx-auto max-w-[300px]">
                <div className="absolute flex h-full w-full items-center justify-center">
                  <Loader className="animate-spin" size={20} strokeWidth={2} />
                </div>
                <Circle className="text-foreground-lighter" size={50} strokeWidth={1.5} />
              </div>
              <p className="text-center">Pausing {project.name}</p>
              <p className="text-center text-sm text-foreground-light">
                You may restore your project anytime thereafter, and your data will be restored to
                when it was initially paused.
              </p>
            </div>
          </div>
        </div>
      </div>
    </div>
  )
}

export default PausingState<|MERGE_RESOLUTION|>--- conflicted
+++ resolved
@@ -1,5 +1,4 @@
 import { useQueryClient } from '@tanstack/react-query'
-import { useParams } from 'common'
 import { Badge } from 'ui'
 
 import { Project, invalidateProjectDetailsQuery } from 'data/projects/project-detail-query'
@@ -8,11 +7,7 @@
 import { PROJECT_STATUS } from 'lib/constants'
 import { Circle, Loader } from 'lucide-react'
 import { useEffect, useState } from 'react'
-<<<<<<< HEAD
-import { Loader, Circle } from 'lucide-react'
 import { getPathReferences } from '../../../data/vela/path-references'
-=======
->>>>>>> b68b2ebc
 
 export interface PausingStateProps {
   project: Project
