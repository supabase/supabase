import Link from 'next/link'
import { PropsWithChildren } from 'react'

import { useParams } from 'common'
import { useCurrentPath } from 'hooks/misc/useCurrentPath'
import { useFlag } from 'hooks/ui/useFlag'
import { NavMenu, NavMenuItem } from 'ui'
import { ScaffoldContainerLegacy, ScaffoldTitle } from '../Scaffold'

function OrganizationSettingsLayout({ children }: PropsWithChildren) {
  const { slug } = useParams()
<<<<<<< HEAD
  const fullCurrentPath = useCurrentPath()
=======

  const newLayoutPreview = useIsNewLayoutEnabled()

  // [Joshen] RE Organization Settings - need to figure out how to enforce MFA across users before this goes live
  const newSecurityPage = useFlag('showOrganizationSecuritySettings')

>>>>>>> a322cdc6
  // Get the path without any hash values
  const fullCurrentPath = useCurrentPath()
  const [currentPath] = fullCurrentPath.split('#')

  // hide these settings in the new layout
  // when path equals `/org/${slug}/team`
  // or `/org/${slug}/integrations`
  // or `/org/${slug}/usage`
  // make the function
  const isHidden = (path: string) => {
    return (
      path === `/org/${slug}/team` ||
      path === `/org/${slug}/integrations` ||
      path === `/org/${slug}/usage` ||
      path === `/org/${slug}/billing`
    )
  }

  if (isHidden(currentPath)) {
    return children
  }

  const navMenuItems = [
    {
      label: 'General',
      href: `/org/${slug}/general`,
    },
<<<<<<< HEAD
=======
    newSecurityPage && {
      label: 'Security',
      href: `/org/${slug}/security`,
    },
    !newLayoutPreview && {
      label: 'Team',
      href: `/org/${slug}/team`,
    },
    !newLayoutPreview && {
      label: 'Integrations',
      href: `/org/${slug}/integrations`,
    },
    !newLayoutPreview && {
      label: 'Billing',
      href: `/org/${slug}/billing`,
    },
    !newLayoutPreview && {
      label: 'Usage',
      href: `/org/${slug}/usage`,
    },
>>>>>>> a322cdc6
    {
      label: 'OAuth Apps',
      href: `/org/${slug}/apps`,
    },
    {
      label: 'Audit Logs',
      href: `/org/${slug}/audit`,
    },
    {
      label: 'Legal Documents',
      href: `/org/${slug}/documents`,
    },
  ]

  return (
    <>
      <ScaffoldContainerLegacy className="mb-0">
        <ScaffoldTitle>Organization Settings</ScaffoldTitle>
        <NavMenu className="overflow-x-auto" aria-label="Organization menu navigation">
          {(navMenuItems.filter(Boolean) as { label: string; href: string }[]).map((item) => (
            <NavMenuItem key={item.label} active={currentPath === item.href}>
              <Link href={item.href}>{item.label}</Link>
            </NavMenuItem>
          ))}
        </NavMenu>
      </ScaffoldContainerLegacy>
      <main className="h-full w-full overflow-y-auto">{children}</main>
    </>
  )
}

export default OrganizationSettingsLayout<|MERGE_RESOLUTION|>--- conflicted
+++ resolved
@@ -9,19 +9,12 @@
 
 function OrganizationSettingsLayout({ children }: PropsWithChildren) {
   const { slug } = useParams()
-<<<<<<< HEAD
+  // Get the path without any hash values
   const fullCurrentPath = useCurrentPath()
-=======
-
-  const newLayoutPreview = useIsNewLayoutEnabled()
+  const [currentPath] = fullCurrentPath.split('#')
 
   // [Joshen] RE Organization Settings - need to figure out how to enforce MFA across users before this goes live
   const newSecurityPage = useFlag('showOrganizationSecuritySettings')
-
->>>>>>> a322cdc6
-  // Get the path without any hash values
-  const fullCurrentPath = useCurrentPath()
-  const [currentPath] = fullCurrentPath.split('#')
 
   // hide these settings in the new layout
   // when path equals `/org/${slug}/team`
@@ -46,29 +39,10 @@
       label: 'General',
       href: `/org/${slug}/general`,
     },
-<<<<<<< HEAD
-=======
     newSecurityPage && {
       label: 'Security',
       href: `/org/${slug}/security`,
     },
-    !newLayoutPreview && {
-      label: 'Team',
-      href: `/org/${slug}/team`,
-    },
-    !newLayoutPreview && {
-      label: 'Integrations',
-      href: `/org/${slug}/integrations`,
-    },
-    !newLayoutPreview && {
-      label: 'Billing',
-      href: `/org/${slug}/billing`,
-    },
-    !newLayoutPreview && {
-      label: 'Usage',
-      href: `/org/${slug}/usage`,
-    },
->>>>>>> a322cdc6
     {
       label: 'OAuth Apps',
       href: `/org/${slug}/apps`,
