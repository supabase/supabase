import Link from 'next/link'
import { useRouter } from 'next/router'
import { ReactNode } from 'react'

import { Button, cn, NavMenu, NavMenuItem } from 'ui'
import { ScaffoldContainer } from '../Scaffold'
<<<<<<< HEAD
=======
import { PageHeader } from './PageHeader'
>>>>>>> 5a1a77d7

export interface NavigationItem {
  id?: string
  label: string
  href?: string
  icon?: ReactNode
  onClick?: () => void
}

interface PageLayoutProps {
  children?: ReactNode
  title?: string
  subtitle?: string
  icon?: ReactNode
  breadcrumbs?: Array<{
    label?: string
    href?: string
    element?: ReactNode
  }>
  primaryActions?: ReactNode
  secondaryActions?: ReactNode
  navigationItems?: NavigationItem[]
  className?: string
  size?: 'default' | 'full' | 'large' | 'small'
  isCompact?: boolean
  pageMeta?: ReactNode
}

/**
 * For rendering a general single column based UI (which covers most of the dashboard's use case)
 *
 * Pages that would use this would for example be: Auth Sign In / Up, Project settings, Advisors, etc
 *
 * Pages that would deviate from this are those with dedicated UI, for example: Table Editor, SQL Editor, etc
 *
 * Handles rendering the following UI behaviors:
 * - Page padding depending on the size property
 * - Top level breadcrumbs (If applicable)
 * - Top level page header (If applicable)
 * - Top level tab navigations (If applicable)
 * @param title - Title rendered in page header
 * @param subtitle - Subtitle rendered in page header, below title
 * @param icon - Icon rendered in Page header, to the left of title and subtitle
 * @param breadcrumbs - Breadcrumbs rendered in page header, above title. Can be string labels with hrefs or custom elements
 * @param primaryActions - TBD
 * @param secondaryActions - TBD
 * @param navigationItems - Tab navigation rendered below the page header
 * @param className - Optional additional class names to be applied
 * @param size - Controls padding of the page header only, padding for the content to be controlled by PageContainer (Default: 'default')
 * @param isCompact - TBD (Default: false)
 */
export const PageLayout = ({
  children,
  title,
  subtitle,
  icon,
  breadcrumbs = [],
  primaryActions,
  secondaryActions,
  navigationItems = [],
  className,
  size = 'default',
  isCompact = false,
  pageMeta,
}: PageLayoutProps) => {
  const router = useRouter()

  return (
    <div className="w-full min-h-full flex flex-col items-stretch">
      <ScaffoldContainer
        size={size}
        className={cn(
          'w-full mx-auto',
          size === 'full' &&
            (isCompact ? 'max-w-none !px-6 border-b' : 'max-w-none p!x-8 border-b'),
          isCompact ? 'pt-4' : 'pt-12',
          navigationItems.length === 0 && size === 'full' && (isCompact ? 'pb-4' : 'pb-8'),
          className
        )}
      >
        {/* Header section */}
        {(title || subtitle || primaryActions || secondaryActions || breadcrumbs.length > 0) && (
          <PageHeader
            title={title}
            subtitle={subtitle}
            icon={icon}
            breadcrumbs={breadcrumbs}
            primaryActions={primaryActions}
            secondaryActions={secondaryActions}
            isCompact={isCompact}
            pageMeta={pageMeta}
          />
        )}

        {/* Navigation section */}
        {navigationItems.length > 0 && (
          <NavMenu className={cn(isCompact ? 'mt-2' : 'mt-4', size === 'full' && 'border-none')}>
            {navigationItems.map((item) => (
              <NavMenuItem key={item.label} active={router.asPath === item.href}>
                {item.href ? (
                  <Link
                    href={item.href}
                    className={cn(
                      'inline-flex items-center gap-2',
                      router.asPath === item.href && 'text-foreground'
                    )}
                    onClick={item.onClick}
                  >
                    {item.icon && <span>{item.icon}</span>}
                    {item.label}
                  </Link>
                ) : (
                  <Button
                    type="link"
                    onClick={item.onClick}
                    className={cn(router.pathname === item.href && 'text-foreground font-medium')}
                  >
                    {item.icon && <span className="mr-2">{item.icon}</span>}
                    {item.label}
                  </Button>
                )}
              </NavMenuItem>
            ))}
          </NavMenu>
        )}
      </ScaffoldContainer>

      {/* Content section */}
      {children}
    </div>
  )
}<|MERGE_RESOLUTION|>--- conflicted
+++ resolved
@@ -4,10 +4,7 @@
 
 import { Button, cn, NavMenu, NavMenuItem } from 'ui'
 import { ScaffoldContainer } from '../Scaffold'
-<<<<<<< HEAD
-=======
 import { PageHeader } from './PageHeader'
->>>>>>> 5a1a77d7
 
 export interface NavigationItem {
   id?: string
