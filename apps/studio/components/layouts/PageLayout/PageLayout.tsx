import Link from 'next/link'
import { useRouter } from 'next/router'
import { ReactNode } from 'react'

import { Button, cn, NavMenu, NavMenuItem } from 'ui'
import { ScaffoldContainer } from '../Scaffold'
import { PageHeader } from './PageHeader'

export interface NavigationItem {
  id?: string
  label: string
  href?: string
  icon?: ReactNode
  onClick?: () => void
}

interface PageLayoutProps {
  children?: ReactNode
  title?: string
  subtitle?: string
  icon?: ReactNode
  breadcrumbs?: Array<{
    label?: string
    href?: string
    element?: ReactNode
  }>
  primaryActions?: ReactNode
  secondaryActions?: ReactNode
  navigationItems?: NavigationItem[]
  className?: string
  size?: 'default' | 'full' | 'large' | 'small'
  isCompact?: boolean
}

/**
 * For rendering a general single column based UI (which covers most of the dashboard's use case)
 *
 * Pages that would use this would for example be: Auth Sign In / Up, Project settings, Advisors, etc
 *
 * Pages that would deviate from this are those with dedicated UI, for example: Table Editor, SQL Editor, etc
 *
 * Handles rendering the following UI behaviors:
 * - Page padding depending on the size property
 * - Top level breadcrumbs (If applicable)
 * - Top level page header (If applicable)
 * - Top level tab navigations (If applicable)
 * @param title - Title rendered in page header
 * @param subtitle - Subtitle rendered in page header, below title
 * @param icon - Icon rendered in Page header, to the left of title and subtitle
 * @param breadcrumbs - Breadcrumbs rendered in page header, above title. Can be string labels with hrefs or custom elements
 * @param primaryActions - TBD
 * @param secondaryActions - TBD
 * @param navigationItems - Tab navigation rendered below the page header
 * @param className - Optional additional class names to be applied
 * @param size - Controls padding of the page header only, padding for the content to be controlled by PageContainer (Default: 'default')
 * @param isCompact - TBD (Default: false)
 */
export const PageLayout = ({
  children,
  title,
  subtitle,
  icon,
  breadcrumbs = [],
  primaryActions,
  secondaryActions,
  navigationItems = [],
  className,
  size = 'default',
  isCompact = false,
}: PageLayoutProps) => {
  const router = useRouter()

  return (
<<<<<<< HEAD
    <div className="w-full h-full flex flex-col items-stretch">
=======
    <div className="w-full min-h-full flex flex-col items-stretch">
>>>>>>> 1cefb95a
      <ScaffoldContainer
        size={size}
        className={cn(
          'w-full mx-auto',
          size === 'full' &&
            (isCompact ? 'max-w-none !px-6 border-b' : 'max-w-none p!x-8 border-b'),
          isCompact ? 'pt-4' : 'pt-12',
          navigationItems.length === 0 && size === 'full' && (isCompact ? 'pb-4' : 'pb-8'),
          className
        )}
      >
        {/* Header section */}
        {(title || subtitle || primaryActions || secondaryActions || breadcrumbs.length > 0) && (
          <PageHeader
            title={title}
            subtitle={subtitle}
            icon={icon}
            breadcrumbs={breadcrumbs}
            primaryActions={primaryActions}
            secondaryActions={secondaryActions}
            isCompact={isCompact}
          />
        )}

        {/* Navigation section */}
        {navigationItems.length > 0 && (
          <NavMenu className={cn(isCompact ? 'mt-2' : 'mt-4', size === 'full' && 'border-none')}>
            {navigationItems.map((item) => (
              <NavMenuItem key={item.label} active={router.asPath === item.href}>
                {item.href ? (
                  <Link
                    href={item.href}
                    className={cn(
                      'inline-flex items-center gap-2',
                      router.asPath === item.href && 'text-foreground'
                    )}
                    onClick={item.onClick}
                  >
                    {item.icon && <span>{item.icon}</span>}
                    {item.label}
                  </Link>
                ) : (
                  <Button
                    type="link"
                    onClick={item.onClick}
                    className={cn(router.pathname === item.href && 'text-foreground font-medium')}
                  >
                    {item.icon && <span className="mr-2">{item.icon}</span>}
                    {item.label}
                  </Button>
                )}
              </NavMenuItem>
            ))}
          </NavMenu>
        )}
      </ScaffoldContainer>

      {/* Content section */}
      {children}
    </div>
  )
}<|MERGE_RESOLUTION|>--- conflicted
+++ resolved
@@ -71,11 +71,7 @@
   const router = useRouter()
 
   return (
-<<<<<<< HEAD
-    <div className="w-full h-full flex flex-col items-stretch">
-=======
     <div className="w-full min-h-full flex flex-col items-stretch">
->>>>>>> 1cefb95a
       <ScaffoldContainer
         size={size}
         className={cn(
