--- conflicted
+++ resolved
@@ -1,9 +1,7 @@
 import { ChevronLeft } from 'lucide-react'
-<<<<<<< HEAD
-=======
 import Link from 'next/link'
->>>>>>> 9793cf73
 import { Fragment, ReactNode } from 'react'
+
 import { useParams } from 'common'
 import { cn } from 'ui'
 import {
@@ -29,7 +27,6 @@
   secondaryActions?: ReactNode
   className?: string
   isCompact?: boolean
-  pageMeta?: ReactNode
 }
 
 export const PageHeader = ({
@@ -41,7 +38,6 @@
   secondaryActions,
   className,
   isCompact = false,
-  pageMeta,
 }: PageHeaderProps) => {
   const { ref } = useParams()
 
@@ -62,16 +58,6 @@
                         {item.element ? (
                           item.element
                         ) : item.href ? (
-<<<<<<< HEAD
-                          <BreadcrumbLink
-                            className="flex items-center gap-2"
-                            href={!!ref ? item.href.replace('[ref]', ref) : item.href}
-                          >
-                            {breadcrumbs.length === 1 && !isCompact && (
-                              <ChevronLeft size={16} strokeWidth={1.5} />
-                            )}
-                            {item.label}
-=======
                           <BreadcrumbLink asChild className="flex items-center gap-2">
                             <Link href={!!ref ? item.href.replace('[ref]', ref) : item.href}>
                               {breadcrumbs.length === 1 && !isCompact && (
@@ -79,7 +65,6 @@
                               )}
                               {item.label}
                             </Link>
->>>>>>> 9793cf73
                           </BreadcrumbLink>
                         ) : (
                           <BreadcrumbPageItem className="flex items-center gap-2">
@@ -106,10 +91,6 @@
             ) : isCompact ? (
               title
             ) : null}
-<<<<<<< HEAD
-            {pageMeta && <div className="ml-4">{pageMeta}</div>}
-=======
->>>>>>> 9793cf73
           </div>
           {isCompact && (
             <div className="flex items-center gap-2">
