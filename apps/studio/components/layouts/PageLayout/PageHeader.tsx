--- conflicted
+++ resolved
@@ -1,11 +1,7 @@
 import { useParams } from 'common'
 import { ChevronLeft } from 'lucide-react'
 import { Fragment, ReactNode } from 'react'
-<<<<<<< HEAD
-import { useParams } from 'common'
-=======
 
->>>>>>> 1cefb95a
 import { cn } from 'ui'
 import {
   Breadcrumb,
@@ -16,7 +12,6 @@
   BreadcrumbSeparator,
 } from 'ui/src/components/shadcn/ui/breadcrumb'
 import { ScaffoldDescription, ScaffoldTitle } from '../Scaffold'
-import { ChevronLeft } from 'lucide-react'
 
 interface PageHeaderProps {
   title?: string
@@ -98,10 +93,6 @@
             ) : isCompact ? (
               title
             ) : null}
-<<<<<<< HEAD
-            {pageMeta && <div className="ml-4">{pageMeta}</div>}
-=======
->>>>>>> 1cefb95a
           </div>
           {isCompact && (
             <div className="flex items-center gap-2">
