<<<<<<< HEAD
import { useParams } from 'common'
import { ChevronLeft } from 'lucide-react'
=======
>>>>>>> 62a69966
import { Fragment, ReactNode } from 'react'

import { useParams } from 'common'
import { cn } from 'ui'
import {
  Breadcrumb,
  BreadcrumbItem,
  BreadcrumbLink,
  BreadcrumbList,
  BreadcrumbPage as BreadcrumbPageItem,
  BreadcrumbSeparator,
} from 'ui/src/components/shadcn/ui/breadcrumb'
import { ScaffoldDescription, ScaffoldTitle } from '../Scaffold'

interface PageHeaderProps {
  title?: string
  subtitle?: string
  icon?: ReactNode
  breadcrumbs?: Array<{
    label?: string
    href?: string
    element?: ReactNode
  }>
  primaryActions?: ReactNode
  secondaryActions?: ReactNode
  className?: string
  isCompact?: boolean
  pageMeta?: ReactNode
}

export const PageHeader = ({
  title,
  subtitle,
  icon,
  breadcrumbs = [],
  primaryActions,
  secondaryActions,
  className,
  isCompact = false,
  pageMeta,
}: PageHeaderProps) => {
  const { ref } = useParams()

  const displayBreadcrumbs = isCompact && title ? [...breadcrumbs, { label: title }] : breadcrumbs

  return (
    <div className={cn('space-y-4', className)}>
      {(displayBreadcrumbs.length > 0 ||
        (isCompact && (title || primaryActions || secondaryActions))) && (
        <div className={cn('flex items-center gap-4', isCompact ? 'justify-between' : 'mb-4')}>
          <div className="flex items-center gap-4">
            {breadcrumbs.length > 0 ? (
              <Breadcrumb className={cn('text-foreground-muted', isCompact && 'text-base')}>
                <BreadcrumbList className={isCompact ? 'text-base' : 'text-xs'}>
                  {breadcrumbs.map((item, index) => (
                    <Fragment key={item.label || `breadcrumb-${index}`}>
                      <BreadcrumbItem>
                        {item.element ? (
                          item.element
                        ) : item.href ? (
                          <BreadcrumbLink
                            className="flex items-center gap-2"
                            href={!!ref ? item.href.replace('[ref]', ref) : item.href}
                          >
                            {breadcrumbs.length === 1 && !isCompact && (
                              <ChevronLeft size={16} strokeWidth={1.5} />
                            )}
                            {item.label}
                          </BreadcrumbLink>
                        ) : (
                          <BreadcrumbPageItem className="flex items-center gap-2">
                            {breadcrumbs.length === 1 && (
                              <ChevronLeft size={16} strokeWidth={1.5} />
                            )}
                            {item.label}
                          </BreadcrumbPageItem>
                        )}
                      </BreadcrumbItem>
                      {index < breadcrumbs.length - 1 && <BreadcrumbSeparator />}
                    </Fragment>
                  ))}
                  {isCompact && title && (
                    <>
                      <BreadcrumbSeparator />
                      <BreadcrumbItem>
                        <BreadcrumbPageItem>{title}</BreadcrumbPageItem>
                      </BreadcrumbItem>
                    </>
                  )}
                </BreadcrumbList>
              </Breadcrumb>
            ) : isCompact ? (
              title
            ) : null}
            {pageMeta && <div className="ml-4">{pageMeta}</div>}
          </div>
          {isCompact && (
            <div className="flex items-center gap-2">
              {secondaryActions && (
                <div className="flex items-center gap-2">{secondaryActions}</div>
              )}
              {primaryActions && <div className="flex items-center gap-2">{primaryActions}</div>}
            </div>
          )}
        </div>
      )}

      {!isCompact && (
        <div className="flex items-center justify-between gap-4">
          <div className="space-y-4">
            <div className="flex items-center gap-4">
              {icon && <div className="text-foreground-light">{icon}</div>}
              <div className="space-y-1">
                {title && <ScaffoldTitle>{title}</ScaffoldTitle>}
                {subtitle && (
                  <ScaffoldDescription className="text-sm text-foreground-light">
                    {subtitle}
                  </ScaffoldDescription>
                )}
              </div>
            </div>
          </div>
          <div className="flex items-center gap-2">
            {secondaryActions && <div className="flex items-center gap-2">{secondaryActions}</div>}
            {primaryActions && <div className="flex items-center gap-2">{primaryActions}</div>}
          </div>
        </div>
      )}
    </div>
  )
}<|MERGE_RESOLUTION|>--- conflicted
+++ resolved
@@ -1,10 +1,4 @@
-<<<<<<< HEAD
-import { useParams } from 'common'
-import { ChevronLeft } from 'lucide-react'
-=======
->>>>>>> 62a69966
 import { Fragment, ReactNode } from 'react'
-
 import { useParams } from 'common'
 import { cn } from 'ui'
 import {
