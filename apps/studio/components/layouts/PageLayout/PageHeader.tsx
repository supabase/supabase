--- conflicted
+++ resolved
@@ -1,14 +1,8 @@
-<<<<<<< HEAD
 import { ChevronLeft } from 'lucide-react'
-import { Fragment, ReactNode } from 'react'
-import { useParams } from 'common'
-=======
-import { useParams } from 'common'
-import { ChevronLeft } from 'lucide-react'
+import Link from 'next/link'
 import { Fragment, ReactNode } from 'react'
 
-import Link from 'next/link'
->>>>>>> 1c32d55f
+import { useParams } from 'common'
 import { cn } from 'ui'
 import {
   Breadcrumb,
@@ -66,16 +60,6 @@
                         {item.element ? (
                           item.element
                         ) : item.href ? (
-<<<<<<< HEAD
-                          <BreadcrumbLink
-                            className="flex items-center gap-2"
-                            href={!!ref ? item.href.replace('[ref]', ref) : item.href}
-                          >
-                            {breadcrumbs.length === 1 && !isCompact && (
-                              <ChevronLeft size={16} strokeWidth={1.5} />
-                            )}
-                            {item.label}
-=======
                           <BreadcrumbLink asChild className="flex items-center gap-2">
                             <Link href={!!ref ? item.href.replace('[ref]', ref) : item.href}>
                               {breadcrumbs.length === 1 && !isCompact && (
@@ -83,7 +67,6 @@
                               )}
                               {item.label}
                             </Link>
->>>>>>> 1c32d55f
                           </BreadcrumbLink>
                         ) : (
                           <BreadcrumbPageItem className="flex items-center gap-2">
@@ -110,10 +93,6 @@
             ) : isCompact ? (
               title
             ) : null}
-<<<<<<< HEAD
-            {pageMeta && <div className="ml-4">{pageMeta}</div>}
-=======
->>>>>>> 1c32d55f
           </div>
           {isCompact && (
             <div className="flex items-center gap-2">
