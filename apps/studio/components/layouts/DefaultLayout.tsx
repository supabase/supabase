--- conflicted
+++ resolved
@@ -1,24 +1,12 @@
-<<<<<<< HEAD
 import { useParams } from 'common'
 import { AppBannerWrapper } from 'components/interfaces/App'
 import { AppBannerContextProvider } from 'components/interfaces/App/AppBannerWrapperContext'
+import { Sidebar } from 'components/interfaces/Sidebar'
 import { PropsWithChildren } from 'react'
-=======
-import { PropsWithChildren } from 'react'
-
-import { useParams } from 'common'
-import { AppBannerWrapper } from 'components/interfaces/App'
-import { AppBannerContextProvider } from 'components/interfaces/App/AppBannerWrapperContext'
->>>>>>> 5161c7ed
+import { SidebarProvider } from 'ui'
 import { LayoutHeader } from './ProjectLayout/LayoutHeader'
 import MobileNavigationBar from './ProjectLayout/NavigationBar/MobileNavigationBar'
-import NavigationBar from './ProjectLayout/NavigationBar/NavigationBar'
 import { ProjectContextProvider } from './ProjectLayout/ProjectContext'
-<<<<<<< HEAD
-=======
-import { Sidebar } from 'components/interfaces/Sidebar'
-import { SidebarProvider } from 'ui'
->>>>>>> 5161c7ed
 
 export interface DefaultLayoutProps {
   title?: string
@@ -34,23 +22,6 @@
   const { ref } = useParams()
   return (
     <>
-<<<<<<< HEAD
-      <ProjectContextProvider projectRef={ref}>
-        <AppBannerContextProvider>
-          <div className="flex flex-col h-screen w-screen">
-            {/* Top Banner */}
-            <AppBannerWrapper />
-            <div className="flex-shrink-0">
-              <MobileNavigationBar />
-              <LayoutHeader hasProductMenu={showProductMenu} />
-            </div>
-            {/* Main Content Area */}
-            <div className="flex flex-1 w-full overflow-y-hidden">
-              {/* Sidebar */}
-              <NavigationBar />
-              {/* Main Content */}
-              <div className="flex-grow h-full overflow-y-auto">{children}</div>
-=======
       <SidebarProvider defaultOpen={false}>
         <ProjectContextProvider projectRef={ref}>
           <AppBannerContextProvider>
@@ -59,7 +30,7 @@
               <AppBannerWrapper />
               <div className="flex-shrink-0">
                 <MobileNavigationBar />
-                <LayoutHeader showProductMenu={showProductMenu} />
+                <LayoutHeader />
               </div>
               {/* Main Content Area */}
               <div className="flex flex-1 w-full overflow-y-hidden">
@@ -69,7 +40,6 @@
                 {/* Main Content */}
                 <div className="flex-grow h-full overflow-y-auto">{children}</div>
               </div>
->>>>>>> 5161c7ed
             </div>
           </AppBannerContextProvider>
         </ProjectContextProvider>
