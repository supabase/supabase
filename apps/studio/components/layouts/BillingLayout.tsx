import Link from 'next/link'
import type { PropsWithChildren } from 'react'

import ProjectLayout from 'components/layouts/ProjectLayout/ProjectLayout'
<<<<<<< HEAD
import { useSelectedOrganization, useSelectedProject, withAuth } from 'hooks'
import { IconX } from 'ui'
=======
import { useSelectedOrganization } from 'hooks/misc/useSelectedOrganization'
import { useSelectedProject } from 'hooks/misc/useSelectedProject'
import { withAuth } from 'hooks/misc/withAuth'
import { X } from 'lucide-react'
>>>>>>> fc5ef8ba

export interface BillingLayoutProps {}

const BillingLayout = ({ children }: PropsWithChildren<BillingLayoutProps>) => {
  const selectedOrganization = useSelectedOrganization()
  const selectedProject = useSelectedProject()

  return (
    <ProjectLayout hideHeader hideIconBar>
      <div className="flex h-full w-full flex-col">
        {/* Header */}
        <div className="flex items-center space-x-4 border-b py-4 px-5 border-default">
          <Link
            href={`/org/${selectedOrganization?.slug}/billing`}
            className="text-foreground-lighter transition-colors hover:text-foreground"
          >
            <X size={16} strokeWidth={1.5} />
          </Link>
          <div className="flex items-center space-x-6">
            <h1 className="text-sm text-foreground">Customize your plan</h1>
            <div className="h-6 w-px bg-selection"></div>
            <div className="flex items-center space-x-3">
              <p className="text-sm text-foreground-light">{selectedOrganization?.name}</p>
              <span className="text-border-stronger">
                <svg
                  viewBox="0 0 24 24"
                  width="16"
                  height="16"
                  stroke="currentColor"
                  strokeWidth="1.5"
                  strokeLinecap="round"
                  strokeLinejoin="round"
                  fill="none"
                  shapeRendering="geometricPrecision"
                >
                  <path d="M16 3.549L7.12 20.600"></path>
                </svg>
              </span>
              <p className="text-sm text-foreground-light">{selectedProject?.name}</p>
            </div>
          </div>
        </div>
        <div className="overflow-auto">
          <section className="relative">{children}</section>
        </div>
      </div>
    </ProjectLayout>
  )
}

export default withAuth(BillingLayout)<|MERGE_RESOLUTION|>--- conflicted
+++ resolved
@@ -2,15 +2,10 @@
 import type { PropsWithChildren } from 'react'
 
 import ProjectLayout from 'components/layouts/ProjectLayout/ProjectLayout'
-<<<<<<< HEAD
-import { useSelectedOrganization, useSelectedProject, withAuth } from 'hooks'
-import { IconX } from 'ui'
-=======
 import { useSelectedOrganization } from 'hooks/misc/useSelectedOrganization'
 import { useSelectedProject } from 'hooks/misc/useSelectedProject'
 import { withAuth } from 'hooks/misc/withAuth'
 import { X } from 'lucide-react'
->>>>>>> fc5ef8ba
 
 export interface BillingLayoutProps {}
 
