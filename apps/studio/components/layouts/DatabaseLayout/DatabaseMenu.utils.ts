--- conflicted
+++ resolved
@@ -1,17 +1,10 @@
 import { ProductMenuGroup } from 'components/ui/ProductMenu/ProductMenu.types'
 import { Project } from 'data/projects/project-detail-query'
 import { IS_PLATFORM } from 'lib/constants'
-import { Project } from 'types'
 
 export const generateDatabaseMenu = (
   project?: Project,
-<<<<<<< HEAD
-  flags?: {
-    pgNetExtensionExists: boolean
-  }
-=======
   flags?: { pgNetExtensionExists: boolean; pitrEnabled: boolean }
->>>>>>> 8643f4cd
 ): ProductMenuGroup[] => {
   const ref = project?.ref ?? 'default'
   const { pgNetExtensionExists, pitrEnabled } = flags || {}
