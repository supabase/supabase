import { ArrowUpRight } from 'lucide-react'

import type { ProductMenuGroup } from 'components/ui/ProductMenu/ProductMenu.types'
import type { Project } from 'data/projects/project-detail-query'
import { IS_PLATFORM } from 'lib/constants'

export const generateDatabaseMenu = (
  project?: Project,
  flags?: {
    pgNetExtensionExists: boolean
    pitrEnabled: boolean
    columnLevelPrivileges: boolean
    enablePgReplicate: boolean
    showPgReplicate: boolean
    showRoles: boolean
    showWrappers: boolean
  }
): ProductMenuGroup[] => {
  const ref = project?.ref ?? 'default'
  const {
    pgNetExtensionExists,
    pitrEnabled,
    columnLevelPrivileges,
    enablePgReplicate,
    showPgReplicate,
    showRoles,
    showWrappers,
  } = flags || {}

  return [
    {
      title: 'Database Management',
      items: [
        {
          name: 'Schema Visualizer',
          key: 'schemas',
          url: `/project/${ref}/database/schemas`,
          items: [],
        },
        { name: 'Tables', key: 'tables', url: `/project/${ref}/database/tables`, items: [] },
        {
          name: 'Functions',
          key: 'functions',
          url: `/project/${ref}/database/functions`,
          items: [],
        },
        {
          name: 'Triggers',
          key: 'triggers',
          url: `/project/${ref}/database/triggers`,
          items: [],
        },
        {
          name: 'Enumerated Types',
          key: 'types',
          url: `/project/${ref}/database/types`,

          items: [],
        },
        {
          name: 'Extensions',
          key: 'extensions',
          url: `/project/${ref}/database/extensions`,
          items: [],
        },
        {
          name: 'Indexes',
          key: 'indexes',
          url: `/project/${ref}/database/indexes`,
          items: [],
        },
        {
          name: 'Publications',
          key: 'publications',
          url: `/project/${ref}/database/publications`,
          items: [],
        },
        ...(showPgReplicate
          ? [
              {
<<<<<<< HEAD
                name: 'ETL Replication',
                key: 'etl',
                url: `/project/${ref}/database/etl`,
                label: !enablePgReplicate ? 'Coming soon' : undefined,
=======
                name: 'Replication',
                key: 'replication',
                url: `/project/${ref}/database/replication`,
>>>>>>> 50255605
                items: [],
              },
            ]
          : []),
      ],
    },
    {
      title: 'Configuration',
      items: [
        ...(showRoles
          ? [{ name: 'Roles', key: 'roles', url: `/project/${ref}/database/roles`, items: [] }]
          : []),
        ...(columnLevelPrivileges
          ? [
              {
                name: 'Column Privileges',
                key: 'column-privileges',
                url: `/project/${ref}/database/column-privileges`,
                items: [],
              },
            ]
          : []),
        {
          name: 'Policies',
          key: 'policies',
          url: `/project/${ref}/auth/policies`,
          rightIcon: <ArrowUpRight strokeWidth={1} className="h-4 w-4" />,
          items: [],
        },
        { name: 'Settings', key: 'settings', url: `/project/${ref}/database/settings`, items: [] },
      ],
    },
    {
      title: 'Platform',
      items: [
        ...(IS_PLATFORM
          ? [
              {
                name: 'Backups',
                key: 'backups',
                url: pitrEnabled
                  ? `/project/${ref}/database/backups/pitr`
                  : `/project/${ref}/database/backups/scheduled`,
                items: [],
              },
            ]
          : []),
        {
          name: 'Migrations',
          key: 'migrations',
          url: `/project/${ref}/database/migrations`,
          items: [],
        },
        ...(showWrappers
          ? [
              {
                name: 'Wrappers',
                key: 'wrappers',
                url: `/project/${ref}/integrations?category=wrapper`,
                rightIcon: <ArrowUpRight strokeWidth={1} className="h-4 w-4" />,
                items: [],
              },
            ]
          : []),
        ...(!!pgNetExtensionExists
          ? [
              {
                name: 'Webhooks',
                key: 'hooks',
                url: `/project/${ref}/integrations/webhooks/overview`,
                rightIcon: <ArrowUpRight strokeWidth={1} className="h-4 w-4" />,
                items: [],
              },
            ]
          : []),
      ],
    },
    {
      title: 'Tools',
      items: [
        {
          name: 'Security Advisor',
          key: 'security-advisor',
          url: `/project/${ref}/advisors/security`,
          rightIcon: <ArrowUpRight strokeWidth={1} className="h-4 w-4" />,
          items: [],
        },
        {
          name: 'Performance Advisor',
          key: 'performance-advisor',
          url: `/project/${ref}/advisors/performance`,
          rightIcon: <ArrowUpRight strokeWidth={1} className="h-4 w-4" />,
          items: [],
        },
        {
          name: 'Query Performance',
          key: 'query-performance',
          url: `/project/${ref}/reports/query-performance`,
          rightIcon: <ArrowUpRight strokeWidth={1} className="h-4 w-4" />,
          items: [],
        },
      ],
    },
  ]
}<|MERGE_RESOLUTION|>--- conflicted
+++ resolved
@@ -78,16 +78,9 @@
         ...(showPgReplicate
           ? [
               {
-<<<<<<< HEAD
                 name: 'ETL Replication',
                 key: 'etl',
                 url: `/project/${ref}/database/etl`,
-                label: !enablePgReplicate ? 'Coming soon' : undefined,
-=======
-                name: 'Replication',
-                key: 'replication',
-                url: `/project/${ref}/database/replication`,
->>>>>>> 50255605
                 items: [],
               },
             ]
