--- conflicted
+++ resolved
@@ -1,7 +1,8 @@
+import { ArrowUpRight } from 'lucide-react'
+
 import type { ProductMenuGroup } from 'components/ui/ProductMenu/ProductMenu.types'
 import type { Project } from 'data/projects/project-detail-query'
 import { IS_PLATFORM } from 'lib/constants'
-import { ArrowUpRight } from 'lucide-react'
 
 export const generateDatabaseMenu = (
   project?: Project,
@@ -74,26 +75,6 @@
         },
         ...(showPgReplicate
           ? [
-<<<<<<< HEAD
-              ...(enablePgReplicate
-                ? [
-                    {
-                      name: 'Replication',
-                      key: 'replication',
-                      url: `/project/${ref}/database/replication`,
-                      items: [],
-                    },
-                  ]
-                : [
-                    {
-                      name: 'Replication',
-                      key: 'replication',
-                      url: `/project/${ref}/database/replication`,
-                      label: 'Coming Soon',
-                      items: [],
-                    },
-                  ]),
-=======
               {
                 name: 'Replication',
                 key: 'replication',
@@ -101,7 +82,6 @@
                 label: !enablePgReplicate ? 'Coming soon' : undefined,
                 items: [],
               },
->>>>>>> 33bd798d
             ]
           : []),
       ],
