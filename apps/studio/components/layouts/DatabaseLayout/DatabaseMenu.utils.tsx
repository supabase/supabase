import { ArrowUpRight } from 'lucide-react'

import type { ProductMenuGroup } from 'components/ui/ProductMenu/ProductMenu.types'
import type { Project } from 'data/projects/project-detail-query'
<<<<<<< HEAD
import { ArrowUpRight } from 'lucide-react'
=======
import { IS_PLATFORM } from 'lib/constants'
>>>>>>> b68b2ebc

export const generateDatabaseMenu = (
  slug: string,
  project?: Project,
  flags?: {
    pgNetExtensionExists: boolean
    pitrEnabled: boolean
    columnLevelPrivileges: boolean
    enablePgReplicate: boolean
    showPgReplicate: boolean
    showRoles: boolean
  }
): ProductMenuGroup[] => {
  const ref = project?.ref ?? 'default'
  const {
    pgNetExtensionExists,
    pitrEnabled,
    columnLevelPrivileges,
    enablePgReplicate,
    showPgReplicate,
    showRoles,
  } = flags || {}

  return [
    {
      title: 'Database Management',
      items: [
        {
          name: 'Schema Visualizer',
          key: 'schemas',
          url: `/org/${slug}/project/${ref}/database/schemas`,
          items: [],
        },
        { name: 'Tables', key: 'tables', url: `/org/${slug}/project/${ref}/database/tables`, items: [] },
        {
          name: 'Functions',
          key: 'functions',
          url: `/org/${slug}/project/${ref}/database/functions`,
          items: [],
        },
        {
          name: 'Triggers',
          key: 'triggers',
          url: `/org/${slug}/project/${ref}/database/triggers`,
          items: [],
        },
        {
          name: 'Enumerated Types',
          key: 'types',
          url: `/org/${slug}/project/${ref}/database/types`,

          items: [],
        },
        {
          name: 'Extensions',
          key: 'extensions',
          url: `/org/${slug}/project/${ref}/database/extensions`,
          items: [],
        },
        {
          name: 'Indexes',
          key: 'indexes',
          url: `/org/${slug}/project/${ref}/database/indexes`,
          items: [],
        },
        {
          name: 'Publications',
          key: 'publications',
          url: `/org/${slug}/project/${ref}/database/publications`,
          items: [],
        },
        ...(showPgReplicate
          ? [
              {
                name: 'Replication',
                key: 'replication',
<<<<<<< HEAD
                url: `/org/${slug}/project/${ref}/database/replication`,
                items: [],
              },
            ]
          : [
              {
                name: 'Replication',
                key: 'replication',
                url: `/org/${slug}/project/${ref}/database/replication`,
                label: 'Coming Soon',
                items: [],
              },
            ]),
=======
                url: `/project/${ref}/database/replication`,
                label: !enablePgReplicate ? 'Coming soon' : undefined,
                items: [],
              },
            ]
          : []),
>>>>>>> b68b2ebc
      ],
    },
    {
      title: 'Configuration',
      items: [
<<<<<<< HEAD
        { name: 'Roles', key: 'roles', url: `/org/${slug}/project/${ref}/database/roles`, items: [] },
=======
        ...(showRoles
          ? [{ name: 'Roles', key: 'roles', url: `/project/${ref}/database/roles`, items: [] }]
          : []),
>>>>>>> b68b2ebc
        ...(columnLevelPrivileges
          ? [
              {
                name: 'Column Privileges',
                key: 'column-privileges',
                url: `/org/${slug}/project/${ref}/database/column-privileges`,
                items: [],
                label: 'ALPHA',
              },
            ]
          : []),
        {
          name: 'Policies',
          key: 'policies',
          url: `/org/${slug}/project/${ref}/auth/policies`,
          rightIcon: <ArrowUpRight strokeWidth={1} className="h-4 w-4" />,
          items: [],
        },
        { name: 'Settings', key: 'settings', url: `/project/${ref}/database/settings`, items: [] },
      ],
    },
    {
      title: 'Platform',
      items: [
        { // FIXME: Backups are only enabled for now
          name: 'Backups',
          key: 'backups',
          url: pitrEnabled
            ? `/org/${slug}/project/${ref}/database/backups/pitr`
            : `/org/${slug}/project/${ref}/database/backups/scheduled`,
          items: [],
        },
        {
          name: 'Migrations',
          key: 'migrations',
          url: `/org/${slug}/project/${ref}/database/migrations`,
          items: [],
        },
        {
          name: 'Wrappers',
          key: 'wrappers',
          url: `/org/${slug}/project/${ref}/integrations?category=wrapper`,
          rightIcon: <ArrowUpRight strokeWidth={1} className="h-4 w-4" />,
          items: [],
        },
        ...(!!pgNetExtensionExists
          ? [
              {
                name: 'Webhooks',
                key: 'hooks',
                url: `/org/${slug}/project/${ref}/integrations/webhooks/overview`,
                rightIcon: <ArrowUpRight strokeWidth={1} className="h-4 w-4" />,
                items: [],
              },
            ]
          : []),
      ],
    },
    {
      title: 'Tools',
      items: [
        {
          name: 'Security Advisor',
          key: 'security-advisor',
          url: `/org/${slug}/project/${ref}/advisors/security`,
          rightIcon: <ArrowUpRight strokeWidth={1} className="h-4 w-4" />,
          items: [],
        },
        {
          name: 'Performance Advisor',
          key: 'performance-advisor',
          url: `/org/${slug}/project/${ref}/advisors/performance`,
          rightIcon: <ArrowUpRight strokeWidth={1} className="h-4 w-4" />,
          items: [],
        },
        {
          name: 'Query Performance',
          key: 'query-performance',
          url: `/org/${slug}/project/${ref}/advisors/query-performance`,
          rightIcon: <ArrowUpRight strokeWidth={1} className="h-4 w-4" />,
          items: [],
        },
      ],
    },
  ]
}<|MERGE_RESOLUTION|>--- conflicted
+++ resolved
@@ -2,11 +2,6 @@
 
 import type { ProductMenuGroup } from 'components/ui/ProductMenu/ProductMenu.types'
 import type { Project } from 'data/projects/project-detail-query'
-<<<<<<< HEAD
-import { ArrowUpRight } from 'lucide-react'
-=======
-import { IS_PLATFORM } from 'lib/constants'
->>>>>>> b68b2ebc
 
 export const generateDatabaseMenu = (
   slug: string,
@@ -83,40 +78,20 @@
               {
                 name: 'Replication',
                 key: 'replication',
-<<<<<<< HEAD
                 url: `/org/${slug}/project/${ref}/database/replication`,
-                items: [],
-              },
-            ]
-          : [
-              {
-                name: 'Replication',
-                key: 'replication',
-                url: `/org/${slug}/project/${ref}/database/replication`,
-                label: 'Coming Soon',
-                items: [],
-              },
-            ]),
-=======
-                url: `/project/${ref}/database/replication`,
                 label: !enablePgReplicate ? 'Coming soon' : undefined,
                 items: [],
               },
             ]
           : []),
->>>>>>> b68b2ebc
       ],
     },
     {
       title: 'Configuration',
       items: [
-<<<<<<< HEAD
-        { name: 'Roles', key: 'roles', url: `/org/${slug}/project/${ref}/database/roles`, items: [] },
-=======
         ...(showRoles
-          ? [{ name: 'Roles', key: 'roles', url: `/project/${ref}/database/roles`, items: [] }]
+          ? [{ name: 'Roles', key: 'roles', url: `/org/${slug}/project/${ref}/database/roles`, items: [] }]
           : []),
->>>>>>> b68b2ebc
         ...(columnLevelPrivileges
           ? [
               {
