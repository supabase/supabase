import { observer } from 'mobx-react-lite'
import { useRouter } from 'next/router'
import { PropsWithChildren, useEffect } from 'react'

import ProductMenu from 'components/ui/ProductMenu'
import { useDatabaseExtensionsQuery } from 'data/database-extensions/database-extensions-query'
import { useSelectedProject, useStore, withAuth } from 'hooks'
import ProjectLayout from '../'
import { generateDatabaseMenu } from './DatabaseMenu.utils'
<<<<<<< HEAD
import { useFlag } from 'hooks'
=======
import { useProjectAddonsQuery } from 'data/subscriptions/project-addons-query'
>>>>>>> 8643f4cd

export interface DatabaseLayoutProps {
  title?: string
}

const DatabaseLayout = ({ children }: PropsWithChildren<DatabaseLayoutProps>) => {
  const { ui, vault } = useStore()
  const project = useSelectedProject()

  const router = useRouter()
  const page = router.pathname.split('/')[4]

  const { data } = useDatabaseExtensionsQuery({
    projectRef: project?.ref,
    connectionString: project?.connectionString,
  })
  const { data: addons } = useProjectAddonsQuery({ projectRef: project?.ref })

  const vaultExtension = (data ?? []).find((ext) => ext.name === 'supabase_vault')
  const isVaultEnabled = vaultExtension !== undefined && vaultExtension.installed_version !== null
  const pgNetExtensionExists = (data ?? []).find((ext) => ext.name === 'pg_net') !== undefined
  const pitrEnabled = addons?.selected_addons.find((addon) => addon.type === 'pitr') !== undefined

  useEffect(() => {
    if (isVaultEnabled) {
      vault.load()
    }
  }, [ui.selectedProjectRef, isVaultEnabled])

  return (
    <ProjectLayout
      product="Database"
      productMenu={
        <ProductMenu
          page={page}
          menu={generateDatabaseMenu(project, { pgNetExtensionExists, pitrEnabled })}
        />
      }
      isBlocking={false}
    >
      <main style={{ maxHeight: '100vh' }} className="flex-1 overflow-y-auto">
        {children}
      </main>
    </ProjectLayout>
  )
}

export default withAuth(observer(DatabaseLayout))<|MERGE_RESOLUTION|>--- conflicted
+++ resolved
@@ -4,14 +4,10 @@
 
 import ProductMenu from 'components/ui/ProductMenu'
 import { useDatabaseExtensionsQuery } from 'data/database-extensions/database-extensions-query'
+import { useProjectAddonsQuery } from 'data/subscriptions/project-addons-query'
 import { useSelectedProject, useStore, withAuth } from 'hooks'
 import ProjectLayout from '../'
 import { generateDatabaseMenu } from './DatabaseMenu.utils'
-<<<<<<< HEAD
-import { useFlag } from 'hooks'
-=======
-import { useProjectAddonsQuery } from 'data/subscriptions/project-addons-query'
->>>>>>> 8643f4cd
 
 export interface DatabaseLayoutProps {
   title?: string
