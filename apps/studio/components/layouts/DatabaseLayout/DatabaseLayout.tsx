import { useRouter } from 'next/router'
import { PropsWithChildren } from 'react'

import { useIsColumnLevelPrivilegesEnabled } from 'components/interfaces/App/FeaturePreview/FeaturePreviewContext'
import { ProductMenu } from 'components/ui/ProductMenu'
import { useDatabaseExtensionsQuery } from 'data/database-extensions/database-extensions-query'
import { useProjectAddonsQuery } from 'data/subscriptions/project-addons-query'
import { useIsFeatureEnabled } from 'hooks/misc/useIsFeatureEnabled'
import { useSelectedProjectQuery } from 'hooks/misc/useSelectedProject'
import { withAuth } from 'hooks/misc/withAuth'
import { useFlag } from 'hooks/ui/useFlag'
import ProjectLayout from '../ProjectLayout/ProjectLayout'
import { generateDatabaseMenu } from './DatabaseMenu.utils'
<<<<<<< HEAD
import { useFlag } from 'hooks/ui/useFlag'
import { getOrganizationSlug } from '../../../data/vela/organization-path-slug'
=======
>>>>>>> b68b2ebc

export interface DatabaseLayoutProps {
  title?: string
}

const DatabaseProductMenu = () => {
<<<<<<< HEAD
  const router = useRouter()
  const project = useSelectedProject()
  const slug = getOrganizationSlug() || 'unknown'
=======
  const { data: project } = useSelectedProjectQuery()
>>>>>>> b68b2ebc

  const page = router.pathname.split('/')[6]

  const { data } = useDatabaseExtensionsQuery({
    projectRef: project?.ref,
    connectionString: project?.connectionString,
  })
  const { data: addons } = useProjectAddonsQuery({ projectRef: project?.ref })

  const pgNetExtensionExists = (data ?? []).find((ext) => ext.name === 'pg_net') !== undefined
  const pitrEnabled = addons?.selected_addons.find((addon) => addon.type === 'pitr') !== undefined
  const columnLevelPrivileges = useIsColumnLevelPrivilegesEnabled()
  const enablePgReplicate = useFlag('enablePgReplicate')

  const { databaseReplication: showPgReplicate, databaseRoles: showRoles } = useIsFeatureEnabled([
    'database:replication',
    'database:roles',
  ])

  return (
    <>
      <ProductMenu
        page={page}
        menu={generateDatabaseMenu(slug, project, {
          pgNetExtensionExists,
          pitrEnabled,
          columnLevelPrivileges,
          enablePgReplicate,
          showPgReplicate,
          showRoles,
        })}
      />
    </>
  )
}

const DatabaseLayout = ({ children }: PropsWithChildren<DatabaseLayoutProps>) => {
  return (
    <ProjectLayout product="Database" productMenu={<DatabaseProductMenu />} isBlocking={false}>
      {children}
    </ProjectLayout>
  )
}

export default withAuth(DatabaseLayout)<|MERGE_RESOLUTION|>--- conflicted
+++ resolved
@@ -11,24 +11,17 @@
 import { useFlag } from 'hooks/ui/useFlag'
 import ProjectLayout from '../ProjectLayout/ProjectLayout'
 import { generateDatabaseMenu } from './DatabaseMenu.utils'
-<<<<<<< HEAD
-import { useFlag } from 'hooks/ui/useFlag'
 import { getOrganizationSlug } from '../../../data/vela/organization-path-slug'
-=======
->>>>>>> b68b2ebc
 
 export interface DatabaseLayoutProps {
   title?: string
 }
 
 const DatabaseProductMenu = () => {
-<<<<<<< HEAD
+  const { data: project } = useSelectedProjectQuery()
+
   const router = useRouter()
-  const project = useSelectedProject()
   const slug = getOrganizationSlug() || 'unknown'
-=======
-  const { data: project } = useSelectedProjectQuery()
->>>>>>> b68b2ebc
 
   const page = router.pathname.split('/')[6]
 
