import { useRouter } from 'next/router'
import { PropsWithChildren, useEffect } from 'react'

import { useParams } from 'common'
import { ProductMenu } from 'components/ui/ProductMenu'
import { useIsFeatureEnabled } from 'hooks/misc/useIsFeatureEnabled'
import { useSelectedOrganizationQuery } from 'hooks/misc/useSelectedOrganization'
import { useSelectedProjectQuery } from 'hooks/misc/useSelectedProject'
import { withAuth } from 'hooks/misc/withAuth'
import { IS_PLATFORM } from 'lib/constants'
import ProjectLayout from '../ProjectLayout/ProjectLayout'
import { generateSettingsMenu } from './SettingsMenu.utils'

interface SettingsLayoutProps {
  title?: string
}

const SettingsLayout = ({ title, children }: PropsWithChildren<SettingsLayoutProps>) => {
  const router = useRouter()
<<<<<<< HEAD
  const { slug, ref } = useParams() as { slug: string; ref?: string }
  const project = useSelectedProject()
  const organization = useSelectedOrganization()
=======
  const { ref } = useParams()
  const { data: project } = useSelectedProjectQuery()
  const { data: organization } = useSelectedOrganizationQuery()
>>>>>>> b68b2ebc

  // billing pages live under /billing/invoices and /billing/subscription, etc
  // so we need to pass the [5]th part of the url to the menu
  const page = router.pathname.includes('billing')
    ? router.pathname.split('/')[7]
    : router.pathname.split('/')[6]

  const {
    projectAuthAll: authEnabled,
    projectEdgeFunctionAll: edgeFunctionsEnabled,
    projectStorageAll: storageEnabled,
    billingInvoices: invoicesEnabled,
  } = useIsFeatureEnabled([
    'project_auth:all',
    'project_edge_function:all',
    'project_storage:all',
    'billing:invoices',
  ])

  const menuRoutes = generateSettingsMenu(slug, ref, project, organization, {
    auth: authEnabled,
    edgeFunctions: edgeFunctionsEnabled,
    storage: storageEnabled,
    invoices: invoicesEnabled,
  })

  return (
    <ProjectLayout
      isBlocking={false}
      title={title || 'Settings'}
      product="Settings"
      productMenu={<ProductMenu page={page} menu={menuRoutes} />}
    >
      {children}
    </ProjectLayout>
  )
}

export default withAuth(SettingsLayout)<|MERGE_RESOLUTION|>--- conflicted
+++ resolved
@@ -17,15 +17,9 @@
 
 const SettingsLayout = ({ title, children }: PropsWithChildren<SettingsLayoutProps>) => {
   const router = useRouter()
-<<<<<<< HEAD
-  const { slug, ref } = useParams() as { slug: string; ref?: string }
-  const project = useSelectedProject()
-  const organization = useSelectedOrganization()
-=======
-  const { ref } = useParams()
+  const { slug, ref } = useParams()
   const { data: project } = useSelectedProjectQuery()
   const { data: organization } = useSelectedOrganizationQuery()
->>>>>>> b68b2ebc
 
   // billing pages live under /billing/invoices and /billing/subscription, etc
   // so we need to pass the [5]th part of the url to the menu
@@ -45,7 +39,7 @@
     'billing:invoices',
   ])
 
-  const menuRoutes = generateSettingsMenu(slug, ref, project, organization, {
+  const menuRoutes = generateSettingsMenu(slug!, ref, project, organization, {
     auth: authEnabled,
     edgeFunctions: edgeFunctionsEnabled,
     storage: storageEnabled,
