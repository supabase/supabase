--- conflicted
+++ resolved
@@ -108,17 +108,7 @@
         {
           name: 'Database',
           key: 'database',
-<<<<<<< HEAD
-          url: isProjectBuilding ? buildingUrl : `/org/${slug}/project/${ref}/settings/database`,
-          items: [],
-        },
-        {
-          name: 'Data API',
-          key: 'api',
-          url: isProjectBuilding ? buildingUrl : `/org/${slug}/project/${ref}/settings/api`,
-=======
-          url: isProjectBuilding ? buildingUrl : `/project/${ref}/database/settings`,
->>>>>>> b68b2ebc
+          url: isProjectBuilding ? buildingUrl : `/org/${slug}/project/${ref}/database/settings`,
           items: [],
           rightIcon: <ArrowUpRight strokeWidth={1} className="h-4 w-4" />,
         },
@@ -137,11 +127,7 @@
               {
                 name: 'Storage',
                 key: 'storage',
-<<<<<<< HEAD
-                url: `/org/${slug}/project/${ref}/settings/storage`,
-=======
-                url: `/project/${ref}/storage/settings`,
->>>>>>> b68b2ebc
+                url: `/org/${slug}/project/${ref}/storage/settings`,
                 items: [],
                 rightIcon: <ArrowUpRight strokeWidth={1} className="h-4 w-4" />,
               },
@@ -158,19 +144,6 @@
               },
             ]
           : []),
-<<<<<<< HEAD
-        ...(IS_PLATFORM
-          ? [
-              {
-                name: `Log Drains`,
-                key: `log-drains`,
-                url: `/org/${slug}/project/${ref}/settings/log-drains`,
-                items: [],
-              },
-            ]
-          : []),
-=======
->>>>>>> b68b2ebc
       ],
     },
 
