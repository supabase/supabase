--- conflicted
+++ resolved
@@ -67,48 +67,6 @@
           url: isProjectBuilding ? buildingUrl : `/project/${ref}/settings/infrastructure`,
           items: [],
         },
-<<<<<<< HEAD
-        ...(IS_PLATFORM
-          ? [
-              {
-                name: 'Integrations',
-                key: 'integrations',
-                url: `/project/${ref}/settings/integrations`,
-                items: [],
-              },
-              ...(logDrainsEnabled
-                ? [
-                    {
-                      name: `Log Drains`,
-                      key: `log-drains`,
-                      url: `/project/${ref}/settings/log-drains`,
-                      items: [],
-                    },
-                  ]
-                : []),
-              {
-                name: 'Data API',
-                key: 'api',
-                url: isProjectBuilding ? buildingUrl : `/project/${ref}/settings/api`,
-                items: [],
-              },
-              {
-                name: 'API Keys',
-                key: 'api-keys',
-                url: `/project/${ref}/settings/api-keys`,
-                items: [],
-              },
-              {
-                name: 'JWT Keys',
-                key: 'jwt',
-                url: legacyJwtKeysEnabled
-                  ? `/project/${ref}/settings/jwt`
-                  : `/project/${ref}/settings/jwt/signing-keys`,
-                items: [],
-              },
-            ]
-          : []),
-=======
 
         {
           name: 'Integrations',
@@ -128,7 +86,6 @@
           key: 'api-keys',
           url: `/project/${ref}/settings/api-keys`,
           items: [],
-          label: 'NEW',
         },
         {
           name: 'JWT Keys',
@@ -137,7 +94,6 @@
             ? `/project/${ref}/settings/jwt`
             : `/project/${ref}/settings/jwt/signing-keys`,
           items: [],
-          label: 'NEW',
         },
 
         {
@@ -146,7 +102,6 @@
           url: `/project/${ref}/settings/log-drains`,
           items: [],
         },
->>>>>>> faf1167b
         {
           name: 'Add Ons',
           key: 'addons',
