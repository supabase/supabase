--- conflicted
+++ resolved
@@ -49,11 +49,7 @@
       )}
       <div className="flex flex-1 flex-col">
         <div className="flex-1 flex-grow overflow-y-auto">
-<<<<<<< HEAD
-          <div className="mx-auto max-w-7xl w-full px-6 lg:px-14 xl:px-28 2xl:px-32 py-0">
-=======
           <div className="mx-auto max-w-7xl w-full md:px-6 lg:px-14 xl:px-28 2xl:px-32 py-16">
->>>>>>> 93eb6a1c
             {children}
           </div>
         </div>
