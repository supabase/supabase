import { PermissionAction } from '@supabase/shared-types/out/constants'
import { Copy, Download, Edit, ExternalLink, Lock, Move, Plus, Share, Trash } from 'lucide-react'
import Link from 'next/link'
import { useRouter } from 'next/router'
<<<<<<< HEAD
import { ComponentProps, useState } from 'react'
import { toast } from 'sonner'
=======
import { useEffect } from 'react'
>>>>>>> e420a488

import { IS_PLATFORM } from 'common'
import { useParams } from 'common/hooks/useParams'
import { useSQLSnippetFolderContentsQuery } from 'data/content/sql-folder-contents-query'
import { Snippet } from 'data/content/sql-folders-query'
import { useCheckPermissions } from 'hooks/misc/useCheckPermissions'
import useLatest from 'hooks/misc/useLatest'
import { useProfile } from 'lib/profile'
import { useSqlEditorV2StateSnapshot } from 'state/sql-editor-v2'
import {
  Button,
  ContextMenuContent_Shadcn_,
  ContextMenuItem_Shadcn_,
  ContextMenuSeparator_Shadcn_,
  ContextMenuTrigger_Shadcn_,
  ContextMenu_Shadcn_,
  TreeViewItem,
} from 'ui'

interface SQLEditorTreeViewItemProps
  extends Omit<ComponentProps<typeof TreeViewItem>, 'name' | 'xPadding'> {
  element: any
  isMultiSelected?: boolean
  status?: 'editing' | 'saving' | 'idle'
  getNodeProps: () => any
  onSelectCreate?: () => void
  onSelectDelete?: () => void
  onSelectRename?: () => void
  onSelectMove?: () => void
  onSelectShare?: () => void
  onSelectUnshare?: () => void
  onSelectDownload?: () => void
  onSelectCopyPersonal?: () => void
  onSelectDeleteFolder?: () => void
  onEditSave?: (name: string) => void
  onMultiSelect?: (id: string) => void

  // Pagination/filtering options
  isLastItem: boolean
  hasNextPage?: boolean
  fetchNextPage?: () => void
  isFetchingNextPage?: boolean
  sort?: 'inserted_at' | 'name'
  name?: string
  onFolderContentsChange?: (info: { isLoading: boolean; snippets?: Snippet[] }) => void
}

export const SQLEditorTreeViewItem = ({
  element,
  isBranch,
  isExpanded,
  level,
  status,
  isSelected,
  isMultiSelected,
  getNodeProps,
  onSelectCreate,
  onSelectDelete,
  onSelectRename,
  onSelectMove,
  onSelectShare,
  onSelectUnshare,
  onSelectDownload,
  onSelectCopyPersonal,
  onEditSave,
  onMultiSelect,
<<<<<<< HEAD
  ...props
=======
  isLastItem,
  hasNextPage: _hasNextPage,
  fetchNextPage: _fetchNextPage,
  isFetchingNextPage: _isFetchingNextPage,
  sort,
  name,
  onFolderContentsChange,
>>>>>>> e420a488
}: SQLEditorTreeViewItemProps) => {
  const router = useRouter()
  const { id, ref: projectRef } = useParams()
  const { profile } = useProfile()
  const { className, onClick } = getNodeProps()
  const snapV2 = useSqlEditorV2StateSnapshot()

  const isOwner = profile?.id === element?.metadata.owner_id
  const isSharedSnippet = element.metadata.visibility === 'project'

  const isEditing = status === 'editing'
  const isSaving = status === 'saving'

  const canCreateSQLSnippet = useCheckPermissions(PermissionAction.CREATE, 'user_content', {
    resource: { type: 'sql', owner_id: profile?.id },
    subject: { id: profile?.id },
  })

  const parentId = element.parent === 0 ? undefined : element.parent

  const isEnabled = isBranch && isExpanded

  const {
    data,
    isSuccess,
    isLoading,
    isFetchingNextPage: isFetchingNextPageInFolder,
    hasNextPage: hasNextPageInFolder,
    fetchNextPage: fetchNestPageInFolder,
    isPreviousData,
    isFetching,
  } = useSQLSnippetFolderContentsQuery(
    {
      projectRef,
      folderId: parentId ?? element.id,
      name,
      sort,
    },
    {
      enabled: isEnabled,
      keepPreviousData: true,
    }
  )
  useEffect(() => {
    if (projectRef && isSuccess) {
      data.pages.forEach((page) => {
        page.contents?.forEach((snippet) => {
          snapV2.addSnippet({
            projectRef,
            snippet,
          })
        })
      })
    }
  }, [projectRef, data?.pages])

  const onFolderContentsChangeRef = useLatest(onFolderContentsChange)
  useEffect(() => {
    if (isEnabled) {
      onFolderContentsChangeRef.current?.({
        isLoading: isLoading || (isPreviousData && isFetching),
        snippets: data?.pages.flatMap((page) => page.contents ?? []),
      })
    }
  }, [data?.pages, isFetching, isLoading, isPreviousData, isEnabled])

  const isInFolder = parentId !== undefined

  const hasNextPage = isInFolder ? hasNextPageInFolder : _hasNextPage

  function fetchNextPage() {
    if (isInFolder) {
      fetchNestPageInFolder()
    } else if (typeof _fetchNextPage === 'function') {
      _fetchNextPage()
    }
  }

  return (
    <>
      <ContextMenu_Shadcn_ modal={false}>
        <ContextMenuTrigger_Shadcn_ asChild>
          <TreeViewItem
            level={level}
            isExpanded={isExpanded}
            isBranch={isBranch}
            isSelected={isSelected}
            isPreview={props.isPreview}
            isEditing={isEditing}
            isLoading={(isEnabled && isLoading) || isSaving}
            onEditSubmit={(value) => {
              if (onEditSave !== undefined) onEditSave(value)
            }}
            onClick={(e) => {
              if (!isBranch) {
                if (!e.shiftKey) {
                  router.push(`/project/${projectRef}/sql/${element.id}`)
                } else if (id !== 'new') {
                  onMultiSelect?.(element.id)
                } else {
                  router.push(`/project/${projectRef}/sql/${element.id}`)
                }
              } else {
                // Prevent expanding folder while editing text
                // as the user may double click to select etc
                if (isEditing) {
                  return
                }

                onClick(e)
              }
            }}
            {...props}
            name={element.name}
            xPadding={16}
          />
        </ContextMenuTrigger_Shadcn_>
        <ContextMenuContent_Shadcn_ onCloseAutoFocus={(e) => e.stopPropagation()}>
          {isBranch ? (
            <>
              {onSelectCreate !== undefined && (
                <ContextMenuItem_Shadcn_
                  className="gap-x-2"
                  onSelect={() => onSelectCreate()}
                  onFocusCapture={(e) => e.stopPropagation()}
                >
                  <Plus size={14} />
                  Create new snippet
                </ContextMenuItem_Shadcn_>
              )}
              {onSelectRename !== undefined && isOwner && (
                <ContextMenuItem_Shadcn_
                  className="gap-x-2"
                  onSelect={() => onSelectRename()}
                  onFocusCapture={(e) => e.stopPropagation()}
                >
                  <Edit size={14} />
                  Rename folder
                </ContextMenuItem_Shadcn_>
              )}
              {onSelectDelete !== undefined && isOwner && (
                <>
                  <ContextMenuSeparator_Shadcn_ />
                  <ContextMenuItem_Shadcn_
                    className="gap-x-2"
                    onSelect={() => onSelectDelete()}
                    onFocusCapture={(e) => e.stopPropagation()}
                  >
                    <Trash size={14} />
                    Delete folder
                  </ContextMenuItem_Shadcn_>
                </>
              )}
            </>
          ) : isMultiSelected ? (
            <>
              {onSelectMove !== undefined && (
                <ContextMenuItem_Shadcn_
                  className="gap-x-2"
                  onSelect={() => onSelectMove()}
                  onFocusCapture={(e) => e.stopPropagation()}
                >
                  <Move size={14} />
                  Move selected queries
                </ContextMenuItem_Shadcn_>
              )}
              <ContextMenuSeparator_Shadcn_ />
              {onSelectDelete !== undefined && (
                <ContextMenuItem_Shadcn_
                  className="gap-x-2"
                  onSelect={() => onSelectDelete()}
                  onFocusCapture={(e) => e.stopPropagation()}
                >
                  <Trash size={14} />
                  Delete selected queries
                </ContextMenuItem_Shadcn_>
              )}
            </>
          ) : (
            <>
              <ContextMenuItem_Shadcn_
                asChild
                className="gap-x-2"
                onSelect={() => {}}
                onFocusCapture={(e) => e.stopPropagation()}
              >
                <Link
                  href={`/project/${projectRef}/sql/${element.id}`}
                  target="_blank"
                  rel="noreferrer"
                >
                  <ExternalLink size={14} />
                  Open in new tab
                </Link>
              </ContextMenuItem_Shadcn_>
              <ContextMenuSeparator_Shadcn_ />
              {onSelectRename !== undefined && isOwner && (
                <ContextMenuItem_Shadcn_
                  className="gap-x-2"
                  onSelect={() => onSelectRename()}
                  onFocusCapture={(e) => e.stopPropagation()}
                >
                  <Edit size={14} />
                  Rename query
                </ContextMenuItem_Shadcn_>
              )}
              {onSelectMove !== undefined && isOwner && (
                <ContextMenuItem_Shadcn_
                  className="gap-x-2"
                  onSelect={() => onSelectMove()}
                  onFocusCapture={(e) => e.stopPropagation()}
                >
                  <Move size={14} />
                  Move query
                </ContextMenuItem_Shadcn_>
              )}
              {onSelectShare !== undefined && !isSharedSnippet && canCreateSQLSnippet && (
                <ContextMenuItem_Shadcn_
                  className="gap-x-2"
                  onSelect={() => onSelectShare()}
                  onFocusCapture={(e) => e.stopPropagation()}
                >
                  <Share size={14} />
                  Share query with team
                </ContextMenuItem_Shadcn_>
              )}
              {onSelectUnshare !== undefined && isSharedSnippet && isOwner && (
                <ContextMenuItem_Shadcn_
                  className="gap-x-2"
                  onSelect={() => onSelectUnshare()}
                  onFocusCapture={(e) => e.stopPropagation()}
                >
                  <Lock size={14} />
                  Unshare query with team
                </ContextMenuItem_Shadcn_>
              )}
              {onSelectCopyPersonal !== undefined &&
                isSharedSnippet &&
                !isOwner &&
                canCreateSQLSnippet && (
                  <ContextMenuItem_Shadcn_
                    className="gap-x-2"
                    onSelect={() => onSelectCopyPersonal()}
                    onFocusCapture={(e) => e.stopPropagation()}
                  >
                    <Copy size={14} />
                    Duplicate personal copy
                  </ContextMenuItem_Shadcn_>
                )}
              {onSelectDownload !== undefined && IS_PLATFORM && (
                <ContextMenuItem_Shadcn_
                  className="gap-x-2"
                  onSelect={() => onSelectDownload()}
                  onFocusCapture={(e) => e.stopPropagation()}
                >
                  <Download size={14} />
                  Download as migration file
                </ContextMenuItem_Shadcn_>
              )}
              {onSelectDelete !== undefined && isOwner && (
                <>
                  <ContextMenuSeparator_Shadcn_ />
                  <ContextMenuItem_Shadcn_ className="gap-x-2" onSelect={() => onSelectDelete()}>
                    <Trash size={14} />
                    Delete query
                  </ContextMenuItem_Shadcn_>
                </>
              )}
            </>
          )}
        </ContextMenuContent_Shadcn_>
      </ContextMenu_Shadcn_>

      {hasNextPage && typeof element.id === 'string' && isLastItem && (
        <div
          className="px-4 py-1"
          style={{
            paddingLeft:
              !element.isBranch && element.level > 1 ? 48 * (element.level - 1) : undefined,
          }}
        >
          <Button
            type="outline"
            size="tiny"
            block
            loading={isInFolder ? isFetchingNextPageInFolder : _isFetchingNextPage}
            disabled={isInFolder ? isFetchingNextPageInFolder : _isFetchingNextPage}
            onClick={fetchNextPage}
          >
            Load More
          </Button>
        </div>
      )}
    </>
  )
}<|MERGE_RESOLUTION|>--- conflicted
+++ resolved
@@ -2,12 +2,9 @@
 import { Copy, Download, Edit, ExternalLink, Lock, Move, Plus, Share, Trash } from 'lucide-react'
 import Link from 'next/link'
 import { useRouter } from 'next/router'
-<<<<<<< HEAD
 import { ComponentProps, useState } from 'react'
 import { toast } from 'sonner'
-=======
 import { useEffect } from 'react'
->>>>>>> e420a488
 
 import { IS_PLATFORM } from 'common'
 import { useParams } from 'common/hooks/useParams'
@@ -74,9 +71,6 @@
   onSelectCopyPersonal,
   onEditSave,
   onMultiSelect,
-<<<<<<< HEAD
-  ...props
-=======
   isLastItem,
   hasNextPage: _hasNextPage,
   fetchNextPage: _fetchNextPage,
@@ -84,12 +78,12 @@
   sort,
   name,
   onFolderContentsChange,
->>>>>>> e420a488
+  ...props
 }: SQLEditorTreeViewItemProps) => {
   const router = useRouter()
   const { id, ref: projectRef } = useParams()
   const { profile } = useProfile()
-  const { className, onClick } = getNodeProps()
+  // const { onClick } = getNodeProps() // alaister says remove
   const snapV2 = useSqlEditorV2StateSnapshot()
 
   const isOwner = profile?.id === element?.metadata.owner_id
@@ -194,7 +188,7 @@
                   return
                 }
 
-                onClick(e)
+                // onClick(e) // alaister says remove, see above line 86
               }
             }}
             {...props}
