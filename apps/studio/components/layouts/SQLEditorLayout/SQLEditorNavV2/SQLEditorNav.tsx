import { Eye, EyeOffIcon, Heart, Unlock } from 'lucide-react'
import { useRouter } from 'next/router'
import { useEffect, useMemo, useState } from 'react'
import { toast } from 'sonner'

import { useParams } from 'common'
import { SkeletonMenuList } from 'components/editor-menu-list-skeleton'
import DownloadSnippetModal from 'components/interfaces/SQLEditor/DownloadSnippetModal'
import { MoveQueryModal } from 'components/interfaces/SQLEditor/MoveQueryModal'
import RenameQueryModal from 'components/interfaces/SQLEditor/RenameQueryModal'
import { untitledSnippetTitle } from 'components/interfaces/SQLEditor/SQLEditor.constants'
import { createSqlSnippetSkeletonV2 } from 'components/interfaces/SQLEditor/SQLEditor.utils'
import { useContentCountQuery } from 'data/content/content-count-query'
import { useContentDeleteMutation } from 'data/content/content-delete-mutation'
import { getContentById } from 'data/content/content-id-query'
import { useContentUpsertMutation } from 'data/content/content-upsert-mutation'
import { useSQLSnippetFoldersDeleteMutation } from 'data/content/sql-folders-delete-mutation'
import { Snippet, SnippetFolder, useSQLSnippetFoldersQuery } from 'data/content/sql-folders-query'
import { useSqlSnippetsQuery } from 'data/content/sql-snippets-query'
import { useSelectedProject } from 'hooks/misc/useSelectedProject'
import { useProfile } from 'lib/profile'
import uuidv4 from 'lib/uuid'
import {
  SnippetWithContent,
  useSnippetFolders,
  useSqlEditorV2StateSnapshot,
} from 'state/sql-editor-v2'
import { createTabId, getTabsStore, makeTabPermanent } from 'state/tabs'
import { SqlSnippets } from 'types'
import { Separator, TreeView } from 'ui'
import {
  InnerSideBarEmptyPanel,
  InnerSideMenuCollapsible,
  InnerSideMenuCollapsibleContent,
  InnerSideMenuCollapsibleTrigger,
  InnerSideMenuSeparator,
} from 'ui-patterns'
import ConfirmationModal from 'ui-patterns/Dialogs/ConfirmationModal'
import { useSnapshot } from 'valtio'
import { EmptyPrivateQueriesPanel } from '../private-sql-snippet-empty'
import SQLEditorLoadingSnippets from './SQLEditorLoadingSnippets'
import { formatFolderResponseForTreeView, getLastItemIds, ROOT_NODE } from './SQLEditorNav.utils'
import { SQLEditorTreeViewItem } from './SQLEditorTreeViewItem'

interface SQLEditorNavProps {
  sort?: 'inserted_at' | 'name'
}

export const SQLEditorNav = ({ sort = 'inserted_at' }: SQLEditorNavProps) => {
  const router = useRouter()
  const { profile } = useProfile()
  const project = useSelectedProject()
  const { ref: projectRef, id } = useParams()
  const snapV2 = useSqlEditorV2StateSnapshot()
  // const [sort] = useLocalStorage<'name' | 'inserted_at'>('sql-editor-sort', 'inserted_at') // maybe remove = not sure
  const tabStore = getTabsStore(projectRef)

  const [showMoveModal, setShowMoveModal] = useState(false)
  const [showDeleteModal, setShowDeleteModal] = useState(false)
  const [showRenameModal, setShowRenameModal] = useState(false)
  const [showFavoriteSnippets, setShowFavoriteSnippets] = useState(false)
  const [showSharedSnippets, setShowSharedSnippets] = useState(false)
  const [showPrivateSnippets, setShowPrivateSnippets] = useState(true)

  const [expandedFolderIds, setExpandedFolderIds] = useState<string[]>([])
  const [selectedSnippets, setSelectedSnippets] = useState<Snippet[]>([])
  const [selectedSnippetToShare, setSelectedSnippetToShare] = useState<Snippet>()
  const [selectedSnippetToUnshare, setSelectedSnippetToUnshare] = useState<Snippet>()
  const [selectedSnippetToRename, setSelectedSnippetToRename] = useState<Snippet>()
  const [selectedSnippetToDownload, setSelectedSnippetToDownload] = useState<Snippet>()
  const [selectedFolderToDelete, setSelectedFolderToDelete] = useState<SnippetFolder>()

  const snippet = snapV2.snippets[id as string]?.snippet

  // ==========================
  // Private snippets & folders
  // ==========================
  const {
    data: privateSnippetsPages,
    isSuccess,
    isLoading,
    isPreviousData,
    isFetching,
    hasNextPage,
    fetchNextPage,
    isFetchingNextPage,
  } = useSQLSnippetFoldersQuery({ projectRef, sort }, { keepPreviousData: true })

  const [subResults, setSubResults] = useState<{
    [id: string]: { snippets?: Snippet[]; isLoading: boolean }
  }>({})

  const filteredSnippets = useMemo(() => {
    const rootSnippets = privateSnippetsPages?.pages.flatMap((page) => page.contents ?? []) ?? []

    let snippetInfo = Object.values(subResults).reduce(
      (
        acc: {
          snippets: Snippet[]
          isLoading: boolean
          snippetIds: Set<string>
        },
        curr
      ) => {
        // filter out snippets that already exist
        const newSnippets = (curr.snippets ?? []).filter(
          (snippet) => !acc.snippetIds.has(snippet.id)
        )
        const newSnippetIds = new Set(newSnippets.map((snippet) => snippet.id))

        return {
          snippets: [...acc.snippets, ...newSnippets],
          isLoading: acc.isLoading || curr.isLoading,
          snippetIds: new Set<string>([...acc.snippetIds, ...newSnippetIds]),
        }
      },
      {
        snippets: rootSnippets,
        isLoading: isLoading || (isPreviousData && isFetching),
        snippetIds: new Set<string>(rootSnippets.map((snippet) => snippet.id)),
      }
    )

    if (snippet && snippet.visibility === 'user' && !snippetInfo.snippetIds.has(snippet.id)) {
      snippetInfo.snippetIds.add(snippet.id)
      snippetInfo.snippets = [...snippetInfo.snippets, snippet]
    }

    return snippetInfo
  }, [privateSnippetsPages?.pages, subResults, isLoading, isPreviousData, isFetching, snippet])

  const privateSnippets = useMemo(
    () =>
      filteredSnippets.snippets
        ?.filter((snippet) => snippet.visibility === 'user')
        .sort((a, b) => {
          if (sort === 'name') return a.name.localeCompare(b.name)
          else return new Date(b.inserted_at).valueOf() - new Date(a.inserted_at).valueOf()
        }) ?? [],
    [filteredSnippets.snippets, sort]
  )
  const folders = useSnippetFolders(projectRef as string)

  const { data: snippetCountData } = useContentCountQuery({
    projectRef,
    type: 'sql',
  })
  const numPrivateSnippets = snippetCountData?.private ?? 0

  const privateSnippetsTreeState = useMemo(
    () =>
      folders.length === 0 && privateSnippets.length === 0
        ? [ROOT_NODE]
        : formatFolderResponseForTreeView({ folders, contents: privateSnippets }),
    [folders, privateSnippets]
  )

  const privateSnippetsLastItemIds = useMemo(
    () => getLastItemIds(privateSnippetsTreeState),
    [privateSnippetsTreeState]
  )

  // =================
  // Favorite snippets
  // =================
  const {
    data: favoriteSqlSnippetsData,
    isLoading: isLoadingFavoriteSqlSnippets,
    hasNextPage: hasMoreFavoriteSqlSnippets,
    fetchNextPage: fetchNextFavoriteSqlSnippets,
    isFetchingNextPage: isFetchingMoreFavoriteSqlSnippets,
    isSuccess: isFavoriteSnippetsSuccess,
  } = useSqlSnippetsQuery(
    {
      projectRef,
      favorite: true,
      sort,
    },
    { enabled: showFavoriteSnippets, keepPreviousData: true }
  )

  const favoriteSnippets = useMemo(() => {
    let snippets = favoriteSqlSnippetsData?.pages.flatMap((page) => page.contents ?? []) ?? []

    if (snippet && snippet.favorite && !snippets.find((x) => x.id === snippet.id)) {
      snippets.push(snippet as any)
    }

    return (
      snippets
        .map((snippet) => ({ ...snippet, folder_id: undefined }))
        .sort((a, b) => {
          if (sort === 'name') return a.name.localeCompare(b.name)
          else return new Date(b.inserted_at).valueOf() - new Date(a.inserted_at).valueOf()
        }) ?? []
    )
  }, [favoriteSqlSnippetsData?.pages, snippet, sort])

  const numFavoriteSnippets = snippetCountData?.favorites ?? 0

  const favoritesTreeState = useMemo(
    () =>
      favoriteSnippets.length === 0
        ? [ROOT_NODE]
        : formatFolderResponseForTreeView({ contents: favoriteSnippets }),
    [favoriteSnippets]
  )

  const favoriteSnippetsLastItemIds = useMemo(
    () => getLastItemIds(favoritesTreeState),
    [favoritesTreeState]
  )

  // =================
  // Shared snippets
  // =================
  const {
    data: sharedSqlSnippetsData,
    isLoading: isLoadingSharedSqlSnippets,
    hasNextPage: hasMoreSharedSqlSnippets,
    fetchNextPage: fetchNextSharedSqlSnippets,
    isFetchingNextPage: isFetchingMoreSharedSqlSnippets,
    isSuccess: isSharedSqlSnippetsSuccess,
  } = useSqlSnippetsQuery(
    {
      projectRef,
      visibility: 'project',
      sort,
    },
    { enabled: showSharedSnippets, keepPreviousData: true }
  )

  const sharedSnippets = useMemo(() => {
    let snippets = sharedSqlSnippetsData?.pages.flatMap((page) => page.contents ?? []) ?? []

    if (snippet && snippet.visibility === 'project' && !snippets.find((x) => x.id === snippet.id)) {
      snippets.push(snippet as any)
    }

    return (
      snippets.sort((a, b) => {
        if (sort === 'name') return a.name.localeCompare(b.name)
        else return new Date(b.inserted_at).valueOf() - new Date(a.inserted_at).valueOf()
      }) ?? []
    )
  }, [sharedSqlSnippetsData?.pages, snippet, sort])

  const numProjectSnippets = snippetCountData?.shared ?? 0

  const projectSnippetsTreeState = useMemo(
    () =>
      sharedSnippets.length === 0
        ? [ROOT_NODE]
        : formatFolderResponseForTreeView({ contents: sharedSnippets }),
    [sharedSnippets]
  )

  const projectSnippetsLastItemIds = useMemo(
    () => getLastItemIds(projectSnippetsTreeState),
    [projectSnippetsTreeState]
  )

  // ==========================
  // Snippet mutations from  RQ
  // ==========================

  const { mutate: upsertContent, isLoading: isUpserting } = useContentUpsertMutation({
    onError: (error) => {
      toast.error(`Failed to update query: ${error.message}`)
    },
  })

  const { mutate: deleteContent, isLoading: isDeleting } = useContentDeleteMutation({
    onError: (error, data) => {
      if (error.message.includes('Contents not found')) {
        postDeleteCleanup(data.ids)
      } else {
        toast.error(`Failed to delete query: ${error.message}`)
      }
    },
  })

  const { mutate: deleteFolder, isLoading: isDeletingFolder } = useSQLSnippetFoldersDeleteMutation({
    onSuccess: (_, vars) => {
      toast.success('Successfully deleted folder')
      const { ids } = vars
      snapV2.removeFolder(ids[0])
      setSelectedFolderToDelete(undefined)
    },
  })

  // ===============
  // UI functions
  // ===============

  const postDeleteCleanup = (ids: string[]) => {
    // [Refactor] To investigate - deleting a snippet while it's open, will have it in the side nav
    // for a bit, before it gets removed (assumingly invalidated)
    setShowDeleteModal(false)
    setSelectedSnippets([])
    const existingSnippetIds = Object.keys(snapV2.snippets).filter((x) => !ids.includes(x))

    if (existingSnippetIds.length === 0) {
      router.push(`/project/${projectRef}/sql/new`)
    } else if (ids.includes(id as string)) {
      router.push(`/project/${projectRef}/sql/${existingSnippetIds[0]}`)
    }

    if (ids.length > 0) ids.forEach((id) => snapV2.removeSnippet(id))
  }

  const onConfirmDelete = () => {
    if (!projectRef) return console.error('Project ref is required')
    deleteContent(
      { projectRef, ids: selectedSnippets.map((x) => x.id) },
      {
        onSuccess: (data) => {
          toast.success(
            `Successfully deleted ${selectedSnippets.length.toLocaleString()} quer${selectedSnippets.length > 1 ? 'ies' : 'y'}`
          )
          postDeleteCleanup(data)
        },
      }
    )
  }

  const onUpdateVisibility = async (action: 'share' | 'unshare') => {
    const snippet = action === 'share' ? selectedSnippetToShare : selectedSnippetToUnshare
    if (!projectRef) return console.error('Project ref is required')
    if (!snippet) return console.error('Snippet ID is required')

    const storeSnippet = snapV2.snippets[snippet.id]
    let snippetContent = storeSnippet?.snippet?.content

    if (snippetContent === undefined) {
      const { content } = await getContentById({ projectRef, id: snippet.id })
      snippetContent = content as unknown as SqlSnippets.Content
    }

    // [Joshen] Just as a final check - to ensure that the content is minimally there (empty string is fine)
    if (snippetContent === undefined) {
      return toast.error('Unable to update snippet visibility: Content is missing')
    }

    const visibility = action === 'share' ? 'project' : 'user'

    upsertContent(
      {
        projectRef,
        payload: {
          ...snippet,
          visibility,
          folder_id: null,
          content: snippetContent,
        },
      },
      {
        onSuccess: () => {
          setSelectedSnippetToShare(undefined)
          setSelectedSnippetToUnshare(undefined)
          setShowSharedSnippets(true)
          snapV2.updateSnippet({
            id: snippet.id,
            snippet: { visibility, folder_id: null },
            skipSave: true,
          })
          toast.success(
            action === 'share'
              ? 'Snippet is now shared to the project'
              : 'Snippet is now unshared from the project'
          )
        },
      }
    )
  }

  const onSelectCopyPersonal = async (snippet: SnippetWithContent) => {
    if (!profile) return console.error('Profile is required')
    if (!project) return console.error('Project is required')
    if (!projectRef) return console.error('Project ref is required')
    if (!id) return console.error('Snippet ID is required')

    let sql: string = ''
    if (snippet.content && snippet.content.sql) {
      sql = snippet.content.sql
    } else {
      // Fetch the content first
      const { content } = await getContentById({ projectRef, id: snippet.id })
      if ('sql' in content) {
        sql = content.sql
      }
    }

    const snippetCopy = createSqlSnippetSkeletonV2({
      id: uuidv4(),
      name: snippet.name,
      sql,
      owner_id: profile?.id,
      project_id: project?.id,
    })

    snapV2.addSnippet({ projectRef, snippet: snippetCopy })
    snapV2.addNeedsSaving(snippetCopy.id!)
    router.push(`/project/${projectRef}/sql/${snippetCopy.id}`)
  }

  const onConfirmDeleteFolder = async () => {
    if (!projectRef) return console.error('Project ref is required')
    if (selectedFolderToDelete === undefined) return console.error('No folder is selected')

    const folderSnippets = privateSnippets.filter(
      (content) => content.folder_id === selectedFolderToDelete.id
    )
    if (folderSnippets.length > 0) {
      const ids = folderSnippets.map((x) => x.id)
      deleteContent(
        { projectRef, ids },
        {
          onSuccess: () => {
            ids.forEach((id) => snapV2.removeSnippet(id))
            postDeleteCleanup(ids)
            deleteFolder({ projectRef, ids: [selectedFolderToDelete?.id] })
          },
        }
      )
    } else {
      deleteFolder({ projectRef, ids: [selectedFolderToDelete?.id] })
    }
  }

  // [Joshen] Just FYI doing a controlled state instead of letting the TreeView component doing it because
  // 1. There seems to be no way of accessing the internal state of the TreeView to retrieve the selected nodes
  // 2. The component itself doesn't handle UUID for node IDs well - trying to multi select doesn't select the expected nodes
  // We're only supporting shift clicks (not cmd/control click) - this is even with the react tree view component itself
  const onMultiSelect = (selectedId: string) => {
    // The base is always the current query thats selected
    const contentIds = privateSnippets.map((x) => x.id)
    const baseIndex = contentIds.indexOf(id as string)
    const targetIndex = contentIds.indexOf(selectedId)

    const floor = Math.min(baseIndex, targetIndex)
    const ceiling = Math.max(baseIndex, targetIndex)

    const _selectedSnippets = []
    const sameFolder = privateSnippets[floor].folder_id === privateSnippets[ceiling].folder_id

    for (let i = floor; i <= ceiling; i++) {
      if (sameFolder) {
        if (privateSnippets[i].folder_id === privateSnippets[floor].folder_id)
          _selectedSnippets.push(privateSnippets[i])
      } else {
        // [Joshen] Temp don't allow selecting across folders for now
        // _selectedSnippets.push(contents[i])
      }
    }

    setSelectedSnippets(_selectedSnippets)
  }

  // ===============
  // useEffects
  // ===============

  useEffect(() => {
    if (snippet !== undefined && isSuccess) {
      if (snippet.visibility === 'project') setShowSharedSnippets(true)
      if (snippet.folder_id && !expandedFolderIds.includes(snippet.folder_id)) {
        setExpandedFolderIds([...expandedFolderIds, snippet.folder_id])
      }
    }
  }, [snippet, sort, isSuccess])

  useEffect(() => {
    // Unselect all snippets whenever opening another snippet
    setSelectedSnippets([])
  }, [id])

<<<<<<< HEAD
  const tabsStore = getTabsStore(projectRef)
  const tabs = useSnapshot(tabsStore)
=======
  useEffect(() => {
    if (projectRef && privateSnippetsPages) {
      privateSnippetsPages.pages.forEach((page) => {
        page.contents?.forEach((snippet) => {
          snapV2.addSnippet({
            projectRef,
            snippet,
          })
        })

        page.folders?.forEach((folder) => snapV2.addFolder({ projectRef, folder }))
      })
    }
  }, [projectRef, privateSnippetsPages?.pages])

  useEffect(() => {
    if (projectRef === undefined || !isFavoriteSnippetsSuccess) return

    favoriteSqlSnippetsData.pages.forEach((page) => {
      page.contents?.forEach((snippet) => {
        snapV2.addSnippet({
          projectRef,
          snippet,
        })
      })
    })
  }, [projectRef, privateSnippetsPages?.pages])

  useEffect(() => {
    if (projectRef === undefined || !isSharedSqlSnippetsSuccess) return

    sharedSqlSnippetsData.pages.forEach((page) => {
      page.contents?.forEach((snippet) => {
        snapV2.addSnippet({
          projectRef,
          snippet,
        })
      })
    })
  }, [projectRef, privateSnippetsPages?.pages])
>>>>>>> 84ff943f

  return (
    <>
      <InnerSideMenuCollapsible
        open={showSharedSnippets}
        onOpenChange={setShowSharedSnippets}
        className="px-0"
      >
        <InnerSideMenuCollapsibleTrigger
          title={`Shared ${numProjectSnippets > 0 ? ` (${numProjectSnippets})` : ''}`}
        />
        <InnerSideMenuCollapsibleContent className="group-data-[state=open]:pt-2">
          {numProjectSnippets === 0 ? (
            <InnerSideBarEmptyPanel
<<<<<<< HEAD
              className="mx-2"
              title="No shared queries"
              description="Share queries with your team by right-clicking on the query."
=======
              className="mx-2 px-3"
              title="No shared queries"
              description="Share queries with your team by right-clicking on the query"
>>>>>>> 84ff943f
            />
          ) : (
            <TreeView
              data={projectSnippetsTreeState}
              aria-label="project-level-snippets"
              nodeRenderer={({ element, ...props }) => {
                const isOpened = Object.values(tabs.tabsMap).some(
                  (tab) => tab.metadata?.sqlId === element.metadata?.id
                )
                const tabId = createTabId('sql', {
                  id: element?.metadata?.id as unknown as Snippet['id'],
                })
                const isPreview = tabStore.previewTabId === tabId
                const isActive = !isPreview && element.metadata?.id === id
                return (
                  <SQLEditorTreeViewItem
                    {...props}
                    isOpened={isOpened && !isPreview}
                    isSelected={isActive}
                    isPreview={isPreview}
                    element={element}
                    onDoubleClick={(e) => {
                      e.preventDefault()
                      const tabId = createTabId('sql', {
                        id: element?.metadata?.id as unknown as Snippet['id'],
                      })
                      makeTabPermanent(projectRef, tabId)
                    }}
                    onSelectDelete={() => {
                      setShowDeleteModal(true)
                      setSelectedSnippets([element.metadata as unknown as Snippet])
                    }}
                    onSelectRename={() => {
                      setShowRenameModal(true)
                      setSelectedSnippetToRename(element.metadata as Snippet)
                    }}
                    onSelectDownload={() => {
                      setSelectedSnippetToDownload(element.metadata as Snippet)
                    }}
                    onSelectCopyPersonal={() => {
                      onSelectCopyPersonal(element.metadata as Snippet)
                    }}
                    onSelectUnshare={() => {
                      setSelectedSnippetToUnshare(element.metadata as Snippet)
                    }}
                    isLastItem={projectSnippetsLastItemIds.has(element.id as string)}
                    hasNextPage={hasMoreSharedSqlSnippets}
                    fetchNextPage={fetchNextSharedSqlSnippets}
                    isFetchingNextPage={isFetchingMoreSharedSqlSnippets}
                  />
                )
              }}
            />
          )}
        </InnerSideMenuCollapsibleContent>
      </InnerSideMenuCollapsible>
      <InnerSideMenuSeparator />

      <InnerSideMenuCollapsible
        className="px-0"
        open={showFavoriteSnippets}
        onOpenChange={setShowFavoriteSnippets}
      >
        <InnerSideMenuCollapsibleTrigger
          title={`Favorites ${numFavoriteSnippets > 0 ? ` (${numFavoriteSnippets})` : ''}`}
        />
        <InnerSideMenuCollapsibleContent className="group-data-[state=open]:pt-2">
          {isLoadingFavoriteSqlSnippets ? (
            <SQLEditorLoadingSnippets />
          ) : numFavoriteSnippets === 0 ? (
            <InnerSideBarEmptyPanel
              title="No favorite queries"
              className="mx-2 px-3"
              description={
                <>
                  Save a query to favorites for easy accessibility by clicking the{' '}
                  <Heart size={12} className="inline-block relative align-center -top-[1px]" />{' '}
                  icon.
                </>
              }
            />
          ) : (
            <TreeView
              data={favoritesTreeState}
              aria-label="favorite-snippets"
              nodeRenderer={({ element, ...props }) => {
                const isOpened = Object.values(tabs.tabsMap).some(
                  (tab) => tab.metadata?.sqlId === element.metadata?.id
                )
                const tabId = createTabId('sql', {
                  id: element?.metadata?.id as unknown as Snippet['id'],
                })
                const isPreview = tabStore.previewTabId === tabId
                const isActive = !isPreview && element.metadata?.id === id
                return (
                  <SQLEditorTreeViewItem
                    {...props}
                    isOpened={isOpened && !isPreview}
                    isPreview={isPreview}
                    isSelected={isActive}
                    element={element}
                    onDoubleClick={(e) => {
                      e.preventDefault()
                      const tabId = createTabId('sql', {
                        id: element?.metadata?.id as unknown as Snippet['id'],
                      })
                      makeTabPermanent(projectRef, tabId)
                    }}
                    onSelectDelete={() => {
                      setShowDeleteModal(true)
                      setSelectedSnippets([element.metadata as unknown as Snippet])
                    }}
                    onSelectRename={() => {
                      setShowRenameModal(true)
                      setSelectedSnippetToRename(element.metadata as Snippet)
                    }}
                    onSelectDownload={() => {
                      setSelectedSnippetToDownload(element.metadata as Snippet)
                    }}
                    onSelectCopyPersonal={() => {
                      onSelectCopyPersonal(element.metadata as Snippet)
                    }}
                    onSelectShare={() => setSelectedSnippetToShare(element.metadata as Snippet)}
                    onSelectUnshare={() => {
                      setSelectedSnippetToUnshare(element.metadata as Snippet)
                    }}
                    isLastItem={favoriteSnippetsLastItemIds.has(element.id as string)}
                    hasNextPage={hasMoreFavoriteSqlSnippets}
                    fetchNextPage={fetchNextFavoriteSqlSnippets}
                    isFetchingNextPage={isFetchingMoreFavoriteSqlSnippets}
                  />
                )
              }}
            />
          )}
        </InnerSideMenuCollapsibleContent>
      </InnerSideMenuCollapsible>
      <InnerSideMenuSeparator />

      <InnerSideMenuCollapsible
        open={showPrivateSnippets}
        onOpenChange={setShowPrivateSnippets}
        className="px-0"
      >
        <InnerSideMenuCollapsibleTrigger
          title={`PRIVATE
            ${numPrivateSnippets > 0 ? ` (${numPrivateSnippets})` : ''}`}
        />
        <InnerSideMenuCollapsibleContent className="group-data-[state=open]:pt-2">
          {isLoading ? (
            <SkeletonMenuList />
          ) : folders.length === 0 && numPrivateSnippets === 0 ? (
            <EmptyPrivateQueriesPanel />
          ) : (
            <TreeView
              multiSelect
              togglableSelect
              clickAction="EXCLUSIVE_SELECT"
              data={privateSnippetsTreeState}
              selectedIds={selectedSnippets.map((x) => x.id)}
              aria-label="private-snippets"
<<<<<<< HEAD
              expandedIds={defaultExpandedFolderIds}
              nodeRenderer={({ element, ...props }) => {
                const isOpened = Object.values(tabs.tabsMap).some(
                  (tab) => tab.metadata?.sqlId === element.metadata?.id
                )
                const tabId = createTabId('sql', {
                  id: element?.metadata?.id as unknown as Snippet['id'],
                })
                const isPreview = tabStore.previewTabId === tabId
                const isActive = !isPreview && element.metadata?.id === id

                return (
                  <SQLEditorTreeViewItem
                    {...props}
                    element={element}
                    isOpened={isOpened && !isPreview}
                    isSelected={isActive}
                    isPreview={isPreview}
                    isMultiSelected={selectedSnippets.length > 1}
                    isLastItem={privateSnippetsLastItemIds.has(element.id as string)}
                    status={props.isBranch ? snapV2.folders[element.id].status : 'idle'}
                    onMultiSelect={onMultiSelect}
                    onSelectCreate={() => {
                      if (profile && project) {
                        const snippet = createSqlSnippetSkeletonV2({
                          id: uuidv4(),
                          name: untitledSnippetTitle,
                          owner_id: profile?.id,
                          project_id: project?.id,
                          folder_id: element.id as string,
                          sql: '',
                        })
                        snapV2.addSnippet({ projectRef: project.ref, snippet })
                        router.push(`/project/${projectRef}/sql/${snippet.id}`)
                      }
                    }}
                    onSelectDelete={() => {
                      if (props.isBranch) {
                        setSelectedFolderToDelete(element.metadata as SnippetFolder)
                      } else {
                        setShowDeleteModal(true)
                        if (selectedSnippets.length === 0) {
                          setSelectedSnippets([element.metadata as unknown as Snippet])
                        }
                      }
                    }}
                    onSelectRename={() => {
                      if (props.isBranch) {
                        snapV2.editFolder(element.id as string)
                      } else {
                        setShowRenameModal(true)
                        setSelectedSnippetToRename(element.metadata as Snippet)
                      }
                    }}
                    onSelectMove={() => {
                      setShowMoveModal(true)
=======
              onExpand={(props) => {
                const folderId = props.element.id.toString()
                if (props.isExpanded && !expandedFolderIds.includes(folderId)) {
                  setExpandedFolderIds([...expandedFolderIds, folderId])
                }
                if (!props.isExpanded && expandedFolderIds.includes(folderId)) {
                  setExpandedFolderIds(expandedFolderIds.filter((x) => x !== folderId))
                }
              }}
              expandedIds={expandedFolderIds}
              nodeRenderer={({ element, ...props }) => (
                <SQLEditorTreeViewItem
                  {...props}
                  element={element}
                  isMultiSelected={selectedSnippets.length > 1}
                  isLastItem={privateSnippetsLastItemIds.has(element.id as string)}
                  status={props.isBranch ? snapV2.folders[element.id].status : 'idle'}
                  onMultiSelect={onMultiSelect}
                  onSelectCreate={() => {
                    if (profile && project) {
                      const snippet = createSqlSnippetSkeletonV2({
                        id: uuidv4(),
                        name: untitledSnippetTitle,
                        owner_id: profile?.id,
                        project_id: project?.id,
                        folder_id: element.id as string,
                        sql: '',
                      })
                      snapV2.addSnippet({ projectRef: project.ref, snippet })
                      router.push(`/project/${projectRef}/sql/${snippet.id}`)
                    }
                  }}
                  onSelectDelete={() => {
                    if (props.isBranch) {
                      setSelectedFolderToDelete(element.metadata as SnippetFolder)
                    } else {
                      setShowDeleteModal(true)
>>>>>>> 84ff943f
                      if (selectedSnippets.length === 0) {
                        setSelectedSnippets([element.metadata as Snippet])
                      }
                    }}
                    onSelectDownload={() =>
                      setSelectedSnippetToDownload(element.metadata as Snippet)
                    }
<<<<<<< HEAD
                    onSelectShare={() => setSelectedSnippetToShare(element.metadata as Snippet)}
                    onEditSave={(name: string) => {
                      // [Joshen] Inline editing only for folders for now
                      if (name.length === 0 && element.id === 'new-folder') {
                        snapV2.removeFolder(element.id as string)
                      } else if (name.length > 0) {
                        snapV2.saveFolder({ id: element.id as string, name })
                      }
                    }}
                    hasNextPage={hasNextPage}
                    fetchNextPage={fetchNextPage}
                    isFetchingNextPage={isFetchingNextPage}
                    sort={sort}
                    name={debouncedSearchText}
                    onFolderContentsChange={({ isLoading, snippets }) => {
                      setSubResults((prev) => ({
                        ...prev,
                        [element.id as string]: { snippets, isLoading },
                      }))
                    }}
                    onDoubleClick={(e) => {
                      e.preventDefault()
                      console.log('double click', element.metadata)
                      const tabId = createTabId('sql', {
                        id: element?.metadata?.id as unknown as Snippet['id'],
                      })
                      makeTabPermanent(projectRef, tabId)
                    }}
                  />
                )
              }}
=======
                  }}
                  onSelectRename={() => {
                    if (props.isBranch) {
                      snapV2.editFolder(element.id as string)
                    } else {
                      setShowRenameModal(true)
                      setSelectedSnippetToRename(element.metadata as Snippet)
                    }
                  }}
                  onSelectMove={() => {
                    setShowMoveModal(true)
                    if (selectedSnippets.length === 0) {
                      setSelectedSnippets([element.metadata as Snippet])
                    }
                  }}
                  onSelectDownload={() => setSelectedSnippetToDownload(element.metadata as Snippet)}
                  onSelectShare={() => setSelectedSnippetToShare(element.metadata as Snippet)}
                  onEditSave={(name: string) => {
                    // [Joshen] Inline editing only for folders for now
                    if (name.length === 0 && element.id === 'new-folder') {
                      snapV2.removeFolder(element.id as string)
                    } else if (name.length > 0) {
                      snapV2.saveFolder({ id: element.id as string, name })
                    }
                  }}
                  hasNextPage={hasNextPage}
                  fetchNextPage={fetchNextPage}
                  isFetchingNextPage={isFetchingNextPage}
                  sort={sort}
                  onFolderContentsChange={({ isLoading, snippets }) => {
                    setSubResults((prev) => ({
                      ...prev,
                      [element.id as string]: { snippets, isLoading },
                    }))
                  }}
                />
              )}
>>>>>>> 84ff943f
            />
          )}
        </InnerSideMenuCollapsibleContent>
      </InnerSideMenuCollapsible>

      <Separator />

      <RenameQueryModal
        snippet={selectedSnippetToRename}
        visible={showRenameModal}
        onCancel={() => setShowRenameModal(false)}
        onComplete={() => setShowRenameModal(false)}
      />

      <MoveQueryModal
        snippets={selectedSnippets}
        visible={showMoveModal}
        onClose={() => {
          setShowMoveModal(false)
          setSelectedSnippets([])
        }}
      />

      <DownloadSnippetModal
        id={selectedSnippetToDownload?.id ?? ''}
        visible={selectedSnippetToDownload !== undefined}
        onCancel={() => setSelectedSnippetToDownload(undefined)}
      />

      <ConfirmationModal
        size="medium"
        loading={isUpserting}
        title={`Confirm to share query: ${selectedSnippetToShare?.name}`}
        confirmLabel="Share query"
        confirmLabelLoading="Sharing query"
        visible={selectedSnippetToShare !== undefined}
        onCancel={() => setSelectedSnippetToShare(undefined)}
        onConfirm={() => onUpdateVisibility('share')}
        alert={{
          title: 'This SQL query will become public to all team members',
          description: 'Anyone with access to the project can view it',
        }}
      >
        <ul className="text-sm text-foreground-light space-y-5">
          <li className="flex gap-3 items-center">
            <Eye size={16} />
            <span>Project members will have read-only access to this query.</span>
          </li>
          <li className="flex gap-3 items-center">
            <Unlock size={16} />
            <span>Anyone will be able to duplicate it to their personal snippets.</span>
          </li>
        </ul>
      </ConfirmationModal>

      <ConfirmationModal
        size="medium"
        title={`Confirm to unshare query: ${selectedSnippetToUnshare?.name}`}
        confirmLabel="Unshare query"
        confirmLabelLoading="Unsharing query"
        visible={selectedSnippetToUnshare !== undefined}
        onCancel={() => setSelectedSnippetToUnshare(undefined)}
        onConfirm={() => onUpdateVisibility('unshare')}
        alert={{
          title: 'This SQL query will no longer be public to all team members',
          description: 'Only you will have access to this query',
        }}
      >
        <ul className="text-sm text-foreground-light space-y-5">
          <li className="flex gap-3">
            <EyeOffIcon />
            <span>Project members will no longer be able to view this query.</span>
          </li>
        </ul>
      </ConfirmationModal>

      <ConfirmationModal
        size="small"
        title={`Confirm to delete ${selectedSnippets.length === 1 ? 'query' : `${selectedSnippets.length.toLocaleString()} quer${selectedSnippets.length > 1 ? 'ies' : 'y'}`}`}
        confirmLabel={`Delete ${selectedSnippets.length.toLocaleString()} quer${selectedSnippets.length > 1 ? 'ies' : 'y'}`}
        confirmLabelLoading="Deleting query"
        loading={isDeleting}
        visible={showDeleteModal}
        variant="destructive"
        onCancel={() => {
          setShowDeleteModal(false)
          setSelectedSnippets([])
        }}
        onConfirm={onConfirmDelete}
        alert={
          (selectedSnippets[0]?.visibility as unknown as string) === 'project'
            ? {
                title: 'This SQL snippet will be lost forever',
                description:
                  'Deleting this query will remove it for all members of the project team.',
              }
            : undefined
        }
      >
        <p className="text-sm">
          This action cannot be undone.{' '}
          {selectedSnippets.length === 1
            ? `Are you sure you want to delete '${selectedSnippets[0]?.name}'?`
            : `Are you sure you want to delete the selected ${selectedSnippets.length} quer${selectedSnippets.length > 1 ? 'ies' : 'y'}?`}
        </p>
      </ConfirmationModal>

      <ConfirmationModal
        size="small"
        title="Confirm to delete folder"
        confirmLabel="Delete folder"
        confirmLabelLoading="Deleting folder"
        loading={isDeletingFolder}
        visible={selectedFolderToDelete !== undefined}
        variant="destructive"
        onCancel={() => setSelectedFolderToDelete(undefined)}
        onConfirm={onConfirmDeleteFolder}
        alert={{
          title: 'This action cannot be undone',
          description:
            'All SQL snippets within the folder will be permanently removed, and cannot be recovered.',
        }}
      >
        <p className="text-sm">
          Are you sure you want to delete the folder '{selectedFolderToDelete?.name}'?
        </p>
      </ConfirmationModal>
    </>
  )
}<|MERGE_RESOLUTION|>--- conflicted
+++ resolved
@@ -475,21 +475,20 @@
     setSelectedSnippets([])
   }, [id])
 
-<<<<<<< HEAD
   const tabsStore = getTabsStore(projectRef)
   const tabs = useSnapshot(tabsStore)
-=======
+
   useEffect(() => {
     if (projectRef && privateSnippetsPages) {
       privateSnippetsPages.pages.forEach((page) => {
-        page.contents?.forEach((snippet) => {
+        page.contents?.forEach((snippet: Snippet) => {
           snapV2.addSnippet({
             projectRef,
             snippet,
           })
         })
 
-        page.folders?.forEach((folder) => snapV2.addFolder({ projectRef, folder }))
+        page.folders?.forEach((folder: SnippetFolder) => snapV2.addFolder({ projectRef, folder }))
       })
     }
   }, [projectRef, privateSnippetsPages?.pages])
@@ -519,7 +518,6 @@
       })
     })
   }, [projectRef, privateSnippetsPages?.pages])
->>>>>>> 84ff943f
 
   return (
     <>
@@ -534,15 +532,9 @@
         <InnerSideMenuCollapsibleContent className="group-data-[state=open]:pt-2">
           {numProjectSnippets === 0 ? (
             <InnerSideBarEmptyPanel
-<<<<<<< HEAD
               className="mx-2"
               title="No shared queries"
               description="Share queries with your team by right-clicking on the query."
-=======
-              className="mx-2 px-3"
-              title="No shared queries"
-              description="Share queries with your team by right-clicking on the query"
->>>>>>> 84ff943f
             />
           ) : (
             <TreeView
@@ -704,8 +696,16 @@
               data={privateSnippetsTreeState}
               selectedIds={selectedSnippets.map((x) => x.id)}
               aria-label="private-snippets"
-<<<<<<< HEAD
-              expandedIds={defaultExpandedFolderIds}
+              onExpand={(props) => {
+                const folderId = props.element.id.toString()
+                if (props.isExpanded && !expandedFolderIds.includes(folderId)) {
+                  setExpandedFolderIds([...expandedFolderIds, folderId])
+                }
+                if (!props.isExpanded && expandedFolderIds.includes(folderId)) {
+                  setExpandedFolderIds(expandedFolderIds.filter((x) => x !== folderId))
+                }
+              }}
+              expandedIds={expandedFolderIds}
               nodeRenderer={({ element, ...props }) => {
                 const isOpened = Object.values(tabs.tabsMap).some(
                   (tab) => tab.metadata?.sqlId === element.metadata?.id
@@ -761,45 +761,6 @@
                     }}
                     onSelectMove={() => {
                       setShowMoveModal(true)
-=======
-              onExpand={(props) => {
-                const folderId = props.element.id.toString()
-                if (props.isExpanded && !expandedFolderIds.includes(folderId)) {
-                  setExpandedFolderIds([...expandedFolderIds, folderId])
-                }
-                if (!props.isExpanded && expandedFolderIds.includes(folderId)) {
-                  setExpandedFolderIds(expandedFolderIds.filter((x) => x !== folderId))
-                }
-              }}
-              expandedIds={expandedFolderIds}
-              nodeRenderer={({ element, ...props }) => (
-                <SQLEditorTreeViewItem
-                  {...props}
-                  element={element}
-                  isMultiSelected={selectedSnippets.length > 1}
-                  isLastItem={privateSnippetsLastItemIds.has(element.id as string)}
-                  status={props.isBranch ? snapV2.folders[element.id].status : 'idle'}
-                  onMultiSelect={onMultiSelect}
-                  onSelectCreate={() => {
-                    if (profile && project) {
-                      const snippet = createSqlSnippetSkeletonV2({
-                        id: uuidv4(),
-                        name: untitledSnippetTitle,
-                        owner_id: profile?.id,
-                        project_id: project?.id,
-                        folder_id: element.id as string,
-                        sql: '',
-                      })
-                      snapV2.addSnippet({ projectRef: project.ref, snippet })
-                      router.push(`/project/${projectRef}/sql/${snippet.id}`)
-                    }
-                  }}
-                  onSelectDelete={() => {
-                    if (props.isBranch) {
-                      setSelectedFolderToDelete(element.metadata as SnippetFolder)
-                    } else {
-                      setShowDeleteModal(true)
->>>>>>> 84ff943f
                       if (selectedSnippets.length === 0) {
                         setSelectedSnippets([element.metadata as Snippet])
                       }
@@ -807,7 +768,6 @@
                     onSelectDownload={() =>
                       setSelectedSnippetToDownload(element.metadata as Snippet)
                     }
-<<<<<<< HEAD
                     onSelectShare={() => setSelectedSnippetToShare(element.metadata as Snippet)}
                     onEditSave={(name: string) => {
                       // [Joshen] Inline editing only for folders for now
@@ -821,7 +781,6 @@
                     fetchNextPage={fetchNextPage}
                     isFetchingNextPage={isFetchingNextPage}
                     sort={sort}
-                    name={debouncedSearchText}
                     onFolderContentsChange={({ isLoading, snippets }) => {
                       setSubResults((prev) => ({
                         ...prev,
@@ -839,45 +798,6 @@
                   />
                 )
               }}
-=======
-                  }}
-                  onSelectRename={() => {
-                    if (props.isBranch) {
-                      snapV2.editFolder(element.id as string)
-                    } else {
-                      setShowRenameModal(true)
-                      setSelectedSnippetToRename(element.metadata as Snippet)
-                    }
-                  }}
-                  onSelectMove={() => {
-                    setShowMoveModal(true)
-                    if (selectedSnippets.length === 0) {
-                      setSelectedSnippets([element.metadata as Snippet])
-                    }
-                  }}
-                  onSelectDownload={() => setSelectedSnippetToDownload(element.metadata as Snippet)}
-                  onSelectShare={() => setSelectedSnippetToShare(element.metadata as Snippet)}
-                  onEditSave={(name: string) => {
-                    // [Joshen] Inline editing only for folders for now
-                    if (name.length === 0 && element.id === 'new-folder') {
-                      snapV2.removeFolder(element.id as string)
-                    } else if (name.length > 0) {
-                      snapV2.saveFolder({ id: element.id as string, name })
-                    }
-                  }}
-                  hasNextPage={hasNextPage}
-                  fetchNextPage={fetchNextPage}
-                  isFetchingNextPage={isFetchingNextPage}
-                  sort={sort}
-                  onFolderContentsChange={({ isLoading, snippets }) => {
-                    setSubResults((prev) => ({
-                      ...prev,
-                      [element.id as string]: { snippets, isLoading },
-                    }))
-                  }}
-                />
-              )}
->>>>>>> 84ff943f
             />
           )}
         </InnerSideMenuCollapsibleContent>
