--- conflicted
+++ resolved
@@ -323,104 +323,6 @@
     if (ids.length > 0) ids.forEach((id) => snapV2.removeSnippet(id))
   }
 
-<<<<<<< HEAD
-  const onConfirmDelete = () => {
-    if (!projectRef) return console.error('Project ref is required')
-    deleteContent(
-      { projectRef, ids: selectedSnippets.map((x) => x.id) },
-      {
-        onSuccess: (data) => {
-          toast.success(
-            `Successfully deleted ${selectedSnippets.length.toLocaleString()} quer${selectedSnippets.length > 1 ? 'ies' : 'y'}`
-          )
-          postDeleteCleanup(data)
-        },
-      }
-    )
-  }
-
-  const onUpdateVisibility = async (action: 'share' | 'unshare') => {
-    const snippet = action === 'share' ? selectedSnippetToShare : selectedSnippetToUnshare
-    if (!projectRef) return console.error('Project ref is required')
-    if (!snippet) return console.error('Snippet ID is required')
-
-    const storeSnippet = snapV2.snippets[snippet.id]
-    let snippetContent = storeSnippet?.snippet?.content
-
-    if (snippetContent === undefined) {
-      const { content } = await getContentById({ projectRef, id: snippet.id })
-      snippetContent = content as unknown as SqlSnippets.Content
-    }
-
-    // [Joshen] Just as a final check - to ensure that the content is minimally there (empty string is fine)
-    if (snippetContent === undefined) {
-      return toast.error('Unable to update snippet visibility: Content is missing')
-    }
-
-    const visibility = action === 'share' ? 'project' : 'user'
-
-    upsertContent(
-      {
-        projectRef,
-        payload: {
-          ...snippet,
-          visibility,
-          folder_id: null,
-          content: snippetContent,
-        },
-      },
-      {
-        onSuccess: () => {
-          setSelectedSnippetToShare(undefined)
-          setSelectedSnippetToUnshare(undefined)
-          setSectionVisibility({ ...sectionVisibility, shared: true })
-          snapV2.updateSnippet({
-            id: snippet.id,
-            snippet: { visibility, folder_id: null },
-            skipSave: true,
-          })
-          toast.success(
-            action === 'share'
-              ? 'Snippet is now shared to the project'
-              : 'Snippet is now unshared from the project'
-          )
-        },
-      }
-    )
-  }
-
-  const onSelectDuplicate = async (snippet: SnippetWithContent) => {
-    if (!profile) return console.error('Profile is required')
-    if (!project) return console.error('Project is required')
-    if (!projectRef) return console.error('Project ref is required')
-    if (!id) return console.error('Snippet ID is required')
-
-    let sql: string = ''
-    if (snippet.content && snippet.content.sql) {
-      sql = snippet.content.sql
-    } else {
-      // Fetch the content first
-      const { content } = await getContentById({ projectRef, id: snippet.id })
-      if ('sql' in content) {
-        sql = content.sql
-      }
-    }
-
-    const snippetCopy = createSqlSnippetSkeletonV2({
-      id: uuidv4(),
-      name: `${snippet.name} (Duplicate)`,
-      sql,
-      owner_id: profile?.id,
-      project_id: project?.id,
-    })
-
-    snapV2.addSnippet({ projectRef, snippet: snippetCopy })
-    snapV2.addNeedsSaving(snippetCopy.id!)
-    router.push(`/org/${slug}/project/${projectRef}/sql/${snippetCopy.id}`)
-  }
-
-=======
->>>>>>> b68b2ebc
   const onConfirmDeleteFolder = async () => {
     if (!projectRef) return console.error('Project ref is required')
     if (selectedFolderToDelete === undefined) return console.error('No folder is selected')
