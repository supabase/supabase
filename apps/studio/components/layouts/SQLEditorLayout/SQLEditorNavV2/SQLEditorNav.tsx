--- conflicted
+++ resolved
@@ -1,18 +1,10 @@
-import { Eye, EyeOffIcon, Heart, Unlock } from 'lucide-react'
-import { useRouter } from 'next/router'
-import { useEffect, useMemo, useState } from 'react'
-import { toast } from 'sonner'
-
 import { useParams } from 'common'
 import DownloadSnippetModal from 'components/interfaces/SQLEditor/DownloadSnippetModal'
 import { MoveQueryModal } from 'components/interfaces/SQLEditor/MoveQueryModal'
 import RenameQueryModal from 'components/interfaces/SQLEditor/RenameQueryModal'
 import { untitledSnippetTitle } from 'components/interfaces/SQLEditor/SQLEditor.constants'
 import { createSqlSnippetSkeletonV2 } from 'components/interfaces/SQLEditor/SQLEditor.utils'
-<<<<<<< HEAD
-=======
 import { EmptyPrivateQueriesPanel } from 'components/layouts/SQLEditorLayout/PrivateSqlSnippetEmpty'
->>>>>>> 470dd6e0
 import EditorMenuListSkeleton from 'components/layouts/TableEditorLayout/EditorMenuListSkeleton'
 import { useContentCountQuery } from 'data/content/content-count-query'
 import { useContentDeleteMutation } from 'data/content/content-delete-mutation'
@@ -26,6 +18,10 @@
 import { LOCAL_STORAGE_KEYS } from 'lib/constants'
 import { useProfile } from 'lib/profile'
 import uuidv4 from 'lib/uuid'
+import { Eye, EyeOffIcon, Heart, Unlock } from 'lucide-react'
+import { useRouter } from 'next/router'
+import { useEffect, useMemo, useState } from 'react'
+import { toast } from 'sonner'
 import {
   SnippetWithContent,
   useSnippetFolders,
@@ -43,7 +39,6 @@
 } from 'ui-patterns'
 import ConfirmationModal from 'ui-patterns/Dialogs/ConfirmationModal'
 import { useSnapshot } from 'valtio'
-import { EmptyPrivateQueriesPanel } from '../private-sql-snippet-empty'
 import SQLEditorLoadingSnippets from './SQLEditorLoadingSnippets'
 import { formatFolderResponseForTreeView, getLastItemIds, ROOT_NODE } from './SQLEditorNav.utils'
 import { SQLEditorTreeViewItem } from './SQLEditorTreeViewItem'
@@ -61,11 +56,7 @@
   const project = useSelectedProject()
   const { ref: projectRef, id } = useParams()
   const snapV2 = useSqlEditorV2StateSnapshot()
-<<<<<<< HEAD
   const tabStore = getTabsStore(projectRef)
-=======
-  // const tabStore = getTabsStore(projectRef)
->>>>>>> 470dd6e0
   const [sectionVisibility, setSectionVisibility] = useLocalStorage<SectionState>(
     LOCAL_STORAGE_KEYS.SQL_EDITOR_SECTION_STATE(projectRef ?? ''),
     DEFAULT_SECTION_STATE
@@ -565,7 +556,6 @@
               data={projectSnippetsTreeState}
               aria-label="project-level-snippets"
               nodeRenderer={({ element, ...props }) => {
-<<<<<<< HEAD
                 const isOpened = Object.values(tabs.tabsMap).some(
                   (tab) => tab.metadata?.sqlId === element.metadata?.id
                 )
@@ -580,7 +570,6 @@
                     isOpened={isOpened && !isPreview}
                     isSelected={isActive}
                     isPreview={isPreview}
-                    element={element}
                     onDoubleClick={(e) => {
                       e.preventDefault()
                       const tabId = createTabId('sql', {
@@ -588,14 +577,7 @@
                       })
                       makeTabPermanent(projectRef, tabId)
                     }}
-=======
-                const isActive = element.metadata?.id === id
-                return (
-                  <SQLEditorTreeViewItem
-                    {...props}
-                    isSelected={isActive}
                     element={element}
->>>>>>> 470dd6e0
                     onSelectDelete={() => {
                       setShowDeleteModal(true)
                       setSelectedSnippets([element.metadata as unknown as Snippet])
@@ -657,7 +639,6 @@
               data={favoritesTreeState}
               aria-label="favorite-snippets"
               nodeRenderer={({ element, ...props }) => {
-<<<<<<< HEAD
                 const isOpened = Object.values(tabs.tabsMap).some(
                   (tab) => tab.metadata?.sqlId === element.metadata?.id
                 )
@@ -669,10 +650,9 @@
                 return (
                   <SQLEditorTreeViewItem
                     {...props}
+                    isSelected={isActive}
                     isOpened={isOpened && !isPreview}
                     isPreview={isPreview}
-                    isSelected={isActive}
-                    element={element}
                     onDoubleClick={(e) => {
                       e.preventDefault()
                       const tabId = createTabId('sql', {
@@ -680,14 +660,7 @@
                       })
                       makeTabPermanent(projectRef, tabId)
                     }}
-=======
-                const isActive = element.metadata?.id === id
-                return (
-                  <SQLEditorTreeViewItem
-                    {...props}
-                    isSelected={isActive}
                     element={element}
->>>>>>> 470dd6e0
                     onSelectDelete={() => {
                       setShowDeleteModal(true)
                       setSelectedSnippets([element.metadata as unknown as Snippet])
@@ -755,7 +728,6 @@
               }}
               expandedIds={expandedFolderIds}
               nodeRenderer={({ element, ...props }) => {
-<<<<<<< HEAD
                 const isOpened = Object.values(tabs.tabsMap).some(
                   (tab) => tab.metadata?.sqlId === element.metadata?.id
                 )
@@ -764,21 +736,14 @@
                 })
                 const isPreview = tabStore.previewTabId === tabId
                 const isActive = !isPreview && element.metadata?.id === id
-=======
-                const isActive = element.metadata?.id === id
->>>>>>> 470dd6e0
 
                 return (
                   <SQLEditorTreeViewItem
                     {...props}
                     element={element}
-<<<<<<< HEAD
                     isOpened={isOpened && !isPreview}
                     isSelected={isActive}
                     isPreview={isPreview}
-=======
-                    isSelected={isActive}
->>>>>>> 470dd6e0
                     isMultiSelected={selectedSnippets.length > 1}
                     isLastItem={privateSnippetsLastItemIds.has(element.id as string)}
                     status={props.isBranch ? snapV2.folders[element.id].status : 'idle'}
@@ -844,7 +809,6 @@
                         [element.id as string]: { snippets, isLoading },
                       }))
                     }}
-<<<<<<< HEAD
                     onDoubleClick={(e) => {
                       e.preventDefault()
                       const tabId = createTabId('sql', {
@@ -852,8 +816,6 @@
                       })
                       makeTabPermanent(projectRef, tabId)
                     }}
-=======
->>>>>>> 470dd6e0
                   />
                 )
               }}
