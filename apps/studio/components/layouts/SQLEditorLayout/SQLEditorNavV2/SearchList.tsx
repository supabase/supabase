--- conflicted
+++ resolved
@@ -58,23 +58,6 @@
 
   const snippetsLastItemIds = useMemo(() => getLastItemIds(treeState), [treeState])
 
-<<<<<<< HEAD
-const SearchListItem = ({ snippet }: { snippet: Content }) => {
-  const { slug, ref, id } = useParams()
-  const isSelected = snippet.id === id
-  return (
-    <Link
-      className={cn(
-        'h-full flex items-center gap-x-3 pl-4 hover:bg-control transition',
-        isSelected && '!bg-selection [&>svg]:fill-foreground [&>p]:text-foreground'
-      )}
-      href={`/org/${slug}/project/${ref}/sql/${snippet.id}`}
-    >
-      <SQL_ICON
-        size={16}
-        strokeWidth={1.5}
-        className="w-5 h-5 -ml-0.5 transition-colors fill-foreground-muted group-aria-selected:fill-foreground"
-=======
   return (
     <>
       <div className="flex flex-col flex-grow">
@@ -186,7 +169,6 @@
         visible={!!selectedSnippetToDelete}
         snippets={!!selectedSnippetToDelete ? [selectedSnippetToDelete] : []}
         onClose={() => setSelectedSnippetToDelete(undefined)}
->>>>>>> b68b2ebc
       />
     </>
   )
