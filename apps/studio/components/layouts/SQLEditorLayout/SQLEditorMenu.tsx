--- conflicted
+++ resolved
@@ -1,16 +1,14 @@
 import { PermissionAction } from '@supabase/shared-types/out/constants'
 import { useParams } from 'common'
-import { useFeaturePreviewContext } from 'components/interfaces/App/FeaturePreview/FeaturePreviewContext'
-import { untitledSnippetTitle } from 'components/interfaces/SQLEditor/SQLEditor.constants'
-import { createSqlSnippetSkeletonV2 } from 'components/interfaces/SQLEditor/SQLEditor.utils'
 import { useCheckPermissions } from 'hooks/misc/useCheckPermissions'
+import { useLocalStorage } from 'hooks/misc/useLocalStorage'
 import { useSelectedProject } from 'hooks/misc/useSelectedProject'
-import { uuidv4 } from 'lib/helpers'
 import { useProfile } from 'lib/profile'
 import { FilePlus, FolderPlus, Plus } from 'lucide-react'
 import { useRouter } from 'next/router'
 import { useState } from 'react'
 import { toast } from 'sonner'
+import { getAppStateSnapshot } from 'state/app-state'
 import { useSqlEditorV2StateSnapshot } from 'state/sql-editor-v2'
 import {
   Button,
@@ -27,11 +25,6 @@
 } from 'ui-patterns/InnerSideMenu'
 import { SqlEditorMenuStaticLinks } from './sql-editor-menu-static-links'
 import { SQLEditorNav as SQLEditorNavV2 } from './SQLEditorNavV2/SQLEditorNav'
-<<<<<<< HEAD
-import { getAppStateSnapshot } from 'state/app-state'
-=======
-import { useLocalStorage } from 'hooks/misc/useLocalStorage'
->>>>>>> e420a488
 
 export const SQLEditorMenu = () => {
   const router = useRouter()
