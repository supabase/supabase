import { PermissionAction } from '@supabase/shared-types/out/constants'
<<<<<<< HEAD
=======
import { FilePlus, FolderPlus, Plus, X } from 'lucide-react'
import { useRouter } from 'next/router'
import { useEffect, useState } from 'react'
import { toast } from 'sonner'

import { useDebounce } from '@uidotdev/usehooks'
>>>>>>> 84ff943f
import { useParams } from 'common'
import { useCheckPermissions } from 'hooks/misc/useCheckPermissions'
import { useLocalStorage } from 'hooks/misc/useLocalStorage'
import { useSelectedProject } from 'hooks/misc/useSelectedProject'
import { useProfile } from 'lib/profile'
import { FilePlus, FolderPlus, Plus } from 'lucide-react'
import { useRouter } from 'next/router'
import { useState } from 'react'
import { toast } from 'sonner'
import { getAppStateSnapshot } from 'state/app-state'
import { useSqlEditorV2StateSnapshot } from 'state/sql-editor-v2'
import {
  Button,
  DropdownMenu,
  DropdownMenuContent,
  DropdownMenuItem,
  DropdownMenuTrigger,
  Tooltip,
  TooltipContent,
  TooltipTrigger,
} from 'ui'
import {
  InnerSideBarFilters,
  InnerSideBarFilterSearchInput,
  InnerSideBarFilterSortDropdown,
  InnerSideBarFilterSortDropdownItem,
<<<<<<< HEAD
  InnerSideBarFilters,
} from 'ui-patterns/InnerSideMenu'
import { SqlEditorMenuStaticLinks } from './sql-editor-menu-static-links'
import { SQLEditorNav as SQLEditorNavV2 } from './SQLEditorNavV2/SQLEditorNav'
=======
  InnerSideMenuItem,
} from 'ui-patterns/InnerSideMenu'
import { SQLEditorNav } from './SQLEditorNavV2/SQLEditorNav'
import { SearchList } from './SQLEditorNavV2/SearchList'

interface SQLEditorMenuProps {
  onViewOngoingQueries: () => void
}
>>>>>>> 84ff943f

export const SQLEditorMenu = () => {
  const router = useRouter()
  const { profile } = useProfile()
  const project = useSelectedProject()
  const { ref } = useParams()

  const snapV2 = useSqlEditorV2StateSnapshot()
  const [search, setSearch] = useState('')
  const [showSearch, setShowSearch] = useState(false)
  const [sort, setSort] = useLocalStorage<'name' | 'inserted_at'>('sql-editor-sort', 'inserted_at')

<<<<<<< HEAD
  const appState = getAppStateSnapshot()
=======
  const debouncedSearch = useDebounce(search, 500)
>>>>>>> 84ff943f

  const canCreateSQLSnippet = useCheckPermissions(PermissionAction.CREATE, 'user_content', {
    resource: { type: 'sql', owner_id: profile?.id },
    subject: { id: profile?.id },
  })

  const createNewFolder = () => {
    if (!ref) return console.error('Project ref is required')
    setSearch('')
    setShowSearch(false)
    snapV2.addNewFolder({ projectRef: ref })
  }

  const handleNewQuery = async () => {
    if (!ref) return console.error('Project ref is required')
    if (!project) return console.error('Project is required')
    if (!profile) return console.error('Profile is required')
    if (!canCreateSQLSnippet) {
      return toast('Your queries will not be saved as you do not have sufficient permissions')
    }
    try {
      router.push(`/project/${ref}/sql/new?skip=true`)
      setSearch('')
      setShowSearch(false)
    } catch (error: any) {
      toast.error(`Failed to create new query: ${error.message}`)
    }
  }

<<<<<<< HEAD
  console.log('asPath', router.asPath)
=======
  useEffect(() => {
    setShowSearch(debouncedSearch.length > 0)
  }, [debouncedSearch])
>>>>>>> 84ff943f

  return (
    <div className="h-full flex flex-col justify-between">
      <div className="flex flex-col gap-y-4 flex-grow">
        <div className="mt-4 mx-4 flex items-center justify-between gap-x-2">
          <InnerSideBarFilters className="w-full p-0 gap-0">
            <InnerSideBarFilterSearchInput
              name="search-queries"
              placeholder="Search queries..."
              aria-labelledby="Search queries"
              value={search}
              onChange={(e) => {
                const value = e.target.value
                setSearch(value)
                if (value.length === 0) setShowSearch(false)
              }}
              onKeyDown={(e) => {
                if (e.code === 'Escape') {
                  setSearch('')
                  setShowSearch(false)
                }
              }}
            >
              {showSearch ? (
                <Tooltip>
                  <TooltipTrigger
                    className="absolute right-1 top-[.4rem] md:top-[.3rem] transition-colors text-foreground-light hover:text-foreground"
                    onClick={() => {
                      setSearch('')
                      setShowSearch(false)
                    }}
                  >
                    <X size={18} />
                  </TooltipTrigger>
                  <TooltipContent>Clear search</TooltipContent>
                </Tooltip>
              ) : (
                <InnerSideBarFilterSortDropdown
                  value={sort}
                  onValueChange={(value: any) => setSort(value)}
                >
                  <InnerSideBarFilterSortDropdownItem key="name" value="name">
                    Alphabetical
                  </InnerSideBarFilterSortDropdownItem>
                  <InnerSideBarFilterSortDropdownItem key="inserted_at" value="inserted_at">
                    Created At
                  </InnerSideBarFilterSortDropdownItem>
                </InnerSideBarFilterSortDropdown>
              )}
            </InnerSideBarFilterSearchInput>
          </InnerSideBarFilters>
          <DropdownMenu>
            <DropdownMenuTrigger asChild>
              <Button
                type="default"
                icon={<Plus className="text-foreground" />}
                className="w-[26px]"
              />
            </DropdownMenuTrigger>
            <DropdownMenuContent align="end" side="bottom" className="w-48">
              <DropdownMenuItem className="gap-x-2" onClick={() => handleNewQuery()}>
                <FilePlus size={14} />
                Create a new snippet
              </DropdownMenuItem>
              <DropdownMenuItem className="gap-x-2" onClick={() => createNewFolder()}>
                <FolderPlus size={14} />
                Create a new folder
              </DropdownMenuItem>
            </DropdownMenuContent>
          </DropdownMenu>
        </div>

<<<<<<< HEAD
        <SqlEditorMenuStaticLinks />
=======
        {showSearch ? (
          <SearchList
            search={debouncedSearch}
            onSelectSnippet={() => {
              setSearch('')
              setShowSearch(false)
            }}
          />
        ) : (
          <>
            <div className="px-2">
              <InnerSideMenuItem
                title="Templates"
                isActive={router.asPath === `/project/${ref}/sql/templates`}
                href={`/project/${ref}/sql/templates`}
              >
                Templates
              </InnerSideMenuItem>
              <InnerSideMenuItem
                title="Quickstarts"
                isActive={router.asPath === `/project/${ref}/sql/quickstarts`}
                href={`/project/${ref}/sql/quickstarts`}
              >
                Quickstarts
              </InnerSideMenuItem>
            </div>
>>>>>>> 84ff943f

            <SQLEditorNav sort={sort} />
          </>
        )}
      </div>

      <div className="p-4 border-t sticky bottom-0 bg-studio">
        <Button block type="default" onClick={() => appState.setOnGoingQueriesPanelOpen(true)}>
          View running queries
        </Button>
      </div>
    </div>
  )
}<|MERGE_RESOLUTION|>--- conflicted
+++ resolved
@@ -1,21 +1,13 @@
 import { PermissionAction } from '@supabase/shared-types/out/constants'
-<<<<<<< HEAD
-=======
-import { FilePlus, FolderPlus, Plus, X } from 'lucide-react'
-import { useRouter } from 'next/router'
-import { useEffect, useState } from 'react'
-import { toast } from 'sonner'
-
 import { useDebounce } from '@uidotdev/usehooks'
->>>>>>> 84ff943f
 import { useParams } from 'common'
 import { useCheckPermissions } from 'hooks/misc/useCheckPermissions'
 import { useLocalStorage } from 'hooks/misc/useLocalStorage'
 import { useSelectedProject } from 'hooks/misc/useSelectedProject'
 import { useProfile } from 'lib/profile'
-import { FilePlus, FolderPlus, Plus } from 'lucide-react'
+import { FilePlus, FolderPlus, Plus, X } from 'lucide-react'
 import { useRouter } from 'next/router'
-import { useState } from 'react'
+import { useEffect, useState } from 'react'
 import { toast } from 'sonner'
 import { getAppStateSnapshot } from 'state/app-state'
 import { useSqlEditorV2StateSnapshot } from 'state/sql-editor-v2'
@@ -34,21 +26,10 @@
   InnerSideBarFilterSearchInput,
   InnerSideBarFilterSortDropdown,
   InnerSideBarFilterSortDropdownItem,
-<<<<<<< HEAD
-  InnerSideBarFilters,
 } from 'ui-patterns/InnerSideMenu'
 import { SqlEditorMenuStaticLinks } from './sql-editor-menu-static-links'
-import { SQLEditorNav as SQLEditorNavV2 } from './SQLEditorNavV2/SQLEditorNav'
-=======
-  InnerSideMenuItem,
-} from 'ui-patterns/InnerSideMenu'
+import { SearchList } from './SQLEditorNavV2/SearchList'
 import { SQLEditorNav } from './SQLEditorNavV2/SQLEditorNav'
-import { SearchList } from './SQLEditorNavV2/SearchList'
-
-interface SQLEditorMenuProps {
-  onViewOngoingQueries: () => void
-}
->>>>>>> 84ff943f
 
 export const SQLEditorMenu = () => {
   const router = useRouter()
@@ -61,11 +42,8 @@
   const [showSearch, setShowSearch] = useState(false)
   const [sort, setSort] = useLocalStorage<'name' | 'inserted_at'>('sql-editor-sort', 'inserted_at')
 
-<<<<<<< HEAD
   const appState = getAppStateSnapshot()
-=======
   const debouncedSearch = useDebounce(search, 500)
->>>>>>> 84ff943f
 
   const canCreateSQLSnippet = useCheckPermissions(PermissionAction.CREATE, 'user_content', {
     resource: { type: 'sql', owner_id: profile?.id },
@@ -95,13 +73,9 @@
     }
   }
 
-<<<<<<< HEAD
-  console.log('asPath', router.asPath)
-=======
   useEffect(() => {
     setShowSearch(debouncedSearch.length > 0)
   }, [debouncedSearch])
->>>>>>> 84ff943f
 
   return (
     <div className="h-full flex flex-col justify-between">
@@ -174,9 +148,6 @@
           </DropdownMenu>
         </div>
 
-<<<<<<< HEAD
-        <SqlEditorMenuStaticLinks />
-=======
         {showSearch ? (
           <SearchList
             search={debouncedSearch}
@@ -187,24 +158,7 @@
           />
         ) : (
           <>
-            <div className="px-2">
-              <InnerSideMenuItem
-                title="Templates"
-                isActive={router.asPath === `/project/${ref}/sql/templates`}
-                href={`/project/${ref}/sql/templates`}
-              >
-                Templates
-              </InnerSideMenuItem>
-              <InnerSideMenuItem
-                title="Quickstarts"
-                isActive={router.asPath === `/project/${ref}/sql/quickstarts`}
-                href={`/project/${ref}/sql/quickstarts`}
-              >
-                Quickstarts
-              </InnerSideMenuItem>
-            </div>
->>>>>>> 84ff943f
-
+            <SqlEditorMenuStaticLinks />
             <SQLEditorNav sort={sort} />
           </>
         )}
