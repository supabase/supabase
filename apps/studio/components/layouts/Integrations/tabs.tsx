--- conflicted
+++ resolved
@@ -24,13 +24,8 @@
 
 export const IntegrationTabs = ({ scroll, isSticky }: IntegrationTabsProps) => {
   const navRef = useRef(null)
-<<<<<<< HEAD
-  const { project } = useProjectContext()
+  const { data: project } = useSelectedProjectQuery()
   const { slug, id, pageId, childId, childLabel } = useParams()
-=======
-  const { data: project } = useSelectedProjectQuery()
-  const { id, pageId, childId, childLabel } = useParams()
->>>>>>> b68b2ebc
   const isMobile = useBreakpoint('md')
 
   const { installedIntegrations } = useInstalledIntegrations()
