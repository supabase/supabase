--- conflicted
+++ resolved
@@ -14,12 +14,8 @@
 import { useFlag } from 'hooks/ui/useFlag'
 import { Menu, Separator } from 'ui'
 import { GenericSkeletonLoader } from 'ui-patterns'
-<<<<<<< HEAD
-import AlertError from 'components/ui/AlertError'
-import { useParams } from 'next/navigation'
-=======
 import { IntegrationTabs } from './tabs'
->>>>>>> b68b2ebc
+import { getPathReferences } from '../../../data/vela/path-references'
 
 /**
  * Layout component for the Integrations section
@@ -39,7 +35,7 @@
 const IntegrationTopHeaderLayout = ({ ...props }: PropsWithChildren) => {
   const { data: project } = useSelectedProjectQuery()
   const router = useRouter()
-  const { slug } = useParams() as { slug: string }
+  const { slug } = getPathReferences()
   // Refs for the main scrollable area and header
   const mainElementRef = useRef<HTMLDivElement>(null)
   const headerRef = useRef<HTMLDivElement>(null)
@@ -115,7 +111,7 @@
       isBlocking={false}
       productMenu={
         <>
-          <ProductMenu page={page} menu={generateIntegrationsMenu({ slug, projectRef: project?.ref })} />
+          <ProductMenu page={page} menu={generateIntegrationsMenu({ slug: slug!, projectRef: project?.ref })} />
           <Separator />
           <div className="px-4 py-6 md:px-6">
             <Menu.Group
@@ -160,14 +156,9 @@
 
 const IntegrationsLayoutSide = ({ ...props }: PropsWithChildren) => {
   const router = useRouter()
-<<<<<<< HEAD
   const page = router.pathname.split('/')[6]
-  const project = useSelectedProject()
-  const { slug } = useParams() as { slug: string }
-=======
-  const page = router.pathname.split('/')[4]
   const { data: project } = useSelectedProjectQuery()
->>>>>>> b68b2ebc
+  const { slug } = getPathReferences()
 
   const {
     installedIntegrations: integrations,
@@ -195,7 +186,7 @@
       product="Integrations"
       productMenu={
         <>
-          <ProductMenu page={page} menu={generateIntegrationsMenu({ slug, projectRef: project?.ref })} />
+          <ProductMenu page={page} menu={generateIntegrationsMenu({ slug: slug!, projectRef: project?.ref })} />
           <Separator />
           <div className="p-6">
             <Menu.Group
