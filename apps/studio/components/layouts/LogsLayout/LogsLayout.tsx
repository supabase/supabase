--- conflicted
+++ resolved
@@ -1,26 +1,12 @@
 import { PermissionAction } from '@supabase/shared-types/out/constants'
-<<<<<<< HEAD
-import { ArrowUpRight } from 'lucide-react'
-import Link from 'next/link'
-import { useRouter } from 'next/router'
-=======
->>>>>>> e74ea22d
 import { PropsWithChildren } from 'react'
 
 import NoPermission from 'components/ui/NoPermission'
 import { useCheckPermissions } from 'hooks/misc/useCheckPermissions'
 import { withAuth } from 'hooks/misc/withAuth'
-<<<<<<< HEAD
-import { useFlag } from 'hooks/ui/useFlag'
-import { Badge, Menu } from 'ui'
-import { GenericSkeletonLoader } from 'ui-patterns/ShimmeringLoader'
-import ProjectLayout from '../ProjectLayout/ProjectLayout'
-import { generateLogsMenu } from './LogsMenu.utils'
-
-=======
 import ProjectLayout from '../ProjectLayout/ProjectLayout'
 import { LogsSidebarMenuV2 } from './LogsSidebarMenuV2'
->>>>>>> e74ea22d
+
 interface LogsLayoutProps {
   title?: string
 }
