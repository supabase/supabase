import { ChevronRight, CircleHelpIcon, Plus } from 'lucide-react'
import Link from 'next/link'
import { useRouter } from 'next/router'
import { useState } from 'react'

import { IS_PLATFORM, useParams } from 'common'
import {
  useFeaturePreviewModal,
  useUnifiedLogsPreview,
} from 'components/interfaces/App/FeaturePreview/FeaturePreviewContext'
import SavedQueriesItem from 'components/interfaces/Settings/Logs/Logs.SavedQueriesItem'
import { LogsSidebarItem } from 'components/interfaces/Settings/Logs/SidebarV2/SidebarItem'
import { ButtonTooltip } from 'components/ui/ButtonTooltip'
import { useContentQuery } from 'data/content/content-query'
import { useReplicationSourcesQuery } from 'data/replication/sources-query'
import { useCurrentOrgPlan } from 'hooks/misc/useCurrentOrgPlan'
import { useIsFeatureEnabled } from 'hooks/misc/useIsFeatureEnabled'
import { useFlag } from 'hooks/ui/useFlag'
import {
  Badge,
  Button,
  cn,
  Collapsible_Shadcn_,
  CollapsibleContent_Shadcn_,
  CollapsibleTrigger_Shadcn_,
  Separator,
} from 'ui'
import {
  InnerSideBarEmptyPanel,
  InnerSideBarFilters,
  InnerSideBarFilterSearchInput,
  InnerSideMenuItem,
} from 'ui-patterns/InnerSideMenu'
import { GenericSkeletonLoader } from 'ui-patterns/ShimmeringLoader'
import { FeaturePreviewSidebarPanel } from '../../ui/FeaturePreviewSidebarPanel'

const SupaIcon = ({ className }: { className?: string }) => {
  return (
    <svg
      stroke="currentColor"
      fill="currentColor"
      strokeWidth="0"
      viewBox="0 0 24 24"
      height="15px"
      width="15px"
      className={className}
      xmlns="http://www.w3.org/2000/svg"
    >
      <path d="M10.9997 2.59833V13.9694H3.90013C3.23055 13.9694 2.83063 13.1846 3.25654 12.6326L10.9997 2.59833ZM12.9997 8.03061V2.33296C12.9997 0.521514 10.7034 -0.291434 9.58194 1.16185L1.67316 11.4108C0.246185 13.26 1.54768 15.9694 3.90013 15.9694H10.9997V21.6671C10.9997 23.4785 13.296 24.2915 14.4175 22.8382L22.3262 12.5892C23.7532 10.74 22.4517 8.03061 20.0993 8.03061H12.9997ZM12.9997 10.0306H20.0993C20.7688 10.0306 21.1688 10.8155 20.7429 11.3674L12.9997 21.4017V10.0306Z"></path>
    </svg>
  )
}

export function SidebarCollapsible({
  children,
  title,
  defaultOpen,
}: {
  children: React.ReactNode
  title: string
  defaultOpen?: boolean
}) {
  return (
    <Collapsible_Shadcn_ defaultOpen={defaultOpen}>
      <CollapsibleTrigger_Shadcn_ className="flex items-center gap-x-2 px-4 [&[data-state=open]>svg]:!rotate-90 pb-2">
        <ChevronRight
          size={16}
          className={'text-foreground-light transition-transform duration-200'}
        />

        <span className="text-foreground-light font-mono text-sm uppercase">{title}</span>
      </CollapsibleTrigger_Shadcn_>
      <CollapsibleContent_Shadcn_>{children}</CollapsibleContent_Shadcn_>
    </Collapsible_Shadcn_>
  )
}

export function LogsSidebarMenuV2() {
  const router = useRouter()
  const { ref, slug } = useParams() as { ref: string, slug: string }

  const unifiedLogsFlagEnabled = useFlag('unifiedLogs')
  const { selectFeaturePreview } = useFeaturePreviewModal()
  const { enable: enableUnifiedLogs } = useUnifiedLogsPreview()

  const [searchText, setSearchText] = useState('')

  const {
    projectAuthAll: authEnabled,
    projectStorageAll: storageEnabled,
    realtimeAll: realtimeEnabled,
    logsTemplates: templatesEnabled,
    logsCollections: collectionsEnabled,
  } = useIsFeatureEnabled([
    'project_storage:all',
    'project_auth:all',
    'realtime:all',
    'logs:templates',
    'logs:collections',
  ])

  const enablePgReplicate = useFlag('enablePgReplicate')
  const { data: etlData, isLoading: isETLLoading } = useReplicationSourcesQuery(
    {
      projectRef: ref,
    },
    {
      enabled: enablePgReplicate,
    }
  )

  // [Jordi] We only want to show ETL logs if the user has the feature enabled AND they're using the feature aka they've created a source.
  const showETLLogs = enablePgReplicate && (etlData?.sources?.length ?? 0) > 0 && !isETLLoading

  const { plan: orgPlan } = useCurrentOrgPlan()
  const isFreePlan = orgPlan?.id === 'free'

  const { data: savedQueriesRes, isLoading: savedQueriesLoading } = useContentQuery({
    projectRef: ref,
    type: 'log_sql',
  })

  const savedQueries = [...(savedQueriesRes?.content ?? [])]
    .filter((c) => c.type === 'log_sql')
    .sort((a, b) => a.name.localeCompare(b.name))

  function isActive(path: string) {
    return router.asPath.includes(path)
  }

  const BASE_COLLECTIONS = [
    {
      name: 'API Gateway',
      key: 'edge-logs',
      url: `/org/${slug}/project/${ref}/logs/edge-logs`,
      items: [],
    },
    {
      name: 'Postgres',
      key: 'postgres-logs',
      url: `/org/${slug}/project/${ref}/logs/postgres-logs`,
      items: [],
    },
    {
      name: 'PostgREST',
      key: 'postgrest-logs',
      url: `/org/${slug}/project/${ref}/logs/postgrest-logs`,
      items: [],
    },
    IS_PLATFORM
      ? {
          name: isFreePlan ? 'Pooler' : 'Shared Pooler',
          key: 'pooler-logs',
          url: `/org/${slug}/project/${ref}/logs/pooler-logs`,
          items: [],
        }
      : null,
    !isFreePlan && IS_PLATFORM
      ? {
          name: 'Dedicated Pooler',
          key: 'dedicated-pooler-logs',
          url: `/org/${slug}/project/${ref}/logs/dedicated-pooler-logs`,
          items: [],
        }
      : null,
    authEnabled
      ? {
          name: 'Auth',
          key: 'auth-logs',
          url: `/org/${slug}/project/${ref}/logs/auth-logs`,
          items: [],
        }
      : null,
    storageEnabled
      ? {
          name: 'Storage',
          key: 'storage-logs',
          url: `/org/${slug}/project/${ref}/logs/storage-logs`,
          items: [],
        }
      : null,
    realtimeEnabled
      ? {
          name: 'Realtime',
          key: 'realtime-logs',
          url: `/org/${slug}/project/${ref}/logs/realtime-logs`,
          items: [],
        }
      : null,
    {
      name: 'Edge Functions',
      key: 'edge-functions-logs',
      url: `/org/${slug}/project/${ref}/logs/edge-functions-logs`,
      items: [],
    },
    {
      name: 'Cron',
      key: 'pg_cron',
      url: `/org/${slug}/project/${ref}/logs/pgcron-logs`,
      items: [],
    },
    showETLLogs
      ? {
          name: 'ETL Replication',
          key: 'etl_replication_logs',
          url: `/project/${ref}/logs/etl-replication-logs`,
          items: [],
        }
      : null,
  ].filter((x) => x !== null)

  const OPERATIONAL_COLLECTIONS = IS_PLATFORM
    ? [
        {
          name: 'Postgres Version Upgrade',
          key: 'pg-upgrade-logs',
          url: `/org/${slug}/project/${ref}/logs/pg-upgrade-logs`,
          items: [],
        },
      ]
    : []

  const filteredLogs = BASE_COLLECTIONS.filter((collection) => {
    return collection?.name.toLowerCase().includes(searchText.toLowerCase())
  })
  const filteredOperationalLogs = OPERATIONAL_COLLECTIONS.filter((collection) => {
    return collection?.name.toLowerCase().includes(searchText.toLowerCase())
  })

  return (
    <div className="pb-12 relative">
      {IS_PLATFORM && !unifiedLogsFlagEnabled && (
        <FeaturePreviewSidebarPanel
          className="mx-4 mt-4"
          illustration={<Badge variant="default">Coming soon</Badge>}
          title="New logs"
          description="Get early access"
          actions={
            <Link href="https://forms.supabase.com/unified-logs-signup" target="_blank">
              <Button type="default" size="tiny">
                Early access
              </Button>
            </Link>
          }
        />
      )}
      {unifiedLogsFlagEnabled && (
        <FeaturePreviewSidebarPanel
          className="mx-4 mt-4"
          title="New Logs Interface"
          description="Unified view across all services with improved filtering and real-time updates"
          illustration={<Badge variant="brand">Feature Preview</Badge>}
          actions={
            <>
              <Button
                size="tiny"
                type="default"
                onClick={() => {
                  enableUnifiedLogs()
                  router.push(`/org/${slug}/project/${ref}/logs`)
                }}
              >
                Enable preview
              </Button>
              <ButtonTooltip
                type="default"
                className="px-1.5"
                icon={<CircleHelpIcon />}
                onClick={() => selectFeaturePreview('supabase-ui-preview-unified-logs')}
                tooltip={{ content: { side: 'bottom', text: 'More information' } }}
              />
            </>
          }
        />
      )}

      <div
        className={cn(
          'flex gap-x-2 items-center sticky top-0 bg-background-200 z-[1] px-4',
          !templatesEnabled ? 'pt-4' : 'py-4'
        )}
      >
        <InnerSideBarFilters className="w-full p-0 gap-0">
          <InnerSideBarFilterSearchInput
            name="search-collections"
            placeholder="Search collections..."
            aria-labelledby="Search collections"
            value={searchText}
            onChange={(e) => setSearchText(e.target.value)}
          ></InnerSideBarFilterSearchInput>
        </InnerSideBarFilters>

        <Button
          type="default"
          icon={<Plus className="text-foreground" />}
          className="w-[26px]"
          onClick={() => router.push(`/org/${slug}/project/${ref}/logs/explorer`)}
        />
      </div>
<<<<<<< HEAD
      <div className="px-2">
        <InnerSideMenuItem
          title="Templates"
          isActive={isActive(`/org/${slug}/project/${ref}/logs/explorer/templates`)}
          href={`/org/${slug}/project/${ref}/logs/explorer/templates`}
        >
          Templates
        </InnerSideMenuItem>
      </div>
=======
      {templatesEnabled && (
        <div className="px-2">
          <InnerSideMenuItem
            title="Templates"
            isActive={isActive(`/project/${ref}/logs/explorer/templates`)}
            href={`/project/${ref}/logs/explorer/templates`}
          >
            Templates
          </InnerSideMenuItem>
        </div>
      )}
>>>>>>> b68b2ebc
      <Separator className="my-4" />

      {collectionsEnabled && (
        <>
          <SidebarCollapsible title="Collections" defaultOpen={true}>
            {filteredLogs.map((collection) => {
              const isItemActive = isActive(collection.url)
              return (
                <LogsSidebarItem
                  key={collection.key}
                  isActive={isItemActive}
                  href={collection.url}
                  icon={<SupaIcon className="text-foreground-light" />}
                  label={collection.name}
                />
              )
            })}
          </SidebarCollapsible>
          {OPERATIONAL_COLLECTIONS.length > 0 && (
            <>
              <Separator className="my-4" />
              <SidebarCollapsible title="Database operations" defaultOpen={true}>
                {filteredOperationalLogs.map((collection) => (
                  <LogsSidebarItem
                    key={collection.key}
                    isActive={isActive(collection.url)}
                    href={collection.url}
                    icon={<SupaIcon className="text-foreground-light" />}
                    label={collection.name}
                  />
                ))}
              </SidebarCollapsible>
            </>
          )}
          <Separator className="my-4" />
        </>
      )}
      <SidebarCollapsible title="Queries" defaultOpen={true}>
        {savedQueriesLoading && (
          <div className="p-4">
            <GenericSkeletonLoader />
          </div>
        )}
        {savedQueries.length === 0 && (
          <InnerSideBarEmptyPanel
            className="mx-4"
            title="No queries created yet"
            description="Create and save your queries to use them in the explorer"
            actions={
              <Button asChild type="default">
                <Link href={`/org/${slug}/project/${ref}/logs/explorer`}>Create query</Link>
              </Button>
            }
          />
        )}
        {savedQueries.map((query) => (
          <SavedQueriesItem item={query} key={query.id} />
        ))}
      </SidebarCollapsible>
    </div>
  )
}<|MERGE_RESOLUTION|>--- conflicted
+++ resolved
@@ -297,29 +297,17 @@
           onClick={() => router.push(`/org/${slug}/project/${ref}/logs/explorer`)}
         />
       </div>
-<<<<<<< HEAD
-      <div className="px-2">
-        <InnerSideMenuItem
-          title="Templates"
-          isActive={isActive(`/org/${slug}/project/${ref}/logs/explorer/templates`)}
-          href={`/org/${slug}/project/${ref}/logs/explorer/templates`}
-        >
-          Templates
-        </InnerSideMenuItem>
-      </div>
-=======
       {templatesEnabled && (
         <div className="px-2">
           <InnerSideMenuItem
             title="Templates"
-            isActive={isActive(`/project/${ref}/logs/explorer/templates`)}
-            href={`/project/${ref}/logs/explorer/templates`}
+            isActive={isActive(`/org/${slug}/project/${ref}/logs/explorer/templates`)}
+            href={`/org/${slug}/project/${ref}/logs/explorer/templates`}
           >
             Templates
           </InnerSideMenuItem>
         </div>
       )}
->>>>>>> b68b2ebc
       <Separator className="my-4" />
 
       {collectionsEnabled && (
