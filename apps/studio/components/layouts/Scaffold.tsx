import { forwardRef, HTMLAttributes } from 'react'

import { useAppStateSnapshot } from 'state/app-state'
import { cn } from 'ui'

export const MAX_WIDTH_CLASSES = 'mx-auto w-full max-w-[1200px]'
export const PADDING_CLASSES = 'px-4 md:px-6 lg:px-14 xl:px-24 2xl:px-28'
export const MAX_WIDTH_CLASSES_COLUMN = 'min-w-[420px]'

/**
 * Controls the width and padding of the UI contents. Typically used as the top level child immediately after a layout.
 *
 * e.g:```
 * <Layout>
 *  <ScaffoldContainer>
 *    {children}
 *  </ScaffoldContainer>
 * </Layout>```
 */
export const ScaffoldContainer = forwardRef<
  HTMLDivElement,
  React.HTMLAttributes<HTMLDivElement> & {
    bottomPadding?: boolean
    size?: 'small' | 'default' | 'large' | 'full'
  }
>(({ className, bottomPadding, size = 'default', ...props }, ref) => {
  const { aiAssistantPanel } = useAppStateSnapshot()
  const { open } = aiAssistantPanel

  const maxWidthClass = {
    small: 'max-w-[768px]',
    default: 'max-w-[1200px]',
    large: 'max-w-[1600px]',
    full: 'max-w-none',
  }[size]

  return (
    <div
      ref={ref}
      {...props}
      className={cn(
        'mx-auto w-full',
        maxWidthClass,
        PADDING_CLASSES,
        bottomPadding && 'pb-16',
        open ? 'xl:px-6' : '',
        className
      )}
    />
  )
})

/**
 * Top most header for a page
 *
 * Note: In most cases, we won't use this directly in pages. Header title and description can be controlled via
 * the PageLayout component, which uses the PageHeader component, and in turn uses this ScaffoldHeader component
 */
export const ScaffoldHeader = forwardRef<HTMLDivElement, HTMLAttributes<HTMLDivElement>>(
  ({ className, ...props }, ref) => {
    return (
      <header {...props} ref={ref} className={cn('w-full', 'flex-col gap-3 py-6', className)} />
    )
  }
)

/**
 * Title for the top most header for a page
 *
 * Note: In most cases, we won't use this directly in pages. Header title and description can be controlled via
 * the PageLayout component, which uses the PageHeader component, and in turn uses this ScaffoldTitle component
 */
export const ScaffoldTitle = forwardRef<HTMLHeadingElement, HTMLAttributes<HTMLHeadingElement>>(
  ({ className, ...props }, ref) => {
    return <h1 ref={ref} {...props} className={cn('text-2xl', className)} />
  }
)

/**
 * Description for the top most header for a page
 *
 * Note: In most cases, we won't use this directly in pages. Header title and description can be controlled via
 * the PageLayout component, which uses the PageHeader component, and in turn uses this ScaffoldDescription component
 */
export const ScaffoldDescription = forwardRef<
  HTMLHeadingElement,
  HTMLAttributes<HTMLHeadingElement>
>(({ className, ...props }, ref) => {
  return <p ref={ref} {...props} className={cn('text-sm text-foreground-light', className)} />
})

export const ScaffoldSection = forwardRef<
  HTMLDivElement,
<<<<<<< HEAD
  React.HTMLAttributes<HTMLDivElement> & {
    bottomPadding?: boolean
    size?: 'small' | 'default' | 'large' | 'full'
  }
>(({ className, bottomPadding, size = 'default', ...props }, ref) => {
  const { aiAssistantPanel } = useAppStateSnapshot()
  const { open } = aiAssistantPanel

  const maxWidthClass = {
    small: 'max-w-[768px]',
    default: 'max-w-[1200px]',
    large: 'max-w-[1600px]',
    full: 'max-w-none',
  }[size]

=======
  HTMLAttributes<HTMLDivElement> & { isFullWidth?: boolean; topPadding?: boolean }
>(({ className, isFullWidth, topPadding, ...props }, ref) => {
>>>>>>> 9a3383a2
  return (
    <div
      ref={ref}
      {...props}
      className={cn(
<<<<<<< HEAD
        'mx-auto w-full',
        maxWidthClass,
        PADDING_CLASSES,
        bottomPadding && 'pb-16',
        open ? 'xl:px-6' : '',
=======
        'flex flex-col first:pt-12 py-6',
        isFullWidth ? 'w-full' : 'gap-3 lg:grid md:grid-cols-12',
>>>>>>> 9a3383a2
        className
      )}
    />
  )
})

/**
 * Horizontal divider between ScaffoldSections
 */
export const ScaffoldDivider = forwardRef<HTMLDivElement, HTMLAttributes<HTMLDivElement>>(
  ({ className, ...props }, ref) => {
    return <div ref={ref} {...props} className={cn('w-full h-px bg-border', className)} />
  }
)

<<<<<<< HEAD
interface ScaffoldSectionProps extends React.HTMLAttributes<HTMLDivElement> {
  isFullWidth?: boolean
  topPadding?: boolean
}

const ScaffoldSection = React.forwardRef<HTMLDivElement, ScaffoldSectionProps>(
  ({ className, isFullWidth, topPadding, ...props }, ref) => {
=======
/**
 * Title for a page section
 */
export const ScaffoldSectionTitle = forwardRef<
  HTMLHeadingElement,
  HTMLAttributes<HTMLHeadingElement>
>(({ className, ...props }, ref) => {
  return <h3 ref={ref} {...props} className={cn('text-foreground text-xl', className)} />
})

/**
 * Description for a page section
 */
export const ScaffoldSectionDescription = forwardRef<
  HTMLParagraphElement,
  HTMLAttributes<HTMLParagraphElement>
>(({ className, ...props }, ref) => {
  return <p ref={ref} {...props} className={cn('text-sm text-foreground-light', className)} />
})

/**
 * Child of ScaffoldSection - Left hand column for a section
 */
export const ScaffoldSectionDetail = forwardRef<HTMLDivElement, HTMLAttributes<HTMLDivElement>>(
  ({ className, children, title, ...props }, ref) => {
    return (
      <div ref={ref} {...props} className={cn('col-span-4 xl:col-span-5 prose text-sm', className)}>
        {title && <h2>{title}</h2>}
        {children}
      </div>
    )
  }
)

/**
 * Child of ScaffoldSection - Right hand column for a section
 */
export const ScaffoldSectionContent = forwardRef<HTMLDivElement, HTMLAttributes<HTMLDivElement>>(
  ({ className, ...props }, ref) => {
>>>>>>> 9a3383a2
    return (
      <div
        ref={ref}
        {...props}
<<<<<<< HEAD
        className={cn(
          'flex flex-col first:pt-12 py-6',
          isFullWidth ? 'w-full' : 'gap-3 lg:grid md:grid-cols-12',
          className
        )}
=======
        className={cn('col-span-8 xl:col-span-7', 'flex flex-col gap-6', className)}
>>>>>>> 9a3383a2
      />
    )
  }
)

/**
 * TBD: Provide better JSDocs on how to use this component
 *
 * Table and filters
 */
export const ScaffoldFilterAndContent = forwardRef<HTMLDivElement, HTMLAttributes<HTMLDivElement>>(
  ({ className, ...props }, ref) => {
    return (
      <div ref={ref} {...props} className={cn('flex flex-col gap-3 items-center', className)} />
    )
  }
)

/**
 * TBD: Provide better JSDocs on how to use this component
 *
 * Actions Group
 */
export const ScaffoldActionsContainer = forwardRef<HTMLDivElement, HTMLAttributes<HTMLDivElement>>(
  ({ className, ...props }, ref) => {
    return <div ref={ref} {...props} className={cn('flex w-full items-center', className)} />
  }
)

/**
 * TBD: Provide better JSDocs on how to use this component
 *
 * Actions Group
 */
export const ScaffoldActionsGroup = forwardRef<HTMLDivElement, HTMLAttributes<HTMLDivElement>>(
  ({ className, ...props }, ref) => {
    return <div ref={ref} {...props} className={cn('flex flex-row gap-3', className)} />
  }
)

/**
 * For a single column section - currently only used for vercel integration
 */
export const ScaffoldColumn = forwardRef<HTMLDivElement, HTMLAttributes<HTMLDivElement>>(
  ({ className, ...props }, ref) => {
    return (
      <div
        ref={ref}
        {...props}
        className={cn('flex flex-col gap-3', MAX_WIDTH_CLASSES_COLUMN, className)}
      />
    )
  }
)

/**
 * For older layouts - eventually to be replaced with ScaffoldContainer component
 * @deprecated
 */
export const ScaffoldContainerLegacy = forwardRef<HTMLDivElement, HTMLAttributes<HTMLDivElement>>(
  ({ className, ...props }, ref) => {
    return (
      <div
        ref={ref}
        {...props}
        className={cn(MAX_WIDTH_CLASSES, PADDING_CLASSES, 'my-8 flex flex-col gap-8', className)}
      />
    )
  }
)

<<<<<<< HEAD
// For older layouts
const ScaffoldContainerLegacy = React.forwardRef<
  HTMLDivElement,
  React.HTMLAttributes<HTMLDivElement>
>(({ className, ...props }, ref) => {
  return (
    <div
      ref={ref}
      {...props}
      className={cn(MAX_WIDTH_CLASSES, PADDING_CLASSES, 'my-8 flex flex-col gap-8', className)}
    />
  )
})

const ScaffoldSectionTitle = React.forwardRef<
  HTMLHeadingElement,
  React.HTMLAttributes<HTMLHeadingElement>
>(({ className, ...props }, ref) => {
  return <h3 ref={ref} {...props} className={cn('text-foreground text-xl', className)} />
})

const ScaffoldSectionDescription = React.forwardRef<
  HTMLParagraphElement,
  React.HTMLAttributes<HTMLParagraphElement>
>(({ className, ...props }, ref) => {
  return <p ref={ref} {...props} className={cn('text-sm text-foreground-light', className)} />
})

=======
>>>>>>> 9a3383a2
ScaffoldHeader.displayName = 'ScaffoldHeader'
ScaffoldTitle.displayName = 'ScaffoldTitle'
ScaffoldDescription.displayName = 'ScaffoldDescription'
ScaffoldContainer.displayName = 'ScaffoldContainer'
ScaffoldDivider.displayName = 'ScaffoldDivider'
ScaffoldSection.displayName = 'ScaffoldSection'
ScaffoldColumn.displayName = 'ScaffoldColumn'
ScaffoldSectionDetail.displayName = 'ScaffoldSectionDetail'
ScaffoldSectionContent.displayName = 'ScaffoldSectionContent'
ScaffoldFilterAndContent.displayName = 'ScaffoldFilterAndContent'
ScaffoldActionsContainer.displayName = 'ScaffoldActionsContainer'
ScaffoldActionsGroup.displayName = 'ScaffoldActionsGroup'
ScaffoldContainerLegacy.displayName = 'ScaffoldContainerLegacy'
ScaffoldSectionTitle.displayName = 'ScaffoldSectionTitle'
<<<<<<< HEAD
ScaffoldSectionDescription.displayName = 'ScaffoldSectionDescription'

export {
  ScaffoldHeader,
  ScaffoldTitle,
  ScaffoldDescription,
  ScaffoldContainer,
  ScaffoldDivider,
  ScaffoldSection,
  ScaffoldColumn,
  ScaffoldSectionDetail,
  ScaffoldSectionContent,
  ScaffoldSectionTitle,
  ScaffoldSectionDescription,
  ScaffoldFilterAndContent,
  ScaffoldActionsContainer,
  ScaffoldActionsGroup,
  ScaffoldContainerLegacy,
}
=======
ScaffoldSectionDescription.displayName = 'ScaffoldSectionDescription'
>>>>>>> 9a3383a2
<|MERGE_RESOLUTION|>--- conflicted
+++ resolved
@@ -91,41 +91,15 @@
 
 export const ScaffoldSection = forwardRef<
   HTMLDivElement,
-<<<<<<< HEAD
-  React.HTMLAttributes<HTMLDivElement> & {
-    bottomPadding?: boolean
-    size?: 'small' | 'default' | 'large' | 'full'
-  }
->(({ className, bottomPadding, size = 'default', ...props }, ref) => {
-  const { aiAssistantPanel } = useAppStateSnapshot()
-  const { open } = aiAssistantPanel
-
-  const maxWidthClass = {
-    small: 'max-w-[768px]',
-    default: 'max-w-[1200px]',
-    large: 'max-w-[1600px]',
-    full: 'max-w-none',
-  }[size]
-
-=======
   HTMLAttributes<HTMLDivElement> & { isFullWidth?: boolean; topPadding?: boolean }
 >(({ className, isFullWidth, topPadding, ...props }, ref) => {
->>>>>>> 9a3383a2
   return (
     <div
       ref={ref}
       {...props}
       className={cn(
-<<<<<<< HEAD
-        'mx-auto w-full',
-        maxWidthClass,
-        PADDING_CLASSES,
-        bottomPadding && 'pb-16',
-        open ? 'xl:px-6' : '',
-=======
         'flex flex-col first:pt-12 py-6',
         isFullWidth ? 'w-full' : 'gap-3 lg:grid md:grid-cols-12',
->>>>>>> 9a3383a2
         className
       )}
     />
@@ -141,15 +115,6 @@
   }
 )
 
-<<<<<<< HEAD
-interface ScaffoldSectionProps extends React.HTMLAttributes<HTMLDivElement> {
-  isFullWidth?: boolean
-  topPadding?: boolean
-}
-
-const ScaffoldSection = React.forwardRef<HTMLDivElement, ScaffoldSectionProps>(
-  ({ className, isFullWidth, topPadding, ...props }, ref) => {
-=======
 /**
  * Title for a page section
  */
@@ -189,20 +154,11 @@
  */
 export const ScaffoldSectionContent = forwardRef<HTMLDivElement, HTMLAttributes<HTMLDivElement>>(
   ({ className, ...props }, ref) => {
->>>>>>> 9a3383a2
     return (
       <div
         ref={ref}
         {...props}
-<<<<<<< HEAD
-        className={cn(
-          'flex flex-col first:pt-12 py-6',
-          isFullWidth ? 'w-full' : 'gap-3 lg:grid md:grid-cols-12',
-          className
-        )}
-=======
         className={cn('col-span-8 xl:col-span-7', 'flex flex-col gap-6', className)}
->>>>>>> 9a3383a2
       />
     )
   }
@@ -274,37 +230,6 @@
   }
 )
 
-<<<<<<< HEAD
-// For older layouts
-const ScaffoldContainerLegacy = React.forwardRef<
-  HTMLDivElement,
-  React.HTMLAttributes<HTMLDivElement>
->(({ className, ...props }, ref) => {
-  return (
-    <div
-      ref={ref}
-      {...props}
-      className={cn(MAX_WIDTH_CLASSES, PADDING_CLASSES, 'my-8 flex flex-col gap-8', className)}
-    />
-  )
-})
-
-const ScaffoldSectionTitle = React.forwardRef<
-  HTMLHeadingElement,
-  React.HTMLAttributes<HTMLHeadingElement>
->(({ className, ...props }, ref) => {
-  return <h3 ref={ref} {...props} className={cn('text-foreground text-xl', className)} />
-})
-
-const ScaffoldSectionDescription = React.forwardRef<
-  HTMLParagraphElement,
-  React.HTMLAttributes<HTMLParagraphElement>
->(({ className, ...props }, ref) => {
-  return <p ref={ref} {...props} className={cn('text-sm text-foreground-light', className)} />
-})
-
-=======
->>>>>>> 9a3383a2
 ScaffoldHeader.displayName = 'ScaffoldHeader'
 ScaffoldTitle.displayName = 'ScaffoldTitle'
 ScaffoldDescription.displayName = 'ScaffoldDescription'
@@ -319,26 +244,4 @@
 ScaffoldActionsGroup.displayName = 'ScaffoldActionsGroup'
 ScaffoldContainerLegacy.displayName = 'ScaffoldContainerLegacy'
 ScaffoldSectionTitle.displayName = 'ScaffoldSectionTitle'
-<<<<<<< HEAD
-ScaffoldSectionDescription.displayName = 'ScaffoldSectionDescription'
-
-export {
-  ScaffoldHeader,
-  ScaffoldTitle,
-  ScaffoldDescription,
-  ScaffoldContainer,
-  ScaffoldDivider,
-  ScaffoldSection,
-  ScaffoldColumn,
-  ScaffoldSectionDetail,
-  ScaffoldSectionContent,
-  ScaffoldSectionTitle,
-  ScaffoldSectionDescription,
-  ScaffoldFilterAndContent,
-  ScaffoldActionsContainer,
-  ScaffoldActionsGroup,
-  ScaffoldContainerLegacy,
-}
-=======
-ScaffoldSectionDescription.displayName = 'ScaffoldSectionDescription'
->>>>>>> 9a3383a2
+ScaffoldSectionDescription.displayName = 'ScaffoldSectionDescription'