--- conflicted
+++ resolved
@@ -1,15 +1,8 @@
 import { forwardRef, HTMLAttributes } from 'react'
-
-import { useAiAssistantStateSnapshot } from 'state/ai-assistant-state'
 import { cn } from 'ui'
 
 export const MAX_WIDTH_CLASSES = 'mx-auto w-full max-w-[1200px]'
-<<<<<<< HEAD
 export const PADDING_CLASSES = 'px-4 @lg:px-6 @xl:px-12 @2xl:px-20 @3xl:px-24'
-=======
-export const PADDING_CLASSES = 'px-6 lg:px-14 xl:px-24 2xl:px-32'
-// const PADDING_CLASSES = 'px-10'
->>>>>>> c7378b0b
 export const MAX_WIDTH_CLASSES_COLUMN = 'min-w-[420px]'
 
 /**
