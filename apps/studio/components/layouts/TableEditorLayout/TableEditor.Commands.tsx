import { Table2 } from 'lucide-react'

import { useParams } from 'common'
import { COMMAND_MENU_SECTIONS } from 'components/interfaces/App/CommandMenu/CommandMenu.utils'
import { orderCommandSectionsByPriority } from 'components/interfaces/App/CommandMenu/ordering'
import { useSelectedProjectQuery } from 'hooks/misc/useSelectedProject'
import type { CommandOptions } from 'ui-patterns/CommandMenu'
import { useRegisterCommands } from 'ui-patterns/CommandMenu'

export function useProjectLevelTableEditorCommands(options?: CommandOptions) {
<<<<<<< HEAD
  const { slug } = useParams()
  let project = useSelectedProject()
=======
  const { data: project } = useSelectedProjectQuery()
>>>>>>> b68b2ebc
  const ref = project?.ref || '_'

  useRegisterCommands(
    COMMAND_MENU_SECTIONS.TABLE,
    [
      {
        id: 'create-table',
        name: 'Create new table',
        route: `/org/${slug}/project/${ref}/editor?create=table`,
        icon: () => <Table2 />,
      },
    ],
    {
      ...options,
      deps: [ref],
      enabled: (options?.enabled ?? true) && !!project,
      orderSection: orderCommandSectionsByPriority,
      sectionMeta: { priority: 3 },
    }
  )
}

export function useTableEditorGotoCommands(options?: CommandOptions) {
  let { slug, ref } = useParams()
  ref ||= '_'

  useRegisterCommands(
    COMMAND_MENU_SECTIONS.TABLE,
    [
      {
        id: 'view-tables',
        name: 'View your tables',
        route: `/org/${slug}/project/${ref}/editor`,
        icon: () => <Table2 />,
      },
    ],
    {
      ...options,
      deps: [ref],
      orderSection: orderCommandSectionsByPriority,
      sectionMeta: { priority: 3 },
    }
  )

  useRegisterCommands(
    COMMAND_MENU_SECTIONS.NAVIGATE,
    [
      {
        id: 'nav-table-editor',
        name: 'Table Editor',
        route: `/org/${slug}/project/${ref}/editor`,
        defaultHidden: true,
      },
    ],
    { ...options, deps: [ref] }
  )
}<|MERGE_RESOLUTION|>--- conflicted
+++ resolved
@@ -8,12 +8,8 @@
 import { useRegisterCommands } from 'ui-patterns/CommandMenu'
 
 export function useProjectLevelTableEditorCommands(options?: CommandOptions) {
-<<<<<<< HEAD
+  const { data: project } = useSelectedProjectQuery()
   const { slug } = useParams()
-  let project = useSelectedProject()
-=======
-  const { data: project } = useSelectedProjectQuery()
->>>>>>> b68b2ebc
   const ref = project?.ref || '_'
 
   useRegisterCommands(
