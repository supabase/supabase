--- conflicted
+++ resolved
@@ -1,9 +1,5 @@
 import saveAs from 'file-saver'
-<<<<<<< HEAD
-import { Clipboard, Copy, Download, Edit, Lock, MoreVertical, Trash, Unlock } from 'lucide-react'
-=======
-import { Clipboard, Copy, Download, Edit, Lock, MoreHorizontal, Trash } from 'lucide-react'
->>>>>>> 492568bb
+import { Clipboard, Copy, Download, Edit, Lock, MoreVertical, Trash } from 'lucide-react'
 import Link from 'next/link'
 import Papa from 'papaparse'
 import { toast } from 'sonner'
