<<<<<<< HEAD
import * as Tooltip from '@radix-ui/react-tooltip'
=======
import saveAs from 'file-saver'
import {
  Clipboard,
  Copy,
  Download,
  Edit,
  Eye,
  Lock,
  MoreHorizontal,
  Table2,
  Trash,
  Unlock,
} from 'lucide-react'
import Link from 'next/link'
import Papa from 'papaparse'
import { toast } from 'sonner'

>>>>>>> 84ff943f
import { IS_PLATFORM } from 'common'
import {
  MAX_EXPORT_ROW_COUNT,
  MAX_EXPORT_ROW_COUNT_MESSAGE,
} from 'components/grid/components/header/Header'
import { parseSupaTable } from 'components/grid/SupabaseGrid.utils'
import { useFeaturePreviewContext } from 'components/interfaces/App/FeaturePreview/FeaturePreviewContext'
import {
  formatTableRowsToSQL,
  getEntityLintDetails,
} from 'components/interfaces/TableGridEditor/TableEntity.utils'
import { EntityTypeIcon } from 'components/tabs/entity-type-icon'
import type { ItemRenderer } from 'components/ui/InfiniteList'
import { ENTITY_TYPE } from 'data/entity-types/entity-type-constants'
import { Entity } from 'data/entity-types/entity-types-infinite-query'
import { useProjectLintsQuery } from 'data/lint/lint-query'
import { EditorTablePageLink } from 'data/prefetchers/project.$ref.editor.$id'
import { getTableEditor } from 'data/table-editor/table-editor-query'
import { isTableLike } from 'data/table-editor/table-editor-types'
import { fetchAllTableRows } from 'data/table-rows/table-rows-query'
import saveAs from 'file-saver'
import { useQuerySchemaState } from 'hooks/misc/useSchemaQueryState'
<<<<<<< HEAD
import { LOCAL_STORAGE_KEYS } from 'lib/constants'
import { copyToClipboard } from 'lib/helpers'
import { Clipboard, Copy, Download, Edit, Lock, MoreHorizontal, Trash, Unlock } from 'lucide-react'
import Link from 'next/link'
import Papa from 'papaparse'
import { toast } from 'sonner'
=======
import { copyToClipboard } from 'lib/helpers'
>>>>>>> 84ff943f
import { useTableEditorStateSnapshot } from 'state/table-editor'
import { createTabId, getTabsStore, makeTabPermanent } from 'state/tabs'
import {
  cn,
  DropdownMenu,
  DropdownMenuContent,
  DropdownMenuItem,
  DropdownMenuSeparator,
  DropdownMenuSub,
  DropdownMenuSubContent,
  DropdownMenuSubTrigger,
  DropdownMenuTrigger,
<<<<<<< HEAD
  TreeViewItemVariant,
=======
  Tooltip,
  TooltipContent,
  TooltipTrigger,
>>>>>>> 84ff943f
} from 'ui'
import { useSnapshot } from 'valtio'
import { useProjectContext } from '../ProjectLayout/ProjectContext'

export interface EntityListItemProps {
  id: number | string
  projectRef: string
  isLocked: boolean
  isActive?: boolean
}

const EntityListItem: ItemRenderer<Entity, EntityListItemProps> = ({
  id,
  projectRef,
  item: entity,
  isLocked,
  isActive: _isActive,
}) => {
  const { project } = useProjectContext()
  const snap = useTableEditorStateSnapshot()
  const { selectedSchema } = useQuerySchemaState()

  // tabs preview flag logic
  const { flags } = useFeaturePreviewContext()
  const isTableEditorTabsEnabled = flags[LOCAL_STORAGE_KEYS.UI_TABLE_EDITOR_TABS]
  const tabId = createTabId(entity.type, {
    schema: selectedSchema,
    name: entity.name,
  })
  const tabStore = getTabsStore(projectRef)
  const isPreview = isTableEditorTabsEnabled ? tabStore.previewTabId === tabId : false
  // end of tabs preview logic

  const tabs = useSnapshot(tabStore)
  const isOpened = Object.values(tabs.tabsMap).some((tab) => tab.metadata?.tableId === entity.id)
  const isActive = Number(id) === entity.id
  const canEdit = isActive && !isLocked

  const { data: lints = [] } = useProjectLintsQuery({
    projectRef: project?.ref,
  })

  const tableHasLints: boolean = getEntityLintDetails(
    entity.name,
    'rls_disabled_in_public',
    ['ERROR'],
    lints,
    selectedSchema
  ).hasLint

  const viewHasLints: boolean = getEntityLintDetails(
    entity.name,
    'security_definer_view',
    ['ERROR', 'WARN'],
    lints,
    selectedSchema
  ).hasLint

  const materializedViewHasLints: boolean = getEntityLintDetails(
    entity.name,
    'materialized_view_in_api',
    ['ERROR', 'WARN'],
    lints,
    selectedSchema
  ).hasLint

  const formatTooltipText = (entityType: string) => {
    return Object.entries(ENTITY_TYPE)
      .find(([, value]) => value === entityType)?.[0]
      ?.toLowerCase()
      ?.split('_')
      ?.join(' ')
  }

  const exportTableAsCSV = async () => {
    if (IS_PLATFORM && !project?.connectionString) {
      return console.error('Connection string is required')
    }
    const toastId = toast.loading(`Exporting ${entity.name} as CSV...`)

    try {
      const table = await getTableEditor({
        id: entity.id,
        projectRef,
        connectionString: project?.connectionString,
      })
      if (isTableLike(table) && table.live_rows_estimate > MAX_EXPORT_ROW_COUNT) {
        return toast.error(
          <div className="text-foreground prose text-sm">{MAX_EXPORT_ROW_COUNT_MESSAGE}</div>,
          { id: toastId }
        )
      }

      const supaTable = table && parseSupaTable(table)

      if (!supaTable) {
        return toast.error(`Failed to export table: ${entity.name}`, { id: toastId })
      }

      const rows = await fetchAllTableRows({
        projectRef,
        connectionString: project?.connectionString,
        table: supaTable,
      })
      const formattedRows = rows.map((row) => {
        const formattedRow = row
        Object.keys(row).map((column) => {
          if (typeof row[column] === 'object' && row[column] !== null)
            formattedRow[column] = JSON.stringify(formattedRow[column])
        })
        return formattedRow
      })

      if (formattedRows.length > 0) {
        const csv = Papa.unparse(formattedRows, {
          columns: supaTable.columns.map((column) => column.name),
        })
        const csvData = new Blob([csv], { type: 'text/csv;charset=utf-8;' })
        saveAs(csvData, `${entity!.name}_rows.csv`)
      }

      toast.success(`Successfully exported ${entity.name} as CSV`, { id: toastId })
    } catch (error: any) {
      toast.error(`Failed to export table: ${error.message}`, { id: toastId })
    }
  }

  const exportTableAsSQL = async () => {
    if (IS_PLATFORM && !project?.connectionString) {
      return console.error('Connection string is required')
    }
    const toastId = toast.loading(`Exporting ${entity.name} as SQL...`)

    try {
      const table = await getTableEditor({
        id: entity.id,
        projectRef,
        connectionString: project?.connectionString,
      })

      if (isTableLike(table) && table.live_rows_estimate > MAX_EXPORT_ROW_COUNT) {
        return toast.error(
          <div className="text-foreground prose text-sm">{MAX_EXPORT_ROW_COUNT_MESSAGE}</div>,
          { id: toastId }
        )
      }

      const supaTable = table && parseSupaTable(table)

      if (!supaTable) {
        return toast.error(`Failed to export table: ${entity.name}`, { id: toastId })
      }

      const rows = await fetchAllTableRows({
        projectRef,
        connectionString: project?.connectionString,
        table: supaTable,
      })
      const formattedRows = rows.map((row) => {
        const formattedRow = row
        Object.keys(row).map((column) => {
          if (typeof row[column] === 'object' && row[column] !== null)
            formattedRow[column] = JSON.stringify(formattedRow[column])
        })
        return formattedRow
      })

      if (formattedRows.length > 0) {
        const sqlStatements = formatTableRowsToSQL(supaTable, formattedRows)
        const sqlData = new Blob([sqlStatements], { type: 'text/sql;charset=utf-8;' })
        saveAs(sqlData, `${entity!.name}_rows.sql`)
      }

      toast.success(`Successfully exported ${entity.name} as SQL`, { id: toastId })
    } catch (error: any) {
      toast.error(`Failed to export table: ${error.message}`, { id: toastId })
    }
  }

  const EntityTooltipTrigger = ({ entity }: { entity: Entity }) => {
    let tooltipContent = null

    switch (entity.type) {
      case ENTITY_TYPE.TABLE:
        if (tableHasLints) {
          tooltipContent = 'RLS disabled'
        }
        break
      case ENTITY_TYPE.VIEW:
        if (viewHasLints) {
          tooltipContent = 'Security definer view'
        }
        break
      case ENTITY_TYPE.MATERIALIZED_VIEW:
        if (materializedViewHasLints) {
          tooltipContent = 'Security definer view'
        }
        break
      case ENTITY_TYPE.FOREIGN_TABLE:
        tooltipContent = 'RLS is not enforced on foreign tables'
        break
      default:
        break
    }

    if (tooltipContent) {
      return (
        <Tooltip disableHoverableContent={true}>
          <TooltipTrigger className="min-w-4" asChild>
            <Unlock
              size={14}
              strokeWidth={2}
              className={cn('min-w-4', isActive ? 'text-warning-600' : 'text-warning-500')}
            />
          </TooltipTrigger>
          <TooltipContent side="bottom">{tooltipContent}</TooltipContent>
        </Tooltip>
      )
    }

    return null
  }

  return (
<<<<<<< HEAD
    <EditorTablePageLink
      title={entity.name}
      id={String(entity.id)}
      href={`/project/${projectRef}/editor/${entity.id}?schema=${selectedSchema}`}
      role="button"
      aria-label={`View ${entity.name}`}
      className={cn(
        TreeViewItemVariant({
          isSelected: isActive && !isPreview,
          isOpened: isOpened && !isPreview,
          isPreview,
        }),
        'px-4'
      )}
      onDoubleClick={(e) => {
        e.preventDefault()
        const tabId = createTabId(entity.type, {
          schema: selectedSchema,
          name: entity.name,
        })
        makeTabPermanent(projectRef, tabId)
      }}
    >
      <>
        {/* <> // there was a px-2 in here because scroll bar was messing up */}
        {!isPreview && isActive && <div className="absolute left-0 h-full w-0.5 bg-foreground" />}
        <Tooltip.Root delayDuration={0} disableHoverableContent={true}>
          <Tooltip.Trigger className="min-w-4">
            <EntityTypeIcon type={entity.type} />
          </Tooltip.Trigger>
          <Tooltip.Portal>
            <Tooltip.Content
              side="bottom"
              className={[
                'rounded bg-alternative py-1 px-2 leading-none shadow',
                'border border-background',
                'text-xs text-foreground capitalize',
              ].join(' ')}
            >
              <Tooltip.Arrow className="radix-tooltip-arrow" />
              {formatTooltipText(entity.type)}
            </Tooltip.Content>
          </Tooltip.Portal>
        </Tooltip.Root>
=======
    <div className="px-2">
      <EditorTablePageLink
        title={entity.name}
        id={String(entity.id)}
        href={`/project/${projectRef}/editor/${entity.id}?schema=${selectedSchema}`}
        role="button"
        aria-label={`View ${entity.name}`}
        className={cn(
          'w-full',
          'flex items-center gap-2',
          'py-1 px-2',
          'text-light',
          'rounded-md',
          isActive ? 'bg-selection' : 'hover:bg-surface-200 focus:bg-surface-200',
          'group',
          'transition'
        )}
      >
        <Tooltip disableHoverableContent={true}>
          <TooltipTrigger className="min-w-4" asChild>
            {entity.type === ENTITY_TYPE.TABLE ? (
              <Table2
                size={15}
                strokeWidth={1.5}
                className={cn(
                  'text-foreground-muted group-hover:text-foreground-lighter',
                  isActive && 'text-foreground-lighter',
                  'transition-colors'
                )}
              />
            ) : entity.type === ENTITY_TYPE.VIEW ? (
              <Eye
                size={15}
                strokeWidth={1.5}
                className={cn(
                  'text-foreground-muted group-hover:text-foreground-lighter',
                  isActive && 'text-foreground-lighter',
                  'transition-colors'
                )}
              />
            ) : (
              <div
                className={cn(
                  'flex items-center justify-center text-xs h-4 w-4 rounded-[2px] font-bold',
                  entity.type === ENTITY_TYPE.FOREIGN_TABLE && 'text-yellow-900 bg-yellow-500',
                  entity.type === ENTITY_TYPE.MATERIALIZED_VIEW && 'text-purple-1000 bg-purple-500',
                  entity.type === ENTITY_TYPE.PARTITIONED_TABLE &&
                    'text-foreground-light bg-border-stronger'
                )}
              >
                {Object.entries(ENTITY_TYPE)
                  .find(([, value]) => value === entity.type)?.[0]?.[0]
                  ?.toUpperCase()}
              </div>
            )}
          </TooltipTrigger>
          <TooltipContent side="bottom">{formatTooltipText(entity.type)}</TooltipContent>
        </Tooltip>
>>>>>>> 84ff943f
        <div
          className={cn(
            'truncate',
            'overflow-hidden text-ellipsis whitespace-nowrap flex items-center gap-2 relative w-full',
            isActive && 'text-foreground'
          )}
        >
          <span
            className={cn(
              isActive ? 'text-foreground' : 'text-foreground-light group-hover:text-foreground',
              'text-sm',
              'transition',
              'truncate'
            )}
          >
            {entity.name}
          </span>
          <EntityTooltipTrigger entity={entity} />
        </div>

        {canEdit && (
          <DropdownMenu>
            <DropdownMenuTrigger className="text-foreground-lighter transition-all text-transparent group-hover:text-foreground data-[state=open]:text-foreground">
              <MoreHorizontal size={14} strokeWidth={2} />
            </DropdownMenuTrigger>
            <DropdownMenuContent side="bottom" align="start" className="w-44">
              <DropdownMenuItem
                key="copy-name"
                className="space-x-2"
                onClick={(e) => {
                  e.stopPropagation()
                  copyToClipboard(entity.name)
                }}
              >
                <Clipboard size={12} />
                <span>Copy name</span>
              </DropdownMenuItem>

              {entity.type === ENTITY_TYPE.TABLE && (
                <>
                  <DropdownMenuSeparator />

                  <DropdownMenuItem
                    key="edit-table"
                    className="space-x-2"
                    onClick={(e) => {
                      e.stopPropagation()
                      snap.onEditTable()
                    }}
                  >
                    <Edit size={12} />
                    <span>Edit table</span>
                  </DropdownMenuItem>
                  <DropdownMenuItem
                    key="duplicate-table"
                    className="space-x-2"
                    onClick={(e) => {
                      e.stopPropagation()
                      snap.onDuplicateTable()
                    }}
                  >
                    <Copy size={12} />
                    <span>Duplicate table</span>
                  </DropdownMenuItem>
                  <DropdownMenuItem key="view-policies" className="space-x-2" asChild>
                    <Link
                      key="view-policies"
                      href={`/project/${projectRef}/auth/policies?schema=${selectedSchema}&search=${entity.id}`}
                    >
                      <Lock size={12} />
                      <span>View policies</span>
                    </Link>
                  </DropdownMenuItem>

                  <DropdownMenuSub>
                    <DropdownMenuSubTrigger className="gap-x-2">
                      <Download size={12} />
                      Export data
                    </DropdownMenuSubTrigger>
                    <DropdownMenuSubContent>
                      <DropdownMenuItem
                        key="download-table-csv"
                        className="space-x-2"
                        onClick={(e) => {
                          e.stopPropagation()
                          exportTableAsCSV()
                        }}
                      >
                        <span>Export table as CSV</span>
                      </DropdownMenuItem>
                      <DropdownMenuItem
                        key="download-table-sql"
                        className="gap-x-2"
                        onClick={(e) => {
                          e.stopPropagation()
                          exportTableAsSQL()
                        }}
                      >
                        <span>Export table as SQL</span>
                      </DropdownMenuItem>
                    </DropdownMenuSubContent>
                  </DropdownMenuSub>

                  <DropdownMenuSeparator />
                  <DropdownMenuItem
                    key="delete-table"
                    className="gap-x-2"
                    onClick={(e) => {
                      e.stopPropagation()
                      snap.onDeleteTable()
                    }}
                  >
                    <Trash size={12} />
                    <span>Delete table</span>
                  </DropdownMenuItem>
                </>
              )}
            </DropdownMenuContent>
          </DropdownMenu>
        )}
      </>
    </EditorTablePageLink>
  )
}

export default EntityListItem<|MERGE_RESOLUTION|>--- conflicted
+++ resolved
@@ -1,24 +1,3 @@
-<<<<<<< HEAD
-import * as Tooltip from '@radix-ui/react-tooltip'
-=======
-import saveAs from 'file-saver'
-import {
-  Clipboard,
-  Copy,
-  Download,
-  Edit,
-  Eye,
-  Lock,
-  MoreHorizontal,
-  Table2,
-  Trash,
-  Unlock,
-} from 'lucide-react'
-import Link from 'next/link'
-import Papa from 'papaparse'
-import { toast } from 'sonner'
-
->>>>>>> 84ff943f
 import { IS_PLATFORM } from 'common'
 import {
   MAX_EXPORT_ROW_COUNT,
@@ -41,16 +20,12 @@
 import { fetchAllTableRows } from 'data/table-rows/table-rows-query'
 import saveAs from 'file-saver'
 import { useQuerySchemaState } from 'hooks/misc/useSchemaQueryState'
-<<<<<<< HEAD
 import { LOCAL_STORAGE_KEYS } from 'lib/constants'
 import { copyToClipboard } from 'lib/helpers'
 import { Clipboard, Copy, Download, Edit, Lock, MoreHorizontal, Trash, Unlock } from 'lucide-react'
 import Link from 'next/link'
 import Papa from 'papaparse'
 import { toast } from 'sonner'
-=======
-import { copyToClipboard } from 'lib/helpers'
->>>>>>> 84ff943f
 import { useTableEditorStateSnapshot } from 'state/table-editor'
 import { createTabId, getTabsStore, makeTabPermanent } from 'state/tabs'
 import {
@@ -63,13 +38,10 @@
   DropdownMenuSubContent,
   DropdownMenuSubTrigger,
   DropdownMenuTrigger,
-<<<<<<< HEAD
-  TreeViewItemVariant,
-=======
   Tooltip,
   TooltipContent,
   TooltipTrigger,
->>>>>>> 84ff943f
+  TreeViewItemVariant,
 } from 'ui'
 import { useSnapshot } from 'valtio'
 import { useProjectContext } from '../ProjectLayout/ProjectContext'
@@ -249,52 +221,7 @@
     }
   }
 
-  const EntityTooltipTrigger = ({ entity }: { entity: Entity }) => {
-    let tooltipContent = null
-
-    switch (entity.type) {
-      case ENTITY_TYPE.TABLE:
-        if (tableHasLints) {
-          tooltipContent = 'RLS disabled'
-        }
-        break
-      case ENTITY_TYPE.VIEW:
-        if (viewHasLints) {
-          tooltipContent = 'Security definer view'
-        }
-        break
-      case ENTITY_TYPE.MATERIALIZED_VIEW:
-        if (materializedViewHasLints) {
-          tooltipContent = 'Security definer view'
-        }
-        break
-      case ENTITY_TYPE.FOREIGN_TABLE:
-        tooltipContent = 'RLS is not enforced on foreign tables'
-        break
-      default:
-        break
-    }
-
-    if (tooltipContent) {
-      return (
-        <Tooltip disableHoverableContent={true}>
-          <TooltipTrigger className="min-w-4" asChild>
-            <Unlock
-              size={14}
-              strokeWidth={2}
-              className={cn('min-w-4', isActive ? 'text-warning-600' : 'text-warning-500')}
-            />
-          </TooltipTrigger>
-          <TooltipContent side="bottom">{tooltipContent}</TooltipContent>
-        </Tooltip>
-      )
-    }
-
-    return null
-  }
-
   return (
-<<<<<<< HEAD
     <EditorTablePageLink
       title={entity.name}
       id={String(entity.id)}
@@ -321,84 +248,12 @@
       <>
         {/* <> // there was a px-2 in here because scroll bar was messing up */}
         {!isPreview && isActive && <div className="absolute left-0 h-full w-0.5 bg-foreground" />}
-        <Tooltip.Root delayDuration={0} disableHoverableContent={true}>
-          <Tooltip.Trigger className="min-w-4">
-            <EntityTypeIcon type={entity.type} />
-          </Tooltip.Trigger>
-          <Tooltip.Portal>
-            <Tooltip.Content
-              side="bottom"
-              className={[
-                'rounded bg-alternative py-1 px-2 leading-none shadow',
-                'border border-background',
-                'text-xs text-foreground capitalize',
-              ].join(' ')}
-            >
-              <Tooltip.Arrow className="radix-tooltip-arrow" />
-              {formatTooltipText(entity.type)}
-            </Tooltip.Content>
-          </Tooltip.Portal>
-        </Tooltip.Root>
-=======
-    <div className="px-2">
-      <EditorTablePageLink
-        title={entity.name}
-        id={String(entity.id)}
-        href={`/project/${projectRef}/editor/${entity.id}?schema=${selectedSchema}`}
-        role="button"
-        aria-label={`View ${entity.name}`}
-        className={cn(
-          'w-full',
-          'flex items-center gap-2',
-          'py-1 px-2',
-          'text-light',
-          'rounded-md',
-          isActive ? 'bg-selection' : 'hover:bg-surface-200 focus:bg-surface-200',
-          'group',
-          'transition'
-        )}
-      >
         <Tooltip disableHoverableContent={true}>
           <TooltipTrigger className="min-w-4" asChild>
-            {entity.type === ENTITY_TYPE.TABLE ? (
-              <Table2
-                size={15}
-                strokeWidth={1.5}
-                className={cn(
-                  'text-foreground-muted group-hover:text-foreground-lighter',
-                  isActive && 'text-foreground-lighter',
-                  'transition-colors'
-                )}
-              />
-            ) : entity.type === ENTITY_TYPE.VIEW ? (
-              <Eye
-                size={15}
-                strokeWidth={1.5}
-                className={cn(
-                  'text-foreground-muted group-hover:text-foreground-lighter',
-                  isActive && 'text-foreground-lighter',
-                  'transition-colors'
-                )}
-              />
-            ) : (
-              <div
-                className={cn(
-                  'flex items-center justify-center text-xs h-4 w-4 rounded-[2px] font-bold',
-                  entity.type === ENTITY_TYPE.FOREIGN_TABLE && 'text-yellow-900 bg-yellow-500',
-                  entity.type === ENTITY_TYPE.MATERIALIZED_VIEW && 'text-purple-1000 bg-purple-500',
-                  entity.type === ENTITY_TYPE.PARTITIONED_TABLE &&
-                    'text-foreground-light bg-border-stronger'
-                )}
-              >
-                {Object.entries(ENTITY_TYPE)
-                  .find(([, value]) => value === entity.type)?.[0]?.[0]
-                  ?.toUpperCase()}
-              </div>
-            )}
+            <EntityTypeIcon type={entity.type} />
           </TooltipTrigger>
           <TooltipContent side="bottom">{formatTooltipText(entity.type)}</TooltipContent>
         </Tooltip>
->>>>>>> 84ff943f
         <div
           className={cn(
             'truncate',
@@ -416,7 +271,13 @@
           >
             {entity.name}
           </span>
-          <EntityTooltipTrigger entity={entity} />
+          <EntityTooltipTrigger
+            entity={entity}
+            isActive={isActive}
+            tableHasLints={tableHasLints}
+            viewHasLints={viewHasLints}
+            materializedViewHasLints={materializedViewHasLints}
+          />
         </div>
 
         {canEdit && (
@@ -524,4 +385,62 @@
   )
 }
 
+const EntityTooltipTrigger = ({
+  entity,
+  isActive,
+  tableHasLints,
+  viewHasLints,
+  materializedViewHasLints,
+}: {
+  entity: Entity
+  isActive: boolean
+  tableHasLints: boolean
+  viewHasLints: boolean
+  materializedViewHasLints: boolean
+}) => {
+  let tooltipContent = ''
+
+  switch (entity.type) {
+    case ENTITY_TYPE.TABLE:
+      if (tableHasLints) {
+        tooltipContent = 'RLS disabled'
+      }
+      break
+    case ENTITY_TYPE.VIEW:
+      if (viewHasLints) {
+        tooltipContent = 'Security definer view'
+      }
+      break
+    case ENTITY_TYPE.MATERIALIZED_VIEW:
+      if (materializedViewHasLints) {
+        tooltipContent = 'Security definer view'
+      }
+      break
+    case ENTITY_TYPE.FOREIGN_TABLE:
+      tooltipContent = 'RLS is not enforced on foreign tables'
+      break
+    default:
+      break
+  }
+
+  if (tooltipContent) {
+    return (
+      <Tooltip disableHoverableContent={true}>
+        <TooltipTrigger className="min-w-4">
+          <Unlock
+            size={14}
+            strokeWidth={2}
+            className={cn('min-w-4', isActive ? 'text-warning-600' : 'text-warning-500')}
+          />
+        </TooltipTrigger>
+        <TooltipContent side="bottom">
+          <span>{tooltipContent}</span>
+        </TooltipContent>
+      </Tooltip>
+    )
+  }
+
+  return null
+}
+
 export default EntityListItem