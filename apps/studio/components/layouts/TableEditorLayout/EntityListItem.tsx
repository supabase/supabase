--- conflicted
+++ resolved
@@ -286,10 +286,6 @@
 
         {canEdit && (
           <DropdownMenu>
-<<<<<<< HEAD
-            <DropdownMenuTrigger className="text-foreground-lighter transition-all text-transparent group-hover:text-foreground data-[state=open]:text-foreground">
-              <MoreVertical size={14} strokeWidth={2} />
-=======
             <DropdownMenuTrigger
               asChild
               className="text-foreground-lighter transition-all text-transparent group-hover:text-foreground data-[state=open]:text-foreground"
@@ -300,7 +296,6 @@
                 icon={<MoreVertical size={14} strokeWidth={2} />}
                 onClick={(e) => e.preventDefault()}
               />
->>>>>>> cab05855
             </DropdownMenuTrigger>
             <DropdownMenuContent side="bottom" align="start" className="w-44">
               <DropdownMenuItem
