import * as Tooltip from '@radix-ui/react-tooltip'
import clsx from 'clsx'
import saveAs from 'file-saver'
import Link from 'next/link'
import Papa from 'papaparse'
import SVG from 'react-inlinesvg'
import {
  DropdownMenu,
  DropdownMenuContent,
  DropdownMenuItem,
  DropdownMenuSeparator,
  DropdownMenuTrigger,
  IconChevronDown,
  IconCopy,
  IconDownload,
  IconEdit,
  IconLock,
  IconTrash,
} from 'ui'

import { IS_PLATFORM } from 'common'
import { parseSupaTable } from 'components/grid'
import { ItemRenderer } from 'components/ui/InfiniteList'
import { ENTITY_TYPE } from 'data/entity-types/entity-type-constants'
import { Entity } from 'data/entity-types/entity-type-query'
import { fetchAllTableRows } from 'data/table-rows/table-rows-query'
import { getTable } from 'data/tables/table-query'
import { useStore } from 'hooks'
import { BASE_PATH } from 'lib/constants'
import { useTableEditorStateSnapshot } from 'state/table-editor'
import { useProjectContext } from '../ProjectLayout/ProjectContext'

export interface EntityListItemProps {
  id: number
  projectRef: string
  isLocked: boolean
}

<<<<<<< HEAD
const EntityListItem: ItemRenderer<Entity, EntityListItemProps> = ({
  id,
  projectRef,
  item: entity,
  isLocked,
}) => {
=======
const svgLoader = <span className="block w-4 h-4 bg-[#133929] rounded-sm" />

const EntityListItem = ({ id, projectRef, item: entity, isLocked }: EntityListItemProps) => {
>>>>>>> ade4b349
  const { ui } = useStore()
  const { project } = useProjectContext()
  const snap = useTableEditorStateSnapshot()

  const isActive = Number(id) === entity.id
  const formatTooltipText = (entityType: string) => {
    return Object.entries(ENTITY_TYPE)
      .find(([, value]) => value === entityType)?.[0]
      ?.toLowerCase()
      ?.split('_')
      ?.join(' ')
  }

  const exportTableAsCSV = async () => {
    if (IS_PLATFORM && !project?.connectionString)
      return console.error('Connection string is required')
    const toastId = ui.setNotification({
      category: 'loading',
      message: `Exporting ${entity.name} as CSV...`,
    })

    try {
      const table = await getTable({
        id: entity.id,
        projectRef,
        connectionString: project?.connectionString,
      })
      const supaTable =
        table &&
        parseSupaTable(
          {
            table: table,
            columns: table.columns ?? [],
            primaryKeys: table.primary_keys,
            relationships: table.relationships,
          },
          []
        )

      const rows = await fetchAllTableRows({
        projectRef,
        connectionString: project?.connectionString,
        table: supaTable,
      })
      const formattedRows = rows.map((row) => {
        const formattedRow = row
        Object.keys(row).map((column) => {
          if (typeof row[column] === 'object' && row[column] !== null)
            formattedRow[column] = JSON.stringify(formattedRow[column])
        })
        return formattedRow
      })

      if (formattedRows.length > 0) {
        const csv = Papa.unparse(formattedRows, {
          columns: supaTable.columns.map((column) => column.name),
        })
        const csvData = new Blob([csv], { type: 'text/csv;charset=utf-8;' })
        saveAs(csvData, `${entity!.name}_rows.csv`)
      }

      ui.setNotification({
        id: toastId,
        category: 'success',
        message: `Successfully exported ${entity.name} as CSV`,
      })
    } catch (error: any) {
      ui.setNotification({
        id: toastId,
        category: 'error',
        message: `Failed to export table: ${error.message}`,
      })
    }
  }

  return (
    <div
      className={clsx(
        'group flex items-center justify-between rounded-md',
        isActive && 'text-foreground bg-surface-200'
      )}
    >
      <Link
        href={`/project/${projectRef}/editor/${entity.id}`}
        className="flex items-center py-1 px-3 w-full space-x-3 max-w-[90%]"
      >
        <Tooltip.Root delayDuration={0} disableHoverableContent={true}>
          <Tooltip.Trigger className="flex items-center" asChild>
            <span>
              {entity.type === ENTITY_TYPE.TABLE ? (
                <SVG
                  className="table-icon"
                  src={`${BASE_PATH}/img/icons/table-icon.svg`}
                  style={{ width: `16px`, height: `16px`, strokeWidth: '1px' }}
                  preProcessor={(code: any) =>
                    code.replace(/svg/, 'svg class="m-auto text-color-inherit"')
                  }
                  loader={svgLoader}
                  cacheRequests={true}
                />
              ) : entity.type === ENTITY_TYPE.VIEW ? (
                <SVG
                  className="view-icon"
                  src={`${BASE_PATH}/img/icons/view-icon.svg`}
                  style={{ width: `16px`, height: `16px`, strokeWidth: '1px' }}
                  preProcessor={(code: any) =>
                    code.replace(/svg/, 'svg class="m-auto text-color-inherit"')
                  }
                  loader={svgLoader}
                  cacheRequests={true}
                />
              ) : (
                <div
                  className={clsx(
                    'flex items-center justify-center text-xs h-4 w-4 rounded-[2px] font-bold',
                    entity.type === ENTITY_TYPE.FOREIGN_TABLE && 'text-yellow-900 bg-yellow-500',
                    entity.type === ENTITY_TYPE.MATERIALIZED_VIEW &&
                      'text-purple-1000 bg-purple-500',
                    entity.type === ENTITY_TYPE.PARTITIONED_TABLE &&
                      'text-foreground-light bg-border-stronger'
                  )}
                >
                  {Object.entries(ENTITY_TYPE)
                    .find(([, value]) => value === entity.type)?.[0]?.[0]
                    ?.toUpperCase()}
                </div>
              )}
            </span>
          </Tooltip.Trigger>
          <Tooltip.Portal>
            <Tooltip.Content side="bottom">
              <Tooltip.Arrow className="radix-tooltip-arrow" />
              <div
                className={[
                  'rounded bg-alternative py-1 px-2 leading-none shadow',
                  'border border-background',
                ].join(' ')}
              >
                <span className="text-xs text-foreground capitalize">
                  {formatTooltipText(entity.type)}
                </span>
              </div>
            </Tooltip.Content>
          </Tooltip.Portal>
        </Tooltip.Root>
        <p className="text-sm text-foreground-light group-hover:text-foreground transition max-w-[85%] overflow-hidden text-ellipsis whitespace-nowrap">
          {/* only show tooltips if required, to reduce noise */}
          {entity.name.length > 20 ? (
            <Tooltip.Root delayDuration={0} disableHoverableContent={true}>
              <Tooltip.Trigger className="max-w-[95%] overflow-hidden text-ellipsis whitespace-nowrap">
                {entity.name}
              </Tooltip.Trigger>
              <Tooltip.Portal>
                <Tooltip.Content side="bottom">
                  <Tooltip.Arrow className="radix-tooltip-arrow" />
                  <div
                    className={[
                      'rounded bg-alternative py-1 px-2 leading-none shadow',
                      'border border-background',
                    ].join(' ')}
                  >
                    <span className="text-xs text-foreground">{entity.name}</span>
                  </div>
                </Tooltip.Content>
              </Tooltip.Portal>
            </Tooltip.Root>
          ) : (
            entity.name
          )}
        </p>
      </Link>
      <div className="pr-3">
        {entity.type === ENTITY_TYPE.TABLE && isActive && !isLocked && (
          <DropdownMenu>
            <DropdownMenuTrigger>
              <div className="text-foreground-lighter transition-colors hover:text-foreground">
                <IconChevronDown size={14} strokeWidth={2} />
              </div>
            </DropdownMenuTrigger>
            <DropdownMenuContent side="bottom" align="start">
              <DropdownMenuItem
                key="edit-table"
                className="space-x-2"
                onClick={(e) => {
                  e.stopPropagation()
                  snap.onEditTable()
                }}
              >
                <IconEdit size="tiny" />
                <p>Edit Table</p>
              </DropdownMenuItem>
              <DropdownMenuItem
                key="duplicate-table"
                className="space-x-2"
                onClick={(e) => {
                  e.stopPropagation()
                  snap.onDuplicateTable()
                }}
              >
                <IconCopy size="tiny" />
                <p>Duplicate Table</p>
              </DropdownMenuItem>
              <DropdownMenuItem key="view-policies" className="space-x-2" asChild>
                <Link
                  key="view-policies"
                  href={`/project/${projectRef}/auth/policies?schema=${snap.selectedSchemaName}&search=${entity.id}`}
                >
                  <IconLock size="tiny" />
                  <p>View Policies</p>
                </Link>
              </DropdownMenuItem>
              <DropdownMenuItem
                key="download-table-csv"
                className="space-x-2"
                onClick={(e) => {
                  e.stopPropagation()
                  exportTableAsCSV()
                }}
              >
                <IconDownload size="tiny" />
                <p>Export as CSV</p>
              </DropdownMenuItem>
              <DropdownMenuSeparator />
              <DropdownMenuItem
                key="delete-table"
                className="space-x-2"
                onClick={(e) => {
                  e.stopPropagation()
                  snap.onDeleteTable()
                }}
              >
                <IconTrash size="tiny" />
                <p>Delete Table</p>
              </DropdownMenuItem>
            </DropdownMenuContent>
          </DropdownMenu>
        )}
      </div>
    </div>
  )
}

export default EntityListItem<|MERGE_RESOLUTION|>--- conflicted
+++ resolved
@@ -36,18 +36,14 @@
   isLocked: boolean
 }
 
-<<<<<<< HEAD
+const svgLoader = <span className="block w-4 h-4 bg-[#133929] rounded-sm" />
+
 const EntityListItem: ItemRenderer<Entity, EntityListItemProps> = ({
   id,
   projectRef,
   item: entity,
   isLocked,
 }) => {
-=======
-const svgLoader = <span className="block w-4 h-4 bg-[#133929] rounded-sm" />
-
-const EntityListItem = ({ id, projectRef, item: entity, isLocked }: EntityListItemProps) => {
->>>>>>> ade4b349
   const { ui } = useStore()
   const { project } = useProjectContext()
   const snap = useTableEditorStateSnapshot()
