--- conflicted
+++ resolved
@@ -276,7 +276,6 @@
   }
 
   return (
-<<<<<<< HEAD
     <EditorTablePageLink
       title={entity.name}
       id={String(entity.id)}
@@ -301,67 +300,11 @@
       }}
     >
       <>
+        {/* <> // there was a px-2 in here because scroll bar was messing up */}
         {!isPreview && isActive && <div className="absolute left-0 h-full w-0.5 bg-foreground" />}
         <Tooltip.Root delayDuration={0} disableHoverableContent={true}>
           <Tooltip.Trigger className="min-w-4">
             <EntityTypeIcon type={entity.type} />
-=======
-    <div className="px-2">
-      <EditorTablePageLink
-        title={entity.name}
-        id={String(entity.id)}
-        href={`/project/${projectRef}/editor/${entity.id}?schema=${selectedSchema}`}
-        role="button"
-        aria-label={`View ${entity.name}`}
-        className={cn(
-          'w-full',
-          'flex items-center gap-2',
-          'py-1 px-2',
-          'text-light',
-          'rounded-md',
-          isActive ? 'bg-selection' : 'hover:bg-surface-200 focus:bg-surface-200',
-          'group',
-          'transition'
-        )}
-      >
-        <Tooltip.Root delayDuration={0} disableHoverableContent={true}>
-          <Tooltip.Trigger className="min-w-4" asChild>
-            {entity.type === ENTITY_TYPE.TABLE ? (
-              <Table2
-                size={15}
-                strokeWidth={1.5}
-                className={cn(
-                  'text-foreground-muted group-hover:text-foreground-lighter',
-                  isActive && 'text-foreground-lighter',
-                  'transition-colors'
-                )}
-              />
-            ) : entity.type === ENTITY_TYPE.VIEW ? (
-              <Eye
-                size={15}
-                strokeWidth={1.5}
-                className={cn(
-                  'text-foreground-muted group-hover:text-foreground-lighter',
-                  isActive && 'text-foreground-lighter',
-                  'transition-colors'
-                )}
-              />
-            ) : (
-              <div
-                className={cn(
-                  'flex items-center justify-center text-xs h-4 w-4 rounded-[2px] font-bold',
-                  entity.type === ENTITY_TYPE.FOREIGN_TABLE && 'text-yellow-900 bg-yellow-500',
-                  entity.type === ENTITY_TYPE.MATERIALIZED_VIEW && 'text-purple-1000 bg-purple-500',
-                  entity.type === ENTITY_TYPE.PARTITIONED_TABLE &&
-                    'text-foreground-light bg-border-stronger'
-                )}
-              >
-                {Object.entries(ENTITY_TYPE)
-                  .find(([, value]) => value === entity.type)?.[0]?.[0]
-                  ?.toUpperCase()}
-              </div>
-            )}
->>>>>>> e420a488
           </Tooltip.Trigger>
           <Tooltip.Portal>
             <Tooltip.Content
@@ -399,11 +342,7 @@
 
         {canEdit && (
           <DropdownMenu>
-<<<<<<< HEAD
             <DropdownMenuTrigger className="text-foreground-lighter transition-all text-transparent group-hover:text-foreground data-[state=open]:text-foreground">
-=======
-            <DropdownMenuTrigger className="text-foreground-lighter transition-all hover:text-foreground data-[state=open]:text-foreground">
->>>>>>> e420a488
               <MoreHorizontal size={14} strokeWidth={2} />
             </DropdownMenuTrigger>
             <DropdownMenuContent side="bottom" align="start" className="w-44">
@@ -501,13 +440,8 @@
             </DropdownMenuContent>
           </DropdownMenu>
         )}
-<<<<<<< HEAD
       </>
     </EditorTablePageLink>
-=======
-      </EditorTablePageLink>
-    </div>
->>>>>>> e420a488
   )
 }
 
