import * as Tooltip from '@radix-ui/react-tooltip'
import clsx from 'clsx'
import saveAs from 'file-saver'
import Link from 'next/link'
import Papa from 'papaparse'

import {
  DropdownMenu,
  DropdownMenuContent,
  DropdownMenuItem,
  DropdownMenuSeparator,
  DropdownMenuTrigger,
  IconCopy,
  IconDownload,
  IconEdit,
  IconLock,
  IconTrash,
  cn,
} from 'ui'

import { IS_PLATFORM } from 'common'
import { parseSupaTable } from 'components/grid'
import { ItemRenderer } from 'components/ui/InfiniteList'
import { ENTITY_TYPE } from 'data/entity-types/entity-type-constants'
import { Entity } from 'data/entity-types/entity-type-query'
import { fetchAllTableRows } from 'data/table-rows/table-rows-query'
import { getTable } from 'data/tables/table-query'
import { useStore } from 'hooks'
import { useTableEditorStateSnapshot } from 'state/table-editor'
import { useProjectContext } from '../ProjectLayout/ProjectContext'
<<<<<<< HEAD
import { IS_PLATFORM } from 'common'
import { Eye, MoreHorizontal, Table2, Unlock } from 'lucide-react'
=======
>>>>>>> 59d64b93

export interface EntityListItemProps {
  id: number
  projectRef: string
  isLocked: boolean
  rlsEnabled: boolean
}

const svgLoader = <span className="block w-4 h-4 bg-[#133929] rounded-sm" />

const EntityListItem: ItemRenderer<Entity, EntityListItemProps> = ({
  id,
  projectRef,
  item: entity,
  isLocked,
}) => {
  const { ui } = useStore()
  const { project } = useProjectContext()
  const snap = useTableEditorStateSnapshot()

  const isActive = Number(id) === entity.id

  const formatTooltipText = (entityType: string) => {
    return Object.entries(ENTITY_TYPE)
      .find(([, value]) => value === entityType)?.[0]
      ?.toLowerCase()
      ?.split('_')
      ?.join(' ')
  }

  const exportTableAsCSV = async () => {
    if (IS_PLATFORM && !project?.connectionString)
      return console.error('Connection string is required')
    const toastId = ui.setNotification({
      category: 'loading',
      message: `Exporting ${entity.name} as CSV...`,
    })

    try {
      const table = await getTable({
        id: entity.id,
        projectRef,
        connectionString: project?.connectionString,
      })
      const supaTable =
        table &&
        parseSupaTable(
          {
            table: table,
            columns: table.columns ?? [],
            primaryKeys: table.primary_keys,
            relationships: table.relationships,
          },
          []
        )

      const rows = await fetchAllTableRows({
        projectRef,
        connectionString: project?.connectionString,
        table: supaTable,
      })
      const formattedRows = rows.map((row) => {
        const formattedRow = row
        Object.keys(row).map((column) => {
          if (typeof row[column] === 'object' && row[column] !== null)
            formattedRow[column] = JSON.stringify(formattedRow[column])
        })
        return formattedRow
      })

      if (formattedRows.length > 0) {
        const csv = Papa.unparse(formattedRows, {
          columns: supaTable.columns.map((column) => column.name),
        })
        const csvData = new Blob([csv], { type: 'text/csv;charset=utf-8;' })
        saveAs(csvData, `${entity!.name}_rows.csv`)
      }

      ui.setNotification({
        id: toastId,
        category: 'success',
        message: `Successfully exported ${entity.name} as CSV`,
      })
    } catch (error: any) {
      ui.setNotification({
        id: toastId,
        category: 'error',
        message: `Failed to export table: ${error.message}`,
      })
    }
  }

  return (
    <div
      className={clsx(
        'group flex items-center justify-between rounded-md',
        isActive && 'text-foreground bg-surface-200'
      )}
    >
      <Link
        href={`/project/${projectRef}/editor/${entity.id}`}
        className="flex items-center gap-2 py-1 pl-2 w-full max-w-[90%]"
      >
        <Tooltip.Root delayDuration={0} disableHoverableContent={true}>
<<<<<<< HEAD
          <Tooltip.Trigger className="flex items-center">
            {entity.type === ENTITY_TYPE.TABLE ? (
              <Table2 size={15} strokeWidth={1.5} className="text-foreground-light" />
            ) : entity.type === ENTITY_TYPE.VIEW ? (
              <Eye size={15} strokeWidth={1.5} className="text-foreground-light" />
            ) : (
              <div
                className={clsx(
                  'flex items-center justify-center text-xs h-4 w-4 rounded-[2px] font-bold',
                  entity.type === ENTITY_TYPE.FOREIGN_TABLE && 'text-yellow-900 bg-yellow-500',
                  entity.type === ENTITY_TYPE.MATERIALIZED_VIEW && 'text-purple-1000 bg-purple-500',
                  entity.type === ENTITY_TYPE.PARTITIONED_TABLE &&
                    'text-foreground-light bg-border-stronger'
                )}
              >
                {Object.entries(ENTITY_TYPE)
                  .find(([, value]) => value === entity.type)?.[0]?.[0]
                  ?.toUpperCase()}
              </div>
            )}
=======
          <Tooltip.Trigger className="flex items-center" asChild>
            <span>
              {entity.type === ENTITY_TYPE.TABLE ? (
                <SVG
                  className="table-icon"
                  src={`${BASE_PATH}/img/icons/table-icon.svg`}
                  style={{ width: `16px`, height: `16px`, strokeWidth: '1px' }}
                  preProcessor={(code: any) =>
                    code.replace(/svg/, 'svg class="m-auto text-color-inherit"')
                  }
                  loader={svgLoader}
                  cacheRequests={true}
                />
              ) : entity.type === ENTITY_TYPE.VIEW ? (
                <SVG
                  className="view-icon"
                  src={`${BASE_PATH}/img/icons/view-icon.svg`}
                  style={{ width: `16px`, height: `16px`, strokeWidth: '1px' }}
                  preProcessor={(code: any) =>
                    code.replace(/svg/, 'svg class="m-auto text-color-inherit"')
                  }
                  loader={svgLoader}
                  cacheRequests={true}
                />
              ) : (
                <div
                  className={clsx(
                    'flex items-center justify-center text-xs h-4 w-4 rounded-[2px] font-bold',
                    entity.type === ENTITY_TYPE.FOREIGN_TABLE && 'text-yellow-900 bg-yellow-500',
                    entity.type === ENTITY_TYPE.MATERIALIZED_VIEW &&
                      'text-purple-1000 bg-purple-500',
                    entity.type === ENTITY_TYPE.PARTITIONED_TABLE &&
                      'text-foreground-light bg-border-stronger'
                  )}
                >
                  {Object.entries(ENTITY_TYPE)
                    .find(([, value]) => value === entity.type)?.[0]?.[0]
                    ?.toUpperCase()}
                </div>
              )}
            </span>
>>>>>>> 59d64b93
          </Tooltip.Trigger>
          <Tooltip.Portal>
            <Tooltip.Content
              side="bottom"
              className={[
                'rounded bg-alternative py-1 px-2 leading-none shadow',
                'border border-background',
                'text-xs text-foreground capitalize',
              ].join(' ')}
            >
              <Tooltip.Arrow className="radix-tooltip-arrow" />
              {formatTooltipText(entity.type)}
            </Tooltip.Content>
          </Tooltip.Portal>
        </Tooltip.Root>
        <div
          className={cn(
            'text-sm text-foreground-light group-hover:text-foreground transition max-w-[175px] overflow-hidden text-ellipsis whitespace-nowrap flex items-center gap-2 relative w-full',
            isActive && 'text-foreground'
          )}
        >
          {/* only show tooltips if required, to reduce noise */}
          {entity.name.length > 20 ? (
            <Tooltip.Root delayDuration={0} disableHoverableContent={true}>
              <Tooltip.Trigger className="max-w-[95%] overflow-hidden text-ellipsis whitespace-nowrap">
                {entity.name}
              </Tooltip.Trigger>
              <Tooltip.Portal>
                <Tooltip.Content
                  side="right"
                  className={[
                    'rounded bg-alternative py-1 px-2 leading-none shadow',
                    'border border-background',
                    'text-xs text-foreground',
                  ].join(' ')}
                >
                  <Tooltip.Arrow className="radix-tooltip-arrow" />
                  {entity.name}
                </Tooltip.Content>
              </Tooltip.Portal>
            </Tooltip.Root>
          ) : (
            entity.name
          )}

          {entity.type === ENTITY_TYPE.TABLE && !entity.rls_enabled && (
            <div className="w-4 px-0.5">
              <Unlock
                size={14}
                strokeWidth={1}
                className={cn(isActive ? 'text-warning' : 'text-warning-500')}
              />
            </div>
          )}
        </div>
      </Link>
      <div className="pr-2 flex items-center">
        {entity.type === ENTITY_TYPE.TABLE && isActive && !isLocked && (
          <DropdownMenu>
            <DropdownMenuTrigger>
              <div className="text-foreground-lighter transition-all hover:text-foreground">
                <MoreHorizontal size={14} strokeWidth={2} />
              </div>
            </DropdownMenuTrigger>
            <DropdownMenuContent side="bottom" align="start">
              <DropdownMenuItem
                key="edit-table"
                className="space-x-2"
                onClick={(e) => {
                  e.stopPropagation()
                  snap.onEditTable()
                }}
              >
                <IconEdit size="tiny" />
                <span>Edit Table</span>
              </DropdownMenuItem>
              <DropdownMenuItem
                key="duplicate-table"
                className="space-x-2"
                onClick={(e) => {
                  e.stopPropagation()
                  snap.onDuplicateTable()
                }}
              >
                <IconCopy size="tiny" />
                <span>Duplicate Table</span>
              </DropdownMenuItem>
              <DropdownMenuItem key="view-policies" className="space-x-2" asChild>
                <Link
                  key="view-policies"
                  href={`/project/${projectRef}/auth/policies?schema=${snap.selectedSchemaName}&search=${entity.id}`}
                >
                  <IconLock size="tiny" />
                  <span>View Policies</span>
                </Link>
              </DropdownMenuItem>
              <DropdownMenuItem
                key="download-table-csv"
                className="space-x-2"
                onClick={(e) => {
                  e.stopPropagation()
                  exportTableAsCSV()
                }}
              >
                <IconDownload size="tiny" />
                <span>Export as CSV</span>
              </DropdownMenuItem>
              <DropdownMenuSeparator />
              <DropdownMenuItem
                key="delete-table"
                className="space-x-2"
                onClick={(e) => {
                  e.stopPropagation()
                  snap.onDeleteTable()
                }}
              >
                <IconTrash size="tiny" />
                <span>Delete Table</span>
              </DropdownMenuItem>
            </DropdownMenuContent>
          </DropdownMenu>
        )}
      </div>
    </div>
  )
}

export default EntityListItem<|MERGE_RESOLUTION|>--- conflicted
+++ resolved
@@ -1,9 +1,10 @@
 import * as Tooltip from '@radix-ui/react-tooltip'
 import clsx from 'clsx'
+import { IS_PLATFORM } from 'common'
 import saveAs from 'file-saver'
+import { Eye, MoreHorizontal, Table2, Unlock } from 'lucide-react'
 import Link from 'next/link'
 import Papa from 'papaparse'
-
 import {
   DropdownMenu,
   DropdownMenuContent,
@@ -18,7 +19,6 @@
   cn,
 } from 'ui'
 
-import { IS_PLATFORM } from 'common'
 import { parseSupaTable } from 'components/grid'
 import { ItemRenderer } from 'components/ui/InfiniteList'
 import { ENTITY_TYPE } from 'data/entity-types/entity-type-constants'
@@ -28,20 +28,12 @@
 import { useStore } from 'hooks'
 import { useTableEditorStateSnapshot } from 'state/table-editor'
 import { useProjectContext } from '../ProjectLayout/ProjectContext'
-<<<<<<< HEAD
-import { IS_PLATFORM } from 'common'
-import { Eye, MoreHorizontal, Table2, Unlock } from 'lucide-react'
-=======
->>>>>>> 59d64b93
 
 export interface EntityListItemProps {
   id: number
   projectRef: string
   isLocked: boolean
-  rlsEnabled: boolean
 }
-
-const svgLoader = <span className="block w-4 h-4 bg-[#133929] rounded-sm" />
 
 const EntityListItem: ItemRenderer<Entity, EntityListItemProps> = ({
   id,
@@ -137,7 +129,6 @@
         className="flex items-center gap-2 py-1 pl-2 w-full max-w-[90%]"
       >
         <Tooltip.Root delayDuration={0} disableHoverableContent={true}>
-<<<<<<< HEAD
           <Tooltip.Trigger className="flex items-center">
             {entity.type === ENTITY_TYPE.TABLE ? (
               <Table2 size={15} strokeWidth={1.5} className="text-foreground-light" />
@@ -158,49 +149,6 @@
                   ?.toUpperCase()}
               </div>
             )}
-=======
-          <Tooltip.Trigger className="flex items-center" asChild>
-            <span>
-              {entity.type === ENTITY_TYPE.TABLE ? (
-                <SVG
-                  className="table-icon"
-                  src={`${BASE_PATH}/img/icons/table-icon.svg`}
-                  style={{ width: `16px`, height: `16px`, strokeWidth: '1px' }}
-                  preProcessor={(code: any) =>
-                    code.replace(/svg/, 'svg class="m-auto text-color-inherit"')
-                  }
-                  loader={svgLoader}
-                  cacheRequests={true}
-                />
-              ) : entity.type === ENTITY_TYPE.VIEW ? (
-                <SVG
-                  className="view-icon"
-                  src={`${BASE_PATH}/img/icons/view-icon.svg`}
-                  style={{ width: `16px`, height: `16px`, strokeWidth: '1px' }}
-                  preProcessor={(code: any) =>
-                    code.replace(/svg/, 'svg class="m-auto text-color-inherit"')
-                  }
-                  loader={svgLoader}
-                  cacheRequests={true}
-                />
-              ) : (
-                <div
-                  className={clsx(
-                    'flex items-center justify-center text-xs h-4 w-4 rounded-[2px] font-bold',
-                    entity.type === ENTITY_TYPE.FOREIGN_TABLE && 'text-yellow-900 bg-yellow-500',
-                    entity.type === ENTITY_TYPE.MATERIALIZED_VIEW &&
-                      'text-purple-1000 bg-purple-500',
-                    entity.type === ENTITY_TYPE.PARTITIONED_TABLE &&
-                      'text-foreground-light bg-border-stronger'
-                  )}
-                >
-                  {Object.entries(ENTITY_TYPE)
-                    .find(([, value]) => value === entity.type)?.[0]?.[0]
-                    ?.toUpperCase()}
-                </div>
-              )}
-            </span>
->>>>>>> 59d64b93
           </Tooltip.Trigger>
           <Tooltip.Portal>
             <Tooltip.Content
