--- conflicted
+++ resolved
@@ -206,54 +206,11 @@
               )}
             </div>
 
-<<<<<<< HEAD
-                    <div className="flex gap-3 items-center">
-                      <DropdownMenu>
-                        <Tooltip.Root delayDuration={0}>
-                          <DropdownMenuTrigger asChild>
-                            <Tooltip.Trigger>
-                              <div className="text-foreground-lighter transition-colors hover:text-foreground">
-                                <IconChevronsDown size={18} strokeWidth={1} />
-                              </div>
-                            </Tooltip.Trigger>
-                          </DropdownMenuTrigger>
-                          <Tooltip.Portal>
-                            <Tooltip.Content side="bottom">
-                              <Tooltip.Arrow className="radix-tooltip-arrow" />
-                              <div
-                                className={[
-                                  'rounded bg-alternative py-1 px-2 leading-none shadow',
-                                  'border border-background',
-                                ].join(' ')}
-                              >
-                                <span className="text-xs">Sort By</span>
-                              </div>
-                            </Tooltip.Content>
-                          </Tooltip.Portal>
-                        </Tooltip.Root>
-                        <DropdownMenuContent side="bottom" align="start" className="w-48">
-                          <DropdownMenuRadioGroup
-                            value={sort}
-                            onValueChange={(value: any) => setSort(value)}
-                          >
-                            <DropdownMenuRadioItem key="alphabetical" value="alphabetical">
-                              Alphabetical
-                            </DropdownMenuRadioItem>
-                            <DropdownMenuRadioItem
-                              key="grouped-alphabetical"
-                              value="grouped-alphabetical"
-                            >
-                              Entity Type
-                            </DropdownMenuRadioItem>
-                          </DropdownMenuRadioGroup>
-                        </DropdownMenuContent>
-                      </DropdownMenu>
-=======
             <div className="flex gap-3 items-center">
               <DropdownMenu>
                 <DropdownMenuTrigger>
                   <Tooltip.Root delayDuration={0}>
-                    <Tooltip.Trigger asChild>
+                    <Tooltip.Trigger>
                       <div className="text-foreground-lighter transition-colors hover:text-foreground">
                         <IconChevronsDown size={18} strokeWidth={1} />
                       </div>
@@ -287,7 +244,6 @@
                   </DropdownMenuRadioGroup>
                 </DropdownMenuContent>
               </DropdownMenu>
->>>>>>> 64684373
 
               <button
                 className="cursor-pointer text-foreground-lighter transition-colors hover:text-foreground"
