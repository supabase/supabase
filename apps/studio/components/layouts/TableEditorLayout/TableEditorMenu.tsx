--- conflicted
+++ resolved
@@ -114,13 +114,8 @@
       >
         <div className="flex flex-col gap-y-1.5">
           <SchemaSelector
-<<<<<<< HEAD
-            className="mx-4 h-7"
+            className="mx-4"
             selectedSchemaName={selectedTable?.schema || snap.selectedSchemaName}
-=======
-            className="mx-4"
-            selectedSchemaName={snap.selectedSchemaName}
->>>>>>> cff565ce
             onSelectSchema={(name: string) => {
               setSearchText('')
               snap.setSelectedSchemaName(name)
