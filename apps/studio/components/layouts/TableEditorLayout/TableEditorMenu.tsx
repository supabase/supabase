import { PermissionAction } from '@supabase/shared-types/out/constants'
import { partition } from 'lodash'
import { Filter, Plus } from 'lucide-react'
import { useEffect, useMemo, useState } from 'react'

import { useParams } from 'common'
import { useBreakpoint } from 'common/hooks/useBreakpoint'
import { ProtectedSchemaModal } from 'components/interfaces/Database/ProtectedSchemaWarning'
import EditorMenuListSkeleton from 'components/layouts/TableEditorLayout/EditorMenuListSkeleton'
import AlertError from 'components/ui/AlertError'
import { ButtonTooltip } from 'components/ui/ButtonTooltip'
import InfiniteList from 'components/ui/InfiniteList'
import SchemaSelector from 'components/ui/SchemaSelector'
import { useSchemasQuery } from 'data/database/schemas-query'
import { ENTITY_TYPE } from 'data/entity-types/entity-type-constants'
import { useEntityTypesQuery } from 'data/entity-types/entity-types-infinite-query'
import { useTableEditorQuery } from 'data/table-editor/table-editor-query'
import { useCheckPermissions } from 'hooks/misc/useCheckPermissions'
import { useLocalStorage } from 'hooks/misc/useLocalStorage'
import { useQuerySchemaState } from 'hooks/misc/useSchemaQueryState'
import { PROTECTED_SCHEMAS } from 'lib/constants/schemas'
import { useTableEditorStateSnapshot } from 'state/table-editor'
import {
  AlertDescription_Shadcn_,
  AlertTitle_Shadcn_,
  Alert_Shadcn_,
  Button,
  Checkbox_Shadcn_,
  Label_Shadcn_,
  PopoverContent_Shadcn_,
  PopoverTrigger_Shadcn_,
  Popover_Shadcn_,
} from 'ui'
import {
  InnerSideBarEmptyPanel,
  InnerSideBarFilterSearchInput,
  InnerSideBarFilterSortDropdown,
  InnerSideBarFilterSortDropdownItem,
  InnerSideBarFilters,
} from 'ui-patterns/InnerSideMenu'
import { useProjectContext } from '../ProjectLayout/ProjectContext'
import { tableEditorTabsCleanUp } from '../Tabs/Tabs.utils'
import EntityListItem from './EntityListItem'
import { TableMenuEmptyState } from './TableMenuEmptyState'

const TableEditorMenu = () => {
<<<<<<< HEAD
  const { id: _id } = useParams()
  const id = _id ? Number(_id) : undefined
  const snap = useTableEditorStateSnapshot()
  const { selectedSchema, setSelectedSchema } = useQuerySchemaState()
  const isMobile = useBreakpoint()
=======
  const { ref, id: _id } = useParams()
  const isMobile = useBreakpoint()
  const id = _id ? Number(_id) : undefined
  const snap = useTableEditorStateSnapshot()
  const isTableEditorTabsEnabled = useIsTableEditorTabsEnabled()
  const { selectedSchema, setSelectedSchema } = useQuerySchemaState()
>>>>>>> 34147c3b

  const [showModal, setShowModal] = useState(false)
  const [searchText, setSearchText] = useState<string>('')
  const [visibleTypes, setVisibleTypes] = useState<string[]>(Object.values(ENTITY_TYPE))
  const [sort, setSort] = useLocalStorage<'alphabetical' | 'grouped-alphabetical'>(
    'table-editor-sort',
    'alphabetical'
  )

  const { project } = useProjectContext()
  const {
    data,
    isLoading,
    isSuccess,
    isError,
    error,
    hasNextPage,
    isFetchingNextPage,
    fetchNextPage,
  } = useEntityTypesQuery(
    {
      projectRef: project?.ref,
      connectionString: project?.connectionString,
      schemas: [selectedSchema],
      search: searchText.trim() || undefined,
      sort,
      filterTypes: visibleTypes,
    },
    {
      keepPreviousData: Boolean(searchText),
    }
  )

  const entityTypes = useMemo(
    () => data?.pages.flatMap((page) => page.data.entities),
    [data?.pages]
  )

  const { data: schemas } = useSchemasQuery({
    projectRef: project?.ref,
    connectionString: project?.connectionString,
  })

  const schema = schemas?.find((schema) => schema.name === selectedSchema)
  const canCreateTables = useCheckPermissions(PermissionAction.TENANT_SQL_ADMIN_WRITE, 'tables')

  const [protectedSchemas] = partition(
    (schemas ?? []).sort((a, b) => a.name.localeCompare(b.name)),
    (schema) => PROTECTED_SCHEMAS.includes(schema?.name ?? '')
  )
  const isLocked = protectedSchemas.some((s) => s.id === schema?.id)

  const { data: selectedTable } = useTableEditorQuery({
    projectRef: project?.ref,
    connectionString: project?.connectionString,
    id,
  })

  useEffect(() => {
    if (selectedTable?.schema) {
      setSelectedSchema(selectedTable.schema)
    }
  }, [selectedTable?.schema])

  useEffect(() => {
    // Clean up tabs + recent items for any tables that might have been removed outside of the dashboard session
    if (isTableEditorTabsEnabled && ref && entityTypes && !searchText) {
      tableEditorTabsCleanUp({ ref, schemas: [selectedSchema], entities: entityTypes })
    }
  }, [entityTypes])

  return (
    <>
      <div className="flex flex-col flex-grow gap-5 pt-5 h-full">
        <div className="flex flex-col gap-y-1.5">
          <SchemaSelector
            className="mx-4"
            selectedSchemaName={selectedSchema}
            onSelectSchema={(name: string) => {
              setSearchText('')
              setSelectedSchema(name)
            }}
            onSelectCreateSchema={() => snap.onAddSchema()}
          />

          <div className="grid gap-3 mx-4">
            {!isLocked ? (
              <ButtonTooltip
                block
                title="Create a new table"
                name="New table"
                disabled={!canCreateTables}
                size="tiny"
                icon={<Plus size={14} strokeWidth={1.5} className="text-foreground-muted" />}
                type="default"
                className="justify-start"
                onClick={snap.onAddTable}
                tooltip={{
                  content: {
                    side: 'bottom',
                    text: !canCreateTables
                      ? 'You need additional permissions to create tables'
                      : undefined,
                  },
                }}
              >
                New table
              </ButtonTooltip>
            ) : (
              <Alert_Shadcn_>
                <AlertTitle_Shadcn_ className="text-sm">
                  Viewing protected schema
                </AlertTitle_Shadcn_>
                <AlertDescription_Shadcn_ className="text-xs">
                  <p className="mb-2">
                    This schema is managed by Supabase and is read-only through the table editor
                  </p>
                  <Button type="default" size="tiny" onClick={() => setShowModal(true)}>
                    Learn more
                  </Button>
                </AlertDescription_Shadcn_>
              </Alert_Shadcn_>
            )}
          </div>
        </div>
        <div className="flex flex-auto flex-col gap-2 pb-4">
          <InnerSideBarFilters className="mx-2">
            <InnerSideBarFilterSearchInput
              autoFocus={!isMobile}
              name="search-tables"
              value={searchText}
              placeholder="Search tables..."
              aria-labelledby="Search tables"
              onChange={(e) => setSearchText(e.target.value)}
            >
              <InnerSideBarFilterSortDropdown
                value={sort}
                onValueChange={(value: any) => setSort(value)}
              >
                <InnerSideBarFilterSortDropdownItem
                  key="alphabetical"
                  value="alphabetical"
                  className="flex gap-2"
                >
                  Alphabetical
                </InnerSideBarFilterSortDropdownItem>
                <InnerSideBarFilterSortDropdownItem
                  key="grouped-alphabetical"
                  value="grouped-alphabetical"
                >
                  Entity Type
                </InnerSideBarFilterSortDropdownItem>
              </InnerSideBarFilterSortDropdown>
            </InnerSideBarFilterSearchInput>
            <Popover_Shadcn_>
              <PopoverTrigger_Shadcn_ asChild>
                <Button
                  type={visibleTypes.length !== 5 ? 'default' : 'dashed'}
                  className="h-[32px] md:h-[28px] px-1.5"
                  icon={<Filter />}
                />
              </PopoverTrigger_Shadcn_>
              <PopoverContent_Shadcn_ className="p-0 w-56" side="bottom" align="center">
                <div className="px-3 pt-3 pb-2 flex flex-col gap-y-2">
                  <p className="text-xs">Show entity types</p>
                  <div className="flex flex-col">
                    {Object.entries(ENTITY_TYPE).map(([key, value]) => (
                      <div key={key} className="group flex items-center justify-between py-0.5">
                        <div className="flex items-center gap-x-2">
                          <Checkbox_Shadcn_
                            id={key}
                            name={key}
                            checked={visibleTypes.includes(value)}
                            onCheckedChange={() => {
                              if (visibleTypes.includes(value)) {
                                setVisibleTypes(visibleTypes.filter((y) => y !== value))
                              } else {
                                setVisibleTypes(visibleTypes.concat([value]))
                              }
                            }}
                          />
                          <Label_Shadcn_ htmlFor={key} className="capitalize text-xs">
                            {key.toLowerCase().replace('_', ' ')}
                          </Label_Shadcn_>
                        </div>
                        <Button
                          size="tiny"
                          type="default"
                          onClick={() => setVisibleTypes([value])}
                          className="transition opacity-0 group-hover:opacity-100 h-auto px-1 py-0.5"
                        >
                          Select only
                        </Button>
                      </div>
                    ))}
                  </div>
                </div>
              </PopoverContent_Shadcn_>
            </Popover_Shadcn_>
          </InnerSideBarFilters>

          {isLoading && <EditorMenuListSkeleton />}

          {isError && (
            <div className="mx-4">
              <AlertError error={(error ?? null) as any} subject="Failed to retrieve tables" />
            </div>
          )}

          {isSuccess && (
            <>
              {searchText.length === 0 && (entityTypes?.length ?? 0) <= 0 && (
                <TableMenuEmptyState />
              )}
              {searchText.length > 0 && (entityTypes?.length ?? 0) <= 0 && (
                <InnerSideBarEmptyPanel
                  className="mx-2"
                  title="No results found"
                  description={`Your search for "${searchText}" did not return any results`}
                />
              )}
              {(entityTypes?.length ?? 0) > 0 && (
                <div className="flex flex-1 flex-grow" data-testid="tables-list">
                  <InfiniteList
                    items={entityTypes}
                    // @ts-expect-error
                    ItemComponent={EntityListItem}
                    itemProps={{
                      projectRef: project?.ref!,
                      id: Number(id),
                      isLocked,
                    }}
                    getItemSize={() => 28}
                    hasNextPage={hasNextPage}
                    isLoadingNextPage={isFetchingNextPage}
                    onLoadNextPage={() => fetchNextPage()}
                  />
                </div>
              )}
            </>
          )}
        </div>
      </div>

      <ProtectedSchemaModal visible={showModal} onClose={() => setShowModal(false)} />
    </>
  )
}

export default TableEditorMenu<|MERGE_RESOLUTION|>--- conflicted
+++ resolved
@@ -5,6 +5,7 @@
 
 import { useParams } from 'common'
 import { useBreakpoint } from 'common/hooks/useBreakpoint'
+import { useIsTableEditorTabsEnabled } from 'components/interfaces/App/FeaturePreview/FeaturePreviewContext'
 import { ProtectedSchemaModal } from 'components/interfaces/Database/ProtectedSchemaWarning'
 import EditorMenuListSkeleton from 'components/layouts/TableEditorLayout/EditorMenuListSkeleton'
 import AlertError from 'components/ui/AlertError'
@@ -44,20 +45,12 @@
 import { TableMenuEmptyState } from './TableMenuEmptyState'
 
 const TableEditorMenu = () => {
-<<<<<<< HEAD
-  const { id: _id } = useParams()
+  const { ref, id: _id } = useParams()
   const id = _id ? Number(_id) : undefined
   const snap = useTableEditorStateSnapshot()
   const { selectedSchema, setSelectedSchema } = useQuerySchemaState()
+  const isTableEditorTabsEnabled = useIsTableEditorTabsEnabled()
   const isMobile = useBreakpoint()
-=======
-  const { ref, id: _id } = useParams()
-  const isMobile = useBreakpoint()
-  const id = _id ? Number(_id) : undefined
-  const snap = useTableEditorStateSnapshot()
-  const isTableEditorTabsEnabled = useIsTableEditorTabsEnabled()
-  const { selectedSchema, setSelectedSchema } = useQuerySchemaState()
->>>>>>> 34147c3b
 
   const [showModal, setShowModal] = useState(false)
   const [searchText, setSearchText] = useState<string>('')
