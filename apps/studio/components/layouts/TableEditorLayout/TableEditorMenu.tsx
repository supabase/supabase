--- conflicted
+++ resolved
@@ -5,13 +5,9 @@
 import { useParams } from 'common'
 import { useBreakpoint } from 'common/hooks/useBreakpoint'
 import { ExportDialog } from 'components/grid/components/header/ExportDialog'
-<<<<<<< HEAD
 import { parseSupaTable } from 'components/grid/SupabaseGrid.utils'
 import { SupaTable } from 'components/grid/types'
-import { ProtectedSchemaModal } from 'components/interfaces/Database/ProtectedSchemaWarning'
-=======
 import { ProtectedSchemaWarning } from 'components/interfaces/Database/ProtectedSchemaWarning'
->>>>>>> b3c6992e
 import EditorMenuListSkeleton from 'components/layouts/TableEditorLayout/EditorMenuListSkeleton'
 import AlertError from 'components/ui/AlertError'
 import { ButtonTooltip } from 'components/ui/ButtonTooltip'
@@ -45,13 +41,8 @@
 import EntityListItem from './EntityListItem'
 import { TableMenuEmptyState } from './TableMenuEmptyState'
 
-<<<<<<< HEAD
-const TableEditorMenu = () => {
+export const TableEditorMenu = () => {
   const { id: _id, ref: projectRef } = useParams()
-=======
-export const TableEditorMenu = () => {
-  const { id: _id } = useParams()
->>>>>>> b3c6992e
   const id = _id ? Number(_id) : undefined
   const snap = useTableEditorStateSnapshot()
   const { selectedSchema, setSelectedSchema } = useQuerySchemaState()
@@ -276,17 +267,8 @@
                     itemProps={{
                       projectRef: project?.ref!,
                       id: Number(id),
-<<<<<<< HEAD
-                      isLocked,
+                      isSchemaLocked,
                       onExportCLI: () => onSelectExportCLI(Number(id)),
-=======
-                      isSchemaLocked,
-                      onExportCLI: () => {
-                        const entity = entityTypes?.find((x) => x.id === id)
-                        if (!entity) return
-                        setTableToExport({ name: entity.name, schema: entity.schema })
-                      },
->>>>>>> b3c6992e
                     }}
                     getItemSize={() => 28}
                     hasNextPage={hasNextPage}
@@ -310,6 +292,4 @@
       />
     </>
   )
-}
-
-export default TableEditorMenu+}