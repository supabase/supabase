--- conflicted
+++ resolved
@@ -1,20 +1,11 @@
 import * as Tooltip from '@radix-ui/react-tooltip'
 import { PermissionAction } from '@supabase/shared-types/out/constants'
 import { useParams } from 'common'
+import { AnimatePresence, motion } from 'framer-motion'
 import { partition } from 'lodash'
+import { Loader2 } from 'lucide-react'
+import { useRouter } from 'next/router'
 import { useEffect, useMemo, useRef, useState } from 'react'
-import { motion, AnimatePresence } from 'framer-motion'
-
-import { ProtectedSchemaModal } from 'components/interfaces/Database/ProtectedSchemaWarning'
-import AlertError from 'components/ui/AlertError'
-import InfiniteList from 'components/ui/InfiniteList'
-import SchemaSelector from 'components/ui/SchemaSelector'
-import ShimmeringLoader from 'components/ui/ShimmeringLoader'
-import { useSchemasQuery } from 'data/database/schemas-query'
-import { useEntityTypesQuery } from 'data/entity-types/entity-types-infinite-query'
-import { useCheckPermissions, useLocalStorage } from 'hooks'
-import { EXCLUDED_SCHEMAS } from 'lib/constants/schemas'
-import { useTableEditorStateSnapshot } from 'state/table-editor'
 import {
   AlertDescription_Shadcn_,
   AlertTitle_Shadcn_,
@@ -26,19 +17,24 @@
   DropdownMenuRadioItem,
   DropdownMenuTrigger,
   IconChevronsDown,
-  IconLoader,
   IconPlusCircle,
   IconSearch,
   IconX,
   cn,
 } from 'ui'
+
+import { ProtectedSchemaModal } from 'components/interfaces/Database/ProtectedSchemaWarning'
+import AlertError from 'components/ui/AlertError'
+import InfiniteList from 'components/ui/InfiniteList'
+import SchemaSelector from 'components/ui/SchemaSelector'
+import ShimmeringLoader from 'components/ui/ShimmeringLoader'
+import { useSchemasQuery } from 'data/database/schemas-query'
+import { useEntityTypesQuery } from 'data/entity-types/entity-types-infinite-query'
+import { useCheckPermissions, useLocalStorage } from 'hooks'
+import { EXCLUDED_SCHEMAS } from 'lib/constants/schemas'
+import { useTableEditorStateSnapshot } from 'state/table-editor'
 import { useProjectContext } from '../ProjectLayout/ProjectContext'
 import EntityListItem from './EntityListItem'
-<<<<<<< HEAD
-import { Loader2 } from 'lucide-react'
-=======
-import { useRouter } from 'next/router'
->>>>>>> 59d64b93
 
 const TableEditorMenu = () => {
   const router = useRouter()
@@ -188,38 +184,6 @@
               </AlertDescription_Shadcn_>
             </Alert_Shadcn_>
           )}
-<<<<<<< HEAD
-=======
-
-          {/* Table search input */}
-          <div className="mb-2 block">
-            <Input
-              className="table-editor-search border-none"
-              icon={
-                isSearching ? (
-                  <IconLoader
-                    className="animate-spin text-foreground-lighter"
-                    size={12}
-                    strokeWidth={1.5}
-                  />
-                ) : (
-                  <IconSearch className="text-foreground-lighter" size={12} strokeWidth={1.5} />
-                )
-              }
-              placeholder="Search tables"
-              onChange={(e) => setSearchText(e.target.value.trim())}
-              value={searchText}
-              size="tiny"
-              actions={
-                searchText && (
-                  <Button type="text" className="px-1" onClick={() => setSearchText('')}>
-                    <IconX size={12} strokeWidth={2} />
-                  </Button>
-                )
-              }
-            />
-          </div>
->>>>>>> 59d64b93
         </div>
 
         <div className="flex flex-auto flex-col gap-2 pb-4 px-2">
