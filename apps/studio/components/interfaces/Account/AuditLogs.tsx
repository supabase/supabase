import dayjs from 'dayjs'
import { ArrowDown, ArrowUp, RefreshCw } from 'lucide-react'
import { useEffect, useState } from 'react'

import { LogDetailsPanel } from 'components/interfaces/AuditLogs'
import Table from 'components/to-be-cleaned/Table'
import AlertError from 'components/ui/AlertError'
import { ButtonTooltip } from 'components/ui/ButtonTooltip'
import { DatePicker } from 'components/ui/DatePicker'
import { FilterPopover } from 'components/ui/FilterPopover'
import ShimmeringLoader from 'components/ui/ShimmeringLoader'
import type { AuditLog } from 'data/organizations/organization-audit-logs-query'
import { useOrganizationsQuery } from 'data/organizations/organizations-query'
import { useProfileAuditLogsQuery } from 'data/profile/profile-audit-logs-query'
import { useProjectsQuery } from 'data/projects/projects-query'
import { Alert, Button } from 'ui'

const AuditLogs = () => {
  const currentTime = dayjs().utc().set('millisecond', 0)
  const [dateSortDesc, setDateSortDesc] = useState(true)
  const [dateRange, setDateRange] = useState({
    from: currentTime.subtract(1, 'day').toISOString(),
    to: currentTime.toISOString(),
  })

  const [selectedLog, setSelectedLog] = useState<AuditLog>()
  const [filters, setFilters] = useState<{ projects: string[] }>({
    projects: [], // project_ref[]
  })

  const { data: projects } = useProjectsQuery()
  const { data: organizations } = useOrganizationsQuery()
  const { data, error, isLoading, isSuccess, isError, isRefetching, refetch } =
    useProfileAuditLogsQuery({
      iso_timestamp_start: dateRange.from,
      iso_timestamp_end: dateRange.to,
    })

  // This feature depends on the subscription tier of the user. Free user can view logs up to 1 day
  // in the past. The API limits the logs to maximum of 1 day and 5 minutes so when the page is
  // viewed for more than 5 minutes, the call parameters needs to be updated. This also works with
  // higher tiers (7 days of logs).The user will see a loading shimmer.
  useEffect(() => {
    const duration = dayjs(dateRange.from).diff(dayjs(dateRange.to))
    const interval = setInterval(() => {
      const currentTime = dayjs().utc().set('millisecond', 0)
      setDateRange({
        from: currentTime.add(duration).toISOString(),
        to: currentTime.toISOString(),
      })
    }, 5 * 60000)

    return () => clearInterval(interval)
  }, [dateRange.from, dateRange.to])

  const retentionPeriod = data?.retention_period ?? 0
  const logs = data?.result ?? []
  const sortedLogs = logs
    ?.sort((a, b) =>
      dateSortDesc
        ? Number(new Date(b.occurred_at)) - Number(new Date(a.occurred_at))
        : Number(new Date(a.occurred_at)) - Number(new Date(b.occurred_at))
    )
    ?.filter((log) => {
      if (filters.projects.length > 0) {
        return filters.projects.includes(log.target.metadata.project_ref || '')
      } else {
        return log
      }
    })

  return (
    <>
      <div className="space-y-4 flex flex-col">
        <div className="flex flex-col md:flex-row md:items-center justify-between">
          <div className="flex items-center space-x-2">
            <p className="text-xs prose">Filter by</p>
            <FilterPopover
              name="Projects"
              options={projects ?? []}
              labelKey="name"
              valueKey="ref"
              activeOptions={filters.projects}
              onSaveFilters={(values) => setFilters({ ...filters, projects: values })}
            />
            <DatePicker
              hideTime
              hideClear
              triggerButtonType="dashed"
              triggerButtonTitle=""
              from={dateRange.from}
              to={dateRange.to}
              minDate={dayjs().subtract(retentionPeriod, 'days').toDate()}
              maxDate={dayjs().toDate()}
              onChange={(value) => {
                if (value.from !== null && value.to !== null) {
                  const current = dayjs().utc()
                  const from = dayjs(value.from)
                    .utc()
                    .hour(current.hour())
                    .minute(current.minute())
                    .second(current.second())
                    .toISOString()
                  const to = dayjs(value.to)
                    .utc()
                    .hour(current.hour())
                    .minute(current.minute())
                    .second(current.second())
                    .toISOString()
                  setDateRange({ from, to })
                }
              }}
              renderFooter={() => {
                return (
                  <Alert title="" variant="info" className="mx-3 pl-2 pr-2 pt-1 pb-2">
                    You have a log retention period of{' '}
                    <span className="text-brand">
                      {retentionPeriod} day
                      {retentionPeriod > 1 ? 's' : ''}
                    </span>
                    . You may only view logs from{' '}
                    {dayjs().subtract(retentionPeriod, 'days').format('DD MMM YYYY')} as the
                    earliest date.
                  </Alert>
                )
              }}
            />
            {isSuccess && (
              <>
                <div className="h-[20px] border-r border-strong !ml-4 !mr-2" />
                <p className="prose text-xs">Viewing {sortedLogs.length} logs in total</p>
              </>
            )}
          </div>
          <Button
            type="default"
            disabled={isLoading || isRefetching}
            icon={<RefreshCw className={isRefetching ? 'animate-spin' : ''} />}
            onClick={() => refetch()}
          >
            {isRefetching ? 'Refreshing' : 'Refresh'}
          </Button>
        </div>

        {isLoading && (
          <div className="space-y-2">
            <ShimmeringLoader />
            <ShimmeringLoader className="w-3/4" />
            <ShimmeringLoader className="w-1/2" />
          </div>
        )}

        {isError && <AlertError error={error} subject="Failed to retrieve audit logs" />}

        {isSuccess && (
          <>
            {logs.length === 0 ? (
              <div className="bg-surface-100 border rounded p-4 flex items-center justify-between">
                <p className="prose text-sm">You do not have any audit logs available yet</p>
              </div>
            ) : logs.length > 0 && sortedLogs.length === 0 ? (
              <div className="bg-surface-100 border rounded p-4 flex items-center justify-between">
                <p className="prose text-sm">No audit logs found based on the filters applied</p>
              </div>
            ) : (
              <div className="overflow-hidden md:overflow-auto overflow-x-scroll">
                <Table
                  head={[
                    <Table.th key="action" className="py-2">
                      Action
                    </Table.th>,
                    <Table.th key="target" className="py-2">
                      Target
                    </Table.th>,
                    <Table.th key="date" className="py-2">
                      <div className="flex items-center space-x-2">
                        <p>Date</p>

<<<<<<< HEAD
                        <Tooltip.Root delayDuration={0}>
                          <Tooltip.Trigger asChild>
                            <Button
                              type="text"
                              className="px-1"
                              icon={
                                dateSortDesc ? (
                                  <ArrowDown strokeWidth={1.5} size={14} />
                                ) : (
                                  <ArrowUp strokeWidth={1.5} size={14} />
                                )
                              }
                              onClick={() => setDateSortDesc(!dateSortDesc)}
                            />
                          </Tooltip.Trigger>
                          <Tooltip.Portal>
                            <Tooltip.Portal>
                              <Tooltip.Content side="right">
                                <Tooltip.Arrow className="radix-tooltip-arrow" />
                                <div
                                  className={[
                                    'rounded bg-alternative py-1 px-2 leading-none shadow',
                                    'border border-background',
                                  ].join(' ')}
                                >
                                  <span className="text-xs text-foreground">
                                    {dateSortDesc ? 'Sort latest first' : 'Sort earliest first'}
                                  </span>
                                </div>
                              </Tooltip.Content>
                            </Tooltip.Portal>
                          </Tooltip.Portal>
                        </Tooltip.Root>
                      </div>
                    </Table.th>,
                    <Table.th key="actions" className="py-2"></Table.th>,
                  ]}
                  body={
                    sortedLogs?.map((log) => {
                      const project = projects?.find(
                        (project) => project.ref === log.target.metadata.project_ref
                      )
                      const organization = organizations?.find(
                        (org) => org.slug === log.target.metadata.org_slug
                      )
=======
                      <ButtonTooltip
                        type="text"
                        className="px-1"
                        icon={
                          dateSortDesc ? (
                            <ArrowDown strokeWidth={1.5} size={14} />
                          ) : (
                            <ArrowUp strokeWidth={1.5} size={14} />
                          )
                        }
                        onClick={() => setDateSortDesc(!dateSortDesc)}
                        tooltip={{
                          content: {
                            side: 'bottom',
                            text: dateSortDesc ? 'Sort latest first' : 'Sort earliest first',
                          },
                        }}
                      />
                    </div>
                  </Table.th>,
                  <Table.th key="actions" className="py-2"></Table.th>,
                ]}
                body={
                  sortedLogs?.map((log) => {
                    const project = projects?.find(
                      (project) => project.ref === log.target.metadata.project_ref
                    )
                    const organization = organizations?.find(
                      (org) => org.slug === log.target.metadata.org_slug
                    )
>>>>>>> ed87c1f7

                      const hasStatusCode = log.action.metadata[0]?.status !== undefined

                      return (
                        <Table.tr
                          key={log.occurred_at}
                          onClick={() => setSelectedLog(log)}
                          className="cursor-pointer hover:!bg-alternative transition duration-100"
                        >
                          <Table.td className="max-w-[250px]">
                            <div className="flex items-center space-x-2">
                              {hasStatusCode && (
                                <p className="bg-surface-200 rounded px-1 flex items-center justify-center text-xs font-mono border">
                                  {log.action.metadata[0].status}
                                </p>
                              )}
                              <p className="truncate" title={log.action.name}>
                                {log.action.name}
                              </p>
                            </div>
                          </Table.td>
                          <Table.td>
                            <p
                              className="text-foreground-light max-w-[230px] truncate"
                              title={project?.name ?? organization?.name ?? '-'}
                            >
                              {project?.name
                                ? 'Project: '
                                : organization?.name
                                  ? 'Organization: '
                                  : null}
                              {project?.name ?? organization?.name ?? '-'}
                            </p>
                            <p
                              className="text-foreground-light text-xs mt-0.5 truncate"
                              title={
                                log.target.metadata.project_ref ?? log.target.metadata.org_slug
                              }
                            >
                              {log.target.metadata.project_ref
                                ? 'Ref: '
                                : log.target.metadata.org_slug
                                  ? 'Slug: '
                                  : null}
                              {log.target.metadata.project_ref ?? log.target.metadata.org_slug}
                            </p>
                          </Table.td>
                          <Table.td>
                            {dayjs(log.occurred_at).format('DD MMM YYYY, HH:mm:ss')}
                          </Table.td>
                          <Table.td align="right">
                            <Button type="default">View details</Button>
                          </Table.td>
                        </Table.tr>
                      )
                    }) ?? []
                  }
                />
              </div>
            )}
          </>
        )}
      </div>

      <LogDetailsPanel selectedLog={selectedLog} onClose={() => setSelectedLog(undefined)} />
    </>
  )
}

export default AuditLogs<|MERGE_RESOLUTION|>--- conflicted
+++ resolved
@@ -175,54 +175,6 @@
                     <Table.th key="date" className="py-2">
                       <div className="flex items-center space-x-2">
                         <p>Date</p>
-
-<<<<<<< HEAD
-                        <Tooltip.Root delayDuration={0}>
-                          <Tooltip.Trigger asChild>
-                            <Button
-                              type="text"
-                              className="px-1"
-                              icon={
-                                dateSortDesc ? (
-                                  <ArrowDown strokeWidth={1.5} size={14} />
-                                ) : (
-                                  <ArrowUp strokeWidth={1.5} size={14} />
-                                )
-                              }
-                              onClick={() => setDateSortDesc(!dateSortDesc)}
-                            />
-                          </Tooltip.Trigger>
-                          <Tooltip.Portal>
-                            <Tooltip.Portal>
-                              <Tooltip.Content side="right">
-                                <Tooltip.Arrow className="radix-tooltip-arrow" />
-                                <div
-                                  className={[
-                                    'rounded bg-alternative py-1 px-2 leading-none shadow',
-                                    'border border-background',
-                                  ].join(' ')}
-                                >
-                                  <span className="text-xs text-foreground">
-                                    {dateSortDesc ? 'Sort latest first' : 'Sort earliest first'}
-                                  </span>
-                                </div>
-                              </Tooltip.Content>
-                            </Tooltip.Portal>
-                          </Tooltip.Portal>
-                        </Tooltip.Root>
-                      </div>
-                    </Table.th>,
-                    <Table.th key="actions" className="py-2"></Table.th>,
-                  ]}
-                  body={
-                    sortedLogs?.map((log) => {
-                      const project = projects?.find(
-                        (project) => project.ref === log.target.metadata.project_ref
-                      )
-                      const organization = organizations?.find(
-                        (org) => org.slug === log.target.metadata.org_slug
-                      )
-=======
                       <ButtonTooltip
                         type="text"
                         className="px-1"
@@ -253,7 +205,6 @@
                     const organization = organizations?.find(
                       (org) => org.slug === log.target.metadata.org_slug
                     )
->>>>>>> ed87c1f7
 
                       const hasStatusCode = log.action.metadata[0]?.status !== undefined
 
