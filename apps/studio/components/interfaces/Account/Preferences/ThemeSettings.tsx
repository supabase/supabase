import { useTheme } from 'next-themes'
import { useEffect, useState } from 'react'
import SVG from 'react-inlinesvg'

import Panel from 'components/ui/Panel'
import { useLocalStorageQuery } from 'hooks/misc/useLocalStorage'
import { BASE_PATH, LOCAL_STORAGE_KEYS } from 'lib/constants'
import {
  Label_Shadcn_,
  RadioGroup_Shadcn_,
  RadioGroupLargeItem_Shadcn_,
  Select_Shadcn_,
  SelectContent_Shadcn_,
  SelectItem_Shadcn_,
  SelectTrigger_Shadcn_,
  SelectValue_Shadcn_,
  Separator,
  singleThemes,
  Theme,
} from 'ui'
import { FormItemLayout } from 'ui-patterns/form/FormItemLayout/FormItemLayout'
import { DEFAULT_SIDEBAR_BEHAVIOR } from 'components/interfaces/Sidebar'

export const ThemeSettings = () => {
  const [mounted, setMounted] = useState(false)
  const { theme, setTheme } = useTheme()

  const [sidebarBehaviour, setSidebarBehaviour] = useLocalStorageQuery(
<<<<<<< HEAD
    LOCAL_STORAGE_KEYS.EXPAND_NAVIGATION_PANEL,
=======
    LOCAL_STORAGE_KEYS.SIDEBAR_BEHAVIOR,
>>>>>>> 31067133
    DEFAULT_SIDEBAR_BEHAVIOR
  )
  /**
   * Avoid Hydration Mismatch
   * https://github.com/pacocoursey/next-themes?tab=readme-ov-file#avoid-hydration-mismatch
   */
  // useEffect only runs on the client, so now we can safely show the UI
  useEffect(() => setMounted(true), [])

  if (!mounted) return null

  function SingleThemeSelection() {
    return (
      <form>
        <RadioGroup_Shadcn_
          name="theme"
          onValueChange={setTheme}
          aria-label="Choose a theme"
          defaultValue={theme}
          value={theme}
          className="flex flex-wrap gap-2 md:gap-5"
        >
          {singleThemes.map((theme: Theme) => (
            <RadioGroupLargeItem_Shadcn_
              className="grow p-3"
              key={theme.value}
              value={theme.value}
              label={theme.name}
            >
              <SVG src={`${BASE_PATH}/img/themes/${theme.value}.svg?v=2`} />
            </RadioGroupLargeItem_Shadcn_>
          ))}
        </RadioGroup_Shadcn_>
      </form>
    )
  }

  return (
    <Panel title={<h5 key="panel-title">Appearance</h5>}>
      <Panel.Content className="grid gap-8 !py-5">
        <div className="grid grid-cols-12">
          <div className="col-span-full md:col-span-4 flex flex-col gap-5">
            <Label_Shadcn_ htmlFor="theme" className="text-light">
              Theme mode
            </Label_Shadcn_>
            <p className="text-sm text-foreground-light max-w-[220px]">
              Choose how Supabase looks to you. Select a single theme, or sync with your system.
            </p>
          </div>

          <div className="col-span-full md:col-span-8 flex flex-col gap-4">
            <p className="text-sm text-light">Supabase will use your selected theme</p>
            <SingleThemeSelection />
          </div>
        </div>
      </Panel.Content>
      <Separator />
      <Panel.Content>
        <FormItemLayout
          isReactForm={false}
          label="Sidebar behavior"
          layout="flex-row-reverse"
          description="Choose your preferred sidebar behavior: open, closed, or expand on hover."
        >
          <Select_Shadcn_
            value={sidebarBehaviour}
            onValueChange={setSidebarBehaviour}
            aria-label="Select an option"
          >
            <SelectTrigger_Shadcn_>
              <SelectValue_Shadcn_ placeholder="Choose an option" />
            </SelectTrigger_Shadcn_>
            <SelectContent_Shadcn_>
              <SelectItem_Shadcn_ value="open">Expanded</SelectItem_Shadcn_>
              <SelectItem_Shadcn_ value="closed">Collapsed</SelectItem_Shadcn_>
              <SelectItem_Shadcn_ value="expandable">Expand on hover</SelectItem_Shadcn_>
            </SelectContent_Shadcn_>
          </Select_Shadcn_>
        </FormItemLayout>
      </Panel.Content>
    </Panel>
  )
}<|MERGE_RESOLUTION|>--- conflicted
+++ resolved
@@ -26,11 +26,7 @@
   const { theme, setTheme } = useTheme()
 
   const [sidebarBehaviour, setSidebarBehaviour] = useLocalStorageQuery(
-<<<<<<< HEAD
-    LOCAL_STORAGE_KEYS.EXPAND_NAVIGATION_PANEL,
-=======
     LOCAL_STORAGE_KEYS.SIDEBAR_BEHAVIOR,
->>>>>>> 31067133
     DEFAULT_SIDEBAR_BEHAVIOR
   )
   /**
