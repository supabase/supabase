--- conflicted
+++ resolved
@@ -1,15 +1,11 @@
-<<<<<<< HEAD
 import { Alert_Shadcn_, AlertDescription_Shadcn_, AlertTitle_Shadcn_, Badge, Toggle } from 'ui'
 import { ButtonTooltip } from 'components/ui/ButtonTooltip'
 import { X } from 'lucide-react'
-=======
 import { toast } from 'sonner'
->>>>>>> 50518c89
 
 import { useConsentState } from 'common'
 import Panel from 'components/ui/Panel'
 import { useSendResetMutation } from 'data/telemetry/send-reset-mutation'
-<<<<<<< HEAD
 import { useLocalStorageQuery } from 'hooks/misc/useLocalStorage'
 import { LOCAL_STORAGE_KEYS } from 'common/constants/local-storage'
 
@@ -51,9 +47,6 @@
     </Alert_Shadcn_>
   )
 }
-=======
-import { Toggle } from 'ui'
->>>>>>> 50518c89
 
 export const AnalyticsSettings = () => {
   const { hasAccepted, acceptAll, denyAll, categories } = useConsentState()
