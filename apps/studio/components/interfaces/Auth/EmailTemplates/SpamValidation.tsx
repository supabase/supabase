--- conflicted
+++ resolved
@@ -1,11 +1,7 @@
-<<<<<<< HEAD
-import { Check, MailCheck } from 'lucide-react'
-
 import { Markdown } from 'components/interfaces/Markdown'
 import InformationBox from 'components/ui/InformationBox'
 import { ValidateSpamResponse } from 'data/auth/validate-spam-mutation'
 import {
-  CheckIcon,
   cn,
   Separator,
   Table,
@@ -16,12 +12,6 @@
   TableRow,
   WarningIcon,
 } from 'ui'
-=======
-import { Markdown } from 'components/interfaces/Markdown'
-import InformationBox from 'components/ui/InformationBox'
-import { ValidateSpamResponse } from 'data/auth/validate-spam-mutation'
-import { cn, Table, TableBody, TableCell, TableHead, TableHeader, TableRow, WarningIcon } from 'ui'
->>>>>>> c931e300
 
 interface SpamValidationProps {
   validationResult?: ValidateSpamResponse
@@ -45,21 +35,6 @@
           : 'Email content is unlikely to be marked as spam'
       }
       description={
-<<<<<<< HEAD
-        <div className="flex flex-col gap-5">
-          {hasSpamWarning ? (
-            <>
-              <p>
-                Rectify the following issues to improve your email's deliverability in order of
-                priority:
-              </p>
-              <div>
-                <Table>
-                  <TableHeader className="font-mono uppercase text-xs [&_th]:h-auto [&_th]:py-2">
-                    <TableRow>
-                      <TableHead className="pl-0">Warning</TableHead>
-                      <TableHead className="pr-0">Description</TableHead>
-=======
         hasSpamWarning ? (
           <>
             {spamRules.length > 0 && (
@@ -70,42 +45,23 @@
                     : ` Address the following issues to improve your email's deliverability:`}
                 </p>
                 <Table>
-                  <TableHeader>
+                  <TableHeader className="font-mono uppercase text-xs [&_th]:h-auto [&_th]:py-2">
                     <TableRow>
-                      <TableHead className="h-10">Warning</TableHead>
-                      <TableHead className="h-10">Description</TableHead>
->>>>>>> c931e300
+                      <TableHead className="pl-0">Warning</TableHead>
+                      <TableHead className="pr-0">Description</TableHead>
                     </TableRow>
                   </TableHeader>
                   <TableBody>
                     {spamRules.map((rule) => (
                       <TableRow key={rule.name}>
-<<<<<<< HEAD
                         <TableCell className="pl-0 font-mono text-xs text-foreground">
                           {rule.name}
                         </TableCell>
                         <TableCell className="pr-0">{rule.desc}</TableCell>
-=======
-                        <TableCell className="py-2.5">{rule.name}</TableCell>
-                        <TableCell className="py-2.5">{rule.desc}</TableCell>
->>>>>>> c931e300
                       </TableRow>
                     ))}
                   </TableBody>
                 </Table>
-<<<<<<< HEAD
-                <Separator />
-              </div>
-            </>
-          ) : (
-            <></>
-          )}
-          <Markdown
-            className="!max-w-none text-foreground-muted text-xs [&_a]:text-foreground-lighter"
-            content="Email Spam validation is powered by [SpamAssassin](https://spamassassin.apache.org/doc.html). Full list of all available warnings can be found [here](https://gist.github.com/ychaouche/a2faff159c2a1fea16019156972c7f8b)."
-          />
-        </div>
-=======
                 <Markdown
                   className="!max-w-none"
                   content="Spam validation is powered by [SpamAssassin](https://spamassassin.apache.org/doc.html). Full list of all available warnings can be found [here](https://gist.github.com/ychaouche/a2faff159c2a1fea16019156972c7f8b)."
@@ -114,7 +70,6 @@
             )}
           </>
         ) : null
->>>>>>> c931e300
       }
     />
   )
