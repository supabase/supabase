import { Check, MailCheck } from 'lucide-react'

import { Markdown } from 'components/interfaces/Markdown'
import InformationBox from 'components/ui/InformationBox'
import { ValidateSpamResponse } from 'data/auth/validate-spam-mutation'
<<<<<<< HEAD
import {
  CheckIcon,
  cn,
  Separator,
  Table,
  TableBody,
  TableCell,
  TableHead,
  TableHeader,
  TableRow,
  WarningIcon,
} from 'ui'
=======
import { cn, Table, TableBody, TableCell, TableHead, TableHeader, TableRow, WarningIcon } from 'ui'
>>>>>>> 8f4f7e3e

interface SpamValidationProps {
  validationResult?: ValidateSpamResponse
}

// [Joshen] According to API, we label as a spam risk as long as there are spam
// rules identified with scores above 0. Scores are irrelevant in our context and
// are hence not visualized in the UI

export const SpamValidation = ({ validationResult }: SpamValidationProps) => {
  const spamRules = (validationResult?.rules ?? []).filter((rule) => rule.score > 0)
  const hasSpamWarning = spamRules.length > 0

  return (
    <InformationBox
      className={cn('mb-2', hasSpamWarning && '!bg-alternative/75', '!px-0', 'rounded-t-none')}
      icon={hasSpamWarning && <WarningIcon />}
      title={
        hasSpamWarning
          ? 'Email has a high probability of being marked as spam and deliverability may be affected'
          : 'Email content is unlikely to be marked as spam'
      }
      description={
<<<<<<< HEAD
        <div className="flex flex-col gap-5">
          {hasSpamWarning ? (
            <>
              <p>
                Rectify the following issues to improve your email's deliverability in order of
                priority:
              </p>
              <div>
                <Table>
                  <TableHeader className="font-mono uppercase text-xs [&_th]:h-auto [&_th]:py-2">
                    <TableRow>
                      <TableHead className="pl-0">Warning</TableHead>
                      <TableHead className="pr-0">Description</TableHead>
=======
        hasSpamWarning ? (
          <>
            {spamRules.length > 0 && (
              <div className="flex flex-col gap-y-3">
                <p>
                  {hasSpamWarning
                    ? ` Rectify the following issues to improve your email's deliverability in order of priority:`
                    : ` Address the following issues to improve your email's deliverability:`}
                </p>
                <Table>
                  <TableHeader>
                    <TableRow>
                      <TableHead>Warning</TableHead>
                      <TableHead>Description</TableHead>
>>>>>>> 8f4f7e3e
                    </TableRow>
                  </TableHeader>
                  <TableBody>
                    {spamRules.map((rule) => (
                      <TableRow key={rule.name}>
<<<<<<< HEAD
                        <TableCell className="pl-0 font-mono text-xs text-foreground">
                          {rule.name}
                        </TableCell>
                        <TableCell className="pr-0">{rule.desc}</TableCell>
=======
                        <TableCell>{rule.name}</TableCell>
                        <TableCell>{rule.desc}</TableCell>
>>>>>>> 8f4f7e3e
                      </TableRow>
                    ))}
                  </TableBody>
                </Table>
<<<<<<< HEAD
                <Separator />
              </div>
            </>
          ) : (
            <></>
          )}
          <Markdown
            className="!max-w-none text-foreground-muted text-xs [&_a]:text-foreground-lighter"
            content="Email Spam validation is powered by [SpamAssassin](https://spamassassin.apache.org/doc.html). Full list of all available warnings can be found [here](https://gist.github.com/ychaouche/a2faff159c2a1fea16019156972c7f8b)."
          />
        </div>
=======
                <Markdown
                  className="!max-w-none"
                  content="Spam validation is powered by [SpamAssassin](https://spamassassin.apache.org/doc.html). Full list of all available warnings can be found [here](https://gist.github.com/ychaouche/a2faff159c2a1fea16019156972c7f8b)."
                />
              </div>
            )}
          </>
        ) : null
>>>>>>> 8f4f7e3e
      }
    />
  )
}<|MERGE_RESOLUTION|>--- conflicted
+++ resolved
@@ -1,24 +1,7 @@
-import { Check, MailCheck } from 'lucide-react'
-
 import { Markdown } from 'components/interfaces/Markdown'
 import InformationBox from 'components/ui/InformationBox'
 import { ValidateSpamResponse } from 'data/auth/validate-spam-mutation'
-<<<<<<< HEAD
-import {
-  CheckIcon,
-  cn,
-  Separator,
-  Table,
-  TableBody,
-  TableCell,
-  TableHead,
-  TableHeader,
-  TableRow,
-  WarningIcon,
-} from 'ui'
-=======
 import { cn, Table, TableBody, TableCell, TableHead, TableHeader, TableRow, WarningIcon } from 'ui'
->>>>>>> 8f4f7e3e
 
 interface SpamValidationProps {
   validationResult?: ValidateSpamResponse
@@ -29,7 +12,7 @@
 // are hence not visualized in the UI
 
 export const SpamValidation = ({ validationResult }: SpamValidationProps) => {
-  const spamRules = (validationResult?.rules ?? []).filter((rule) => rule.score > 0)
+  const spamRules = (validationResult?.rules ?? []).filter((rule) => rule.score >= 0)
   const hasSpamWarning = spamRules.length > 0
 
   return (
@@ -42,21 +25,6 @@
           : 'Email content is unlikely to be marked as spam'
       }
       description={
-<<<<<<< HEAD
-        <div className="flex flex-col gap-5">
-          {hasSpamWarning ? (
-            <>
-              <p>
-                Rectify the following issues to improve your email's deliverability in order of
-                priority:
-              </p>
-              <div>
-                <Table>
-                  <TableHeader className="font-mono uppercase text-xs [&_th]:h-auto [&_th]:py-2">
-                    <TableRow>
-                      <TableHead className="pl-0">Warning</TableHead>
-                      <TableHead className="pr-0">Description</TableHead>
-=======
         hasSpamWarning ? (
           <>
             {spamRules.length > 0 && (
@@ -69,40 +37,19 @@
                 <Table>
                   <TableHeader>
                     <TableRow>
-                      <TableHead>Warning</TableHead>
-                      <TableHead>Description</TableHead>
->>>>>>> 8f4f7e3e
+                      <TableHead className="h-10">Warning</TableHead>
+                      <TableHead className="h-10">Description</TableHead>
                     </TableRow>
                   </TableHeader>
                   <TableBody>
                     {spamRules.map((rule) => (
                       <TableRow key={rule.name}>
-<<<<<<< HEAD
-                        <TableCell className="pl-0 font-mono text-xs text-foreground">
-                          {rule.name}
-                        </TableCell>
-                        <TableCell className="pr-0">{rule.desc}</TableCell>
-=======
-                        <TableCell>{rule.name}</TableCell>
-                        <TableCell>{rule.desc}</TableCell>
->>>>>>> 8f4f7e3e
+                        <TableCell className="py-2.5">{rule.name}</TableCell>
+                        <TableCell className="py-2.5">{rule.desc}</TableCell>
                       </TableRow>
                     ))}
                   </TableBody>
                 </Table>
-<<<<<<< HEAD
-                <Separator />
-              </div>
-            </>
-          ) : (
-            <></>
-          )}
-          <Markdown
-            className="!max-w-none text-foreground-muted text-xs [&_a]:text-foreground-lighter"
-            content="Email Spam validation is powered by [SpamAssassin](https://spamassassin.apache.org/doc.html). Full list of all available warnings can be found [here](https://gist.github.com/ychaouche/a2faff159c2a1fea16019156972c7f8b)."
-          />
-        </div>
-=======
                 <Markdown
                   className="!max-w-none"
                   content="Spam validation is powered by [SpamAssassin](https://spamassassin.apache.org/doc.html). Full list of all available warnings can be found [here](https://gist.github.com/ychaouche/a2faff159c2a1fea16019156972c7f8b)."
@@ -111,7 +58,6 @@
             )}
           </>
         ) : null
->>>>>>> 8f4f7e3e
       }
     />
   )
