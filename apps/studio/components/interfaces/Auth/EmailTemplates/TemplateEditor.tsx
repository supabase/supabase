import { PermissionAction } from '@supabase/shared-types/out/constants'
import { useMemo, useState } from 'react'
import ReactMarkdown from 'react-markdown'
import {
  AlertTitle_Shadcn_,
  Alert_Shadcn_,
  Form,
  IconCode,
  IconInfo,
  IconMonitor,
  Input,
  Tabs,
} from 'ui'

<<<<<<< HEAD
import { useParams } from 'common'
import CodeEditor from 'components/ui/CodeEditor'
=======
import { CodeEditor } from 'components/ui/CodeEditor'
>>>>>>> 13cfc0ab
import { FormActions, FormSection, FormSectionContent, FormSectionLabel } from 'components/ui/Forms'
import InformationBox from 'components/ui/InformationBox'
import toast from 'react-hot-toast'

import { useAuthConfigUpdateMutation } from 'data/auth/auth-config-update-mutation'
import { useCheckPermissions } from 'hooks'
import { FormSchema } from 'types'

interface TemplateEditorProps {
  template: FormSchema
  authConfig: Record<string, string>
}

const TemplateEditor = ({ template, authConfig }: TemplateEditorProps) => {
  const { ref: projectRef } = useParams()
  const { mutate: updateAuthConfig, isLoading: isUpdatingConfig } = useAuthConfigUpdateMutation()

  const { id, properties } = template

  const formId = `auth-config-email-templates-${id}`
  const INITIAL_VALUES = useMemo(() => {
    const result: { [x: string]: string } = {}
    Object.keys(properties).forEach((key) => {
      result[key] = (authConfig && authConfig[key]) ?? ''
    })
    return result
  }, [authConfig, properties])
  const canUpdateConfig = useCheckPermissions(PermissionAction.UPDATE, 'custom_config_gotrue')

  const messageSlug = `MAILER_TEMPLATES_${id}_CONTENT`
  const messageProperty = properties[messageSlug]
  const [bodyValue, setBodyValue] = useState((authConfig && authConfig[messageSlug]) ?? '')
  const onSubmit = (values: any, { resetForm }: any) => {
    const payload = { ...values }

    // Because the template content uses the code editor which is not a form component
    // its state is kept separately from the form state, hence why we manually inject it here
    delete payload[messageSlug]
    if (messageProperty) payload[messageSlug] = bodyValue

    updateAuthConfig(
      { projectRef: projectRef!, config: payload },
      {
        onError: () => toast.error('Failed to update settings'),
        onSuccess: () => {
          toast.success('Successfully updated settings')
          resetForm({
            values: values,
            initialValues: values,
          })
        },
      }
    )
  }

  return (
    <Form id={formId} className="!border-t-0" initialValues={INITIAL_VALUES} onSubmit={onSubmit}>
      {({ resetForm, values, initialValues }: any) => {
        const message = (authConfig && authConfig[messageSlug]) ?? ''
        const hasChanges =
          JSON.stringify(values) !== JSON.stringify(initialValues) || message !== bodyValue

        return (
          <>
            <FormSection className="!border-t-0 pb-8 pt-4">
              <FormSectionContent loading={false}>
                {Object.keys(properties).map((x: string) => {
                  const property = properties[x]
                  if (property.type === 'string') {
                    return (
                      <div key={x} className="space-y-3">
                        <label className="col-span-12 text-sm text-foreground lg:col-span-5">
                          {property.title}
                        </label>
                        <Input
                          size="small"
                          layout="vertical"
                          id={x}
                          key={x}
                          name={x}
                          descriptionText={
                            property.description ? (
                              <ReactMarkdown unwrapDisallowed disallowedElements={['p']}>
                                {property.description}
                              </ReactMarkdown>
                            ) : null
                          }
                          labelOptional={
                            property.descriptionOptional ? (
                              <ReactMarkdown unwrapDisallowed disallowedElements={['p']}>
                                {property.descriptionOptional}
                              </ReactMarkdown>
                            ) : null
                          }
                          disabled={!canUpdateConfig}
                        />
                      </div>
                    )
                  }
                })}
              </FormSectionContent>
            </FormSection>
            <FormSection className="!mt-0 grid-cols-12 !border-t-0 !pt-0">
              <FormSectionContent fullWidth loading={false}>
                {messageProperty && (
                  <>
                    <div className="space-y-3">
                      <FormSectionLabel>
                        <span>{messageProperty.title}</span>
                      </FormSectionLabel>
                      <InformationBox
                        defaultVisibility
                        title="Message variables"
                        hideCollapse={false}
                        description={
                          messageProperty.description && (
                            <ReactMarkdown>{messageProperty.description}</ReactMarkdown>
                          )
                        }
                      />
                    </div>
                    <Tabs defaultActiveId="source" type="underlined" size="tiny">
                      <Tabs.Panel id={'source'} icon={<IconCode />} label="Source">
                        <div className="relative h-96">
                          <CodeEditor
                            id="code-id"
                            language="html"
                            isReadOnly={!canUpdateConfig}
                            className="!mb-0 h-96 overflow-hidden rounded border"
                            onInputChange={(e: string | undefined) => setBodyValue(e ?? '')}
                            options={{ wordWrap: 'off', contextmenu: false }}
                            value={bodyValue}
                          />
                        </div>
                      </Tabs.Panel>
                      <Tabs.Panel id={'preview'} icon={<IconMonitor />} label="Preview">
                        <Alert_Shadcn_ className="mb-2" variant="default">
                          <IconInfo strokeWidth={1.5} />
                          <AlertTitle_Shadcn_>
                            The preview may differ slightly from the actual rendering in the email
                            client.
                          </AlertTitle_Shadcn_>
                        </Alert_Shadcn_>
                        <iframe
                          className="!mb-0 overflow-hidden h-96 w-full rounded border"
                          title={id}
                          srcDoc={bodyValue}
                        />
                      </Tabs.Panel>
                    </Tabs>
                  </>
                )}
                <div className="col-span-12 flex w-full">
                  <FormActions
                    handleReset={() => {
                      resetForm({
                        values: authConfig,
                        initialValues: authConfig,
                      })
                      setBodyValue((authConfig && authConfig[messageSlug]) ?? '')
                    }}
                    form={formId}
                    isSubmitting={isUpdatingConfig}
                    hasChanges={hasChanges}
                    disabled={!canUpdateConfig}
                    helper={
                      !canUpdateConfig
                        ? 'You need additional permissions to update authentication settings'
                        : undefined
                    }
                  />
                </div>
              </FormSectionContent>
            </FormSection>
          </>
        )
      }}
    </Form>
  )
}

export default TemplateEditor<|MERGE_RESOLUTION|>--- conflicted
+++ resolved
@@ -1,5 +1,7 @@
 import { PermissionAction } from '@supabase/shared-types/out/constants'
+import { useParams } from 'common'
 import { useMemo, useState } from 'react'
+import toast from 'react-hot-toast'
 import ReactMarkdown from 'react-markdown'
 import {
   AlertTitle_Shadcn_,
@@ -12,16 +14,9 @@
   Tabs,
 } from 'ui'
 
-<<<<<<< HEAD
-import { useParams } from 'common'
-import CodeEditor from 'components/ui/CodeEditor'
-=======
 import { CodeEditor } from 'components/ui/CodeEditor'
->>>>>>> 13cfc0ab
 import { FormActions, FormSection, FormSectionContent, FormSectionLabel } from 'components/ui/Forms'
 import InformationBox from 'components/ui/InformationBox'
-import toast from 'react-hot-toast'
-
 import { useAuthConfigUpdateMutation } from 'data/auth/auth-config-update-mutation'
 import { useCheckPermissions } from 'hooks'
 import { FormSchema } from 'types'
