import { PermissionAction } from '@supabase/shared-types/out/constants'
import { debounce } from 'lodash'
import { Code, Monitor } from 'lucide-react'
import { useCallback, useEffect, useMemo, useState } from 'react'
import ReactMarkdown from 'react-markdown'
import { toast } from 'sonner'

import { useParams } from 'common'
import CodeEditor from 'components/ui/CodeEditor/CodeEditor'
import { FormActions } from 'components/ui/Forms/FormActions'
import { FormSection, FormSectionContent, FormSectionLabel } from 'components/ui/Forms/FormSection'
import InformationBox from 'components/ui/InformationBox'
import { useAuthConfigQuery } from 'data/auth/auth-config-query'
import { useAuthConfigUpdateMutation } from 'data/auth/auth-config-update-mutation'
import { useValidateSpamMutation, ValidateSpamResponse } from 'data/auth/validate-spam-mutation'
import { useCheckPermissions } from 'hooks/misc/useCheckPermissions'
import type { FormSchema } from 'types'
import {
  Form,
  Input,
<<<<<<< HEAD
  Tabs,
=======
>>>>>>> c931e300
  Tabs_Shadcn_,
  TabsContent_Shadcn_,
  TabsList_Shadcn_,
  TabsTrigger_Shadcn_,
} from 'ui'
import { Admonition } from 'ui-patterns'
import { SpamValidation } from './SpamValidation'
<<<<<<< HEAD
import { useAuthConfigQuery } from 'data/auth/auth-config-query'
import { TabsContent } from '@ui/components/shadcn/ui/tabs'
=======
>>>>>>> c931e300

interface TemplateEditorProps {
  template: FormSchema
}

const TemplateEditor = ({ template }: TemplateEditorProps) => {
  const { ref: projectRef } = useParams()
  const canUpdateConfig = useCheckPermissions(PermissionAction.UPDATE, 'custom_config_gotrue')

  // [Joshen] Error state is handled in the parent
  const { data: authConfig, isSuccess } = useAuthConfigQuery({ projectRef })

  const { mutate: validateSpam } = useValidateSpamMutation({
    onSuccess: (res) => setValidationResult(res),
  })

  const { mutate: updateAuthConfig, isLoading: isUpdatingConfig } = useAuthConfigUpdateMutation({
    onError: (error) => toast.error(`Failed to update email templates: ${error.message}`),
  })

  const { id, properties } = template

  const formId = `auth-config-email-templates-${id}`
  const INITIAL_VALUES = useMemo(() => {
    const result: { [x: string]: string } = {}
    Object.keys(properties).forEach((key) => {
      result[key] = ((authConfig && authConfig[key as keyof typeof authConfig]) ?? '') as string
    })
    return result
  }, [authConfig, properties])

  const messageSlug = `MAILER_TEMPLATES_${id}_CONTENT` as keyof typeof authConfig
  const messageProperty = properties[messageSlug]
  const builtInSMTP =
    isSuccess &&
    authConfig &&
    (!authConfig.SMTP_HOST || !authConfig.SMTP_USER || !authConfig.SMTP_PASS)

  const [validationResult, setValidationResult] = useState<ValidateSpamResponse>()
  const [bodyValue, setBodyValue] = useState((authConfig && authConfig[messageSlug]) ?? '')
  const [hasUnsavedChanges, setHasUnsavedChanges] = useState(false)

  // eslint-disable-next-line react-hooks/exhaustive-deps
  const debounceValidateSpam = useCallback(debounce(validateSpam, 1000), [])
  const spamRules = (validationResult?.rules ?? []).filter((rule) => rule.score > 0)
  const preventSaveFromSpamCheck = builtInSMTP && spamRules.length > 0

  const onSubmit = (values: any, { resetForm }: any) => {
    const payload = { ...values }

    // Because the template content uses the code editor which is not a form component
    // its state is kept separately from the form state, hence why we manually inject it here
    delete payload[messageSlug]
    if (messageProperty) payload[messageSlug] = bodyValue

    updateAuthConfig(
      { projectRef: projectRef!, config: payload },
      {
        onSuccess: () => {
          toast.success('Successfully updated settings')
          resetForm({
            values: values,
            initialValues: values,
          })
          setHasUnsavedChanges(false) // Reset the unsaved changes state
        },
      }
    )
  }

  useEffect(() => {
    const handleBeforeUnload = (e: BeforeUnloadEvent) => {
      if (hasUnsavedChanges) {
        e.preventDefault()
        e.returnValue = '' // deprecated, but older browsers still require this
      }
    }

    window.addEventListener('beforeunload', handleBeforeUnload)

    return () => {
      window.removeEventListener('beforeunload', handleBeforeUnload)
    }
  }, [hasUnsavedChanges])

  useEffect(() => {
    if (projectRef && id && !!authConfig) {
      const [subjectKey] = Object.keys(properties)

      validateSpam({
        projectRef,
        template: {
          subject: authConfig[subjectKey as keyof typeof authConfig] as string,
          content: authConfig[messageSlug],
        },
      })
    }
    // eslint-disable-next-line react-hooks/exhaustive-deps
  }, [id])

  return (
    <Form id={formId} className="!border-t-0" initialValues={INITIAL_VALUES} onSubmit={onSubmit}>
      {({ resetForm, values, initialValues }: any) => {
        const message = (authConfig && authConfig[messageSlug]) ?? ''
        const hasChanges =
          JSON.stringify(values) !== JSON.stringify(initialValues) || message !== bodyValue

        return (
          <>
            <FormSection className="!border-t-0 pb-8 pt-4">
              <FormSectionContent loading={false}>
                {Object.keys(properties).map((x: string) => {
                  const property = properties[x]
                  if (property.type === 'string') {
                    return (
                      <div key={x} className="space-y-3">
                        <label className="col-span-12 text-sm text-foreground lg:col-span-5">
                          {property.title}
                        </label>
                        <Input
                          size="small"
                          layout="vertical"
                          id={x}
                          key={x}
                          name={x}
                          descriptionText={
                            property.description ? (
                              <ReactMarkdown unwrapDisallowed disallowedElements={['p']}>
                                {property.description}
                              </ReactMarkdown>
                            ) : null
                          }
                          labelOptional={
                            property.descriptionOptional ? (
                              <ReactMarkdown unwrapDisallowed disallowedElements={['p']}>
                                {property.descriptionOptional}
                              </ReactMarkdown>
                            ) : null
                          }
                          onChange={(e) => {
                            if (projectRef) {
                              debounceValidateSpam({
                                projectRef,
                                template: { subject: e.target.value, content: bodyValue },
                              })
                            }
                          }}
                          disabled={!canUpdateConfig}
                        />
                      </div>
                    )
                  }
                })}
              </FormSectionContent>
            </FormSection>
            <FormSection className="!mt-0 grid-cols-12 !border-t-0 !pt-0 pb-7">
              <FormSectionContent fullWidth loading={false}>
                {messageProperty && (
                  <>
                    <div className="space-y-3">
                      <FormSectionLabel>
                        <span>{messageProperty.title}</span>
                      </FormSectionLabel>
                      <InformationBox
                        defaultVisibility
                        title="Message variables"
                        hideCollapse={false}
                        description={
                          messageProperty.description && (
                            <ReactMarkdown>{messageProperty.description}</ReactMarkdown>
                          )
                        }
                      />
                    </div>
                    <Tabs_Shadcn_ defaultValue="source">
                      <TabsList_Shadcn_ className="gap-3">
                        <TabsTrigger_Shadcn_ value="source" className="gap-2">
                          <Code size={14} />
                          Source
                        </TabsTrigger_Shadcn_>
                        <TabsTrigger_Shadcn_ value="preview" className="gap-2">
                          <Monitor size={14} />
                          Preview
                        </TabsTrigger_Shadcn_>
                      </TabsList_Shadcn_>
                      <TabsContent_Shadcn_ value="source" className="-space-y-px">
                        <CodeEditor
                          id="code-id"
                          language="html"
                          isReadOnly={!canUpdateConfig}
                          className="!mb-0 relative h-96 overflow-hidden rounded border rounded-b-none"
                          onInputChange={(e: string | undefined) => {
                            setBodyValue(e ?? '')
                            if (bodyValue !== e) setHasUnsavedChanges(true)

                            if (projectRef) {
                              const [subjectKey] = Object.keys(values)
                              debounceValidateSpam({
                                projectRef,
                                template: { subject: values[subjectKey], content: e ?? '' },
                              })
                            }
                          }}
                          options={{ wordWrap: 'on', contextmenu: false }}
                          value={bodyValue}
                        />
                        <SpamValidation validationResult={validationResult} />
                      </TabsContent_Shadcn_>
                      <TabsContent_Shadcn_ value="preview">
                        <Admonition
                          type="default"
                          title="The preview may differ slightly from the actual rendering in the email client"
                        />
                        <iframe
                          className="!mb-0 overflow-hidden h-96 w-full rounded border"
                          title={id}
                          srcDoc={bodyValue}
                        />
                      </TabsContent_Shadcn_>
                    </Tabs_Shadcn_>
                  </>
                )}
                <div className="col-span-12 flex w-full">
                  <FormActions
                    handleReset={() => {
                      resetForm({
                        values: authConfig,
                        initialValues: authConfig,
                      })
                      setBodyValue((authConfig && authConfig[messageSlug]) ?? '')
                    }}
                    form={formId}
                    isSubmitting={isUpdatingConfig}
                    hasChanges={hasChanges}
                    disabled={preventSaveFromSpamCheck || !canUpdateConfig}
                    helper={
                      preventSaveFromSpamCheck
                        ? 'Please rectify all spam warnings before saving while using the built-in email service'
                        : !canUpdateConfig
                          ? 'You need additional permissions to update authentication settings'
                          : undefined
                    }
                  />
                </div>
              </FormSectionContent>
            </FormSection>
          </>
        )
      }}
    </Form>
  )
}

export default TemplateEditor<|MERGE_RESOLUTION|>--- conflicted
+++ resolved
@@ -18,10 +18,6 @@
 import {
   Form,
   Input,
-<<<<<<< HEAD
-  Tabs,
-=======
->>>>>>> c931e300
   Tabs_Shadcn_,
   TabsContent_Shadcn_,
   TabsList_Shadcn_,
@@ -29,11 +25,6 @@
 } from 'ui'
 import { Admonition } from 'ui-patterns'
 import { SpamValidation } from './SpamValidation'
-<<<<<<< HEAD
-import { useAuthConfigQuery } from 'data/auth/auth-config-query'
-import { TabsContent } from '@ui/components/shadcn/ui/tabs'
-=======
->>>>>>> c931e300
 
 interface TemplateEditorProps {
   template: FormSchema
