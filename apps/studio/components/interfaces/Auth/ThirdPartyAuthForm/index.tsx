import { PermissionAction } from '@supabase/shared-types/out/constants'
import { Loader2 } from 'lucide-react'
import { useState } from 'react'
import { toast } from 'sonner'

import { useParams } from 'common'
import {
  ScaffoldSection,
  ScaffoldSectionDescription,
  ScaffoldSectionTitle,
} from 'components/layouts/Scaffold'
import AlertError from 'components/ui/AlertError'
import { DocsButton } from 'components/ui/DocsButton'
import { InlineLink } from 'components/ui/InlineLink'
import { useDeleteThirdPartyAuthIntegrationMutation } from 'data/third-party-auth/integration-delete-mutation'
import {
  ThirdPartyAuthIntegration,
  useThirdPartyAuthIntegrationsQuery,
} from 'data/third-party-auth/integrations-query'
import { useCheckPermissions } from 'hooks/misc/useCheckPermissions'
import { cn } from 'ui'
import ConfirmationModal from 'ui-patterns/Dialogs/ConfirmationModal'
import { AddIntegrationDropdown } from './AddIntegrationDropdown'
import { CreateAuth0IntegrationDialog } from './CreateAuth0Dialog'
import { CreateAwsCognitoAuthIntegrationDialog } from './CreateAwsCognitoAuthDialog'
import { CreateClerkAuthIntegrationDialog } from './CreateClerkAuthDialog'
import { CreateFirebaseAuthIntegrationDialog } from './CreateFirebaseAuthDialog'
import { IntegrationCard } from './IntegrationCard'
import {
  getIntegrationType,
  getIntegrationTypeLabel,
  INTEGRATION_TYPES,
} from './ThirdPartyAuthForm.utils'
import {
  ScaffoldSection,
  ScaffoldSectionDescription,
  ScaffoldSectionTitle,
} from 'components/layouts/Scaffold'
import { DocsButton } from 'components/ui/DocsButton'
export const ThirdPartyAuthForm = () => {
  const { ref: projectRef } = useParams()
  const {
    data: integrationsData,
    isLoading,
    isError,
    isSuccess,
    error,
  } = useThirdPartyAuthIntegrationsQuery({ projectRef })
  const integrations = integrationsData || []

  const [selectedIntegration, setSelectedIntegration] = useState<INTEGRATION_TYPES>()
  const [selectedIntegrationForDeletion, setSelectedIntegrationForDeletion] =
    useState<ThirdPartyAuthIntegration>()

  const { mutateAsync: deleteIntegration } = useDeleteThirdPartyAuthIntegrationMutation()
  const canUpdateConfig = useCheckPermissions(PermissionAction.UPDATE, 'custom_config_gotrue')

  if (isError) {
    return (
      <AlertError
        error={error}
        subject="Failed to retrieve auth configuration for Third Party Auth Integrations"
      />
    )
  }

  return (
    <ScaffoldSection isFullWidth>
      <div className="flex justify-between gap-4">
        <div>
          <ScaffoldSectionTitle>Third Party Auth</ScaffoldSectionTitle>
          <ScaffoldSectionDescription className="mb-6">
            Use third-party authentication (TPA) systems based on JWTs to access your project.
            <br />
            Billing is based on the number of monthly active users (MAUs) requesting your API
<<<<<<< HEAD
            throughout the billing period (50 included then you'll be charged{' '}
            <span className="text-brand">$0.00325</span>
            <span> per MAU).</span>
=======
            throughout the billing period. Refer to our{' '}
            <InlineLink href="https://supabase.com/docs/guides/platform/manage-your-usage/monthly-active-users-third-party">
              billing docs
            </InlineLink>{' '}
            for more information.
>>>>>>> a149e38d
          </ScaffoldSectionDescription>
        </div>
        <div className="flex items-center gap-2 ">
          <DocsButton href="https://supabase.com/docs/guides/auth/third-party/overview" />
          {integrations.length !== 0 && (
            <AddIntegrationDropdown onSelectIntegrationType={setSelectedIntegration} />
          )}
        </div>
      </div>

      {isLoading && (
        <div
          className={cn(
            'border rounded border-default px-20 py-16 flex flex-col items-center justify-center space-y-4'
          )}
        >
          <Loader2 size={24} className="animate-spin" />
        </div>
      )}

      {isSuccess ? (
        integrations.length === 0 ? (
          <div
            className={cn(
              'border rounded border-default px-20 py-16 flex flex-col items-center justify-center space-y-4'
            )}
          >
            <p className="text-sm text-foreground-light">No providers configured yet</p>
            <AddIntegrationDropdown
              buttonText="Add a new integration"
              onSelectIntegrationType={setSelectedIntegration}
            />
          </div>
        ) : (
          <div className="-space-y-px">
            {integrations.map((integration) => {
              return (
                <IntegrationCard
                  key={integration.id}
                  integration={integration}
                  canUpdateConfig={canUpdateConfig}
                  onDelete={() => {
                    setSelectedIntegrationForDeletion(integration)
                  }}
                />
              )
            })}
          </div>
        )
      ) : null}

      <CreateFirebaseAuthIntegrationDialog
        visible={selectedIntegration === 'firebase'}
        onDelete={() => {}}
        onClose={() => setSelectedIntegration(undefined)}
      />

      <CreateAwsCognitoAuthIntegrationDialog
        visible={selectedIntegration === 'awsCognito'}
        onDelete={() => {}}
        onClose={() => setSelectedIntegration(undefined)}
      />

      <CreateAuth0IntegrationDialog
        visible={selectedIntegration === 'auth0'}
        onDelete={() => {}}
        onClose={() => setSelectedIntegration(undefined)}
      />

      <CreateClerkAuthIntegrationDialog
        visible={selectedIntegration === 'clerk'}
        onDelete={() => {}}
        onClose={() => setSelectedIntegration(undefined)}
      />

      <ConfirmationModal
        visible={!!selectedIntegrationForDeletion}
        variant="destructive"
        title="Confirm to delete"
        confirmLabel="Delete"
        confirmLabelLoading="Deleting"
        onCancel={() => setSelectedIntegrationForDeletion(undefined)}
        onConfirm={async () => {
          if (!selectedIntegrationForDeletion) {
            return
          }
          const type = getIntegrationType(selectedIntegrationForDeletion)
          try {
            await deleteIntegration({
              projectRef: projectRef!,
              tpaId: selectedIntegrationForDeletion.id,
            })
            toast.success(`Successfully deleted ${getIntegrationTypeLabel(type)}.`)
            setSelectedIntegrationForDeletion(undefined)
            setSelectedIntegration(undefined)
          } catch (error) {
            toast.error(`Failed to delete ${getIntegrationTypeLabel(type)}.`)
            console.error(error)
          }
        }}
      >
        <p className="py-4 text-sm text-foreground-light">
          {`Are you sure you want to delete the ${getIntegrationTypeLabel(getIntegrationType(selectedIntegrationForDeletion))} integration?`}
        </p>
      </ConfirmationModal>
    </ScaffoldSection>
  )
}<|MERGE_RESOLUTION|>--- conflicted
+++ resolved
@@ -31,12 +31,7 @@
   getIntegrationTypeLabel,
   INTEGRATION_TYPES,
 } from './ThirdPartyAuthForm.utils'
-import {
-  ScaffoldSection,
-  ScaffoldSectionDescription,
-  ScaffoldSectionTitle,
-} from 'components/layouts/Scaffold'
-import { DocsButton } from 'components/ui/DocsButton'
+
 export const ThirdPartyAuthForm = () => {
   const { ref: projectRef } = useParams()
   const {
@@ -73,17 +68,11 @@
             Use third-party authentication (TPA) systems based on JWTs to access your project.
             <br />
             Billing is based on the number of monthly active users (MAUs) requesting your API
-<<<<<<< HEAD
-            throughout the billing period (50 included then you'll be charged{' '}
-            <span className="text-brand">$0.00325</span>
-            <span> per MAU).</span>
-=======
             throughout the billing period. Refer to our{' '}
             <InlineLink href="https://supabase.com/docs/guides/platform/manage-your-usage/monthly-active-users-third-party">
               billing docs
             </InlineLink>{' '}
             for more information.
->>>>>>> a149e38d
           </ScaffoldSectionDescription>
         </div>
         <div className="flex items-center gap-2 ">
