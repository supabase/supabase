<<<<<<< HEAD
import { useEffect } from 'react'
import { UseFormReturn } from 'react-hook-form'
=======
import { useEffect, useState } from 'react'
>>>>>>> b427907a

import { useProjectContext } from 'components/layouts/ProjectLayout/ProjectContext'
import { useDatabaseRolesQuery } from 'data/database-roles/database-roles-query'
import { useTablesQuery } from 'data/tables/tables-query'
import { Check, ChevronsUpDown } from 'lucide-react'
import {
  Button,
  CommandEmpty_Shadcn_,
  CommandGroup_Shadcn_,
  CommandInput_Shadcn_,
  CommandItem_Shadcn_,
  CommandList_Shadcn_,
  Command_Shadcn_,
  FormControl_Shadcn_,
  FormField_Shadcn_,
  FormItem_Shadcn_,
  FormLabel_Shadcn_,
  FormMessage_Shadcn_,
  Input_Shadcn_,
  PopoverContent_Shadcn_,
  PopoverTrigger_Shadcn_,
  Popover_Shadcn_,
  RadioGroupLargeItem_Shadcn_,
  RadioGroup_Shadcn_,
  ScrollArea,
  SelectContent_Shadcn_,
  SelectGroup_Shadcn_,
  SelectItem_Shadcn_,
  SelectTrigger_Shadcn_,
  Select_Shadcn_,
} from 'ui'
import { MultiSelectV2 } from 'ui-patterns/MultiSelectDeprecated/MultiSelectV2'

interface PolicyDetailsV2Props {
  schema: string
  searchString?: string
  selectedTable?: string
  isEditing: boolean
  form: UseFormReturn<{
    name: string
    table: string
    behavior: string
    command: string
    roles: string
  }>
  onUpdateCommand: (command: string) => void
}

export const PolicyDetailsV2 = ({
  schema,
  searchString,
  selectedTable,
  isEditing,
  form,
  onUpdateCommand,
}: PolicyDetailsV2Props) => {
  const { project } = useProjectContext()
  const [open, setOpen] = useState(false)

  const { data: tables, isSuccess: isSuccessTables } = useTablesQuery({
    projectRef: project?.ref,
    connectionString: project?.connectionString,
    schema: schema,
    sortByProperty: 'name',
    includeColumns: true,
  })

  const { data: dbRoles } = useDatabaseRolesQuery({
    projectRef: project?.ref,
    connectionString: project?.connectionString,
  })
  const formattedRoles = (dbRoles ?? [])
    .map((role) => {
      return {
        id: role.id,
        name: role.name,
        value: role.name,
        disabled: false,
      }
    })
    .sort((a, b) => a.name.localeCompare(b.name))

  useEffect(() => {
    if (!isEditing && selectedTable === undefined) {
      const table = tables?.find(
        (table) =>
          table.schema === schema &&
          (table.id.toString() === searchString || table.name === searchString)
      )
      if (table) {
        form.setValue('table', table.name)
      } else if (isSuccessTables && tables.length > 0) {
        form.setValue('table', tables[0].name)
      }
    }
  }, [isEditing, form, searchString, tables, isSuccessTables, selectedTable])

  return (
    <>
      <div className="px-5 py-5 flex flex-col gap-y-4 border-b">
        <div className="flex items-start justify-between gap-4 grid grid-cols-12">
          <FormField_Shadcn_
            control={form.control}
            name="name"
            render={({ field }) => (
              <FormItem_Shadcn_ className="col-span-6 flex flex-col gap-y-1">
                <FormLabel_Shadcn_>Policy Name</FormLabel_Shadcn_>
                <FormControl_Shadcn_>
                  <Input_Shadcn_
                    {...field}
                    className="bg-control border-control"
                    placeholder="Provide a name for your policy"
                  />
                </FormControl_Shadcn_>
                <FormMessage_Shadcn_ />
              </FormItem_Shadcn_>
            )}
          />

          <FormField_Shadcn_
            control={form.control}
            name="table"
            render={({ field }) => (
              <FormItem_Shadcn_ className="col-span-6 flex flex-col gap-y-1">
                <FormLabel_Shadcn_ className="flex items-center gap-x-1">
                  <p className="text-foreground-light text-sm">Table</p>
                  <code className="text-xs">on</code>
                  <p className="text-foreground-light text-sm">clause</p>
                </FormLabel_Shadcn_>
                <FormControl_Shadcn_>
                  <Popover_Shadcn_ open={open} onOpenChange={setOpen} modal={false}>
                    <PopoverTrigger_Shadcn_ asChild>
                      <Button
                        type="default"
                        className="w-full [&>span]:w-full h-[38px] text-sm"
                        iconRight={
                          <ChevronsUpDown
                            className="text-foreground-muted"
                            strokeWidth={2}
                            size={14}
                          />
                        }
                      >
                        <div className="w-full flex gap-1">
                          <span className="text-foreground">
                            {schema}.{field.value}
                          </span>
                        </div>
                      </Button>
                    </PopoverTrigger_Shadcn_>
                    <PopoverContent_Shadcn_
                      className="p-0"
                      side="bottom"
                      align="start"
                      sameWidthAsTrigger
                    >
                      <Command_Shadcn_>
                        <CommandInput_Shadcn_ placeholder="Find a table..." />
                        <CommandList_Shadcn_>
                          <CommandEmpty_Shadcn_>No tables found</CommandEmpty_Shadcn_>
                          <CommandGroup_Shadcn_>
                            <ScrollArea className={(tables ?? []).length > 7 ? 'h-[200px]' : ''}>
                              {(tables ?? []).map((table) => (
                                <CommandItem_Shadcn_
                                  key={table.id}
                                  className="cursor-pointer flex items-center justify-between space-x-2 w-full"
                                  onSelect={() => {
                                    form.setValue('table', table.name)
                                    setOpen(false)
                                  }}
                                  onClick={() => {
                                    form.setValue('table', table.name)
                                    setOpen(false)
                                  }}
                                >
                                  <span className="flex items-center gap-1.5">
                                    {field.value === table.name ? <Check size={13} /> : ''}
                                    {table.name}
                                  </span>
                                </CommandItem_Shadcn_>
                              ))}
                            </ScrollArea>
                          </CommandGroup_Shadcn_>
                        </CommandList_Shadcn_>
                      </Command_Shadcn_>
                    </PopoverContent_Shadcn_>
                  </Popover_Shadcn_>
                </FormControl_Shadcn_>
                <FormMessage_Shadcn_ />
              </FormItem_Shadcn_>
            )}
          />

          <FormField_Shadcn_
            control={form.control}
            name="behavior"
            render={({ field }) => (
              <FormItem_Shadcn_ className="col-span-6 flex flex-col gap-y-1">
                <FormLabel_Shadcn_ className="flex items-center gap-x-1">
                  <p className="text-foreground-light text-sm">Policy Behavior</p>
                  <code className="text-xs">as</code>
                  <p className="text-foreground-light text-sm">clause</p>
                </FormLabel_Shadcn_>
                <FormControl_Shadcn_>
                  <Select_Shadcn_
                    disabled={isEditing}
                    value={field.value}
                    onValueChange={(value) => form.setValue('behavior', value)}
                  >
                    <SelectTrigger_Shadcn_ className="text-sm h-10 capitalize">
                      {field.value}
                    </SelectTrigger_Shadcn_>
                    <SelectContent_Shadcn_>
                      <SelectGroup_Shadcn_>
                        <SelectItem_Shadcn_ value="permissive" className="text-sm">
                          <p>Permissive</p>
                          <p className="text-foreground-light text-xs">
                            Policies are combined using the "OR" Boolean operator
                          </p>
                        </SelectItem_Shadcn_>
                        <SelectItem_Shadcn_ value="restrictive" className="text-sm">
                          <p>Restrictive</p>
                          <p className="text-foreground-light text-xs">
                            Policies are combined using the "AND" Boolean operator
                          </p>
                        </SelectItem_Shadcn_>
                      </SelectGroup_Shadcn_>
                    </SelectContent_Shadcn_>
                  </Select_Shadcn_>
                </FormControl_Shadcn_>
                <FormMessage_Shadcn_ />
              </FormItem_Shadcn_>
            )}
          />

          <FormField_Shadcn_
            control={form.control}
            name="command"
            render={({ field }) => (
              <FormItem_Shadcn_ className="col-span-12 flex flex-col gap-y-1">
                <FormLabel_Shadcn_ className="flex items-center gap-x-1">
                  <p className="text-foreground-light text-sm">Policy Command</p>
                  <code className="text-xs">for</code>
                  <p className="text-foreground-light text-sm">clause</p>
                </FormLabel_Shadcn_>
                <FormControl_Shadcn_>
                  <RadioGroup_Shadcn_
                    disabled={isEditing}
                    value={field.value}
                    defaultValue={field.value}
                    onValueChange={(value) => {
                      form.setValue('command', value)
                      onUpdateCommand(value)
                    }}
                    className={`grid grid-cols-10 gap-3 ${isEditing ? 'opacity-50' : ''}`}
                  >
                    {['select', 'insert', 'update', 'delete', 'all'].map((x) => (
                      <RadioGroupLargeItem_Shadcn_
                        key={x}
                        value={x}
                        disabled={isEditing}
                        label={x.toLocaleUpperCase()}
                        className={`col-span-2 w-auto ${isEditing ? 'cursor-not-allowed' : ''}`}
                      />
                    ))}
                  </RadioGroup_Shadcn_>
                </FormControl_Shadcn_>
                <FormMessage_Shadcn_ />
              </FormItem_Shadcn_>
            )}
          />

          <FormField_Shadcn_
            control={form.control}
            name="roles"
            render={({ field }) => (
              <FormItem_Shadcn_ className="col-span-12 flex flex-col gap-y-1">
                <FormLabel_Shadcn_ className="flex items-center gap-x-1">
                  <p className="text-foreground-light text-sm">Target Roles</p>
                  <code className="text-xs">to</code>
                  <p className="text-foreground-light text-sm">clause</p>
                </FormLabel_Shadcn_>
                <FormControl_Shadcn_>
                  <MultiSelectV2
                    options={formattedRoles}
                    value={field.value.length === 0 ? [] : field.value?.split(', ')}
                    placeholder="Defaults to all (public) roles if none selected"
                    searchPlaceholder="Search for a role"
                    onChange={(roles) => form.setValue('roles', roles.join(', '))}
                  />
                </FormControl_Shadcn_>
                <FormMessage_Shadcn_ />
              </FormItem_Shadcn_>
            )}
          />
        </div>
      </div>
    </>
  )
}<|MERGE_RESOLUTION|>--- conflicted
+++ resolved
@@ -1,9 +1,5 @@
-<<<<<<< HEAD
-import { useEffect } from 'react'
+import { useEffect, useState } from 'react'
 import { UseFormReturn } from 'react-hook-form'
-=======
-import { useEffect, useState } from 'react'
->>>>>>> b427907a
 
 import { useProjectContext } from 'components/layouts/ProjectLayout/ProjectContext'
 import { useDatabaseRolesQuery } from 'data/database-roles/database-roles-query'
