--- conflicted
+++ resolved
@@ -68,11 +68,8 @@
 
 interface AIPolicyEditorPanelProps {
   visible: boolean
-<<<<<<< HEAD
   templateData?: Record<string, string>
-=======
   schema: string
->>>>>>> b427907a
   searchString?: string
   selectedTable?: string
   selectedPolicy?: PostgresPolicy
@@ -84,11 +81,8 @@
  */
 export const AIPolicyEditorPanel = memo(function ({
   visible,
-<<<<<<< HEAD
   templateData,
-=======
   schema,
->>>>>>> b427907a
   searchString,
   selectedTable,
   selectedPolicy,
