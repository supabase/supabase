--- conflicted
+++ resolved
@@ -6,7 +6,6 @@
 import { uniqBy } from 'lodash'
 import { FileDiff } from 'lucide-react'
 import dynamic from 'next/dynamic'
-import Link from 'next/link'
 import { useRouter } from 'next/router'
 import { memo, useCallback, useEffect, useMemo, useRef, useState } from 'react'
 import { useForm } from 'react-hook-form'
@@ -18,9 +17,9 @@
   IconLock,
   Modal,
   ScrollArea,
+  Sheet,
   SheetContent,
   SheetFooter,
-  Sheet,
   TabsContent_Shadcn_,
   TabsList_Shadcn_,
   TabsTrigger_Shadcn_,
@@ -390,11 +389,10 @@
 
   return (
     <>
-<<<<<<< HEAD
       <Form_Shadcn_ {...form}>
         <form id={formId} onSubmit={form.handleSubmit(onSubmit)}>
-          <Sheet_Shadcn_ open={visible} onOpenChange={() => onClosingPanel()}>
-            <SheetContent_Shadcn_
+          <Sheet open={visible} onOpenChange={() => onClosingPanel()}>
+            <SheetContent
               size={assistantVisible ? 'lg' : 'default'}
               className={cn(
                 'bg-surface-200',
@@ -483,50 +481,6 @@
                         selectionHighlight: false,
                         lineHeight: 20,
                         padding: { top: 10, bottom: 10 },
-=======
-      <Sheet open={visible} onOpenChange={() => onClosingPanel()}>
-        <SheetContent
-          size={assistantVisible ? 'lg' : 'default'}
-          className={cn(
-            'bg-surface-200',
-            'p-0 flex flex-row gap-0',
-            assistantVisible ? '!min-w-[1200px]' : '!min-w-[600px]'
-          )}
-        >
-          <div className={cn('flex flex-col grow w-full', assistantVisible && 'w-[60%]')}>
-            <AIPolicyHeader
-              selectedPolicy={selectedPolicy}
-              assistantVisible={assistantVisible}
-              setAssistantVisible={setAssistantPanel}
-            />
-            <PolicyDetails
-              policy={selectedPolicy}
-              showDetails={showDetails}
-              toggleShowDetails={() => setShowDetails(!showDetails)}
-            />
-            <div className="flex flex-col h-full w-full justify-between">
-              {incomingChange ? (
-                <div className="px-5 py-3 flex justify-between gap-3 bg-surface-75">
-                  <div className="flex gap-2 items-center text-foreground-light">
-                    <FileDiff className="h-4 w-4" />
-                    <span className="text-sm">Accept changes from assistant</span>
-                  </div>
-                  <div className="flex gap-3">
-                    <Button
-                      type="default"
-                      onClick={() => {
-                        setIncomingChange(undefined)
-                        setSelectedDiff(undefined)
-                        Telemetry.sendEvent(
-                          {
-                            category: 'rls_editor',
-                            action: 'ai_suggestion_discarded',
-                            label: 'rls-ai-assistant',
-                          },
-                          telemetryProps,
-                          router
-                        )
->>>>>>> 37e83af2
                       }}
                     />
                   ) : null}
@@ -714,7 +668,6 @@
                     )}
                   </div>
 
-<<<<<<< HEAD
                   <div className="flex flex-col">
                     {error !== undefined && (
                       <QueryError
@@ -724,7 +677,7 @@
                         setOpen={setErrorPanelOpen}
                       />
                     )}
-                    <SheetFooter_Shadcn_ className="flex items-center !justify-between px-5 py-4 w-full border-t">
+                    <SheetFooter className="flex items-center !justify-between px-5 py-4 w-full border-t">
                       <Button type="text" onClick={toggleFeaturePreviewModal}>
                         Toggle feature preview
                       </Button>
@@ -746,38 +699,9 @@
                           Save policy
                         </Button>
                       </div>
-                    </SheetFooter_Shadcn_>
+                    </SheetFooter>
                   </div>
                 </div>
-=======
-              <div className="flex flex-col">
-                {error !== undefined && (
-                  <QueryError
-                    error={error}
-                    onSelectDebug={onSelectDebug}
-                    open={errorPanelOpen}
-                    setOpen={setErrorPanelOpen}
-                  />
-                )}
-                <SheetFooter className="flex items-center !justify-between px-5 py-4 w-full">
-                  <Button type="text" onClick={toggleFeaturePreviewModal}>
-                    Toggle feature preview
-                  </Button>
-                  <div className="flex items-center gap-x-2">
-                    <Button type="default" disabled={isExecuting} onClick={() => onSelectCancel()}>
-                      Cancel
-                    </Button>
-                    <Button
-                      loading={isExecuting}
-                      htmlType="submit"
-                      disabled={isExecuting || incomingChange !== undefined}
-                      onClick={() => onExecuteSQL()}
-                    >
-                      Save policy
-                    </Button>
-                  </div>
-                </SheetFooter>
->>>>>>> 37e83af2
               </div>
               {assistantVisible && (
                 <div
@@ -787,7 +711,6 @@
                     'bg-studio'
                   )}
                 >
-<<<<<<< HEAD
                   <Tabs_Shadcn_ defaultValue="templates" className="flex flex-col h-full w-full">
                     <TabsList_Shadcn_ className="flex gap-4 px-content pt-2">
                       <TabsTrigger_Shadcn_
@@ -861,8 +784,8 @@
                   </Tabs_Shadcn_>
                 </div>
               )}
-            </SheetContent_Shadcn_>
-          </Sheet_Shadcn_>
+            </SheetContent>
+          </Sheet>
         </form>
       </Form_Shadcn_>
 
@@ -891,65 +814,6 @@
           </p>
         </Modal.Content>
       </ConfirmationModal>
-=======
-                  <ScrollArea className="h-full w-full">
-                    <PolicyTemplates
-                      selectedTemplate={selectedDiff}
-                      onSelectTemplate={updateEditorWithCheckForDiff}
-                    />
-                  </ScrollArea>
-                </TabsContent_Shadcn_>
-                <TabsContent_Shadcn_
-                  value="conversation"
-                  className="flex grow !mt-0 overflow-y-auto"
-                >
-                  <AIPolicyChat
-                    messages={messages}
-                    selectedMessage={selectedDiff}
-                    onSubmit={(message) =>
-                      append({
-                        content: message,
-                        role: 'user',
-                        createdAt: new Date(),
-                      })
-                    }
-                    onDiff={updateEditorWithCheckForDiff}
-                    onChange={setIsAssistantChatInputEmpty}
-                    loading={isLoading || isDebugSqlLoading}
-                  />
-                </TabsContent_Shadcn_>
-              </Tabs_Shadcn_>
-            </div>
-          )}
-
-          <ConfirmationModal
-            visible={isClosingPolicyEditorPanel}
-            header="Discard changes"
-            buttonLabel="Discard"
-            onSelectCancel={() => {
-              isTogglingPreviewRef.current = false
-              setIsClosingPolicyEditorPanel(false)
-            }}
-            onSelectConfirm={() => {
-              if (isTogglingPreviewRef.current) {
-                snap.setSelectedFeaturePreview(LOCAL_STORAGE_KEYS.UI_PREVIEW_RLS_AI_ASSISTANT)
-                snap.setShowFeaturePreviewModal(!snap.showFeaturePreviewModal)
-              }
-              onSelectCancel()
-              isTogglingPreviewRef.current = false
-              setIsClosingPolicyEditorPanel(false)
-            }}
-          >
-            <Modal.Content>
-              <p className="py-4 text-sm text-foreground-light">
-                Are you sure you want to close the editor? Any unsaved changes on your policy and
-                conversations with the Assistant will be lost.
-              </p>
-            </Modal.Content>
-          </ConfirmationModal>
-        </SheetContent>
-      </Sheet>
->>>>>>> 37e83af2
     </>
   )
 })
