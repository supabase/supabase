import { zodResolver } from '@hookform/resolvers/zod'
import type { PostgresPolicy } from '@supabase/postgres-meta'
import { useQueryClient } from '@tanstack/react-query'
import { useChat } from 'ai/react'
import { useParams, useTelemetryProps } from 'common'
import { isEqual, uniqBy } from 'lodash'
import { FileDiff, Lock } from 'lucide-react'
import dynamic from 'next/dynamic'
import { useRouter } from 'next/router'
import { memo, useCallback, useEffect, useMemo, useRef, useState } from 'react'
import { useForm } from 'react-hook-form'
import toast from 'react-hot-toast'
import {
  Button,
  Checkbox_Shadcn_,
  Form_Shadcn_,
  IconLock,
  Modal,
  ScrollArea,
  Sheet,
  SheetContent,
  SheetFooter,
  TabsContent_Shadcn_,
  TabsList_Shadcn_,
  TabsTrigger_Shadcn_,
  Tabs_Shadcn_,
  cn,
} from 'ui'
import * as z from 'zod'

import { Monaco } from '@monaco-editor/react'
import { useIsRLSAIAssistantEnabled } from 'components/interfaces/App/FeaturePreview/FeaturePreviewContext'
import { subscriptionHasHipaaAddon } from 'components/interfaces/Billing/Subscription/Subscription.utils'
import {
  IStandaloneCodeEditor,
  IStandaloneDiffEditor,
} from 'components/interfaces/SQLEditor/SQLEditor.types'
import { useSqlDebugMutation } from 'data/ai/sql-debug-mutation'
import { databasePoliciesKeys } from 'data/database-policies/keys'
import { useEntityDefinitionsQuery } from 'data/database/entity-definitions-query'
import { QueryResponseError, useExecuteSqlMutation } from 'data/sql/execute-sql-mutation'
import { useOrgSubscriptionQuery } from 'data/subscriptions/org-subscription-query'
import { useSelectedOrganization, useSelectedProject } from 'hooks'
import { BASE_PATH, LOCAL_STORAGE_KEYS, OPT_IN_TAGS } from 'lib/constants'
import { uuidv4 } from 'lib/helpers'
import Telemetry from 'lib/telemetry'
import { useAppStateSnapshot } from 'state/app-state'
import { useTableEditorStateSnapshot } from 'state/table-editor'
import ConfirmationModal from 'ui-patterns/Dialogs/ConfirmationModal'
import { AIPolicyChat } from './AIPolicyChat'
import {
  MessageWithDebug,
  generatePolicyDefinition,
  generateCreatePolicyQuery,
  generateThreadMessage,
} from './AIPolicyEditorPanel.utils'
import { AIPolicyHeader } from './AIPolicyHeader'
import PolicyDetails from './PolicyDetails'
import { PolicyDetailsV2 } from './PolicyDetailsV2'
import { PolicyTemplates } from './PolicyTemplates'
import QueryError from './QueryError'
import RLSCodeEditor from './RLSCodeEditor'
import { LockedCreateQuerySection, LockedRenameQuerySection } from './LockedQuerySection'
import { useDatabasePolicyUpdateMutation } from 'data/database-policies/database-policy-update-mutation'

const DiffEditor = dynamic(
  () => import('@monaco-editor/react').then(({ DiffEditor }) => DiffEditor),
  { ssr: false }
)

interface AIPolicyEditorPanelProps {
  visible: boolean
  selectedPolicy?: PostgresPolicy
  onSelectCancel: () => void
}

/**
 * Using memo for this component because everything rerenders on window focus because of outside fetches
 */
export const AIPolicyEditorPanel = memo(function ({
  visible,
  selectedPolicy,
  onSelectCancel,
}: AIPolicyEditorPanelProps) {
  const router = useRouter()
  const { ref } = useParams()
  const queryClient = useQueryClient()
  const selectedProject = useSelectedProject()
  const selectedOrganization = useSelectedOrganization()

  const telemetryProps = useTelemetryProps()
  const snap = useAppStateSnapshot()
  const state = useTableEditorStateSnapshot()
  const isAiAssistantEnabled = useIsRLSAIAssistantEnabled()

  // [Joshen] Hyrid form fields, just spit balling to get a decent POC out
  const [using, setUsing] = useState('')
  const [check, setCheck] = useState('')
  const [showCheckBlock, setShowCheckBlock] = useState(false)

  const monacoOneRef = useRef<Monaco | null>(null)
  const editorOneRef = useRef<IStandaloneCodeEditor | null>(null)
  const [expOneLineCount, setExpOneLineCount] = useState(1)

  const monacoTwoRef = useRef<Monaco | null>(null)
  const editorTwoRef = useRef<IStandaloneCodeEditor | null>(null)
  const [expTwoLineCount, setExpTwoLineCount] = useState(1)

  // use chat id because useChat doesn't have a reset function to clear all messages
  const [chatId, setChatId] = useState(uuidv4())

  const diffEditorRef = useRef<IStandaloneDiffEditor | null>(null)
  const isTogglingPreviewRef = useRef<boolean>(false)
  // const placeholder = generatePlaceholder(selectedPolicy)
  const isOptedInToAI = selectedOrganization?.opt_in_tags?.includes(OPT_IN_TAGS.AI_SQL) ?? false

  const [error, setError] = useState<QueryResponseError>()
  const [errorPanelOpen, setErrorPanelOpen] = useState<boolean>(true)
  const [showDetails, setShowDetails] = useState<boolean>(false)
  const [selectedDiff, setSelectedDiff] = useState<string>()
  // [Joshen] Separate state here as there's a delay between submitting and the API updating the loading status
  const [debugThread, setDebugThread] = useState<MessageWithDebug[]>([])
  const [assistantVisible, setAssistantPanel] = useState<boolean>(false)
  const [isAssistantChatInputEmpty, setIsAssistantChatInputEmpty] = useState<boolean>(true)
  const [incomingChange, setIncomingChange] = useState<string | undefined>(undefined)
  // Used for confirmation when closing the panel with unsaved changes
  const [isClosingPolicyEditorPanel, setIsClosingPolicyEditorPanel] = useState<boolean>(false)

  const formId = 'rls-editor'
  const FormSchema = z.object({
    name: z.string(),
    table: z.string(),
    behaviour: z.string(),
    command: z.string(),
    roles: z.string(),
  })
  const defaultValues = {
    name: '',
    table: '',
    behaviour: 'permissive',
    command: 'select',
    roles: '',
  }
  const form = useForm<z.infer<typeof FormSchema>>({
    mode: 'onBlur',
    reValidateMode: 'onBlur',
    resolver: zodResolver(FormSchema),
    defaultValues,
  })

  // Customers on HIPAA plans should not have access to Supabase AI
  const { data: subscription } = useOrgSubscriptionQuery({ orgSlug: selectedOrganization?.slug })
  const hasHipaaAddon = subscriptionHasHipaaAddon(subscription)

  const { data: entities } = useEntityDefinitionsQuery(
    {
      projectRef: selectedProject?.ref,
      connectionString: selectedProject?.connectionString,
    },
    { enabled: true, refetchOnWindowFocus: false }
  )
  const entityDefinitions = entities?.map((def) => def.sql.trim())

  const { name, table, behaviour, command, roles } = form.watch()
  const supportWithCheck = ['update', 'all'].includes(command)
  const isRenamingPolicy = selectedPolicy !== undefined && name !== selectedPolicy.name

  const {
    messages: chatMessages,
    append,
    isLoading,
  } = useChat({
    id: chatId,
    api: `${BASE_PATH}/api/ai/sql/suggest`,
    body: {
      entityDefinitions: isOptedInToAI ? entityDefinitions : undefined,
      policyDefinition:
        selectedPolicy !== undefined ? generatePolicyDefinition(selectedPolicy) : undefined,
    },
  })

  const messages = useMemo(() => {
    const merged = [...debugThread, ...chatMessages.map((m) => ({ ...m, isDebug: false }))]

    return merged.sort(
      (a, b) =>
        (a.createdAt?.getTime() ?? 0) - (b.createdAt?.getTime() ?? 0) ||
        a.role.localeCompare(b.role)
    )
  }, [chatMessages, debugThread])

  const { mutate: executeMutation, isLoading: isExecuting } = useExecuteSqlMutation({
    onSuccess: () => {
      // refresh all policies
      queryClient.invalidateQueries(databasePoliciesKeys.list(ref))
      toast.success('Successfully created new policy')
      onSelectCancel()
    },
    onError: (error) => setError(error),
  })

  const { mutate: updatePolicy, isLoading: isUpdating } = useDatabasePolicyUpdateMutation({
    onSuccess: () => {
      toast.success('Successfully created updated policy')
      onSelectCancel()
    },
  })

  const { mutateAsync: debugSql, isLoading: isDebugSqlLoading } = useSqlDebugMutation()

  const acceptChange = useCallback(async () => {
    if (!incomingChange || !editorOneRef.current || !diffEditorRef.current) return

    const editorModel = editorOneRef.current.getModel()
    const diffModel = diffEditorRef.current.getModel()
    if (!editorModel || !diffModel) return

    const sql = diffModel.modified.getValue()

    // apply the incoming change in the editor directly so that Undo/Redo work properly
    editorOneRef.current.executeEdits('apply-ai-edit', [
      { text: sql, range: editorModel.getFullModelRange() },
    ])

    // remove the incoming change to revert to the original editor
    setIncomingChange(undefined)
  }, [incomingChange])

  const toggleFeaturePreviewModal = () => {
    isTogglingPreviewRef.current = true
    onClosingPanel()
  }

  const onClosingPanel = () => {
    const policy = editorOneRef.current?.getValue()
    if (policy || messages.length > 0 || !isAssistantChatInputEmpty) {
      setIsClosingPolicyEditorPanel(true)
    } else {
      if (isTogglingPreviewRef.current) {
        snap.setSelectedFeaturePreview(LOCAL_STORAGE_KEYS.UI_PREVIEW_RLS_AI_ASSISTANT)
        snap.setShowFeaturePreviewModal(!snap.showFeaturePreviewModal)
      }
      onSelectCancel()
    }
  }

  const onSelectDebug = async () => {
    const policy = editorOneRef.current?.getValue().replaceAll('\n', ' ').replaceAll('  ', ' ')
    if (error === undefined || policy === undefined) return

    setAssistantPanel(true)
    const messageId = uuidv4()

    const assistantMessageBefore = generateThreadMessage({
      id: messageId,
      content: 'Thinking...',
      isDebug: true,
    })
    setDebugThread([...debugThread, assistantMessageBefore])

    const { solution, sql } = await debugSql({
      sql: policy.trim(),
      errorMessage: error.message,
      entityDefinitions,
    })

    const assistantMessageAfter = generateThreadMessage({
      id: messageId,
      content: `${solution}\n\`\`\`sql\n${sql}\n\`\`\``,
      isDebug: true,
    })
    const cleanedMessages = uniqBy([...debugThread, assistantMessageAfter], (m) => m.id)

    setDebugThread(cleanedMessages)
  }

  const updateEditorWithCheckForDiff = (value: { id: string; content: string }) => {
    const editorModel = editorOneRef.current?.getModel()
    if (!editorModel) return

    const existingValue = editorOneRef.current?.getValue() ?? ''
    if (existingValue.length === 0) {
      editorOneRef.current?.executeEdits('apply-template', [
        {
          text: value.content,
          range: editorModel.getFullModelRange(),
        },
      ])
    } else {
      setSelectedDiff(value.id)
      setIncomingChange(value.content)
    }
  }

  const onSubmit = (data: z.infer<typeof FormSchema>) => {
    const { name, table, behaviour, command, roles } = data
    const using = editorOneRef.current?.getValue().trim() ?? undefined
    const check = editorTwoRef.current?.getValue().trim() ?? undefined

    if (selectedPolicy === undefined) {
      const sql = generateCreatePolicyQuery({
        name: name,
        schema: state.selectedSchemaName,
        table,
        behaviour,
        command,
        roles: roles.length === 0 ? 'public' : roles,
        using: using ?? '',
        check: command === 'insert' ? using ?? '' : check ?? '',
      })

      setError(undefined)
      executeMutation({
        sql,
        projectRef: selectedProject?.ref,
        connectionString: selectedProject?.connectionString,
        handleError: (error) => {
          throw error
        },
      })
    } else if (selectedProject !== undefined) {
      const payload: {
        name?: string
        definition?: string
        check?: string
        roles?: string[]
      } = {}
      const updatedRoles = roles.length === 0 ? ['public'] : roles.split(', ')

      if (name !== selectedPolicy.name) payload.name = name
      if (!isEqual(selectedPolicy.roles, updatedRoles)) payload.roles = updatedRoles
      if (selectedPolicy.definition !== null && selectedPolicy.definition !== using)
        payload.definition = using
      if (selectedPolicy.check !== null && selectedPolicy.check !== check) payload.check = check

      if (Object.keys(payload).length === 0) return onSelectCancel()

      updatePolicy({
        id: selectedPolicy.id,
        projectRef: selectedProject.ref,
        connectionString: selectedProject?.connectionString,
        payload,
      })
    }
  }

  // when the panel is closed, reset all values
  useEffect(() => {
    if (!visible) {
      editorOneRef.current?.setValue('')
      editorTwoRef.current?.setValue('')
      setIncomingChange(undefined)
      setAssistantPanel(false)
      setIsClosingPolicyEditorPanel(false)
      setError(undefined)
      setDebugThread([])
      setChatId(uuidv4())
      setShowDetails(false)
      setSelectedDiff(undefined)

      setUsing('')
      setCheck('')
      setShowCheckBlock(false)

      form.reset(defaultValues)
    } else {
      setAssistantPanel(true)
      if (selectedPolicy !== undefined) {
        const { name, action, table, command, roles } = selectedPolicy
        form.reset({
          name,
          table,
          behaviour: action.toLowerCase(),
          command: command.toLowerCase(),
          roles: roles.length === 1 && roles[0] === 'public' ? '' : roles.join(', '),
        })
        if (selectedPolicy.definition) setUsing(`  ${selectedPolicy.definition}`)
        if (selectedPolicy.check) setCheck(`  ${selectedPolicy.check}`)
        if (selectedPolicy.check && selectedPolicy.command !== 'INSERT') {
          setShowCheckBlock(true)
        }
      }
    }
  }, [visible])

  // whenever the deps (current policy details, new error or error panel opens) change, recalculate
  // the height of the editor
  useEffect(() => {
    editorOneRef.current?.layout({ width: 0, height: 0 })
    window.requestAnimationFrame(() => {
      editorOneRef.current?.layout()
    })
  }, [showDetails, error, errorPanelOpen])

  return (
    <>
<<<<<<< HEAD
      <Form_Shadcn_ {...form}>
        <form id={formId} onSubmit={form.handleSubmit(onSubmit)}>
          <Sheet open={visible} onOpenChange={() => onClosingPanel()}>
            <SheetContent
              size={assistantVisible ? 'lg' : 'default'}
              className={cn(
                'bg-surface-200',
                'p-0 flex flex-row gap-0',
                assistantVisible ? '!min-w-[1200px]' : '!min-w-[600px]'
              )}
            >
              <div className={cn('flex flex-col grow w-full', assistantVisible && 'w-[60%]')}>
                <AIPolicyHeader
                  selectedPolicy={selectedPolicy}
                  assistantVisible={assistantVisible}
                  setAssistantVisible={setAssistantPanel}
                />

                {/* <PolicyDetails
                  policy={selectedPolicy}
                  showDetails={showDetails}
                  toggleShowDetails={() => setShowDetails(!showDetails)}
                /> */}

                <div className="flex flex-col h-full w-full justify-between">
                  {incomingChange ? (
                    <div className="px-5 py-3 flex justify-between gap-3 bg-surface-75">
                      <div className="flex gap-2 items-center text-foreground-light">
                        <FileDiff className="h-4 w-4" />
                        <span className="text-sm">Accept changes from assistant</span>
                      </div>
                      <div className="flex gap-3">
                        <Button
                          type="default"
                          onClick={() => {
                            setIncomingChange(undefined)
                            setSelectedDiff(undefined)
                            Telemetry.sendEvent(
                              {
                                category: 'rls_editor',
                                action: 'ai_suggestion_discarded',
                                label: 'rls-ai-assistant',
                              },
                              telemetryProps,
                              router
                            )
                          }}
                        >
                          Discard
                        </Button>
                        <Button
                          type="primary"
                          onClick={() => {
                            acceptChange()
                            setSelectedDiff(undefined)
                            Telemetry.sendEvent(
                              {
                                category: 'rls_editor',
                                action: 'ai_suggestion_accepted',
                                label: 'rls-ai-assistant',
                              },
                              telemetryProps,
                              router
                            )
                          }}
                        >
                          Accept
                        </Button>
                      </div>
                    </div>
                  ) : null}

                  {incomingChange ? (
                    <DiffEditor
                      theme="supabase"
                      language="pgsql"
                      className="grow"
                      original={editorOneRef.current?.getValue()}
                      modified={incomingChange}
                      onMount={(editor) => (diffEditorRef.current = editor)}
                      options={{
                        wordWrap: 'on',
                        renderSideBySide: false,
                        scrollBeyondLastLine: false,
                        renderOverviewRuler: false,
                        renderLineHighlight: 'none',
                        minimap: { enabled: false },
                        occurrencesHighlight: false,
                        folding: false,
                        selectionHighlight: false,
                        lineHeight: 20,
                        padding: { top: 10, bottom: 10 },
=======
      <Sheet open={visible} onOpenChange={() => onClosingPanel()}>
        <SheetContent
          size={assistantVisible ? 'lg' : 'default'}
          className={cn(
            'bg-surface-200',
            'p-0 flex flex-row gap-0',
            assistantVisible ? '!min-w-[1200px]' : '!min-w-[600px]'
          )}
          showClose={false}
        >
          <div className={cn('flex flex-col grow w-full', assistantVisible && 'w-[60%]')}>
            <AIPolicyHeader
              selectedPolicy={selectedPolicy}
              assistantVisible={assistantVisible}
              setAssistantVisible={setAssistantPanel}
            />
            <PolicyDetails
              policy={selectedPolicy}
              showDetails={showDetails}
              toggleShowDetails={() => setShowDetails(!showDetails)}
            />
            <div className="flex flex-col h-full w-full justify-between">
              {incomingChange ? (
                <div className="px-5 py-3 flex justify-between gap-3 bg-surface-75">
                  <div className="flex gap-2 items-center text-foreground-light">
                    <FileDiff className="h-4 w-4" />
                    <span className="text-sm">Accept changes from assistant</span>
                  </div>
                  <div className="flex gap-3">
                    <Button
                      type="default"
                      onClick={() => {
                        setIncomingChange(undefined)
                        setSelectedDiff(undefined)
                        Telemetry.sendEvent(
                          {
                            category: 'rls_editor',
                            action: 'ai_suggestion_discarded',
                            label: 'rls-ai-assistant',
                          },
                          telemetryProps,
                          router
                        )
>>>>>>> 3d629e9e
                      }}
                    />
                  ) : null}

                  <PolicyDetailsV2 isEditing={selectedPolicy !== undefined} form={form} />

                  <div className="h-full">
                    <LockedCreateQuerySection
                      selectedPolicy={selectedPolicy}
                      editorOneRef={editorOneRef}
                      editorTwoRef={editorTwoRef}
                      formFields={{ name, table, behaviour, command, roles }}
                    />

                    <div
                      className={`py-1 relative ${incomingChange ? 'hidden' : 'block'}`}
                      style={{
                        height: expOneLineCount <= 5 ? `${8 + expOneLineCount * 20}px` : '108px',
                      }}
                    >
                      <RLSCodeEditor
                        id="rls-exp-one-editor"
                        defaultValue={command === 'insert' ? check : using}
                        value={command === 'insert' ? check : using}
                        editorRef={editorOneRef}
                        monacoRef={monacoOneRef as any}
                        lineNumberStart={6}
                        onChange={() => {
                          setExpOneLineCount(editorOneRef.current?.getModel()?.getLineCount() ?? 1)
                        }}
                      />
                    </div>

                    <div className="bg-surface-300 py-1">
                      <div className="flex items-center" style={{ fontSize: '14px' }}>
                        <div className="w-[57px]">
                          <p className="w-[31px] flex justify-end font-mono text-sm text-foreground-light select-none">
                            {7 + expOneLineCount}
                          </p>
                        </div>
                        <p className="font-mono tracking-tighter">
                          {showCheckBlock ? (
                            <>
                              <span className="text-[#569cd6]">WITH CHECK</span>{' '}
                              <span className="text-[#ffd700]">(</span>
                            </>
                          ) : (
                            <>
                              <span className="text-[#ffd700]">)</span>;
                            </>
                          )}
                        </p>
                      </div>
                    </div>

                    {showCheckBlock && (
                      <>
                        <div
                          className={`py-1 relative ${incomingChange ? 'hidden' : 'block'}`}
                          style={{
                            height:
                              expTwoLineCount <= 5 ? `${8 + expTwoLineCount * 20}px` : '108px',
                          }}
                        >
                          <RLSCodeEditor
                            id="rls-exp-two-editor"
                            defaultValue={check}
                            value={check}
                            editorRef={editorTwoRef}
                            monacoRef={monacoTwoRef as any}
                            lineNumberStart={7 + expOneLineCount}
                            onChange={() => {
                              setExpTwoLineCount(
                                editorTwoRef.current?.getModel()?.getLineCount() ?? 1
                              )
                            }}
                          />
                        </div>
                        <div className="bg-surface-300 py-1">
                          <div className="flex items-center" style={{ fontSize: '14px' }}>
                            <div className="w-[57px]">
                              <p className="w-[31px] flex justify-end font-mono text-sm text-foreground-light select-none">
                                {8 + expOneLineCount + expTwoLineCount}
                              </p>
                            </div>
                            <p className="font-mono tracking-tighter">
                              <span className="text-[#ffd700]">)</span>;
                            </p>
                          </div>
                        </div>
                      </>
                    )}

                    {isRenamingPolicy && (
                      <LockedRenameQuerySection
                        oldName={selectedPolicy.name}
                        newName={name}
                        table={table}
                        lineNumber={8 + expOneLineCount + (showCheckBlock ? expTwoLineCount : 0)}
                      />
                    )}

                    {supportWithCheck && (
                      <div className="px-5 py-3 flex items-center gap-x-2">
                        <Checkbox_Shadcn_
                          checked={showCheckBlock}
                          onCheckedChange={() => setShowCheckBlock(!showCheckBlock)}
                        />
                        <p className="text-xs">Use check expression</p>
                      </div>
                    )}
                  </div>

                  <div className="flex flex-col">
                    {error !== undefined && (
                      <QueryError
                        error={error}
                        onSelectDebug={onSelectDebug}
                        open={errorPanelOpen}
                        setOpen={setErrorPanelOpen}
                      />
                    )}
                    <SheetFooter className="flex items-center !justify-between px-5 py-4 w-full border-t">
                      <Button type="text" onClick={toggleFeaturePreviewModal}>
                        Toggle feature preview
                      </Button>
                      <div className="flex items-center gap-x-2">
                        <Button
                          type="default"
                          disabled={isExecuting || isUpdating}
                          onClick={() => onSelectCancel()}
                        >
                          Cancel
                        </Button>
                        <Button
                          form={formId}
                          htmlType="submit"
                          loading={isExecuting || isUpdating}
                          disabled={isExecuting || isUpdating || incomingChange !== undefined}
                          // onClick={() => onExecuteSQL()}
                        >
                          Save policy
                        </Button>
                      </div>
                    </SheetFooter>
                  </div>
                </div>
              </div>
              {assistantVisible && (
                <div
                  className={cn(
                    'border-l shadow-[rgba(0,0,0,0.13)_-4px_0px_6px_0px] z-10',
                    assistantVisible && 'w-[50%]',
                    'bg-studio'
                  )}
                >
                  <Tabs_Shadcn_ defaultValue="templates" className="flex flex-col h-full w-full">
                    <TabsList_Shadcn_ className="flex gap-4 px-content pt-2">
                      <TabsTrigger_Shadcn_
                        key="templates"
                        value="templates"
                        className="px-0 data-[state=active]:bg-transparent"
                      >
                        Templates
                      </TabsTrigger_Shadcn_>
                      {!hasHipaaAddon && (
                        <TabsTrigger_Shadcn_
                          key="conversation"
                          value="conversation"
                          className="px-0 data-[state=active]:bg-transparent"
                        >
                          Assistant
                        </TabsTrigger_Shadcn_>
                      )}
                    </TabsList_Shadcn_>
                    <TabsContent_Shadcn_
                      value="templates"
                      className={cn(
                        '!mt-0 overflow-y-auto',
                        'data-[state=active]:flex data-[state=active]:grow'
                      )}
                    >
                      <ScrollArea className="h-full w-full">
                        <PolicyTemplates
                          selectedTemplate={selectedDiff}
                          onSelectTemplate={(value) => {
                            form.setValue('name', value.name)
                            form.setValue('behaviour', 'permissive')
                            form.setValue('command', value.command.toLowerCase())
                            form.setValue('roles', value.roles.join(', ') ?? '')

                            setUsing(`  ${value.definition}`)
                            setCheck(`  ${value.check}`)
                            setExpOneLineCount(1)
                            setExpTwoLineCount(1)

                            if (!['update', 'all'].includes(value.command.toLowerCase())) {
                              setShowCheckBlock(false)
                            } else if (value.check.length > 0) {
                              setShowCheckBlock(true)
                            } else {
                              setShowCheckBlock(false)
                            }
                          }}
                        />
                      </ScrollArea>
                    </TabsContent_Shadcn_>
                    <TabsContent_Shadcn_
                      value="conversation"
                      className="flex grow !mt-0 overflow-y-auto"
                    >
                      <AIPolicyChat
                        messages={messages}
                        selectedMessage={selectedDiff}
                        onSubmit={(message) =>
                          append({
                            content: message,
                            role: 'user',
                            createdAt: new Date(),
                          })
                        }
                        onDiff={updateEditorWithCheckForDiff}
                        onChange={setIsAssistantChatInputEmpty}
                        loading={isLoading || isDebugSqlLoading}
                      />
                    </TabsContent_Shadcn_>
                  </Tabs_Shadcn_>
                </div>
              )}
            </SheetContent>
          </Sheet>
        </form>
      </Form_Shadcn_>

      <ConfirmationModal
        visible={isClosingPolicyEditorPanel}
        header="Discard changes"
        buttonLabel="Discard"
        onSelectCancel={() => {
          isTogglingPreviewRef.current = false
          setIsClosingPolicyEditorPanel(false)
        }}
        onSelectConfirm={() => {
          if (isTogglingPreviewRef.current) {
            snap.setSelectedFeaturePreview(LOCAL_STORAGE_KEYS.UI_PREVIEW_RLS_AI_ASSISTANT)
            snap.setShowFeaturePreviewModal(!snap.showFeaturePreviewModal)
          }
          onSelectCancel()
          isTogglingPreviewRef.current = false
          setIsClosingPolicyEditorPanel(false)
        }}
      >
        <Modal.Content>
          <p className="py-4 text-sm text-foreground-light">
            Are you sure you want to close the editor? Any unsaved changes on your policy and
            conversations with the Assistant will be lost.
          </p>
        </Modal.Content>
      </ConfirmationModal>
    </>
  )
})

AIPolicyEditorPanel.displayName = 'AIPolicyEditorPanel'<|MERGE_RESOLUTION|>--- conflicted
+++ resolved
@@ -4,7 +4,7 @@
 import { useChat } from 'ai/react'
 import { useParams, useTelemetryProps } from 'common'
 import { isEqual, uniqBy } from 'lodash'
-import { FileDiff, Lock } from 'lucide-react'
+import { FileDiff } from 'lucide-react'
 import dynamic from 'next/dynamic'
 import { useRouter } from 'next/router'
 import { memo, useCallback, useEffect, useMemo, useRef, useState } from 'react'
@@ -14,7 +14,6 @@
   Button,
   Checkbox_Shadcn_,
   Form_Shadcn_,
-  IconLock,
   Modal,
   ScrollArea,
   Sheet,
@@ -36,6 +35,7 @@
   IStandaloneDiffEditor,
 } from 'components/interfaces/SQLEditor/SQLEditor.types'
 import { useSqlDebugMutation } from 'data/ai/sql-debug-mutation'
+import { useDatabasePolicyUpdateMutation } from 'data/database-policies/database-policy-update-mutation'
 import { databasePoliciesKeys } from 'data/database-policies/keys'
 import { useEntityDefinitionsQuery } from 'data/database/entity-definitions-query'
 import { QueryResponseError, useExecuteSqlMutation } from 'data/sql/execute-sql-mutation'
@@ -50,18 +50,16 @@
 import { AIPolicyChat } from './AIPolicyChat'
 import {
   MessageWithDebug,
+  generateCreatePolicyQuery,
   generatePolicyDefinition,
-  generateCreatePolicyQuery,
   generateThreadMessage,
 } from './AIPolicyEditorPanel.utils'
 import { AIPolicyHeader } from './AIPolicyHeader'
-import PolicyDetails from './PolicyDetails'
+import { LockedCreateQuerySection, LockedRenameQuerySection } from './LockedQuerySection'
 import { PolicyDetailsV2 } from './PolicyDetailsV2'
 import { PolicyTemplates } from './PolicyTemplates'
 import QueryError from './QueryError'
 import RLSCodeEditor from './RLSCodeEditor'
-import { LockedCreateQuerySection, LockedRenameQuerySection } from './LockedQuerySection'
-import { useDatabasePolicyUpdateMutation } from 'data/database-policies/database-policy-update-mutation'
 
 const DiffEditor = dynamic(
   () => import('@monaco-editor/react').then(({ DiffEditor }) => DiffEditor),
@@ -394,7 +392,6 @@
 
   return (
     <>
-<<<<<<< HEAD
       <Form_Shadcn_ {...form}>
         <form id={formId} onSubmit={form.handleSubmit(onSubmit)}>
           <Sheet open={visible} onOpenChange={() => onClosingPanel()}>
@@ -487,51 +484,6 @@
                         selectionHighlight: false,
                         lineHeight: 20,
                         padding: { top: 10, bottom: 10 },
-=======
-      <Sheet open={visible} onOpenChange={() => onClosingPanel()}>
-        <SheetContent
-          size={assistantVisible ? 'lg' : 'default'}
-          className={cn(
-            'bg-surface-200',
-            'p-0 flex flex-row gap-0',
-            assistantVisible ? '!min-w-[1200px]' : '!min-w-[600px]'
-          )}
-          showClose={false}
-        >
-          <div className={cn('flex flex-col grow w-full', assistantVisible && 'w-[60%]')}>
-            <AIPolicyHeader
-              selectedPolicy={selectedPolicy}
-              assistantVisible={assistantVisible}
-              setAssistantVisible={setAssistantPanel}
-            />
-            <PolicyDetails
-              policy={selectedPolicy}
-              showDetails={showDetails}
-              toggleShowDetails={() => setShowDetails(!showDetails)}
-            />
-            <div className="flex flex-col h-full w-full justify-between">
-              {incomingChange ? (
-                <div className="px-5 py-3 flex justify-between gap-3 bg-surface-75">
-                  <div className="flex gap-2 items-center text-foreground-light">
-                    <FileDiff className="h-4 w-4" />
-                    <span className="text-sm">Accept changes from assistant</span>
-                  </div>
-                  <div className="flex gap-3">
-                    <Button
-                      type="default"
-                      onClick={() => {
-                        setIncomingChange(undefined)
-                        setSelectedDiff(undefined)
-                        Telemetry.sendEvent(
-                          {
-                            category: 'rls_editor',
-                            action: 'ai_suggestion_discarded',
-                            label: 'rls-ai-assistant',
-                          },
-                          telemetryProps,
-                          router
-                        )
->>>>>>> 3d629e9e
                       }}
                     />
                   ) : null}
