--- conflicted
+++ resolved
@@ -10,8 +10,6 @@
 import toast from 'react-hot-toast'
 import {
   Button,
-  IconEdit,
-  IconGrid,
   IconLock,
   Modal,
   ScrollArea,
@@ -25,20 +23,22 @@
   cn,
 } from 'ui'
 
+import { subscriptionHasHipaaAddon } from 'components/interfaces/Billing/Subscription/Subscription.utils'
 import {
   IStandaloneCodeEditor,
   IStandaloneDiffEditor,
 } from 'components/interfaces/SQLEditor/SQLEditor.types'
-import ConfirmationModal from 'ui-patterns/Dialogs/ConfirmationModal'
 import { useSqlDebugMutation } from 'data/ai/sql-debug-mutation'
 import { databasePoliciesKeys } from 'data/database-policies/keys'
 import { useEntityDefinitionsQuery } from 'data/database/entity-definitions-query'
 import { QueryResponseError, useExecuteSqlMutation } from 'data/sql/execute-sql-mutation'
+import { useOrgSubscriptionQuery } from 'data/subscriptions/org-subscription-query'
 import { useSelectedOrganization, useSelectedProject } from 'hooks'
 import { BASE_PATH, LOCAL_STORAGE_KEYS, OPT_IN_TAGS } from 'lib/constants'
 import { uuidv4 } from 'lib/helpers'
 import Telemetry from 'lib/telemetry'
 import { useAppStateSnapshot } from 'state/app-state'
+import ConfirmationModal from 'ui-patterns/Dialogs/ConfirmationModal'
 import { AIPolicyChat } from './AIPolicyChat'
 import {
   MessageWithDebug,
@@ -48,15 +48,10 @@
 } from './AIPolicyEditorPanel.utils'
 import { AIPolicyHeader } from './AIPolicyHeader'
 import PolicyDetails from './PolicyDetails'
+import { PolicyDetailsV2 } from './PolicyDetailsV2'
+import { PolicyTemplates } from './PolicyTemplates'
 import QueryError from './QueryError'
 import RLSCodeEditor from './RLSCodeEditor'
-import { PolicyTemplates } from './PolicyTemplates'
-import { subscriptionHasHipaaAddon } from 'components/interfaces/Billing/Subscription/Subscription.utils'
-import { useOrgSubscriptionQuery } from 'data/subscriptions/org-subscription-query'
-<<<<<<< HEAD
-import { PolicyDetailsV2 } from './PolicyDetailsV2'
-=======
->>>>>>> 3abd3936
 
 const DiffEditor = dynamic(
   () => import('@monaco-editor/react').then(({ DiffEditor }) => DiffEditor),
