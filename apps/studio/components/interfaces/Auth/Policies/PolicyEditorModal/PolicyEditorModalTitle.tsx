import { noop } from 'lodash'
import { ChevronLeft, ExternalLink, FlaskConical } from 'lucide-react'
import { Button } from 'ui'
import { POLICY_MODAL_VIEWS } from '../Policies.constants'

interface PolicyEditorModalTitleProps {
  view: string
  schema: string
  table: string
  isNewPolicy: boolean
  showAssistantPreview: boolean
  onSelectBackFromTemplates: () => void
  onToggleFeaturePreviewModal: () => void
}

const PolicyEditorModalTitle = ({
  view,
  schema,
  table,
  isNewPolicy,
  showAssistantPreview,
  onSelectBackFromTemplates = noop,
  onToggleFeaturePreviewModal,
}: PolicyEditorModalTitleProps) => {
  const getTitle = () => {
    if (view === POLICY_MODAL_VIEWS.EDITOR || view === POLICY_MODAL_VIEWS.SELECTION) {
      return `${isNewPolicy ? 'Adding new policy to' : 'Editing policy from'} ${schema}.${table}`
    }
    if (view === POLICY_MODAL_VIEWS.REVIEW) {
      return `Reviewing policy to be ${isNewPolicy ? 'created' : 'updated'} on ${schema}.${table}`
    }
  }

  if (view === POLICY_MODAL_VIEWS.TEMPLATES) {
    return (
      <div>
        <div className="flex items-center space-x-3">
          <span
            onClick={onSelectBackFromTemplates}
            className="cursor-pointer text-foreground-lighter transition-colors hover:text-foreground"
          >
            <ChevronLeft strokeWidth={2} size={14} />
          </span>
          <h4>Select a template to use for your new policy</h4>
        </div>
      </div>
    )
  }
  return (
    <div className="w-full flex items-center justify-between gap-x-4">
      <h4 className="truncate" title={getTitle()}>
        {getTitle()}
      </h4>
      <div className="flex items-center gap-x-2 pr-6">
        {showAssistantPreview && view === POLICY_MODAL_VIEWS.EDITOR && (
          <Button type="default" icon={<FlaskConical />} onClick={onToggleFeaturePreviewModal}>
            Try Supabase Assistant
          </Button>
        )}
<<<<<<< HEAD
        <Button asChild type="default" icon={<IconExternalLink size={14} />} className="mt-[-4px]">
=======
        <Button asChild type="default" icon={<ExternalLink />}>
>>>>>>> 8978bc32
          <a
            href="https://supabase.com/docs/learn/auth-deep-dive/auth-policies"
            target="_blank"
            rel="noreferrer"
          >
            {' '}
            Documentation
          </a>
        </Button>
      </div>
    </div>
  )
}

export default PolicyEditorModalTitle<|MERGE_RESOLUTION|>--- conflicted
+++ resolved
@@ -57,11 +57,7 @@
             Try Supabase Assistant
           </Button>
         )}
-<<<<<<< HEAD
-        <Button asChild type="default" icon={<IconExternalLink size={14} />} className="mt-[-4px]">
-=======
-        <Button asChild type="default" icon={<ExternalLink />}>
->>>>>>> 8978bc32
+        <Button asChild type="default" icon={<ExternalLink size={14} />} className="mt-[-4px]">
           <a
             href="https://supabase.com/docs/learn/auth-deep-dive/auth-policies"
             target="_blank"
