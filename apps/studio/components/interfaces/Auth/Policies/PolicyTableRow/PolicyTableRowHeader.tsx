import type { PostgresTable } from '@supabase/postgres-meta'
import { PermissionAction } from '@supabase/shared-types/out/constants'
import { noop } from 'lodash'
import { Lock, Unlock } from 'lucide-react'
import Link from 'next/link'
import { useRouter } from 'next/router'

import { useIsRLSAIAssistantEnabled } from 'components/interfaces/App/FeaturePreview/FeaturePreviewContext'
import { ButtonTooltip } from 'components/ui/ButtonTooltip'
import { useCheckPermissions } from 'hooks/misc/useCheckPermissions'
import { Badge } from 'ui'

interface PolicyTableRowHeaderProps {
  table: PostgresTable
  isLocked: boolean
  onSelectToggleRLS: (table: PostgresTable) => void
  onSelectCreatePolicy: () => void
}

const PolicyTableRowHeader = ({
  table,
  isLocked,
  onSelectToggleRLS = noop,
  onSelectCreatePolicy,
}: PolicyTableRowHeaderProps) => {
  const router = useRouter()
  const { ref } = router.query

  const isAiAssistantEnabled = useIsRLSAIAssistantEnabled()
  const canToggleRLS = useCheckPermissions(PermissionAction.TENANT_SQL_ADMIN_WRITE, 'tables')

  const isRealtimeSchema = table.schema === 'realtime'
  const isRealtimeMessagesTable = isRealtimeSchema && table.name === 'messages'
  const isTableLocked = isRealtimeSchema ? !isRealtimeMessagesTable : isLocked

  return (
    <div id={table.id.toString()} className="flex w-full items-center justify-between">
      <div className="flex gap-x-4 text-left">
<<<<<<< HEAD
        <Link href={`/project/${ref}/editor/${table.id}?schema=${table.schema}`}>
=======
        <Link href={`/project/${ref}/editor/${table.id}`} className="flex items-center gap-x-2">
          {table.rls_enabled ? (
            <div className="flex items-center gap-x-1 text-xs">
              <Lock size={14} strokeWidth={2} className="text-brand" />
            </div>
          ) : (
            <div className="flex items-center gap-x-1 text-xs">
              <Unlock size={14} strokeWidth={2} className="text-warning-600" />
            </div>
          )}
>>>>>>> a2be5836
          <h4 className="m-0">{table.name}</h4>
        </Link>
        <div className="flex items-center gap-x-2">
          {isTableLocked && (
            <Badge>
              <span className="flex gap-2 items-center text-xs uppercase text-foreground-lighter">
                <Lock size={12} /> Locked
              </span>
            </Badge>
          )}
        </div>
      </div>
      {!isTableLocked && (
        <div className="flex-1">
          <div className="flex flex-row justify-end gap-x-2">
            {!isRealtimeMessagesTable && (
              <ButtonTooltip
                type="default"
                disabled={!canToggleRLS}
                onClick={() => onSelectToggleRLS(table)}
                tooltip={{
                  content: {
                    side: 'bottom',
                    text: 'You need additional permissions to toggle RLS',
                  },
                }}
              >
                {table.rls_enabled ? 'Disable RLS' : 'Enable RLS'}
              </ButtonTooltip>
            )}
            {!isAiAssistantEnabled && (
              <ButtonTooltip
                type="default"
                disabled={!canToggleRLS}
                onClick={() => onSelectCreatePolicy()}
                tooltip={{
                  content: {
                    side: 'bottom',
                    text: 'You need additional permissions to create RLS policies',
                  },
                }}
              >
                Create policy
              </ButtonTooltip>
            )}
          </div>
        </div>
      )}
    </div>
  )
}

export default PolicyTableRowHeader<|MERGE_RESOLUTION|>--- conflicted
+++ resolved
@@ -36,10 +36,7 @@
   return (
     <div id={table.id.toString()} className="flex w-full items-center justify-between">
       <div className="flex gap-x-4 text-left">
-<<<<<<< HEAD
-        <Link href={`/project/${ref}/editor/${table.id}?schema=${table.schema}`}>
-=======
-        <Link href={`/project/${ref}/editor/${table.id}`} className="flex items-center gap-x-2">
+        <Link href={`/project/${ref}/editor/${table.id}?schema=${table.schema}`}> className="flex items-center gap-x-2">
           {table.rls_enabled ? (
             <div className="flex items-center gap-x-1 text-xs">
               <Lock size={14} strokeWidth={2} className="text-brand" />
@@ -49,7 +46,6 @@
               <Unlock size={14} strokeWidth={2} className="text-warning-600" />
             </div>
           )}
->>>>>>> a2be5836
           <h4 className="m-0">{table.name}</h4>
         </Link>
         <div className="flex items-center gap-x-2">
