import { PermissionAction } from '@supabase/shared-types/out/constants'
import { noop } from 'lodash'
import { Lock, Unlock } from 'lucide-react'

import { useParams } from 'common'
import { ButtonTooltip } from 'components/ui/ButtonTooltip'
import { EditorTablePageLink } from 'data/prefetchers/project.$ref.editor.$id'
import { useCheckPermissions } from 'hooks/misc/useCheckPermissions'
import { useAiAssistantStateSnapshot } from 'state/ai-assistant-state'
import { AiIconAnimation, Badge } from 'ui'

interface PolicyTableRowHeaderProps {
  table: {
    id: number
    schema: string
    name: string
    rls_enabled: boolean
  }
  isLocked: boolean
  onSelectToggleRLS: (table: {
    id: number
    schema: string
    name: string
    rls_enabled: boolean
  }) => void
  onSelectCreatePolicy: () => void
}

const PolicyTableRowHeader = ({
  table,
  isLocked,
  onSelectToggleRLS = noop,
  onSelectCreatePolicy,
}: PolicyTableRowHeaderProps) => {
  const { ref } = useParams()
  const aiSnap = useAiAssistantStateSnapshot()

  const canCreatePolicies = useCheckPermissions(PermissionAction.TENANT_SQL_ADMIN_WRITE, 'policies')
  const canToggleRLS = useCheckPermissions(PermissionAction.TENANT_SQL_ADMIN_WRITE, 'tables')

  const isRealtimeSchema = table.schema === 'realtime'
  const isRealtimeMessagesTable = isRealtimeSchema && table.name === 'messages'
  const isTableLocked = isRealtimeSchema ? !isRealtimeMessagesTable : isLocked

  return (
    <div id={table.id.toString()} className="flex w-full items-center justify-between">
      <div className="flex gap-x-4 text-left">
<<<<<<< HEAD
        <Link
          href={`/project/${ref}/editor/${table.id}?schema=${table.schema}`}
=======
        <EditorTablePageLink
          projectRef={ref}
          id={String(table.id)}
>>>>>>> 5da5ad06
          className="flex items-center gap-x-2"
        >
          {table.rls_enabled ? (
            <div className="flex items-center gap-x-1 text-xs">
              <Lock size={14} strokeWidth={2} className="text-brand" />
            </div>
          ) : (
            <div className="flex items-center gap-x-1 text-xs">
              <Unlock size={14} strokeWidth={2} className="text-warning-600" />
            </div>
          )}
          <h4 className="m-0">{table.name}</h4>
        </EditorTablePageLink>
        <div className="flex items-center gap-x-2">
          {isTableLocked && (
            <Badge>
              <span className="flex gap-2 items-center text-xs uppercase text-foreground-lighter">
                <Lock size={12} /> Locked
              </span>
            </Badge>
          )}
        </div>
      </div>
      {!isTableLocked && (
        <div className="flex-1">
          <div className="flex flex-row justify-end gap-x-2">
            {!isRealtimeMessagesTable && (
              <ButtonTooltip
                type="default"
                disabled={!canToggleRLS}
                onClick={() => onSelectToggleRLS(table)}
                tooltip={{
                  content: {
                    side: 'bottom',
                    text: !canToggleRLS
                      ? 'You need additional permissions to toggle RLS'
                      : undefined,
                  },
                }}
              >
                {table.rls_enabled ? 'Disable RLS' : 'Enable RLS'}
              </ButtonTooltip>
            )}
            <ButtonTooltip
              type="default"
              disabled={!canToggleRLS || !canCreatePolicies}
              onClick={() => onSelectCreatePolicy()}
              tooltip={{
                content: {
                  side: 'bottom',
                  text: !canToggleRLS
                    ? !canToggleRLS || !canCreatePolicies
                      ? 'You need additional permissions to create RLS policies'
                      : undefined
                    : undefined,
                },
              }}
            >
              Create policy
            </ButtonTooltip>

            <ButtonTooltip
              type="default"
              className="px-1"
              onClick={() => {
                aiSnap.newChat({
                  name: 'Create new policy',
                  open: true,
                  initialInput: `Create and name a new policy for the ${table.schema} schema on the ${table.name} table that ...`,
                })
              }}
              tooltip={{
                content: {
                  side: 'bottom',
                  text:
                    !canToggleRLS || !canCreatePolicies
                      ? 'You need additional permissions to create RLS policies'
                      : 'Create with Supabase Assistant',
                },
              }}
            >
              <AiIconAnimation size={16} />
            </ButtonTooltip>
          </div>
        </div>
      )}
    </div>
  )
}

export default PolicyTableRowHeader<|MERGE_RESOLUTION|>--- conflicted
+++ resolved
@@ -45,14 +45,9 @@
   return (
     <div id={table.id.toString()} className="flex w-full items-center justify-between">
       <div className="flex gap-x-4 text-left">
-<<<<<<< HEAD
-        <Link
-          href={`/project/${ref}/editor/${table.id}?schema=${table.schema}`}
-=======
         <EditorTablePageLink
           projectRef={ref}
           id={String(table.id)}
->>>>>>> 5da5ad06
           className="flex items-center gap-x-2"
         >
           {table.rls_enabled ? (
