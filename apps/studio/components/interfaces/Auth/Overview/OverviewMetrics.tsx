import { useQuery } from '@tanstack/react-query'
import { useParams } from 'common'
import {
  Card,
  CardContent,
  CardHeader,
  CardTitle,
  cn,
  Skeleton,
  Tooltip,
  TooltipContent,
  TooltipTrigger,
} from 'ui'
import Link from 'next/link'
import { ChevronRight, ExternalLink, HelpCircle, Telescope } from 'lucide-react'
import { Reports } from 'icons'
import {
  calculatePercentageChange,
  getChangeColor,
  getMetricValues,
  AuthMetricsResponse,
  getApiSuccessRates,
  getAuthSuccessRates,
} from './OverviewUsage.constants'
import {
  fetchTopAuthErrorCodes,
  fetchTopResponseErrors,
  AuthErrorCodeRow,
  ResponseErrorRow,
} from './OverviewErrors.constants'
import { OverviewTable } from './OverviewTable'
import dayjs from 'dayjs'
import AlertError from 'components/ui/AlertError'
import { ButtonTooltip } from 'components/ui/ButtonTooltip'
import { useRouter } from 'next/router'
import { DataTableColumnStatusCode } from 'components/ui/DataTable/DataTableColumn/DataTableColumnStatusCode'
import { getStatusLevel } from 'components/interfaces/UnifiedLogs/UnifiedLogs.utils'
import {
  PageSection,
  PageSectionContent,
  PageSectionMeta,
  PageSectionSummary,
  PageSectionTitle,
} from 'ui-patterns/PageSection'

const StatCard = ({
  title,
  current,
  previous,
  loading,
  suffix = '',
  invert = false,
  href,
  tooltip,
}: {
  title: string
  current: number
  previous: number
  loading: boolean
  suffix?: string
  invert?: boolean
  href?: string
  tooltip?: string
}) => {
  const router = useRouter()
  const isZeroChange = previous === 0
  const changeColor = isZeroChange
    ? 'text-foreground-lighter'
    : invert
      ? previous >= 0
        ? 'text-destructive'
        : 'text-brand'
      : getChangeColor(previous)
  const formattedCurrent =
    suffix === 'ms'
      ? current.toFixed(2)
      : suffix === '%'
        ? current.toFixed(1)
        : Math.round(current).toLocaleString()
  const signChar = previous > 0 ? '+' : previous < 0 ? '-' : ''

  return (
    <Card className={cn(href, 'mb-0 flex flex-col')}>
      <CardHeader className="flex flex-row items-center justify-between gap-2 space-y-0 pb-0 border-b-0 relative">
        <CardTitle className="text-foreground-light flex items-center gap-2">
          {title}
          {tooltip && (
            <Tooltip>
              <TooltipTrigger>
                <HelpCircle className="text-foreground-light" size={14} strokeWidth={1.5} />
              </TooltipTrigger>
              <TooltipContent className="w-[300px]">
                <p>{tooltip}</p>
              </TooltipContent>
            </Tooltip>
          )}
        </CardTitle>
        <ButtonTooltip
          type="text"
          size="tiny"
          icon={<ExternalLink />}
          className="w-6 h-6 absolute right-4 top-3"
          onClick={() => router.push(href || '')}
          tooltip={{
            content: {
              side: 'top',
              text: 'Go to Auth Report',
            },
          }}
        />
      </CardHeader>
      <CardContent
        className={cn(
          'pb-4 px-6 pt-0 flex-1 h-full overflow-hidden',
          loading && 'pt-2 opacity-50 items-center justify-center'
        )}
      >
        {loading ? (
          <div className="flex flex-col gap-2">
            <Skeleton className="h-6 w-20" />
            <Skeleton className="h-3 w-8" />
          </div>
        ) : (
          <div className="flex flex-col gap-0.5">
            <p className="text-xl">{`${formattedCurrent}${suffix}`}</p>
            <span className={cn('flex items-center gap-1 text-sm', changeColor)}>
              <span>{`${signChar}${Math.abs(previous).toFixed(1)}%`}</span>
            </span>
          </div>
        )}
      </CardContent>
    </Card>
  )
}

const LogsLink = ({ href }: { href: string }) => (
  <Tooltip>
    <TooltipTrigger asChild>
      <Link className="block text-foreground-lighter hover:text-foreground p-1.5" href={href}>
        <ChevronRight className="size-4" />
      </Link>
    </TooltipTrigger>
    <TooltipContent>Go to logs</TooltipContent>
  </Tooltip>
)

function isResponseErrorRow(row: unknown): row is ResponseErrorRow {
  if (!row || typeof row !== 'object') return false
  const r = row as Record<string, unknown>
  return (
    typeof r.method === 'string' &&
    typeof r.path === 'string' &&
    typeof r.status_code === 'number' &&
    typeof r.count === 'number'
  )
}

function isAuthErrorCodeRow(row: unknown): row is AuthErrorCodeRow {
  if (!row || typeof row !== 'object') return false
  const r = row as Record<string, unknown>
  return typeof r.error_code === 'string' && typeof r.count === 'number'
}

interface OverviewMetricsProps {
  metrics?: AuthMetricsResponse
  isLoading: boolean
  error: unknown
}

export const OverviewMetrics = ({ metrics, isLoading, error }: OverviewMetricsProps) => {
  const { ref } = useParams()
  const endDate = dayjs().toISOString()
  const startDate = dayjs().subtract(24, 'hour').toISOString()

  const { current: activeUsersCurrent, previous: activeUsersPrevious } = getMetricValues(
    metrics,
    'activeUsers'
  )

  const { current: signUpsCurrent, previous: signUpsPrevious } = getMetricValues(
    metrics,
    'signUpCount'
  )

  const activeUsersChange = calculatePercentageChange(activeUsersCurrent, activeUsersPrevious)
  const signUpsChange = calculatePercentageChange(signUpsCurrent, signUpsPrevious)

  const { current: apiSuccessRateCurrent, previous: apiSuccessRatePrevious } =
    getApiSuccessRates(metrics)
  const { current: authSuccessRateCurrent, previous: authSuccessRatePrevious } =
    getAuthSuccessRates(metrics)

  const apiSuccessRateChange = calculatePercentageChange(
    apiSuccessRateCurrent,
    apiSuccessRatePrevious
  )
  const authSuccessRateChange = calculatePercentageChange(
    authSuccessRateCurrent,
    authSuccessRatePrevious
  )

  const { data: respErrData, isLoading: isLoadingResp } = useQuery({
    queryKey: ['auth-overview', ref, 'top-response-errors'],
    queryFn: () => fetchTopResponseErrors(ref as string),
    enabled: !!ref,
  })

  const { data: codeErrData, isLoading: isLoadingCodes } = useQuery({
    queryKey: ['auth-overview', ref, 'top-auth-error-codes'],
    queryFn: () => fetchTopAuthErrorCodes(ref as string),
    enabled: !!ref,
  })

  const responseErrors: ResponseErrorRow[] = Array.isArray(respErrData?.result)
    ? (respErrData?.result as unknown[]).filter(isResponseErrorRow)
    : []
  const errorCodes: AuthErrorCodeRow[] = Array.isArray(codeErrData?.result)
    ? (codeErrData?.result as unknown[]).filter(isAuthErrorCodeRow)
    : []

  return (
    <>
      <PageSection>
        {!!error && (
          <AlertError
            className="mb-4"
            subject="Error fetching auth metrics"
            error={{
              message: 'There was an error fetching the auth metrics.',
            }}
          />
        )}
<<<<<<< HEAD
        <PageSectionMeta>
          <PageSectionSummary>
            <div className="flex items-center justify-between">
              <PageSectionTitle>Usage</PageSectionTitle>
              <Link
                href={`/project/${ref}/reports/auth?its=${startDate}&ite=${endDate}&isHelper=true&helperText=Last+24+hours`}
                className="text-sm text-link inline-flex items-center gap-x-1.5"
              >
                <Reports size={14} />
                <span>View all reports</span>
                <ChevronRight size={14} />
              </Link>
            </div>
          </PageSectionSummary>
        </PageSectionMeta>
        <PageSectionContent>
=======
        <div className="flex items-center justify-between mb-4">
          <ScaffoldSectionTitle>Usage</ScaffoldSectionTitle>
          <Link
            href={`/project/${ref}/observability/auth?its=${startDate}&ite=${endDate}&isHelper=true&helperText=Last+24+hours`}
            className="text-sm text-link inline-flex items-center gap-x-1.5"
          >
            <Telescope size={14} />
            <span>Go to observability</span>
            <ChevronRight size={14} />
          </Link>
        </div>
        <ScaffoldSectionContent className="gap-4">
>>>>>>> 49e4e503
          <div className="grid grid-cols-1 lg:grid-cols-2 gap-4">
            <StatCard
              title="Auth Activity"
              current={activeUsersCurrent}
              previous={activeUsersChange}
              loading={isLoading}
              href={`/project/${ref}/reports/auth?its=${startDate}&ite=${endDate}#usage`}
              tooltip="Users who generated any Auth event in this period. This metric tracks authentication activity, not total product usage. Some active users won't appear here if their session stayed valid."
            />
            <StatCard
              title="Sign ups"
              current={signUpsCurrent}
              previous={signUpsChange}
              loading={isLoading}
              href={`/project/${ref}/reports/auth?its=${startDate}&ite=${endDate}#usage`}
            />
          </div>
        </PageSectionContent>
      </PageSection>

      <PageSection>
        <PageSectionMeta>
          <PageSectionSummary>
            <PageSectionTitle>Monitoring</PageSectionTitle>
          </PageSectionSummary>
        </PageSectionMeta>
        <PageSectionContent>
          <div className="grid grid-cols-1 lg:grid-cols-2 gap-4 mb-4">
            <StatCard
              title="Auth API Success Rate"
              current={apiSuccessRateCurrent}
              previous={apiSuccessRateChange}
              loading={isLoading}
              suffix="%"
              href={`/project/${ref}/reports/auth?its=${startDate}&ite=${endDate}#monitoring`}
            />
            <StatCard
              title="Auth Server Success Rate"
              current={authSuccessRateCurrent}
              previous={authSuccessRateChange}
              loading={isLoading}
              suffix="%"
              href={`/project/${ref}/reports/auth?its=${startDate}&ite=${endDate}#monitoring`}
            />
          </div>

          <div className="grid grid-cols-1 lg:grid-cols-2 gap-4">
            <Card>
              <CardHeader className={cn('border-b-0', responseErrors.length > 0 ? 'pb-4' : 'pb-0')}>
                <CardTitle className="text-foreground-light">Auth API Errors</CardTitle>
              </CardHeader>
              <CardContent className="p-0">
                <OverviewTable<ResponseErrorRow>
                  isLoading={isLoadingResp}
                  data={responseErrors}
                  columns={[
                    {
                      key: 'request',
                      header: 'Request',
                      className: 'w-[60px]',
                      render: (row) => (
                        <span className="font-mono text-xs truncate select-text cursor-text py-1 px-1.5 text-center rounded-md bg-alternative-200">
                          {row.method}
                        </span>
                      ),
                    },
                    {
                      key: 'status_code',
                      header: 'Status',
                      className: 'w-[60px]',
                      render: (row) => (
                        <DataTableColumnStatusCode
                          value={row.status_code}
                          level={getStatusLevel(row.status_code)}
                          className="text-sm"
                        />
                      ),
                    },
                    {
                      key: 'path',
                      header: 'Path',
                      className: 'flex-shrink-0 w-52',
                      render: (row) => (
                        <div className="line-clamp-1 font-mono text-foreground-light text-xs">
                          {row.path}
                        </div>
                      ),
                    },
                    {
                      key: 'count',
                      header: 'Count',
                      className: 'text-right flex-shrink-0 ml-auto justify-end',
                      render: (row) => (
                        <div className="text-right text-xs tabular-nums">{row.count}</div>
                      ),
                    },
                    {
                      key: 'actions',
                      header: '',
                      className: 'w-6',
                      render: (row) => (
                        <div className="flex justify-end">
                          <LogsLink href={`/project/${ref}/logs/edge-logs?s=${row.path}`} />
                        </div>
                      ),
                    },
                  ]}
                />
              </CardContent>
            </Card>

            <Card>
              <CardHeader className={cn('border-b-0', errorCodes.length > 0 ? 'pb-4' : 'pb-0')}>
                <CardTitle className="text-foreground-light">Auth Server Errors</CardTitle>
              </CardHeader>
              <CardContent className="p-0">
                <OverviewTable<AuthErrorCodeRow>
                  isLoading={isLoadingCodes}
                  data={errorCodes}
                  columns={[
                    {
                      key: 'error_code',
                      header: 'Error code',
                      className: 'w-full',
                      render: (row) => (
                        <div className="line-clamp-1 font-mono text-foreground uppercase text-xs">
                          {row.error_code}
                        </div>
                      ),
                    },
                    {
                      key: 'count',
                      header: 'Count',
                      className: 'text-right',
                      render: (row) => (
                        <div className="text-right text-xs tabular-nums">{row.count}</div>
                      ),
                    },
                    {
                      key: 'actions',
                      header: '',
                      className: 'text-right',
                      render: (row) => (
                        <div>
                          <LogsLink href={`/project/${ref}/logs/auth-logs?s=${row.error_code}`} />
                        </div>
                      ),
                    },
                  ]}
                />
              </CardContent>
            </Card>
          </div>
        </PageSectionContent>
      </PageSection>
    </>
  )
}<|MERGE_RESOLUTION|>--- conflicted
+++ resolved
@@ -1,5 +1,13 @@
 import { useQuery } from '@tanstack/react-query'
 import { useParams } from 'common'
+import { getStatusLevel } from 'components/interfaces/UnifiedLogs/UnifiedLogs.utils'
+import AlertError from 'components/ui/AlertError'
+import { ButtonTooltip } from 'components/ui/ButtonTooltip'
+import { DataTableColumnStatusCode } from 'components/ui/DataTable/DataTableColumn/DataTableColumnStatusCode'
+import dayjs from 'dayjs'
+import { ChevronRight, ExternalLink, HelpCircle, Telescope } from 'lucide-react'
+import Link from 'next/link'
+import { useRouter } from 'next/router'
 import {
   Card,
   CardContent,
@@ -11,30 +19,6 @@
   TooltipContent,
   TooltipTrigger,
 } from 'ui'
-import Link from 'next/link'
-import { ChevronRight, ExternalLink, HelpCircle, Telescope } from 'lucide-react'
-import { Reports } from 'icons'
-import {
-  calculatePercentageChange,
-  getChangeColor,
-  getMetricValues,
-  AuthMetricsResponse,
-  getApiSuccessRates,
-  getAuthSuccessRates,
-} from './OverviewUsage.constants'
-import {
-  fetchTopAuthErrorCodes,
-  fetchTopResponseErrors,
-  AuthErrorCodeRow,
-  ResponseErrorRow,
-} from './OverviewErrors.constants'
-import { OverviewTable } from './OverviewTable'
-import dayjs from 'dayjs'
-import AlertError from 'components/ui/AlertError'
-import { ButtonTooltip } from 'components/ui/ButtonTooltip'
-import { useRouter } from 'next/router'
-import { DataTableColumnStatusCode } from 'components/ui/DataTable/DataTableColumn/DataTableColumnStatusCode'
-import { getStatusLevel } from 'components/interfaces/UnifiedLogs/UnifiedLogs.utils'
 import {
   PageSection,
   PageSectionContent,
@@ -42,6 +26,21 @@
   PageSectionSummary,
   PageSectionTitle,
 } from 'ui-patterns/PageSection'
+import {
+  AuthErrorCodeRow,
+  fetchTopAuthErrorCodes,
+  fetchTopResponseErrors,
+  ResponseErrorRow,
+} from './OverviewErrors.constants'
+import { OverviewTable } from './OverviewTable'
+import {
+  AuthMetricsResponse,
+  calculatePercentageChange,
+  getApiSuccessRates,
+  getAuthSuccessRates,
+  getChangeColor,
+  getMetricValues,
+} from './OverviewUsage.constants'
 
 const StatCard = ({
   title,
@@ -230,7 +229,6 @@
             }}
           />
         )}
-<<<<<<< HEAD
         <PageSectionMeta>
           <PageSectionSummary>
             <div className="flex items-center justify-between">
@@ -239,28 +237,14 @@
                 href={`/project/${ref}/reports/auth?its=${startDate}&ite=${endDate}&isHelper=true&helperText=Last+24+hours`}
                 className="text-sm text-link inline-flex items-center gap-x-1.5"
               >
-                <Reports size={14} />
-                <span>View all reports</span>
+                <Telescope size={14} />
+                <span>Go to observability</span>
                 <ChevronRight size={14} />
               </Link>
             </div>
           </PageSectionSummary>
         </PageSectionMeta>
         <PageSectionContent>
-=======
-        <div className="flex items-center justify-between mb-4">
-          <ScaffoldSectionTitle>Usage</ScaffoldSectionTitle>
-          <Link
-            href={`/project/${ref}/observability/auth?its=${startDate}&ite=${endDate}&isHelper=true&helperText=Last+24+hours`}
-            className="text-sm text-link inline-flex items-center gap-x-1.5"
-          >
-            <Telescope size={14} />
-            <span>Go to observability</span>
-            <ChevronRight size={14} />
-          </Link>
-        </div>
-        <ScaffoldSectionContent className="gap-4">
->>>>>>> 49e4e503
           <div className="grid grid-cols-1 lg:grid-cols-2 gap-4">
             <StatCard
               title="Auth Activity"
