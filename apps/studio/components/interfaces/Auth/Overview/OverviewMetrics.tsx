--- conflicted
+++ resolved
@@ -6,24 +6,9 @@
 
 import { useParams } from 'common'
 import { getStatusLevel } from 'components/interfaces/UnifiedLogs/UnifiedLogs.utils'
-<<<<<<< HEAD
-import {
-  ScaffoldSection,
-  ScaffoldSectionContent,
-  ScaffoldSectionTitle,
-} from 'components/layouts/Scaffold'
 import AlertError from 'components/ui/AlertError'
 import { ButtonTooltip } from 'components/ui/ButtonTooltip'
 import { DataTableColumnStatusCode } from 'components/ui/DataTable/DataTableColumn/DataTableColumnStatusCode'
-=======
-import AlertError from 'components/ui/AlertError'
-import { ButtonTooltip } from 'components/ui/ButtonTooltip'
-import { DataTableColumnStatusCode } from 'components/ui/DataTable/DataTableColumn/DataTableColumnStatusCode'
-import dayjs from 'dayjs'
-import { ChevronRight, ExternalLink, HelpCircle, Telescope } from 'lucide-react'
-import Link from 'next/link'
-import { useRouter } from 'next/router'
->>>>>>> adf760eb
 import {
   Card,
   CardContent,
@@ -35,8 +20,6 @@
   TooltipContent,
   TooltipTrigger,
 } from 'ui'
-<<<<<<< HEAD
-=======
 import {
   PageSection,
   PageSectionContent,
@@ -44,7 +27,6 @@
   PageSectionSummary,
   PageSectionTitle,
 } from 'ui-patterns/PageSection'
->>>>>>> adf760eb
 import {
   AuthErrorCodeRow,
   fetchTopAuthErrorCodes,
