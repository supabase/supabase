--- conflicted
+++ resolved
@@ -64,12 +64,8 @@
               <UsersListItemSkeleton />
             </>
           )}
-<<<<<<< HEAD
           {error && <AlertError error={error} subject="Failed to retrieve users" />}
-          {isSuccess && users.length == 0 && (
-=======
           {isSuccess && users.length === 0 && (
->>>>>>> 956f44b2
             <Table.tr>
               <Table.td
                 colSpan={8}
