import AwesomeDebouncePromise from 'awesome-debounce-promise'
import { ArrowDown, ArrowUp, Loader2, RefreshCw, Search, Users, X } from 'lucide-react'
import { UIEvent, useEffect, useMemo, useRef, useState } from 'react'
import DataGrid, { Column, DataGridHandle, Row } from 'react-data-grid'

import { useParams } from 'common'
import { useIsAPIDocsSidePanelEnabled } from 'components/interfaces/App/FeaturePreview/FeaturePreviewContext'
import { useProjectContext } from 'components/layouts/ProjectLayout/ProjectContext'
import AlertError from 'components/ui/AlertError'
import APIDocsButton from 'components/ui/APIDocsButton'
import { FilterPopover } from 'components/ui/FilterPopover'
import { FormHeader } from 'components/ui/Forms/FormHeader'
import { useUsersCountQuery } from 'data/auth/users-count-query'
import { useUsersInfiniteQuery } from 'data/auth/users-infinite-query'
import { useLocalStorageQuery } from 'hooks/misc/useLocalStorage'
import { LOCAL_STORAGE_KEYS } from 'lib/constants'
import {
  Button,
  cn,
  DropdownMenu,
  DropdownMenuContent,
  DropdownMenuRadioGroup,
  DropdownMenuRadioItem,
  DropdownMenuSub,
  DropdownMenuSubContent,
  DropdownMenuSubTrigger,
  DropdownMenuTrigger,
  LoadingLine,
  ResizablePanel,
  ResizablePanelGroup,
  Select_Shadcn_,
  SelectContent_Shadcn_,
  SelectGroup_Shadcn_,
  SelectItem_Shadcn_,
  SelectTrigger_Shadcn_,
  SelectValue_Shadcn_,
} from 'ui'
import { Input } from 'ui-patterns/DataInputs/Input'
import { GenericSkeletonLoader } from 'ui-patterns/ShimmeringLoader'
import AddUserDropdown from './AddUserDropdown'
import { UserPanel } from './UserPanel'
import { PROVIDER_FILTER_OPTIONS } from './Users.constants'
import { formatUserColumns, formatUsersData, isAtBottom } from './Users.utils'

type Filter = 'all' | 'verified' | 'unverified' | 'anonymous'
export type UsersTableColumn = {
  id: string
  name: string
  minWidth?: number
  width?: number
  resizable?: boolean
}
export type ColumnConfiguration = { id: string; width?: number }
export const USERS_TABLE_COLUMNS: UsersTableColumn[] = [
  { id: 'img', name: '', minWidth: 65, width: 65, resizable: false },
  { id: 'id', name: 'UID', width: 280 },
  { id: 'name', name: 'Display name', minWidth: 0, width: 150 },
  { id: 'email', name: 'Email', width: 300 },
  { id: 'phone', name: 'Phone' },
  { id: 'providers', name: 'Providers', minWidth: 150 },
  { id: 'provider_type', name: 'Provider type', minWidth: 150 },
  { id: 'created_at', name: 'Created at', width: 260 },
  { id: 'last_sign_in_at', name: 'Last sign in at', width: 260 },
]

// [Joshen] Just naming it as V2 as its a rewrite of the old one, to make it easier for reviews
// Can change it to remove V2 thereafter
export const UsersV2 = () => {
  const { ref: projectRef } = useParams()
  const { project } = useProjectContext()
  const gridRef = useRef<DataGridHandle>(null)
  const isNewAPIDocsEnabled = useIsAPIDocsSidePanelEnabled()

  const [columns, setColumns] = useState<Column<any>[]>([])
  const [search, setSearch] = useState('')
  const [filter, setFilter] = useState<Filter>('all')
  const [filterKeywords, setFilterKeywords] = useState('')
  const [selectedColumns, setSelectedColumns] = useState<string[]>([])
  const [selectedProviders, setSelectedProviders] = useState<string[]>([])
  const [selectedRow, setSelectedRow] = useState<number>()
  const [sortByValue, setSortByValue] = useState<string>('created_at:desc')
  const [
    columnConfiguration,
    setColumnConfiguration,
    { isSuccess: isSuccessStorage, isError: isErrorStorage, error: errorStorage },
  ] = useLocalStorageQuery(
    LOCAL_STORAGE_KEYS.AUTH_USERS_COLUMNS_CONFIGURATION(projectRef ?? ''),
    null as ColumnConfiguration[] | null
  )

  const [sortColumn, sortOrder] = sortByValue.split(':')

  const {
    data,
    error,
    isSuccess,
    isLoading,
    isRefetching,
    isError,
    isFetchingNextPage,
    refetch,
    fetchNextPage,
  } = useUsersInfiniteQuery(
    {
      projectRef,
      connectionString: project?.connectionString,
      keywords: filterKeywords,
      filter: filter === 'all' ? undefined : filter,
      providers: selectedProviders,
      sort: sortColumn as 'created_at' | 'email' | 'phone',
      order: sortOrder as 'asc' | 'desc',
    },
    {
      keepPreviousData: Boolean(filterKeywords),
    }
  )

  const { data: countData } = useUsersCountQuery({
    projectRef,
    connectionString: project?.connectionString,
    keywords: filterKeywords,
    filter: filter === 'all' ? undefined : filter,
    providers: selectedProviders,
  })

<<<<<<< HEAD
  const totalUsers = countData ?? 0
  const users = useMemo(() => data?.pages.flatMap((page) => page.result), [data?.pages])
=======
  // eslint-disable-next-line react-hooks/exhaustive-deps
  const totalUsers = useMemo(() => countData?.result[0].count ?? 0, [countData?.result[0].count])
  const users = useMemo(() => data?.pages.flatMap((page) => page.result) ?? [], [data?.pages])
>>>>>>> af4cc07a

  const handleScroll = (event: UIEvent<HTMLDivElement>) => {
    if (isLoading || !isAtBottom(event)) return
    fetchNextPage()
  }

  const clearSearch = () => {
    setSearch('')
    setFilterKeywords('')
  }

  const swapColumns = (data: any[], sourceIdx: number, targetIdx: number) => {
    const updatedColumns = data.slice()
    const [removed] = updatedColumns.splice(sourceIdx, 1)
    updatedColumns.splice(targetIdx, 0, removed)
    return updatedColumns
  }

  // [Joshen] Left off here - it's tricky trying to do both column toggling and re-ordering
  const saveColumnConfiguration = AwesomeDebouncePromise(
    (event: 'resize' | 'reorder' | 'toggle', value) => {
      if (event === 'toggle') {
        const columnConfig = value.columns.map((col: any) => ({
          id: col.key,
          width: col.width,
        }))
        setColumnConfiguration(columnConfig)
      } else if (event === 'resize') {
        const columnConfig = columns.map((col, idx) => ({
          id: col.key,
          width: idx === value.idx ? value.width : col.width,
        }))
        setColumnConfiguration(columnConfig)
      } else if (event === 'reorder') {
        const columnConfig = value.columns.map((col: any) => ({
          id: col.key,
          width: col.width,
        }))
        setColumnConfiguration(columnConfig)
      }
    },
    500
  )

  useEffect(() => {
    if (
      !isRefetching &&
      (isSuccessStorage ||
        (isErrorStorage && (errorStorage as Error).message.includes('data is undefined')))
    ) {
      const columns = formatUserColumns({
        config: columnConfiguration ?? [],
        users: users ?? [],
        visibleColumns: selectedColumns,
        setSortByValue,
      })
      setColumns(columns)
      if (columns.length < USERS_TABLE_COLUMNS.length) {
        setSelectedColumns(columns.filter((col) => col.key !== 'img').map((col) => col.key))
      }
    }
    // eslint-disable-next-line react-hooks/exhaustive-deps
  }, [isSuccess, isRefetching, isSuccessStorage, isErrorStorage, errorStorage, users])

  return (
    <div className="h-full flex flex-col">
      <FormHeader className="py-4 px-6 !mb-0" title="Users" />
      <div className="bg-surface-200 py-3 px-6 flex items-center justify-between border-t">
        <div className="flex items-center gap-x-2">
          <Input
            size="tiny"
            className="w-52 pl-7 bg-transparent"
            iconContainerClassName="pl-2"
            icon={<Search size={14} className="text-foreground-lighter" />}
            placeholder="Search email, phone or UID"
            value={search}
            onChange={(e) => setSearch(e.target.value)}
            onKeyDown={(e) => {
              if (e.code === 'Enter') {
                setSearch(search.trim())
                setFilterKeywords(search.trim())
              }
            }}
            actions={[
              search && (
                <Button
                  size="tiny"
                  type="text"
                  icon={<X />}
                  onClick={() => clearSearch()}
                  className="p-0 h-5 w-5"
                />
              ),
            ]}
          />

          <Select_Shadcn_ value={filter} onValueChange={(val) => setFilter(val as Filter)}>
            <SelectTrigger_Shadcn_
              size="tiny"
              className={cn('w-[140px] !bg-transparent', filter === 'all' && 'border-dashed')}
            >
              <SelectValue_Shadcn_ />
            </SelectTrigger_Shadcn_>
            <SelectContent_Shadcn_>
              <SelectGroup_Shadcn_>
                <SelectItem_Shadcn_ value="all" className="text-xs">
                  All users
                </SelectItem_Shadcn_>
                <SelectItem_Shadcn_ value="verified" className="text-xs">
                  Verified users
                </SelectItem_Shadcn_>
                <SelectItem_Shadcn_ value="unverified" className="text-xs">
                  Unverified users
                </SelectItem_Shadcn_>
                <SelectItem_Shadcn_ value="anonymous" className="text-xs">
                  Anonymous users
                </SelectItem_Shadcn_>
              </SelectGroup_Shadcn_>
            </SelectContent_Shadcn_>
          </Select_Shadcn_>

          <FilterPopover
            name="Provider"
            options={PROVIDER_FILTER_OPTIONS}
            labelKey="name"
            valueKey="value"
            iconKey="icon"
            activeOptions={selectedProviders}
            labelClass="text-xs"
            maxHeightClass="h-[190px]"
            onSaveFilters={setSelectedProviders}
          />

          <div className="border-r border-strong h-6" />

          <FilterPopover
            name={selectedColumns.length === 0 ? 'All columns' : 'Columns'}
            title="Select columns to show"
            buttonType={selectedColumns.length === 0 ? 'dashed' : 'default'}
            options={USERS_TABLE_COLUMNS.slice(1)} // Ignore user image column
            labelKey="name"
            valueKey="id"
            labelClass="text-xs"
            maxHeightClass="h-[190px]"
            clearButtonText="Reset"
            activeOptions={selectedColumns}
            onSaveFilters={(value) => {
              // When adding back hidden columns:
              // (1) width set to default value if any
              // (2) they will just get appended to the end
              // (3) If "clearing", reset order of the columns to original

              let updatedConfig = (columnConfiguration ?? []).slice()
              if (value.length === 0) {
                updatedConfig = USERS_TABLE_COLUMNS.map((c) => ({ id: c.id, width: c.width }))
              } else {
                value.forEach((col) => {
                  const hasExisting = updatedConfig.find((c) => c.id === col)
                  if (!hasExisting)
                    updatedConfig.push({
                      id: col,
                      width: USERS_TABLE_COLUMNS.find((c) => c.id === col)?.width,
                    })
                })
              }

              const updatedColumns = formatUserColumns({
                config: updatedConfig,
                users: users ?? [],
                visibleColumns: value,
                setSortByValue,
              })

              setSelectedColumns(value)
              setColumns(updatedColumns)
              saveColumnConfiguration('toggle', { columns: updatedColumns })
            }}
          />

          <DropdownMenu>
            <DropdownMenuTrigger asChild>
              <Button icon={sortOrder === 'desc' ? <ArrowDown /> : <ArrowUp />}>
                Sorted by {sortColumn.replaceAll('_', ' ')}
              </Button>
            </DropdownMenuTrigger>
            <DropdownMenuContent className="w-44" align="start">
              <DropdownMenuRadioGroup value={sortByValue} onValueChange={setSortByValue}>
                <DropdownMenuSub>
                  <DropdownMenuSubTrigger>Sort by created at</DropdownMenuSubTrigger>
                  <DropdownMenuSubContent>
                    <DropdownMenuRadioItem value="created_at:asc">Ascending</DropdownMenuRadioItem>
                    <DropdownMenuRadioItem value="created_at:desc">
                      Descending
                    </DropdownMenuRadioItem>
                  </DropdownMenuSubContent>
                </DropdownMenuSub>
                <DropdownMenuSub>
                  <DropdownMenuSubTrigger>Sort by last sign in at</DropdownMenuSubTrigger>
                  <DropdownMenuSubContent>
                    <DropdownMenuRadioItem value="last_sign_in_at:asc">
                      Ascending
                    </DropdownMenuRadioItem>
                    <DropdownMenuRadioItem value="last_sign_in_at:desc">
                      Descending
                    </DropdownMenuRadioItem>
                  </DropdownMenuSubContent>
                </DropdownMenuSub>
                <DropdownMenuSub>
                  <DropdownMenuSubTrigger>Sort by email</DropdownMenuSubTrigger>
                  <DropdownMenuSubContent>
                    <DropdownMenuRadioItem value="email:asc">Ascending</DropdownMenuRadioItem>
                    <DropdownMenuRadioItem value="email:desc">Descending</DropdownMenuRadioItem>
                  </DropdownMenuSubContent>
                </DropdownMenuSub>
                <DropdownMenuSub>
                  <DropdownMenuSubTrigger>Sort by phone</DropdownMenuSubTrigger>
                  <DropdownMenuSubContent>
                    <DropdownMenuRadioItem value="phone:asc">Ascending</DropdownMenuRadioItem>
                    <DropdownMenuRadioItem value="phone:desc">Descending</DropdownMenuRadioItem>
                  </DropdownMenuSubContent>
                </DropdownMenuSub>
              </DropdownMenuRadioGroup>
            </DropdownMenuContent>
          </DropdownMenu>
        </div>

        <div className="flex items-center gap-2">
          {isNewAPIDocsEnabled && <APIDocsButton section={['user-management']} />}
          <Button
            size="tiny"
            icon={<RefreshCw />}
            type="default"
            loading={isRefetching && !isFetchingNextPage}
            onClick={() => refetch()}
          >
            Refresh
          </Button>
          <AddUserDropdown />
        </div>
      </div>
      <LoadingLine loading={isLoading || isRefetching || isFetchingNextPage} />
      <ResizablePanelGroup
        direction="horizontal"
        className="relative flex flex-grow bg-alternative min-h-0"
        autoSaveId="query-performance-layout-v1"
      >
        <ResizablePanel defaultSize={1}>
          <div className="flex flex-col w-full h-full">
            <DataGrid
              ref={gridRef}
              className="flex-grow border-t-0"
              rowHeight={44}
              headerRowHeight={36}
              columns={columns}
              rows={formatUsersData(users ?? [])}
              rowClass={(_, idx) => {
                const isSelected = idx === selectedRow
                return [
                  `${isSelected ? 'bg-surface-300 dark:bg-surface-300' : 'bg-200'} cursor-pointer`,
                  '[&>.rdg-cell]:border-box [&>.rdg-cell]:outline-none [&>.rdg-cell]:shadow-none',
                  '[&>.rdg-cell:first-child>div]:ml-4',
                ].join(' ')
              }}
              onScroll={handleScroll}
              onColumnResize={(idx, width) => saveColumnConfiguration('resize', { idx, width })}
              onColumnsReorder={(source, target) => {
                const sourceIdx = columns.findIndex((col) => col.key === source)
                const targetIdx = columns.findIndex((col) => col.key === target)

                const updatedColumns = swapColumns(columns, sourceIdx, targetIdx)
                setColumns(updatedColumns)

                saveColumnConfiguration('reorder', { columns: updatedColumns })
              }}
              renderers={{
                renderRow(idx, props) {
                  return (
                    <Row
                      {...props}
                      key={props.row.id}
                      onClick={() => {
                        if (typeof idx === 'number' && idx >= 0) {
                          setSelectedRow(idx)
                          gridRef.current?.scrollToCell({ idx: 0, rowIdx: idx })
                        }
                      }}
                    />
                  )
                },
                noRowsFallback: isLoading ? (
                  <div className="absolute top-14 px-6 w-full">
                    <GenericSkeletonLoader />
                  </div>
                ) : isError ? (
                  <div className="absolute top-14 px-6 flex flex-col items-center justify-center w-full">
                    <AlertError subject="Failed to retrieve users" error={error} />
                  </div>
                ) : (
                  <div className="absolute top-20 px-6 flex flex-col items-center justify-center w-full gap-y-2">
                    <Users className="text-foreground-lighter" strokeWidth={1} />
                    <div className="text-center">
                      <p className="text-foreground">
                        {filter !== 'all' || filterKeywords.length > 0
                          ? 'No users found'
                          : 'No users in your project'}
                      </p>
                      <p className="text-foreground-light">
                        {filter !== 'all' || filterKeywords.length > 0
                          ? 'There are currently no users based on the filters applied'
                          : 'There are currently no users who signed up to your project'}
                      </p>
                    </div>
                  </div>
                ),
              }}
            />
          </div>
        </ResizablePanel>
        {selectedRow !== undefined && (
          <UserPanel
            selectedUser={users?.[selectedRow]}
            onClose={() => setSelectedRow(undefined)}
          />
        )}
      </ResizablePanelGroup>

      <div className="flex justify-between min-h-9 h-9 overflow-hidden items-center px-6 w-full border-t text-xs text-foreground-light">
        {isLoading || isRefetching ? 'Loading users...' : `Total: ${totalUsers} users`}
        {(isLoading || isRefetching || isFetchingNextPage) && (
          <span className="flex items-center gap-2">
            <Loader2 size={14} className="animate-spin" /> Loading...
          </span>
        )}
      </div>
    </div>
  )
}<|MERGE_RESOLUTION|>--- conflicted
+++ resolved
@@ -123,14 +123,8 @@
     providers: selectedProviders,
   })
 
-<<<<<<< HEAD
   const totalUsers = countData ?? 0
-  const users = useMemo(() => data?.pages.flatMap((page) => page.result), [data?.pages])
-=======
-  // eslint-disable-next-line react-hooks/exhaustive-deps
-  const totalUsers = useMemo(() => countData?.result[0].count ?? 0, [countData?.result[0].count])
   const users = useMemo(() => data?.pages.flatMap((page) => page.result) ?? [], [data?.pages])
->>>>>>> af4cc07a
 
   const handleScroll = (event: UIEvent<HTMLDivElement>) => {
     if (isLoading || !isAtBottom(event)) return
