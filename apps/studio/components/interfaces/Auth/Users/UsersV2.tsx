--- conflicted
+++ resolved
@@ -1,12 +1,6 @@
-<<<<<<< HEAD
 import AwesomeDebouncePromise from 'awesome-debounce-promise'
-import { ArrowDown, ArrowUp, RefreshCw, Search, Users, X } from 'lucide-react'
+import { ArrowDown, ArrowUp, Loader2, RefreshCw, Search, Users, X } from 'lucide-react'
 import { UIEvent, useEffect, useMemo, useRef, useState } from 'react'
-=======
-import dayjs from 'dayjs'
-import { Loader2, RefreshCw, Search, User as UserIcon, Users, X } from 'lucide-react'
-import { UIEvent, useMemo, useRef, useState } from 'react'
->>>>>>> f87c2aad
 import DataGrid, { Column, DataGridHandle, Row } from 'react-data-grid'
 
 import { useParams } from 'common'
@@ -16,6 +10,7 @@
 import APIDocsButton from 'components/ui/APIDocsButton'
 import { FilterPopover } from 'components/ui/FilterPopover'
 import { FormHeader } from 'components/ui/Forms/FormHeader'
+import { useUsersCountQuery } from 'data/auth/users-count-query'
 import { useUsersInfiniteQuery } from 'data/auth/users-infinite-query'
 import { useLocalStorageQuery } from 'hooks/misc/useLocalStorage'
 import { LOCAL_STORAGE_KEYS } from 'lib/constants'
@@ -40,13 +35,12 @@
   SelectTrigger_Shadcn_,
   SelectValue_Shadcn_,
 } from 'ui'
+import { Input } from 'ui-patterns/DataInputs/Input'
 import { GenericSkeletonLoader } from 'ui-patterns/ShimmeringLoader'
-import { Input } from 'ui-patterns/DataInputs/Input'
 import AddUserDropdown from './AddUserDropdown'
 import { UserPanel } from './UserPanel'
 import { PROVIDER_FILTER_OPTIONS } from './Users.constants'
 import { formatUserColumns, formatUsersData, isAtBottom } from './Users.utils'
-import { useUsersCountQuery } from 'data/auth/users-count-query'
 
 type Filter = 'all' | 'verified' | 'unverified' | 'anonymous'
 export type UsersTableColumn = {
