--- conflicted
+++ resolved
@@ -153,6 +153,11 @@
     parseAsString.withOptions({ history: 'push', clearOnDefault: true })
   )
 
+  const [improvedSearchDismissed, setImprovedSearchDismissed] = useLocalStorageQuery(
+    LOCAL_STORAGE_KEYS.AUTH_USERS_IMPROVED_SEARCH_DISMISSED(projectRef ?? ''),
+    false
+  )
+
   // [Joshen] Opting to store filter column, into local storage for now, which will initialize
   // the page when landing on auth users page only if no query params for filter column provided
   const [localStorageFilter, setLocalStorageFilter, { isSuccess: isLocalStorageFilterLoaded }] =
@@ -177,11 +182,6 @@
   ] = useLocalStorageQuery(
     LOCAL_STORAGE_KEYS.AUTH_USERS_COLUMNS_CONFIGURATION(projectRef ?? ''),
     null as ColumnConfiguration[] | null
-  )
-
-  const [improvedSearchDismissed, setImprovedSearchDismissed] = useLocalStorageQuery(
-    LOCAL_STORAGE_KEYS.AUTH_USERS_IMPROVED_SEARCH_DISMISSED(projectRef ?? ''),
-    false
   )
 
   const [columns, setColumns] = useState<Column<any>[]>([])
@@ -263,13 +263,15 @@
    * 1. The feature flag is enabled for them
    * 2. They have not opted in yet (authConfig.INDEX_WORKER_ENSURE_USER_SEARCH_INDEXES_EXIST is false)
    * 3. They have < threshold number of users
+   * 4. They have not dismissed the alert
    */
   const isCountWithinThresholdForOptIn =
     isCountLoaded && totalUsers <= IMPROVED_SEARCH_COUNT_THRESHOLD
   const showImprovedSearchOptIn =
     isImprovedUserSearchFlagEnabled &&
     authConfig?.INDEX_WORKER_ENSURE_USER_SEARCH_INDEXES_EXIST === false &&
-    isCountWithinThresholdForOptIn
+    isCountWithinThresholdForOptIn &&
+    !improvedSearchDismissed
 
   /**
    * We want to show an "in progress" state when:
@@ -440,79 +442,6 @@
     }
   }
 
-<<<<<<< HEAD
-  const isImprovedUserSearchEnabled = useFlag('improvedUserSearch')
-  const { data: authConfig } = useAuthConfigQuery({ projectRef })
-  const {
-    data: userSearchIndexes,
-    isError: isUserSearchIndexesError,
-    isLoading: isUserSearchIndexesLoading,
-  } = useUserIndexStatusesQuery({ projectRef, connectionString: project?.connectionString })
-  const { data: indexWorkerStatus } = useIndexWorkerStatusQuery({
-    projectRef,
-    connectionString: project?.connectionString,
-  })
-  const { mutate: updateAuthConfig, isPending: isUpdatingAuthConfig } = useAuthConfigUpdateMutation(
-    {
-      onSuccess: () => {
-        toast.success('Initiated creation of user search indexes')
-      },
-      onError: (error) => {
-        toast.error(`Failed to initiate creation of user search indexes: ${error?.message}`)
-      },
-    }
-  )
-
-  const handleEnableUserSearchIndexes = () => {
-    if (!projectRef) return console.error('Project ref is required')
-    updateAuthConfig({
-      projectRef: projectRef,
-      config: { INDEX_WORKER_ENSURE_USER_SEARCH_INDEXES_EXIST: true },
-    })
-  }
-
-  const userSearchIndexesAreValidAndReady =
-    !isUserSearchIndexesError &&
-    !isUserSearchIndexesLoading &&
-    userSearchIndexes?.length === pgMeta.USER_SEARCH_INDEXES.length &&
-    userSearchIndexes?.every((index) => index.is_valid && index.is_ready)
-
-  /**
-   * We want to show the improved search when:
-   * 1. The feature flag is enabled for them
-   * 2. The user has opted in (authConfig.INDEX_WORKER_ENSURE_USER_SEARCH_INDEXES_EXIST is true)
-   * 3. The required indexes are valid and ready
-   */
-  const _showImprovedSearch =
-    isImprovedUserSearchEnabled &&
-    authConfig?.INDEX_WORKER_ENSURE_USER_SEARCH_INDEXES_EXIST === true &&
-    userSearchIndexesAreValidAndReady
-
-  /**
-   * We want to show users the improved search opt-in only if:
-   * 1. The feature flag is enabled for them
-   * 2. They have not opted in yet (authConfig.INDEX_WORKER_ENSURE_USER_SEARCH_INDEXES_EXIST is false)
-   * 3. They have < threshold number of users
-   * 4. They have not dismissed the alert
-   */
-  const isCountWithinThresholdForOptIn = totalUsers <= IMPROVED_SEARCH_COUNT_THRESHOLD
-  const showImprovedSearchOptIn =
-    isImprovedUserSearchEnabled &&
-    authConfig?.INDEX_WORKER_ENSURE_USER_SEARCH_INDEXES_EXIST === false &&
-    isCountWithinThresholdForOptIn &&
-    !improvedSearchDismissed
-
-  /**
-   * We want to show an "in progress" state when:
-   * 1. The user has opted in (authConfig.INDEX_WORKER_ENSURE_USER_SEARCH_INDEXES_EXIST is true)
-   * 2. The index worker is currently in progress
-   */
-  const indexWorkerInProgress =
-    authConfig?.INDEX_WORKER_ENSURE_USER_SEARCH_INDEXES_EXIST === true &&
-    indexWorkerStatus?.is_in_progress === true
-
-=======
->>>>>>> 115ca3a2
   useEffect(() => {
     if (
       !isRefetching &&
