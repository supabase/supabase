--- conflicted
+++ resolved
@@ -6,17 +6,10 @@
 import { useForm } from 'react-hook-form'
 import { toast } from 'sonner'
 import { boolean, object, string } from 'yup'
-import { useForm } from 'react-hook-form'
-import { yupResolver } from '@hookform/resolvers/yup'
 
 import { useParams } from 'common'
-<<<<<<< HEAD
-import { Markdown } from 'components/interfaces/Markdown'
-import { FormFieldWrapper } from 'components/ui/Forms'
-=======
 import { ScaffoldSection, ScaffoldSectionTitle } from 'components/layouts/Scaffold'
 import { InlineLink } from 'components/ui/InlineLink'
->>>>>>> 9a3383a2
 import NoPermission from 'components/ui/NoPermission'
 import { useAuthConfigQuery } from 'data/auth/auth-config-query'
 import { useAuthConfigUpdateMutation } from 'data/auth/auth-config-update-mutation'
@@ -29,22 +22,14 @@
   Card,
   CardContent,
   CardFooter,
-<<<<<<< HEAD
-=======
   FormControl_Shadcn_,
   FormField_Shadcn_,
->>>>>>> 9a3383a2
   Form_Shadcn_,
   Switch,
   WarningIcon,
 } from 'ui'
-<<<<<<< HEAD
-
-=======
 import { FormItemLayout } from 'ui-patterns/form/FormItemLayout/FormItemLayout'
->>>>>>> 9a3383a2
 import { NO_REQUIRED_CHARACTERS } from '../Auth.constants'
-import { ScaffoldSection, ScaffoldSectionTitle } from 'components/layouts/Scaffold'
 
 const schema = object({
   DISABLE_SIGNUP: boolean().required(),
@@ -129,68 +114,89 @@
         <form onSubmit={form.handleSubmit(onSubmit)} className="space-y-4">
           <Card>
             <CardContent>
-<<<<<<< HEAD
-              <FormFieldWrapper
+              <FormField_Shadcn_
                 control={form.control}
                 name="DISABLE_SIGNUP"
-                label="Allow new users to sign up"
-                description="If this is disabled, new users will not be able to sign up to your application."
-                orientation="horizontal"
-              >
-                {(field) => (
-                  <Switch
-                    checked={field.value}
-                    onCheckedChange={field.onChange}
-                    disabled={!canUpdateConfig}
-                  />
-                )}
-              </FormFieldWrapper>
+                render={({ field }) => (
+                  <FormItemLayout
+                    layout="flex-row-reverse"
+                    label="Allow new users to sign up"
+                    description="If this is disabled, new users will not be able to sign up to your application"
+                  >
+                    <FormControl_Shadcn_>
+                      <Switch
+                        checked={field.value}
+                        onCheckedChange={field.onChange}
+                        disabled={!canUpdateConfig}
+                      />
+                    </FormControl_Shadcn_>
+                  </FormItemLayout>
+                )}
+              />
             </CardContent>
             <CardContent>
-              <FormFieldWrapper
+              <FormField_Shadcn_
                 control={form.control}
                 name="SECURITY_MANUAL_LINKING_ENABLED"
-                label="Allow manual linking"
-                description={
-                  <Markdown
-                    extLinks
-                    className="[&>p>a]:text-foreground-light [&>p>a]:transition-all [&>p>a]:hover:text-foreground [&>p>a]:hover:decoration-brand"
-                    content="Enable [manual linking APIs](https://supabase.com/docs/guides/auth/auth-identity-linking#manual-linking-beta) for your project."
-                  />
-                }
-                orientation="horizontal"
-              >
-                {(field) => (
-                  <Switch
-                    checked={field.value}
-                    onCheckedChange={field.onChange}
-                    disabled={!canUpdateConfig}
-                  />
-                )}
-              </FormFieldWrapper>
+                render={({ field }) => (
+                  <FormItemLayout
+                    layout="flex-row-reverse"
+                    label="Allow manual linking"
+                    description={
+                      <>
+                        Enable{' '}
+                        <InlineLink
+                          className="text-foreground-light hover:text-foreground"
+                          href="https://supabase.com/docs/guides/auth/auth-identity-linking#manual-linking-beta"
+                        >
+                          manual linking APIs
+                        </InlineLink>{' '}
+                        for your project
+                      </>
+                    }
+                  >
+                    <FormControl_Shadcn_>
+                      <Switch
+                        checked={field.value}
+                        onCheckedChange={field.onChange}
+                        disabled={!canUpdateConfig}
+                      />
+                    </FormControl_Shadcn_>
+                  </FormItemLayout>
+                )}
+              />
             </CardContent>
             <CardContent>
-              <FormFieldWrapper
+              <FormField_Shadcn_
                 control={form.control}
                 name="EXTERNAL_ANONYMOUS_USERS_ENABLED"
-                label="Allow anonymous sign-ins"
-                description={
-                  <Markdown
-                    extLinks
-                    className="[&>p>a]:text-foreground-light [&>p>a]:transition-all [&>p>a]:hover:text-foreground [&>p>a]:hover:decoration-brand"
-                    content="Enable [anonymous sign-ins](https://supabase.com/docs/guides/auth/auth-anonymous) for your project."
-                  />
-                }
-                orientation="horizontal"
-              >
-                {(field) => (
-                  <Switch
-                    checked={field.value}
-                    onCheckedChange={field.onChange}
-                    disabled={!canUpdateConfig}
-                  />
-                )}
-              </FormFieldWrapper>
+                render={({ field }) => (
+                  <FormItemLayout
+                    layout="flex-row-reverse"
+                    label="Allow anonymous sign-ins"
+                    description={
+                      <>
+                        Enable{' '}
+                        <InlineLink
+                          className="text-foreground-light hover:text-foreground"
+                          href="https://supabase.com/docs/guides/auth/auth-anonymous"
+                        >
+                          anonymous sign-ins
+                        </InlineLink>{' '}
+                        for your project
+                      </>
+                    }
+                  >
+                    <FormControl_Shadcn_>
+                      <Switch
+                        checked={field.value}
+                        onCheckedChange={field.onChange}
+                        disabled={!canUpdateConfig}
+                      />
+                    </FormControl_Shadcn_>
+                  </FormItemLayout>
+                )}
+              />
 
               {form.watch('EXTERNAL_ANONYMOUS_USERS_ENABLED') && (
                 <Alert_Shadcn_
@@ -263,163 +269,6 @@
                 disabled={!canUpdateConfig || isUpdatingConfig || !form.formState.isDirty}
                 loading={isUpdatingConfig}
               >
-=======
-              <FormField_Shadcn_
-                control={form.control}
-                name="DISABLE_SIGNUP"
-                render={({ field }) => (
-                  <FormItemLayout
-                    layout="flex-row-reverse"
-                    label="Allow new users to sign up"
-                    description="If this is disabled, new users will not be able to sign up to your application"
-                  >
-                    <FormControl_Shadcn_>
-                      <Switch
-                        checked={field.value}
-                        onCheckedChange={field.onChange}
-                        disabled={!canUpdateConfig}
-                      />
-                    </FormControl_Shadcn_>
-                  </FormItemLayout>
-                )}
-              />
-            </CardContent>
-            <CardContent>
-              <FormField_Shadcn_
-                control={form.control}
-                name="SECURITY_MANUAL_LINKING_ENABLED"
-                render={({ field }) => (
-                  <FormItemLayout
-                    layout="flex-row-reverse"
-                    label="Allow manual linking"
-                    description={
-                      <>
-                        Enable{' '}
-                        <InlineLink
-                          className="text-foreground-light hover:text-foreground"
-                          href="https://supabase.com/docs/guides/auth/auth-identity-linking#manual-linking-beta"
-                        >
-                          manual linking APIs
-                        </InlineLink>{' '}
-                        for your project
-                      </>
-                    }
-                  >
-                    <FormControl_Shadcn_>
-                      <Switch
-                        checked={field.value}
-                        onCheckedChange={field.onChange}
-                        disabled={!canUpdateConfig}
-                      />
-                    </FormControl_Shadcn_>
-                  </FormItemLayout>
-                )}
-              />
-            </CardContent>
-            <CardContent>
-              <FormField_Shadcn_
-                control={form.control}
-                name="EXTERNAL_ANONYMOUS_USERS_ENABLED"
-                render={({ field }) => (
-                  <FormItemLayout
-                    layout="flex-row-reverse"
-                    label="Allow anonymous sign-ins"
-                    description={
-                      <>
-                        Enable{' '}
-                        <InlineLink
-                          className="text-foreground-light hover:text-foreground"
-                          href="https://supabase.com/docs/guides/auth/auth-anonymous"
-                        >
-                          anonymous sign-ins
-                        </InlineLink>{' '}
-                        for your project
-                      </>
-                    }
-                  >
-                    <FormControl_Shadcn_>
-                      <Switch
-                        checked={field.value}
-                        onCheckedChange={field.onChange}
-                        disabled={!canUpdateConfig}
-                      />
-                    </FormControl_Shadcn_>
-                  </FormItemLayout>
-                )}
-              />
-
-              {form.watch('EXTERNAL_ANONYMOUS_USERS_ENABLED') && (
-                <Alert_Shadcn_
-                  className="flex w-full items-center justify-between mt-4"
-                  variant="warning"
-                >
-                  <WarningIcon />
-                  <div>
-                    <AlertTitle_Shadcn_>
-                      Anonymous users will use the <code className="text-xs">authenticated</code>{' '}
-                      role when signing in
-                    </AlertTitle_Shadcn_>
-                    <AlertDescription_Shadcn_ className="flex flex-col gap-y-3">
-                      <p>
-                        As a result, anonymous users will be subjected to RLS policies that apply to
-                        the <code className="text-xs">public</code> and{' '}
-                        <code className="text-xs">authenticated</code> roles. We strongly advise{' '}
-                        <Link
-                          href={`/project/${projectRef}/auth/policies`}
-                          className="text-foreground underline"
-                        >
-                          reviewing your RLS policies
-                        </Link>{' '}
-                        to ensure that access to your data is restricted where required.
-                      </p>
-                      <Button asChild type="default" className="w-min" icon={<ExternalLink />}>
-                        <Link href="https://supabase.com/docs/guides/auth/auth-anonymous#access-control">
-                          View access control docs
-                        </Link>
-                      </Button>
-                    </AlertDescription_Shadcn_>
-                  </div>
-                </Alert_Shadcn_>
-              )}
-
-              {!authConfig?.SECURITY_CAPTCHA_ENABLED &&
-                form.watch('EXTERNAL_ANONYMOUS_USERS_ENABLED') && (
-                  <Alert_Shadcn_ className="mt-4">
-                    <WarningIcon />
-                    <AlertTitle_Shadcn_>
-                      We highly recommend{' '}
-                      <span
-                        tabIndex={1}
-                        className="cursor-pointer underline"
-                        onClick={() => {
-                          const el = document.getElementById('enable-captcha')
-                          if (el) el.scrollIntoView({ behavior: 'smooth', block: 'center' })
-                        }}
-                      >
-                        enabling captcha
-                      </span>{' '}
-                      for anonymous sign-ins
-                    </AlertTitle_Shadcn_>
-                    <AlertDescription_Shadcn_>
-                      This will prevent potential abuse on sign-ins which may bloat your database
-                      and incur costs for monthly active users (MAU)
-                    </AlertDescription_Shadcn_>
-                  </Alert_Shadcn_>
-                )}
-            </CardContent>
-            <CardFooter className="justify-end space-x-2">
-              {form.formState.isDirty && (
-                <Button type="default" onClick={() => form.reset()}>
-                  Cancel
-                </Button>
-              )}
-              <Button
-                type="primary"
-                htmlType="submit"
-                disabled={!canUpdateConfig || isUpdatingConfig || !form.formState.isDirty}
-                loading={isUpdatingConfig}
-              >
->>>>>>> 9a3383a2
                 Save changes
               </Button>
             </CardFooter>
