--- conflicted
+++ resolved
@@ -106,70 +106,28 @@
   }
 
   return (
-<<<<<<< HEAD
-    <ScaffoldSection isFullWidth>
-      <div className="flex justify-between items-center mb-4">
-        <ScaffoldSectionTitle>Hooks</ScaffoldSectionTitle>
-        <AddHookDropdown
-          onSelectHook={(title) => {
-            const hook = hooks.find((h) => h.title === title)
-            if (hook) setSelectedHook(hook.id)
-          }}
-        />
-      </div>
-
-      {hooks.filter((h) => isValidHook(h)).length === 0 && (
-        <EmptyStatePresentational
-          title="Create an auth hook"
-          description="Use Postgres functions or HTTP endpoints to customize your authentication flow."
-        >
-          <AddHookDropdown
-            type="default"
-            align="center"
-=======
     <PageSection>
       <PageSectionMeta>
         <PageSectionSummary>
-          <PageSectionTitle>All hooks</PageSectionTitle>
+          <PageSectionTitle>Hooks</PageSectionTitle>
         </PageSectionSummary>
         <PageSectionAside>
           <AddHookDropdown
->>>>>>> adf760eb
             onSelectHook={(title) => {
               const hook = hooks.find((h) => h.title === title)
               if (hook) setSelectedHook(hook.id)
             }}
           />
-<<<<<<< HEAD
-        </EmptyStatePresentational>
-      )}
-
-      <div className="-space-y-px">
-        {hooks
-          .filter((h) => isValidHook(h))
-          .map((hook) => {
-            return (
-              <HookCard
-                key={hook.enabledKey}
-                hook={hook}
-                onSelect={() => setSelectedHook(hook.id)}
-              />
-            )
-          })}
-      </div>
-=======
         </PageSectionAside>
       </PageSectionMeta>
       <PageSectionContent>
         {hooks.filter((h) => isValidHook(h)).length === 0 && (
-          <div
-            className={[
-              'border rounded border-default px-20 py-16',
-              'flex flex-col items-center justify-center space-y-4',
-            ].join(' ')}
+          <EmptyStatePresentational
+            title="Create an auth hook"
+            description="Use Postgres functions or HTTP endpoints to customize your authentication flow."
           >
-            <p className="text-sm text-foreground-light">No hooks configured yet</p>
             <AddHookDropdown
+              type="default"
               align="center"
               buttonText="Add a new hook"
               onSelectHook={(title) => {
@@ -177,9 +135,8 @@
                 if (hook) setSelectedHook(hook.id)
               }}
             />
-          </div>
+          </EmptyStatePresentational>
         )}
->>>>>>> adf760eb
 
         <div className="-space-y-px">
           {hooks
