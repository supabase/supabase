import { useState } from 'react'
import { toast } from 'sonner'

import { useParams } from 'common'
import AlertError from 'components/ui/AlertError'
import CodeEditor from 'components/ui/CodeEditor/CodeEditor'
import { useAuthConfigQuery } from 'data/auth/auth-config-query'
import { useAuthHooksUpdateMutation } from 'data/auth/auth-hooks-update-mutation'
import { executeSql } from 'data/sql/execute-sql-query'
import { useQueryStateWithSelect } from 'hooks/misc/useQueryStateWithSelect'
import { useSelectedProjectQuery } from 'hooks/misc/useSelectedProject'
import { cn } from 'ui'
import { GenericSkeletonLoader } from 'ui-patterns'
import ConfirmationModal from 'ui-patterns/Dialogs/ConfirmationModal'
import {
  PageSection,
  PageSectionAside,
  PageSectionContent,
  PageSectionMeta,
  PageSectionSummary,
  PageSectionTitle,
} from 'ui-patterns/PageSection'
import { AddHookDropdown } from './AddHookDropdown'
import { CreateHookSheet } from './CreateHookSheet'
import { HookCard } from './HookCard'
import { HOOKS_DEFINITIONS, Hook } from './hooks.constants'
import { extractMethod, getRevokePermissionStatements, isValidHook } from './hooks.utils'

export const HooksListing = () => {
  const { ref: projectRef } = useParams()
  const { data: project } = useSelectedProjectQuery()
  const {
    data: authConfig,
    error: authConfigError,
    isError,
    isLoading,
  } = useAuthConfigQuery({ projectRef })

  const [selectedHookForDeletion, setSelectedHookForDeletion] = useState<Hook | null>(null)

  const { mutate: updateAuthHooks, isPending: isDeletingAuthHook } = useAuthHooksUpdateMutation({
    onSuccess: async () => {
      if (!selectedHookForDeletion) return

      const { method } = selectedHookForDeletion
      if (method.type === 'postgres') {
        const revokeStatements = getRevokePermissionStatements(method.schema, method.functionName)
        await executeSql({
          projectRef,
          connectionString: project!.connectionString,
          sql: revokeStatements.join('\n'),
        })
      }
      toast.success(`${selectedHookForDeletion.title} has been deleted.`)
      setSelectedHookForDeletion(null)
      setSelectedHook(null)
    },
    onError: (error) => {
      toast.error(`Failed to delete hook: ${error.message}`)
    },
  })

  const hooks: Hook[] = HOOKS_DEFINITIONS.map((definition) => {
    return {
      ...definition,
      enabled: authConfig?.[definition.enabledKey] || false,
      method: extractMethod(
        authConfig?.[definition.uriKey] || '',
        authConfig?.[definition.secretsKey] || ''
      ),
    }
  })

  const { setValue: setSelectedHook, value: selectedHook } = useQueryStateWithSelect({
    urlKey: 'hook',
    select: (id: string) => {
      if (!id) return null
      const hook = hooks.find((h) => h.id === id)
      return hook ? hook.title : undefined
    },
    enabled: !!hooks && hooks.length > 0,
    onError: () => toast.error(`Hook not found`),
  })

  if (isError) {
    return (
      <PageSection>
        <PageSectionContent>
          <AlertError
            error={authConfigError}
            subject="Failed to retrieve auth configuration for hooks"
          />
        </PageSectionContent>
      </PageSection>
    )
  }

  if (isLoading) {
    return (
      <PageSection>
        <PageSectionContent>
          <GenericSkeletonLoader />
        </PageSectionContent>
      </PageSection>
    )
  }

  return (
<<<<<<< HEAD
    <PageSection>
      <PageSectionMeta>
        <PageSectionSummary>
          <PageSectionTitle>All hooks</PageSectionTitle>
        </PageSectionSummary>
        <PageSectionAside>
          <AddHookDropdown onSelectHook={setSelectedHook} />
        </PageSectionAside>
      </PageSectionMeta>
      <PageSectionContent>
=======
    <ScaffoldSection isFullWidth>
      <div className="flex justify-between items-center mb-4">
        <ScaffoldSectionTitle>All hooks</ScaffoldSectionTitle>
        <AddHookDropdown
          onSelectHook={(title) => {
            const hook = hooks.find((h) => h.title === title)
            if (hook) setSelectedHook(hook.id)
          }}
        />
      </div>
>>>>>>> 49e4e503

      {hooks.filter((h) => isValidHook(h)).length === 0 && (
        <div
          className={[
            'border rounded border-default px-20 py-16',
            'flex flex-col items-center justify-center space-y-4',
          ].join(' ')}
        >
          <p className="text-sm text-foreground-light">No hooks configured yet</p>
          <AddHookDropdown
            align="center"
            buttonText="Add a new hook"
            onSelectHook={(title) => {
              const hook = hooks.find((h) => h.title === title)
              if (hook) setSelectedHook(hook.id)
            }}
          />
        </div>
      )}

      <div className="-space-y-px">
        {hooks
          .filter((h) => isValidHook(h))
          .map((hook) => {
            return (
              <HookCard
                key={hook.enabledKey}
                hook={hook}
                onSelect={() => setSelectedHook(hook.id)}
              />
            )
          })}
      </div>

      <CreateHookSheet
        title={selectedHook ?? null}
        visible={!!selectedHook}
        onDelete={() => {
          const hook = hooks.find((h) => h.title === selectedHook)
          if (hook) setSelectedHookForDeletion(hook)
        }}
        onClose={() => setSelectedHook(null)}
        authConfig={authConfig!}
      />

      <ConfirmationModal
        visible={!!selectedHookForDeletion}
        size="large"
        variant="destructive"
        loading={isDeletingAuthHook}
        title={`Confirm to delete ${selectedHookForDeletion?.title}`}
        confirmLabel="Delete"
        confirmLabelLoading="Deleting"
        onCancel={() => setSelectedHookForDeletion(null)}
        onConfirm={() => {
          if (!selectedHookForDeletion) return
          updateAuthHooks({
            projectRef: projectRef!,
            config: {
              [selectedHookForDeletion.enabledKey]: false,
              [selectedHookForDeletion.uriKey]: null,
              [selectedHookForDeletion.secretsKey]: null,
            },
          })
        }}
      >
        <div>
          <p className="text-sm text-foreground-light">
            Are you sure you want to delete the {selectedHookForDeletion?.title}?
          </p>
          {selectedHookForDeletion?.method.type === 'postgres' && (
            <>
              <p className="text-sm text-foreground-light">
                The following statements will be executed on the{' '}
                {selectedHookForDeletion?.method.schema}.
                {selectedHookForDeletion?.method.functionName} function:
              </p>
              <div className={cn('mt-4', 'h-72')}>
                <CodeEditor
                  id="deletion-hook-editor"
                  isReadOnly={true}
                  language="pgsql"
                  value={getRevokePermissionStatements(
                    selectedHookForDeletion?.method.schema,
                    selectedHookForDeletion?.method.functionName
                  ).join('\n\n')}
                />
              </div>
            </>
          )}
        </div>
      </ConfirmationModal>
    </PageSectionContent>
  </PageSection>
  )
}<|MERGE_RESOLUTION|>--- conflicted
+++ resolved
@@ -106,122 +106,113 @@
   }
 
   return (
-<<<<<<< HEAD
     <PageSection>
       <PageSectionMeta>
         <PageSectionSummary>
           <PageSectionTitle>All hooks</PageSectionTitle>
         </PageSectionSummary>
         <PageSectionAside>
-          <AddHookDropdown onSelectHook={setSelectedHook} />
-        </PageSectionAside>
-      </PageSectionMeta>
-      <PageSectionContent>
-=======
-    <ScaffoldSection isFullWidth>
-      <div className="flex justify-between items-center mb-4">
-        <ScaffoldSectionTitle>All hooks</ScaffoldSectionTitle>
-        <AddHookDropdown
-          onSelectHook={(title) => {
-            const hook = hooks.find((h) => h.title === title)
-            if (hook) setSelectedHook(hook.id)
-          }}
-        />
-      </div>
->>>>>>> 49e4e503
-
-      {hooks.filter((h) => isValidHook(h)).length === 0 && (
-        <div
-          className={[
-            'border rounded border-default px-20 py-16',
-            'flex flex-col items-center justify-center space-y-4',
-          ].join(' ')}
-        >
-          <p className="text-sm text-foreground-light">No hooks configured yet</p>
           <AddHookDropdown
-            align="center"
-            buttonText="Add a new hook"
             onSelectHook={(title) => {
               const hook = hooks.find((h) => h.title === title)
               if (hook) setSelectedHook(hook.id)
             }}
           />
+        </PageSectionAside>
+      </PageSectionMeta>
+      <PageSectionContent>
+        {hooks.filter((h) => isValidHook(h)).length === 0 && (
+          <div
+            className={[
+              'border rounded border-default px-20 py-16',
+              'flex flex-col items-center justify-center space-y-4',
+            ].join(' ')}
+          >
+            <p className="text-sm text-foreground-light">No hooks configured yet</p>
+            <AddHookDropdown
+              align="center"
+              buttonText="Add a new hook"
+              onSelectHook={(title) => {
+                const hook = hooks.find((h) => h.title === title)
+                if (hook) setSelectedHook(hook.id)
+              }}
+            />
+          </div>
+        )}
+
+        <div className="-space-y-px">
+          {hooks
+            .filter((h) => isValidHook(h))
+            .map((hook) => {
+              return (
+                <HookCard
+                  key={hook.enabledKey}
+                  hook={hook}
+                  onSelect={() => setSelectedHook(hook.id)}
+                />
+              )
+            })}
         </div>
-      )}
-
-      <div className="-space-y-px">
-        {hooks
-          .filter((h) => isValidHook(h))
-          .map((hook) => {
-            return (
-              <HookCard
-                key={hook.enabledKey}
-                hook={hook}
-                onSelect={() => setSelectedHook(hook.id)}
-              />
-            )
-          })}
-      </div>
-
-      <CreateHookSheet
-        title={selectedHook ?? null}
-        visible={!!selectedHook}
-        onDelete={() => {
-          const hook = hooks.find((h) => h.title === selectedHook)
-          if (hook) setSelectedHookForDeletion(hook)
-        }}
-        onClose={() => setSelectedHook(null)}
-        authConfig={authConfig!}
-      />
-
-      <ConfirmationModal
-        visible={!!selectedHookForDeletion}
-        size="large"
-        variant="destructive"
-        loading={isDeletingAuthHook}
-        title={`Confirm to delete ${selectedHookForDeletion?.title}`}
-        confirmLabel="Delete"
-        confirmLabelLoading="Deleting"
-        onCancel={() => setSelectedHookForDeletion(null)}
-        onConfirm={() => {
-          if (!selectedHookForDeletion) return
-          updateAuthHooks({
-            projectRef: projectRef!,
-            config: {
-              [selectedHookForDeletion.enabledKey]: false,
-              [selectedHookForDeletion.uriKey]: null,
-              [selectedHookForDeletion.secretsKey]: null,
-            },
-          })
-        }}
-      >
-        <div>
-          <p className="text-sm text-foreground-light">
-            Are you sure you want to delete the {selectedHookForDeletion?.title}?
-          </p>
-          {selectedHookForDeletion?.method.type === 'postgres' && (
-            <>
-              <p className="text-sm text-foreground-light">
-                The following statements will be executed on the{' '}
-                {selectedHookForDeletion?.method.schema}.
-                {selectedHookForDeletion?.method.functionName} function:
-              </p>
-              <div className={cn('mt-4', 'h-72')}>
-                <CodeEditor
-                  id="deletion-hook-editor"
-                  isReadOnly={true}
-                  language="pgsql"
-                  value={getRevokePermissionStatements(
-                    selectedHookForDeletion?.method.schema,
-                    selectedHookForDeletion?.method.functionName
-                  ).join('\n\n')}
-                />
-              </div>
-            </>
-          )}
-        </div>
-      </ConfirmationModal>
-    </PageSectionContent>
-  </PageSection>
+
+        <CreateHookSheet
+          title={selectedHook ?? null}
+          visible={!!selectedHook}
+          onDelete={() => {
+            const hook = hooks.find((h) => h.title === selectedHook)
+            if (hook) setSelectedHookForDeletion(hook)
+          }}
+          onClose={() => setSelectedHook(null)}
+          authConfig={authConfig!}
+        />
+
+        <ConfirmationModal
+          visible={!!selectedHookForDeletion}
+          size="large"
+          variant="destructive"
+          loading={isDeletingAuthHook}
+          title={`Confirm to delete ${selectedHookForDeletion?.title}`}
+          confirmLabel="Delete"
+          confirmLabelLoading="Deleting"
+          onCancel={() => setSelectedHookForDeletion(null)}
+          onConfirm={() => {
+            if (!selectedHookForDeletion) return
+            updateAuthHooks({
+              projectRef: projectRef!,
+              config: {
+                [selectedHookForDeletion.enabledKey]: false,
+                [selectedHookForDeletion.uriKey]: null,
+                [selectedHookForDeletion.secretsKey]: null,
+              },
+            })
+          }}
+        >
+          <div>
+            <p className="text-sm text-foreground-light">
+              Are you sure you want to delete the {selectedHookForDeletion?.title}?
+            </p>
+            {selectedHookForDeletion?.method.type === 'postgres' && (
+              <>
+                <p className="text-sm text-foreground-light">
+                  The following statements will be executed on the{' '}
+                  {selectedHookForDeletion?.method.schema}.
+                  {selectedHookForDeletion?.method.functionName} function:
+                </p>
+                <div className={cn('mt-4', 'h-72')}>
+                  <CodeEditor
+                    id="deletion-hook-editor"
+                    isReadOnly={true}
+                    language="pgsql"
+                    value={getRevokePermissionStatements(
+                      selectedHookForDeletion?.method.schema,
+                      selectedHookForDeletion?.method.functionName
+                    ).join('\n\n')}
+                  />
+                </div>
+              </>
+            )}
+          </div>
+        </ConfirmationModal>
+      </PageSectionContent>
+    </PageSection>
   )
 }