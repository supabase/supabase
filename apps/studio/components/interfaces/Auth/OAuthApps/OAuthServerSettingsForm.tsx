--- conflicted
+++ resolved
@@ -7,15 +7,12 @@
 import * as z from 'zod'
 
 import { useParams } from 'common'
-<<<<<<< HEAD
-=======
 import {
   ScaffoldSection,
   ScaffoldSectionContent,
   ScaffoldSectionTitle,
 } from 'components/layouts/Scaffold'
 import { InlineLink } from 'components/ui/InlineLink'
->>>>>>> 02055aec
 import NoPermission from 'components/ui/NoPermission'
 import { GenericSkeletonLoader } from 'components/ui/ShimmeringLoader'
 import { useAuthConfigQuery } from 'data/auth/auth-config-query'
@@ -184,140 +181,44 @@
   }
 
   if (isPermissionsLoaded && !canReadConfig) {
-    return <NoPermission resourceText="view OAuth server settings" />
+    return (
+      <ScaffoldSection isFullWidth>
+        <ScaffoldSectionTitle className="mb-4">OAuth Server</ScaffoldSectionTitle>
+        <div className="mt-8">
+          <NoPermission resourceText="view OAuth server settings" />
+        </div>
+      </ScaffoldSection>
+    )
   }
 
   if (isAuthConfigLoading || isLoadingPermissions) {
-    return <GenericSkeletonLoader />
+    return (
+      <div className="pt-12">
+        <GenericSkeletonLoader />
+      </div>
+    )
   }
 
   return (
     <>
-      <Form_Shadcn_ {...form}>
-        <form onSubmit={form.handleSubmit(onSubmit)} className="pb-10">
-          <Card>
-            <CardContent className="flex flex-col py-6 gap-y-4">
-              <FormField_Shadcn_
-                control={form.control}
-                name="OAUTH_SERVER_ENABLED"
-                render={({ field }) => (
-                  <FormItemLayout
-                    layout="flex-row-reverse"
-                    label="Enable the Supabase OAuth Server"
-                    description={
-                      <>
-                        Enable OAuth server functionality for your project to create and manage
-                        OAuth applications.{' '}
-                        <Link
-                          href="https://supabase.com/docs/guides/auth/oauth-server"
-                          target="_blank"
-                          rel="noreferrer"
-                          className="text-foreground-light underline hover:text-foreground transition"
-                        >
-                          Learn more
-                        </Link>
-                      </>
-                    }
-                  >
-                    <FormControl_Shadcn_>
-                      <Switch
-                        checked={field.value}
-                        onCheckedChange={handleOAuthServerToggle}
-                        disabled={!canUpdateConfig}
-                      />
-                    </FormControl_Shadcn_>
-                  </FormItemLayout>
-                )}
-              />
-            </CardContent>
-            {/* Site URL and Authorization Path - Only show when OAuth Server is enabled */}
-            {form.watch('OAUTH_SERVER_ENABLED') && (
-              <>
+      <ScaffoldSection isFullWidth>
+        <ScaffoldSectionContent>
+          <Form_Shadcn_ {...form}>
+            <form onSubmit={form.handleSubmit(onSubmit)} className="pb-10">
+              <Card>
                 <CardContent className="flex flex-col py-6 gap-y-4">
-                  <FormItemLayout
-                    label="Site URL"
-                    description={
-                      <>
-                        The base URL of your application, configured in{' '}
-                        <Link
-                          href={`/project/${projectRef}/auth/url-configuration`}
-                          rel="noreferrer"
-                          className="text-foreground-light underline hover:text-foreground transition"
-                        >
-                          Auth URL Configuration
-                        </Link>{' '}
-                        settings.
-                      </>
-                    }
-                  >
-                    <Input_Shadcn_
-                      value={authConfig?.SITE_URL}
-                      disabled
-                      placeholder="https://example.com"
-                    />
-                  </FormItemLayout>
-
                   <FormField_Shadcn_
                     control={form.control}
-                    name="OAUTH_SERVER_AUTHORIZATION_PATH"
-                    render={({ field }) => (
-                      <FormItemLayout
-                        label="Authorization Path"
-                        description="Path where you'll implement the OAuth authorization UI (consent screens)."
-                      >
-                        <FormControl_Shadcn_>
-                          <Input_Shadcn_ {...field} placeholder="/auth/authorize" />
-                        </FormControl_Shadcn_>
-                      </FormItemLayout>
-                    )}
-                  />
-                  {(() => {
-                    const authorizationUrl = `${authConfig?.SITE_URL}${form.watch('OAUTH_SERVER_AUTHORIZATION_PATH') || '/oauth/consent'}`
-                    return (
-                      <Admonition
-                        type="tip"
-                        title="Make sure this path is implemented in your application."
-                        description={
-                          <>
-                            Preview Authorization URL:{' '}
-                            <a
-                              href={authorizationUrl}
-                              target="_blank"
-                              rel="noreferrer"
-                              className="text-foreground-light underline hover:text-foreground transition"
-                            >
-                              {authorizationUrl}
-                            </a>
-                          </>
-                        }
-                      />
-                    )
-                  })()}
-                </CardContent>
-                <CardContent className="py-6">
-                  <FormField_Shadcn_
-                    control={form.control}
-                    name="OAUTH_SERVER_ALLOW_DYNAMIC_REGISTRATION"
+                    name="OAUTH_SERVER_ENABLED"
                     render={({ field }) => (
                       <FormItemLayout
                         layout="flex-row-reverse"
-                        label="Allow Dynamic OAuth Apps"
+                        label="Enable the Supabase OAuth Server"
                         description={
                           <>
-<<<<<<< HEAD
-                            Enable dynamic OAuth app registration. Apps can be registered
-                            programmatically via APIs.{' '}
-                            <Link
-                              href="https://supabase.com/docs/guides/auth/oauth-server/mcp-authentication#oauth-client-setup"
-                              target="_blank"
-                              rel="noreferrer"
-                              className="text-foreground-light underline hover:text-foreground transition"
-                            >
-=======
                             Enable OAuth server functionality for your project to create and manage
                             OAuth applications.{' '}
                             <InlineLink href={`${DOCS_URL}/guides/auth/oauth-server`}>
->>>>>>> 02055aec
                               Learn more
                             </InlineLink>
                           </>
@@ -326,7 +227,7 @@
                         <FormControl_Shadcn_>
                           <Switch
                             checked={field.value}
-                            onCheckedChange={handleDynamicAppsToggle}
+                            onCheckedChange={handleOAuthServerToggle}
                             disabled={!canUpdateConfig}
                           />
                         </FormControl_Shadcn_>
@@ -334,10 +235,6 @@
                     )}
                   />
                 </CardContent>
-<<<<<<< HEAD
-              </>
-            )}
-=======
                 {/* Site URL and Authorization Path - Only show when OAuth Server is enabled */}
                 {form.watch('OAUTH_SERVER_ENABLED') && (
                   <>
@@ -435,24 +332,25 @@
                     </CardContent>
                   </>
                 )}
->>>>>>> 02055aec
-
-            <CardFooter className="justify-end space-x-2">
-              <Button type="default" onClick={() => form.reset()} disabled={isPending}>
-                Cancel
-              </Button>
-              <Button
-                type="primary"
-                htmlType="submit"
-                disabled={!canUpdateConfig || !form.formState.isDirty}
-                loading={isPending}
-              >
-                Save changes
-              </Button>
-            </CardFooter>
-          </Card>
-        </form>
-      </Form_Shadcn_>
+
+                <CardFooter className="justify-end space-x-2">
+                  <Button type="default" onClick={() => form.reset()} disabled={isPending}>
+                    Cancel
+                  </Button>
+                  <Button
+                    type="primary"
+                    htmlType="submit"
+                    disabled={!canUpdateConfig || !form.formState.isDirty}
+                    loading={isPending}
+                  >
+                    Save changes
+                  </Button>
+                </CardFooter>
+              </Card>
+            </form>
+          </Form_Shadcn_>
+        </ScaffoldSectionContent>
+      </ScaffoldSection>
 
       {/* Dynamic Apps Confirmation Modal */}
       <ConfirmationModal
