import { yupResolver } from '@hookform/resolvers/yup'
import { PermissionAction } from '@supabase/shared-types/out/constants'
import { Eye, EyeOff } from 'lucide-react'
import Link from 'next/link'
import { useEffect, useState } from 'react'
import { useForm } from 'react-hook-form'
import { toast } from 'sonner'
import { boolean, number, object, string } from 'yup'

import { useParams } from 'common'
import { ScaffoldSection, ScaffoldSectionTitle } from 'components/layouts/Scaffold'
import AlertError from 'components/ui/AlertError'
import { InlineLink } from 'components/ui/InlineLink'
import NoPermission from 'components/ui/NoPermission'
import { useAuthConfigQuery } from 'data/auth/auth-config-query'
import { useAuthConfigUpdateMutation } from 'data/auth/auth-config-update-mutation'
import { useAsyncCheckPermissions } from 'hooks/misc/useCheckPermissions'
import { DOCS_URL } from 'lib/constants'
import {
<<<<<<< HEAD
=======
  AlertDescription_Shadcn_,
  AlertTitle_Shadcn_,
  Alert_Shadcn_,
  Badge,
>>>>>>> 149963f1
  Button,
  Card,
  CardContent,
  CardFooter,
  FormControl_Shadcn_,
  FormField_Shadcn_,
  Form_Shadcn_,
  Input_Shadcn_,
  PrePostTab,
  SelectContent_Shadcn_,
  SelectItem_Shadcn_,
  SelectTrigger_Shadcn_,
  SelectValue_Shadcn_,
  Select_Shadcn_,
  Switch,
} from 'ui'
import { GenericSkeletonLoader } from 'ui-patterns'
import { FormItemLayout } from 'ui-patterns/form/FormItemLayout/FormItemLayout'
import { NO_REQUIRED_CHARACTERS } from '../Auth.constants'

const CAPTCHA_PROVIDERS = [
  { key: 'hcaptcha', label: 'hCaptcha' },
  { key: 'turnstile', label: 'Turnstile by Cloudflare' },
]

const schema = object({
  DISABLE_SIGNUP: boolean().required(),
  EXTERNAL_ANONYMOUS_USERS_ENABLED: boolean().required(),
  SECURITY_MANUAL_LINKING_ENABLED: boolean().required(),
  SITE_URL: string().required('Must have a Site URL'),
  SECURITY_CAPTCHA_ENABLED: boolean().required(),
  SECURITY_CAPTCHA_SECRET: string().when('SECURITY_CAPTCHA_ENABLED', {
    is: true,
    then: (schema) => schema.required('Must have a Captcha secret'),
  }),
  SECURITY_CAPTCHA_PROVIDER: string().when('SECURITY_CAPTCHA_ENABLED', {
    is: true,
    then: (schema) =>
      schema
        .oneOf(['hcaptcha', 'turnstile'])
        .required('Captcha provider must be either hcaptcha or turnstile'),
  }),
  SESSIONS_TIMEBOX: number().min(0, 'Must be a positive number'),
  SESSIONS_INACTIVITY_TIMEOUT: number().min(0, 'Must be a positive number'),
  SESSIONS_SINGLE_PER_USER: boolean(),
  PASSWORD_MIN_LENGTH: number().min(6, 'Must be greater or equal to 6.'),
  PASSWORD_REQUIRED_CHARACTERS: string(),
  PASSWORD_HIBP_ENABLED: boolean(),
})

export const ProtectionAuthSettingsForm = () => {
  const { ref: projectRef } = useParams()
  const {
    data: authConfig,
    error: authConfigError,
    isError,
    isLoading,
  } = useAuthConfigQuery({ projectRef })
  const { mutate: updateAuthConfig, isLoading: isUpdatingConfig } = useAuthConfigUpdateMutation({
    onError: (error) => {
      toast.error(`Failed to update settings: ${error?.message}`)
    },
    onSuccess: () => {
      toast.success('Successfully updated settings')
    },
  })
  const [hidden, setHidden] = useState(true)

  const { can: canReadConfig } = useAsyncCheckPermissions(
    PermissionAction.READ,
    'custom_config_gotrue'
  )
  const { can: canUpdateConfig } = useAsyncCheckPermissions(
    PermissionAction.UPDATE,
    'custom_config_gotrue'
  )

  const protectionForm = useForm({
    resolver: yupResolver(schema),
    defaultValues: {
      DISABLE_SIGNUP: true,
      EXTERNAL_ANONYMOUS_USERS_ENABLED: false,
      SECURITY_MANUAL_LINKING_ENABLED: false,
      SITE_URL: '',
      SECURITY_CAPTCHA_ENABLED: false,
      SECURITY_CAPTCHA_SECRET: '',
      SECURITY_CAPTCHA_PROVIDER: 'hcaptcha',
      SESSIONS_TIMEBOX: 0,
      SESSIONS_INACTIVITY_TIMEOUT: 0,
      SESSIONS_SINGLE_PER_USER: false,
      PASSWORD_MIN_LENGTH: 6,
      PASSWORD_REQUIRED_CHARACTERS: NO_REQUIRED_CHARACTERS,
      PASSWORD_HIBP_ENABLED: false,
    },
  })

  useEffect(() => {
    if (authConfig && !isUpdatingConfig) {
      protectionForm.reset({
        DISABLE_SIGNUP: !authConfig.DISABLE_SIGNUP,
        EXTERNAL_ANONYMOUS_USERS_ENABLED: authConfig.EXTERNAL_ANONYMOUS_USERS_ENABLED || false,
        SECURITY_MANUAL_LINKING_ENABLED: authConfig.SECURITY_MANUAL_LINKING_ENABLED || false,
        SITE_URL: authConfig.SITE_URL || '',
        SECURITY_CAPTCHA_ENABLED: authConfig.SECURITY_CAPTCHA_ENABLED || false,
        SECURITY_CAPTCHA_SECRET: authConfig.SECURITY_CAPTCHA_SECRET || '',
        SECURITY_CAPTCHA_PROVIDER: authConfig.SECURITY_CAPTCHA_PROVIDER || 'hcaptcha',
        SESSIONS_TIMEBOX: authConfig.SESSIONS_TIMEBOX || 0,
        SESSIONS_INACTIVITY_TIMEOUT: authConfig.SESSIONS_INACTIVITY_TIMEOUT || 0,
        SESSIONS_SINGLE_PER_USER: authConfig.SESSIONS_SINGLE_PER_USER || false,
        PASSWORD_MIN_LENGTH: authConfig.PASSWORD_MIN_LENGTH || 6,
        PASSWORD_REQUIRED_CHARACTERS:
          authConfig.PASSWORD_REQUIRED_CHARACTERS || NO_REQUIRED_CHARACTERS,
        PASSWORD_HIBP_ENABLED: authConfig.PASSWORD_HIBP_ENABLED || false,
      })
    }
  }, [authConfig, isUpdatingConfig])

  const onSubmitProtection = (values: any) => {
    const payload = { ...values }
    payload.DISABLE_SIGNUP = !values.DISABLE_SIGNUP
    // The backend uses empty string to represent no required characters in the password
    if (payload.PASSWORD_REQUIRED_CHARACTERS === NO_REQUIRED_CHARACTERS) {
      payload.PASSWORD_REQUIRED_CHARACTERS = ''
    }

    updateAuthConfig({ projectRef: projectRef!, config: payload })
  }

  if (isError) {
    return (
      <ScaffoldSection isFullWidth>
        <AlertError error={authConfigError} subject="Failed to retrieve auth configuration" />
      </ScaffoldSection>
    )
  }

  if (!canReadConfig) {
    return (
      <ScaffoldSection isFullWidth>
        <NoPermission resourceText="view auth configuration settings" />
      </ScaffoldSection>
    )
  }

  if (isLoading) {
    return (
      <ScaffoldSection isFullWidth>
        <GenericSkeletonLoader />
      </ScaffoldSection>
    )
  }

  return (
    <ScaffoldSection isFullWidth>
      <ScaffoldSectionTitle className="mb-4">Bot and Abuse Protection</ScaffoldSectionTitle>

      <Form_Shadcn_ {...protectionForm}>
        <form onSubmit={protectionForm.handleSubmit(onSubmitProtection)} className="space-y-4">
          <Card>
            <CardContent>
              <FormField_Shadcn_
                control={protectionForm.control}
                name="SECURITY_CAPTCHA_ENABLED"
                render={({ field }) => (
                  <FormItemLayout
                    layout="flex-row-reverse"
                    label="Enable Captcha protection"
                    description="Protect authentication endpoints from bots and abuse."
                  >
                    <FormControl_Shadcn_>
                      <Switch
                        checked={field.value}
                        onCheckedChange={field.onChange}
                        disabled={!canUpdateConfig}
                      />
                    </FormControl_Shadcn_>
                  </FormItemLayout>
                )}
              />
            </CardContent>

            {protectionForm.watch('SECURITY_CAPTCHA_ENABLED') && (
              <>
                <CardContent>
                  <FormField_Shadcn_
                    control={protectionForm.control}
                    name="SECURITY_CAPTCHA_PROVIDER"
                    render={({ field }) => {
                      const selectedProvider = CAPTCHA_PROVIDERS.find((x) => x.key === field.value)
                      return (
                        <FormItemLayout layout="flex-row-reverse" label="Choose Captcha Provider">
                          <FormControl_Shadcn_>
                            <Select_Shadcn_
                              value={field.value}
                              onValueChange={field.onChange}
                              disabled={!canUpdateConfig}
                            >
                              <SelectTrigger_Shadcn_>
                                <SelectValue_Shadcn_ placeholder="Select provider" />
                              </SelectTrigger_Shadcn_>
                              <SelectContent_Shadcn_ align="end">
                                {CAPTCHA_PROVIDERS.map((x) => (
                                  <SelectItem_Shadcn_ key={x.key} value={x.key}>
                                    {x.label}
                                  </SelectItem_Shadcn_>
                                ))}
                              </SelectContent_Shadcn_>
                            </Select_Shadcn_>
                          </FormControl_Shadcn_>
                          <InlineLink
                            href={
                              field.value === 'hcaptcha'
                                ? `${DOCS_URL}/guides/auth/auth-captcha?queryGroups=captcha-method&captcha-method=hcaptcha-1`
                                : field.value === 'turnstile'
                                  ? `${DOCS_URL}/guides/auth/auth-captcha?queryGroups=captcha-method&captcha-method=turnstile-1`
                                  : '/'
                            }
                            className="mt-2 text-xs text-foreground-light hover:text-foreground no-underline"
                          >
                            How to set up {selectedProvider?.label}?
                          </InlineLink>
                        </FormItemLayout>
                      )
                    }}
                  />
                </CardContent>

                <CardContent>
                  <FormField_Shadcn_
                    control={protectionForm.control}
                    name="SECURITY_CAPTCHA_SECRET"
                    render={({ field }) => (
                      <FormItemLayout
                        layout="flex-row-reverse"
                        label="Captcha secret"
                        description="Obtain this secret from the provider."
                      >
                        <FormControl_Shadcn_>
                          <div className="flex items-center gap-2">
                            <PrePostTab
                              postTab={
                                <Button
                                  type="text"
                                  className="p-0"
                                  onClick={() => setHidden(!hidden)}
                                  icon={hidden ? <Eye /> : <EyeOff />}
                                />
                              }
                            >
                              <Input_Shadcn_
                                {...field}
                                type={hidden ? 'password' : 'text'}
                                disabled={!canUpdateConfig}
                              />
                            </PrePostTab>
                          </div>
                        </FormControl_Shadcn_>
                      </FormItemLayout>
                    )}
                  />
                </CardContent>
              </>
            )}

            <CardContent>
              <FormField_Shadcn_
                control={protectionForm.control}
                name="PASSWORD_HIBP_ENABLED"
                render={({ field }) => (
                  <FormItemLayout
                    layout="flex-row-reverse"
                    label="Prevent use of leaked passwords"
                    description="Rejects the use of known or easy to guess passwords on sign up or password change. "
                  >
                    <div className="flex items-center gap-2">
                      <Badge variant={field.value ? 'success' : 'default'}>
                        {field.value ? 'Enabled' : 'Disabled'}
                      </Badge>
                      <Link href={`/project/${projectRef}/auth/providers?provider=Email`}>
                        <Button type="default">Configure email provider</Button>
                      </Link>
                    </div>
                  </FormItemLayout>
                )}
              />
            </CardContent>

            <CardFooter className="justify-end space-x-2">
              {protectionForm.formState.isDirty && (
                <Button type="default" onClick={() => protectionForm.reset()}>
                  Cancel
                </Button>
              )}
              <Button
                type="primary"
                htmlType="submit"
                disabled={!canUpdateConfig || isUpdatingConfig || !protectionForm.formState.isDirty}
                loading={isUpdatingConfig}
              >
                Save changes
              </Button>
            </CardFooter>
          </Card>
        </form>
      </Form_Shadcn_>
    </ScaffoldSection>
  )
}<|MERGE_RESOLUTION|>--- conflicted
+++ resolved
@@ -17,13 +17,7 @@
 import { useAsyncCheckPermissions } from 'hooks/misc/useCheckPermissions'
 import { DOCS_URL } from 'lib/constants'
 import {
-<<<<<<< HEAD
-=======
-  AlertDescription_Shadcn_,
-  AlertTitle_Shadcn_,
-  Alert_Shadcn_,
   Badge,
->>>>>>> 149963f1
   Button,
   Card,
   CardContent,
