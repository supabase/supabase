--- conflicted
+++ resolved
@@ -72,10 +72,6 @@
 const ProtectionAuthSettingsForm = () => {
   const { ref: projectRef } = useParams()
   const { data: authConfig, error: authConfigError, isError } = useAuthConfigQuery({ projectRef })
-<<<<<<< HEAD
-  const { mutate: updateAuthConfig, isLoading: isUpdatingConfig } = useAuthConfigUpdateMutation()
-  const [isUpdatingProtection, setIsUpdatingProtection] = useState(false)
-=======
   const { mutate: updateAuthConfig, isLoading: isUpdatingConfig } = useAuthConfigUpdateMutation({
     onError: (error) => {
       toast.error(`Failed to update settings: ${error?.message}`)
@@ -84,7 +80,6 @@
       toast.success('Successfully updated settings')
     },
   })
->>>>>>> 76e8df55
   const [hidden, setHidden] = useState(true)
 
   const { can: canReadConfig } = useAsyncCheckProjectPermissions(
@@ -96,7 +91,7 @@
     'custom_config_gotrue'
   )
 
-  const protectionForm = useForm<z.infer<typeof schema>>({
+  const form = useForm<z.infer<typeof schema>>({
     resolver: zodResolver(schema),
     defaultValues: {
       DISABLE_SIGNUP: true,
@@ -114,13 +109,9 @@
   })
 
   useEffect(() => {
-<<<<<<< HEAD
-    if (authConfig && !isUpdatingProtection) {
+    if (authConfig && !isUpdatingConfig) {
       // @ts-expect-error
-=======
-    if (authConfig && !isUpdatingConfig) {
->>>>>>> 76e8df55
-      protectionForm.reset({
+      form.reset({
         DISABLE_SIGNUP: !authConfig.DISABLE_SIGNUP,
         EXTERNAL_ANONYMOUS_USERS_ENABLED: authConfig.EXTERNAL_ANONYMOUS_USERS_ENABLED || false,
         SECURITY_MANUAL_LINKING_ENABLED: authConfig.SECURITY_MANUAL_LINKING_ENABLED || false,
@@ -139,45 +130,22 @@
     }
   }, [authConfig, isUpdatingConfig])
 
-<<<<<<< HEAD
   const onSubmit: SubmitHandler<z.infer<typeof schema>> = (values) => {
-    setIsUpdatingProtection(true)
-    updateAuthConfig(
-      {
-        projectRef: projectRef!,
-        config: {
-          ...values,
-          DISABLE_SIGNUP: !values.DISABLE_SIGNUP,
-          // The backend uses empty string to represent no required characters in the password
-          // @ts-expect-error the expected type is narrower than `string`
-          PASSWORD_REQUIRED_CHARACTERS:
-            values.PASSWORD_REQUIRED_CHARACTERS === NO_REQUIRED_CHARACTERS
-              ? ''
-              : values.PASSWORD_REQUIRED_CHARACTERS,
-        },
+    if (!projectRef) return console.error('Project ref is required')
+
+    updateAuthConfig({
+      projectRef,
+      config: {
+        ...values,
+        DISABLE_SIGNUP: !values.DISABLE_SIGNUP,
+        // The backend uses empty string to represent no required characters in the password
+        // @ts-expect-error the expected type is narrower than `string`
+        PASSWORD_REQUIRED_CHARACTERS:
+          values.PASSWORD_REQUIRED_CHARACTERS === NO_REQUIRED_CHARACTERS
+            ? ''
+            : values.PASSWORD_REQUIRED_CHARACTERS,
       },
-      {
-        onError: (error) => {
-          toast.error(`Failed to update settings: ${error?.message}`)
-          setIsUpdatingProtection(false)
-        },
-        onSuccess: () => {
-          toast.success('Successfully updated settings')
-          setIsUpdatingProtection(false)
-        },
-      }
-    )
-=======
-  const onSubmitProtection = (values: any) => {
-    const payload = { ...values }
-    payload.DISABLE_SIGNUP = !values.DISABLE_SIGNUP
-    // The backend uses empty string to represent no required characters in the password
-    if (payload.PASSWORD_REQUIRED_CHARACTERS === NO_REQUIRED_CHARACTERS) {
-      payload.PASSWORD_REQUIRED_CHARACTERS = ''
-    }
-
-    updateAuthConfig({ projectRef: projectRef!, config: payload })
->>>>>>> 76e8df55
+    })
   }
 
   if (isError) {
@@ -198,12 +166,12 @@
     <ScaffoldSection isFullWidth>
       <ScaffoldSectionTitle className="mb-4">Bot and Abuse Protection</ScaffoldSectionTitle>
 
-      <Form_Shadcn_ {...protectionForm}>
-        <form onSubmit={protectionForm.handleSubmit(onSubmit)} className="space-y-4">
+      <Form_Shadcn_ {...form}>
+        <form onSubmit={form.handleSubmit(onSubmit)} className="space-y-4">
           <Card>
             <CardContent>
               <FormField_Shadcn_
-                control={protectionForm.control}
+                control={form.control}
                 name="SECURITY_CAPTCHA_ENABLED"
                 render={({ field }) => (
                   <FormItemLayout
@@ -223,11 +191,11 @@
               />
             </CardContent>
 
-            {protectionForm.watch('SECURITY_CAPTCHA_ENABLED') && (
+            {form.watch('SECURITY_CAPTCHA_ENABLED') && (
               <>
                 <CardContent>
                   <FormField_Shadcn_
-                    control={protectionForm.control}
+                    control={form.control}
                     name="SECURITY_CAPTCHA_PROVIDER"
                     render={({ field }) => {
                       const selectedProvider = CAPTCHA_PROVIDERS.find((x) => x.key === field.value)
@@ -271,7 +239,7 @@
 
                 <CardContent>
                   <FormField_Shadcn_
-                    control={protectionForm.control}
+                    control={form.control}
                     name="SECURITY_CAPTCHA_SECRET"
                     render={({ field }) => (
                       <FormItemLayout
@@ -307,15 +275,15 @@
             )}
 
             <CardFooter className="justify-end space-x-2">
-              {protectionForm.formState.isDirty && (
-                <Button type="default" onClick={() => protectionForm.reset()}>
+              {form.formState.isDirty && (
+                <Button type="default" onClick={() => form.reset()}>
                   Cancel
                 </Button>
               )}
               <Button
                 type="primary"
                 htmlType="submit"
-                disabled={!canUpdateConfig || isUpdatingConfig || !protectionForm.formState.isDirty}
+                disabled={!canUpdateConfig || isUpdatingConfig || !form.formState.isDirty}
                 loading={isUpdatingConfig}
               >
                 Save changes
