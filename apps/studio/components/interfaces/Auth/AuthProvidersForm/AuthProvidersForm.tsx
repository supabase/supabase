import { ExternalLink } from 'lucide-react'
import Link from 'next/link'

import { useParams } from 'common'
import { FormHeader } from 'components/ui/Forms/FormHeader'
import { HorizontalShimmerWithIcon } from 'components/ui/Shimmers/Shimmers'
import { useAuthConfigQuery } from 'data/auth/auth-config-query'
import { AlertDescription_Shadcn_, AlertTitle_Shadcn_, Alert_Shadcn_, Button } from 'ui'
import { WarningIcon } from 'ui-patterns/Icons/StatusIcons'
import { PROVIDERS_SCHEMAS } from '../AuthProvidersFormValidation'
import { ProviderCollapsibleClasses } from './AuthProvidersForm.constants'
import ProviderForm from './ProviderForm'
<<<<<<< HEAD
import { WarningIcon } from 'ui'
import Link from 'next/link'
import { ExternalLink } from 'lucide-react'
=======
>>>>>>> 9ea50f6c

const AuthProvidersForm = () => {
  const { ref: projectRef } = useParams()
  const {
    isLoading,
    error: authConfigError,
    isError,
    data: authConfig,
    isSuccess,
  } = useAuthConfigQuery({ projectRef })

  return (
    <div>
      <FormHeader
        title="Auth Providers"
        description="Authenticate your users through a suite of providers and login methods"
      />

      <div className="-space-y-px">
        {authConfig?.EXTERNAL_EMAIL_ENABLED && authConfig?.MAILER_OTP_EXP > 3600 && (
          <Alert_Shadcn_
            className="flex w-full items-center justify-between my-3"
            variant="warning"
          >
            <WarningIcon />
            <div>
              <AlertTitle_Shadcn_>OTP expiry exceeds recommended threshold</AlertTitle_Shadcn_>
              <AlertDescription_Shadcn_ className="flex flex-col gap-y-3">
                <p>
                  We have detected that you have enabled the email provider with the OTP expiry set
                  to more than an hour. It is recommended to set this value to less than an hour.
                </p>
                <Button asChild type="default" className="w-min" icon={<ExternalLink size={14} />}>
                  <Link href="https://supabase.com/docs/guides/platform/going-into-prod#security">
                    View security recommendations
                  </Link>
                </Button>
              </AlertDescription_Shadcn_>
            </div>
          </Alert_Shadcn_>
        )}
        {isLoading &&
          PROVIDERS_SCHEMAS.map((provider) => (
            <div
              key={`provider_${provider.title}`}
              className={[...ProviderCollapsibleClasses, 'px-6 py-3'].join(' ')}
            >
              <HorizontalShimmerWithIcon />
            </div>
          ))}
        {isError && (
          <Alert_Shadcn_ variant="destructive">
            <WarningIcon />
            <AlertTitle_Shadcn_>Failed to retrieve auth configuration</AlertTitle_Shadcn_>
            <AlertDescription_Shadcn_>{authConfigError.message}</AlertDescription_Shadcn_>
          </Alert_Shadcn_>
        )}
        {isSuccess &&
          PROVIDERS_SCHEMAS.map((provider) => {
            return (
              <ProviderForm
                key={`provider_${provider.title}`}
                config={authConfig}
                provider={provider as any}
              />
            )
          })}
      </div>
    </div>
  )
}

export default AuthProvidersForm<|MERGE_RESOLUTION|>--- conflicted
+++ resolved
@@ -5,17 +5,16 @@
 import { FormHeader } from 'components/ui/Forms/FormHeader'
 import { HorizontalShimmerWithIcon } from 'components/ui/Shimmers/Shimmers'
 import { useAuthConfigQuery } from 'data/auth/auth-config-query'
-import { AlertDescription_Shadcn_, AlertTitle_Shadcn_, Alert_Shadcn_, Button } from 'ui'
-import { WarningIcon } from 'ui-patterns/Icons/StatusIcons'
+import {
+  AlertDescription_Shadcn_,
+  AlertTitle_Shadcn_,
+  Alert_Shadcn_,
+  Button,
+  WarningIcon,
+} from 'ui'
 import { PROVIDERS_SCHEMAS } from '../AuthProvidersFormValidation'
 import { ProviderCollapsibleClasses } from './AuthProvidersForm.constants'
 import ProviderForm from './ProviderForm'
-<<<<<<< HEAD
-import { WarningIcon } from 'ui'
-import Link from 'next/link'
-import { ExternalLink } from 'lucide-react'
-=======
->>>>>>> 9ea50f6c
 
 const AuthProvidersForm = () => {
   const { ref: projectRef } = useParams()
