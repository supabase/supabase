--- conflicted
+++ resolved
@@ -2,15 +2,11 @@
 import Link from 'next/link'
 
 import { useParams } from 'common'
-<<<<<<< HEAD
-import { SectionHeader } from 'components/layouts/PageLayout'
-=======
 import {
   ScaffoldSection,
   ScaffoldSectionDescription,
   ScaffoldSectionTitle,
 } from 'components/layouts/Scaffold'
->>>>>>> 9a3383a2
 import { ResourceList } from 'components/ui/Resource/ResourceList'
 import { HorizontalShimmerWithIcon } from 'components/ui/Shimmers/Shimmers'
 import { useAuthConfigQuery } from 'data/auth/auth-config-query'
@@ -23,16 +19,7 @@
 } from 'ui'
 import { getPhoneProviderValidationSchema, PROVIDERS_SCHEMAS } from '../AuthProvidersFormValidation'
 import type { Provider } from './AuthProvidersForm.types'
-<<<<<<< HEAD
-import ProviderForm from './ProviderForm'
-import {
-  ScaffoldSection,
-  ScaffoldSectionDescription,
-  ScaffoldSectionTitle,
-} from 'components/layouts/Scaffold'
-=======
 import { ProviderForm } from './ProviderForm'
->>>>>>> 9a3383a2
 
 export const AuthProvidersForm = () => {
   const { ref: projectRef } = useParams()
@@ -77,14 +64,10 @@
         <ResourceList>
           {isLoading &&
             PROVIDERS_SCHEMAS.map((provider) => (
-<<<<<<< HEAD
-              <div key={`provider_${provider.title}`}>
-=======
               <div
                 key={`provider_${provider.title}`}
                 className="py-4 px-6 border-b last:border-b-none"
               >
->>>>>>> 9a3383a2
                 <HorizontalShimmerWithIcon />
               </div>
             ))}
