import { PermissionAction } from '@supabase/shared-types/out/constants'
import { Check } from 'lucide-react'
import { useState } from 'react'
import ReactMarkdown from 'react-markdown'
import { toast } from 'sonner'

import { useParams } from 'common'
import { Markdown } from 'components/interfaces/Markdown'
import { ButtonTooltip } from 'components/ui/ButtonTooltip'
import { DocsButton } from 'components/ui/DocsButton'
import { ResourceItem } from 'components/ui/Resource/ResourceItem'
import type { components } from 'data/api'
import { useAuthConfigUpdateMutation } from 'data/auth/auth-config-update-mutation'
import { useProjectSettingsV2Query } from 'data/config/project-settings-v2-query'
import { useCustomDomainsQuery } from 'data/custom-domains/custom-domains-query'
import { useCheckPermissions } from 'hooks/misc/useCheckPermissions'
import { BASE_PATH } from 'lib/constants'
import { Button, Form, Input, Sheet, SheetContent, SheetFooter, SheetHeader, SheetTitle } from 'ui'
import { Admonition } from 'ui-patterns'
import { NO_REQUIRED_CHARACTERS } from '../Auth.constants'
import { AuthAlert } from './AuthAlert'
import type { Provider } from './AuthProvidersForm.types'
import FormField from './FormField'

export interface ProviderFormProps {
  config: components['schemas']['GoTrueConfigResponse']
  provider: Provider
  isActive: boolean
}

export const ProviderForm = ({ config, provider, isActive }: ProviderFormProps) => {
  const [open, setOpen] = useState(false)
  const { ref: projectRef, provider: urlProvider } = useParams()
  const { mutate: updateAuthConfig, isLoading: isUpdatingConfig } = useAuthConfigUpdateMutation()

  const doubleNegativeKeys = ['MAILER_AUTOCONFIRM', 'SMS_AUTOCONFIRM']
  const canUpdateConfig: boolean = useCheckPermissions(
    PermissionAction.UPDATE,
    'custom_config_gotrue'
  )

  const shouldDisableField = (field: string): boolean => {
    const shouldDisableSmsFields =
      config.HOOK_SEND_SMS_ENABLED &&
      field.startsWith('SMS_') &&
      ![
        'SMS_AUTOCONFIRM',
        'SMS_OTP_EXP',
        'SMS_OTP_LENGTH',
        'SMS_OTP_LENGTH',
        'SMS_TEMPLATE',
        'SMS_TEST_OTP',
        'SMS_TEST_OTP_VALID_UNTIL',
      ].includes(field)
    return (
      ['EXTERNAL_SLACK_CLIENT_ID', 'EXTERNAL_SLACK_SECRET'].includes(field) ||
      shouldDisableSmsFields
    )
  }

  const { data: settings } = useProjectSettingsV2Query({ projectRef })
  const protocol = settings?.app_config?.protocol ?? 'https'
  const endpoint = settings?.app_config?.endpoint
  const apiUrl = `${protocol}://${endpoint}`

  const { data: customDomainData } = useCustomDomainsQuery({ projectRef })

  const INITIAL_VALUES = (() => {
    const initialValues: { [x: string]: string | boolean } = {}
    Object.keys(provider.properties).forEach((key) => {
      const isDoubleNegative = doubleNegativeKeys.includes(key)
      if (provider.title === 'SAML 2.0') {
        const configValue = (config as any)[key]
        initialValues[key] =
          configValue || (provider.properties[key].type === 'boolean' ? false : '')
      } else {
        if (isDoubleNegative) {
          initialValues[key] = !(config as any)[key]
        } else {
          const configValue = (config as any)[key]
          initialValues[key] = configValue
            ? configValue
            : provider.properties[key].type === 'boolean'
              ? false
              : ''
        }
      }
    })
    return initialValues
  })()

  const onSubmit = (values: any, { resetForm }: any) => {
    const payload = { ...values }
    Object.keys(values).map((x: string) => {
      if (doubleNegativeKeys.includes(x)) payload[x] = !values[x]
      if (payload[x] === '') payload[x] = null
    })

    // The backend uses empty string to represent no required characters in the password
    if (payload.PASSWORD_REQUIRED_CHARACTERS === NO_REQUIRED_CHARACTERS) {
      payload.PASSWORD_REQUIRED_CHARACTERS = ''
    }

    updateAuthConfig(
      { projectRef: projectRef!, config: payload },
      {
        onSuccess: () => {
          resetForm({ values: { ...values }, initialValues: { ...values } })
          setOpen(false)
          toast.success('Successfully updated settings')
        },
      }
    )
  }

  return (
    <>
      <ResourceItem
        onClick={() => setOpen(true)}
        media={
          <img
            src={`${BASE_PATH}/img/icons/${provider.misc.iconKey}.svg`}
            width={18}
            height={18}
            alt={`${provider.title} auth icon`}
          />
        }
        meta={
          isActive ? (
            <div className="flex items-center gap-1 rounded-full border border-brand-400 bg-brand-200 py-1 px-1 text-xs text-brand">
              <span className="rounded-full bg-brand p-0.5 text-xs text-brand-200">
                <Check strokeWidth={2} size={12} />
              </span>
              <span className="px-1">Enabled</span>
            </div>
          ) : (
            <div className="rounded-md border border-strong bg-surface-100 py-1 px-3 text-xs text-foreground-lighter">
              Disabled
            </div>
          )
        }
      >
        {provider.title}
      </ResourceItem>

      <Sheet open={open} onOpenChange={setOpen}>
        <SheetContent className="flex flex-col gap-0">
          <SheetHeader className="shrink-0 flex items-center gap-4">
            <img
              src={`${BASE_PATH}/img/icons/${provider.misc.iconKey}.svg`}
              width={18}
              height={18}
              alt={`${provider.title} auth icon`}
            />
            <SheetTitle>{provider.title}</SheetTitle>
          </SheetHeader>
          <Form
            id={`provider-${provider.title}-form`}
            name={`provider-${provider.title}-form`}
            initialValues={INITIAL_VALUES}
            validationSchema={provider.validationSchema}
            onSubmit={onSubmit}
            className="flex-1 overflow-hidden flex flex-col"
          >
            {({ handleReset, initialValues, values, setFieldValue }: any) => {
              const noChanges = JSON.stringify(initialValues) === JSON.stringify(values)
              return (
                <>
                  <div className="flex-1 overflow-y-auto group py-6 px-4 md:px-6 text-foreground">
<<<<<<< HEAD
                    <div className="mx-auto my-2 md:my-6 max-w-lg space-y-6">
=======
                    <div className="mx-auto max-w-lg space-y-6">
>>>>>>> a149e38d
                      <AuthAlert
                        title={provider.title}
                        isHookSendSMSEnabled={config.HOOK_SEND_SMS_ENABLED}
                      />
                      {Object.keys(provider.properties).map((x: string) => (
                        <FormField
                          key={x}
                          name={x}
                          setFieldValue={setFieldValue}
                          properties={provider.properties[x]}
                          formValues={values}
                          disabled={shouldDisableField(x) || !canUpdateConfig}
                        />
                      ))}

                      {provider?.misc?.alert && (
                        <Admonition
                          type="warning"
                          title={provider.misc.alert.title}
                          description={
                            <>
                              <ReactMarkdown>{provider.misc.alert.description}</ReactMarkdown>
                            </>
                          }
                        />
                      )}

                      {provider.misc.requiresRedirect && (
                        <Input
                          copy
                          readOnly
                          disabled
                          label="Callback URL (for OAuth)"
                          value={
                            customDomainData?.customDomain?.status === 'active'
                              ? `https://${customDomainData.customDomain?.hostname}/auth/v1/callback`
                              : `${apiUrl}/auth/v1/callback`
                          }
                          descriptionText={
                            <Markdown
                              content={provider.misc.helper}
                              className="text-foreground-lighter"
                            />
                          }
                        />
                      )}
                    </div>
                  </div>
                  <SheetFooter className="shrink-0">
                    <div className="flex items-center justify-between w-full">
                      <DocsButton href={provider.link} />
                      <div className="flex items-center gap-x-3">
                        <Button
                          type="default"
                          htmlType="reset"
                          onClick={() => {
                            handleReset()
                            setOpen(false)
                          }}
                          disabled={isUpdatingConfig}
                        >
                          Cancel
                        </Button>
                        <ButtonTooltip
                          htmlType="submit"
                          loading={isUpdatingConfig}
                          disabled={isUpdatingConfig || !canUpdateConfig || noChanges}
                          tooltip={{
                            content: {
                              side: 'bottom',
                              text: !canUpdateConfig
                                ? 'You need additional permissions to update provider settings'
                                : undefined,
                            },
                          }}
                        >
                          Save
                        </ButtonTooltip>
                      </div>
                    </div>
                  </SheetFooter>
                </>
              )
            }}
          </Form>
        </SheetContent>
      </Sheet>
    </>
  )
}<|MERGE_RESOLUTION|>--- conflicted
+++ resolved
@@ -167,11 +167,7 @@
               return (
                 <>
                   <div className="flex-1 overflow-y-auto group py-6 px-4 md:px-6 text-foreground">
-<<<<<<< HEAD
-                    <div className="mx-auto my-2 md:my-6 max-w-lg space-y-6">
-=======
                     <div className="mx-auto max-w-lg space-y-6">
->>>>>>> a149e38d
                       <AuthAlert
                         title={provider.title}
                         isHookSendSMSEnabled={config.HOOK_SEND_SMS_ENABLED}
