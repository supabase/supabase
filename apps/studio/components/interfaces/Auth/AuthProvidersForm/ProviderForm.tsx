--- conflicted
+++ resolved
@@ -28,11 +28,7 @@
   isActive: boolean
 }
 
-<<<<<<< HEAD
-const ProviderForm = ({ config, provider, isActive }: ProviderFormProps) => {
-=======
 export const ProviderForm = ({ config, provider, isActive }: ProviderFormProps) => {
->>>>>>> 9a3383a2
   const [open, setOpen] = useState(false)
   const { ref: projectRef, provider: urlProvider } = useParams()
   const { mutate: updateAuthConfig, isLoading: isUpdatingConfig } = useAuthConfigUpdateMutation()
@@ -173,10 +169,6 @@
                   <div className="flex-1 overflow-y-auto group py-6 px-4 md:px-6 text-foreground">
                     <div className="mx-auto my-2 md:my-6 max-w-lg space-y-6">
                       <AuthAlert
-<<<<<<< HEAD
-                        projectRef={projectRef}
-=======
->>>>>>> 9a3383a2
                         title={provider.title}
                         isHookSendSMSEnabled={config.HOOK_SEND_SMS_ENABLED}
                       />
@@ -204,27 +196,6 @@
                       )}
 
                       {provider.misc.requiresRedirect && (
-<<<<<<< HEAD
-                        <>
-                          <Input
-                            copy
-                            readOnly
-                            disabled
-                            label="Callback URL (for OAuth)"
-                            value={
-                              customDomainData?.customDomain?.status === 'active'
-                                ? `https://${customDomainData.customDomain?.hostname}/auth/v1/callback`
-                                : `${apiUrl}/auth/v1/callback`
-                            }
-                            descriptionText={
-                              <Markdown
-                                content={provider.misc.helper}
-                                className="text-foreground-lighter"
-                              />
-                            }
-                          />
-                        </>
-=======
                         <Input
                           copy
                           readOnly
@@ -242,7 +213,6 @@
                             />
                           }
                         />
->>>>>>> 9a3383a2
                       )}
                     </div>
                   </div>
