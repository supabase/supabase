--- conflicted
+++ resolved
@@ -1,8 +1,5 @@
 import { PermissionAction } from '@supabase/shared-types/out/constants'
-<<<<<<< HEAD
-=======
 import { useParams } from 'common'
->>>>>>> 5c9ab309
 import { useEffect } from 'react'
 import toast from 'react-hot-toast'
 import {
@@ -27,10 +24,6 @@
 import { useAuthConfigQuery } from 'data/auth/auth-config-query'
 import { useAuthConfigUpdateMutation } from 'data/auth/auth-config-update-mutation'
 import { useCheckPermissions } from 'hooks'
-<<<<<<< HEAD
-import toast from 'react-hot-toast'
-=======
->>>>>>> 5c9ab309
 
 const schema = object({
   JWT_EXP: number()
@@ -74,11 +67,7 @@
       { projectRef: projectRef!, config: payload },
       {
         onError: (error) => {
-<<<<<<< HEAD
           toast.error(`Failed to update settings: ${error?.message}`)
-=======
-          toast.error(`Failed to update settings:  ${error?.message}`)
->>>>>>> 5c9ab309
         },
         onSuccess: () => {
           toast.success('Successfully updated settings')
