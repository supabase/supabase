import { PermissionAction } from '@supabase/shared-types/out/constants'
import { useEffect } from 'react'
<<<<<<< HEAD
import { toast } from 'sonner'
import { boolean, number, object } from 'yup'
=======
import toast from 'react-hot-toast'
import { boolean, number, object, string } from 'yup'
>>>>>>> 8c6d0f18

import { useParams } from 'common'
import { FormActions } from 'components/ui/Forms/FormActions'
import { FormHeader } from 'components/ui/Forms/FormHeader'
import { FormPanel } from 'components/ui/Forms/FormPanel'
import { FormSection, FormSectionContent, FormSectionLabel } from 'components/ui/Forms/FormSection'
import NoPermission from 'components/ui/NoPermission'
import UpgradeToPro from 'components/ui/UpgradeToPro'
import { useAuthConfigQuery } from 'data/auth/auth-config-query'
import { useAuthConfigUpdateMutation } from 'data/auth/auth-config-update-mutation'
import { useOrgSubscriptionQuery } from 'data/subscriptions/org-subscription-query'
import { useCheckPermissions } from 'hooks/misc/useCheckPermissions'
import { useSelectedOrganization } from 'hooks/misc/useSelectedOrganization'
import { IS_PLATFORM } from 'lib/constants'
import FormField from '../AuthProvidersForm/FormField'

import {
  AlertDescription_Shadcn_,
  AlertTitle_Shadcn_,
  Alert_Shadcn_,
  Form,
  InputNumber,
  Toggle,
  WarningIcon,
} from 'ui'

const schema = object({
  JWT_EXP: number()
    .max(604800, 'Must be less than 604800')
    .required('Must have a JWT expiry value'),
  REFRESH_TOKEN_ROTATION_ENABLED: boolean().required(),
  SECURITY_REFRESH_TOKEN_REUSE_INTERVAL: number()
    .min(0, 'Must be a value more than 0')
    .required('Must have a Reuse Interval value'),
  MFA_PHONE_OTP_LENGTH: number()
    .min(6, 'Must be a value 6 or larger')
    .max(30, 'must be a value no greater than 30'),
  MFA_PHONE_TEMPLATE: string().required('SMS template is required.'),
  MFA_MAX_ENROLLED_FACTORS: number()
    .min(0, 'Must be be a value more than 0')
    .max(30, 'Must be a value no greater than 30'),
  DB_MAX_POOL_SIZE: number()
    .min(1, 'Must be 1 or larger')
    .max(200, 'Must be a value no greater than 200'),
  API_MAX_REQUEST_DURATION: number()
    .min(5, 'Must be 5 or larger')
    .max(30, 'Must be a value no greater than 30'),
  MFA_TOTP: string().required(),
  MFA_PHONE: string().required(),
})

function determineMFAStatus(verifyEnabled: boolean, enrollEnabled: boolean) {
  return verifyEnabled ? (enrollEnabled ? 'Enabled' : 'Verify Enabled') : 'Disabled'
}

const MFAFactorSelectionOptions = [
  {
    label: 'Enabled',
    value: 'Enabled',
  },
  {
    label: 'Verify Enabled',
    value: 'Verify Enabled',
  },
  {
    label: 'Disabled',
    value: 'Disabled',
  },
]

const MfaStatusToState = (status: (typeof MFAFactorSelectionOptions)[number]['value']) => {
  return status === 'Enabled'
    ? { verifyEnabled: true, enrollEnabled: true }
    : status === 'Verify Enabled'
      ? { verifyEnabled: true, enrollEnabled: false }
      : { verifyEnabled: false, enrollEnabled: false }
}

const AdvancedAuthSettingsForm = () => {
  const { ref: projectRef } = useParams()
  const {
    data: authConfig,
    error: authConfigError,
    isLoading,
    isError,
    isSuccess,
  } = useAuthConfigQuery({ projectRef })
  const { mutate: updateAuthConfig, isLoading: isUpdatingConfig } = useAuthConfigUpdateMutation()

  const formId = 'auth-config-advanced-form'
  const canReadConfig = useCheckPermissions(PermissionAction.READ, 'custom_config_gotrue')
  const canUpdateConfig = useCheckPermissions(PermissionAction.UPDATE, 'custom_config_gotrue')

  const organization = useSelectedOrganization()
  const { data: subscription, isSuccess: isSuccessSubscription } = useOrgSubscriptionQuery({
    orgSlug: organization?.slug,
  })

  const isTeamsEnterprisePlan =
    isSuccessSubscription && subscription.plan.id !== 'free' && subscription.plan.id !== 'pro'
  const isProPlanAndUp = isSuccessSubscription && subscription?.plan?.id !== 'free'
  const promptProPlanUpgrade = IS_PLATFORM && !isProPlanAndUp

  const projectAddons = subscription?.project_addons.find((addon) => addon.ref === projectRef)
  const hasPurchasedAuthMFAAddOn = projectAddons?.addons.some(
    (addon) => addon.type === 'auth_mfa_phone'
  )
  const promptTeamsEnterpriseUpgrade = IS_PLATFORM && !isTeamsEnterprisePlan

  const INITIAL_VALUES = {
    SITE_URL: authConfig?.SITE_URL,
    JWT_EXP: authConfig?.JWT_EXP,
    REFRESH_TOKEN_ROTATION_ENABLED: authConfig?.REFRESH_TOKEN_ROTATION_ENABLED || false,
    MFA_PHONE_OTP_LENGTH: authConfig?.MFA_PHONE_OTP_LENGTH || 6,
    MFA_PHONE_TEMPLATE: authConfig?.MFA_PHONE_TEMPLATE || 'Your code is {{ .Code }}',
    SECURITY_REFRESH_TOKEN_REUSE_INTERVAL: authConfig?.SECURITY_REFRESH_TOKEN_REUSE_INTERVAL,
    MFA_MAX_ENROLLED_FACTORS: authConfig?.MFA_MAX_ENROLLED_FACTORS || 10,
    DB_MAX_POOL_SIZE: authConfig?.DB_MAX_POOL_SIZE || 10,
    API_MAX_REQUEST_DURATION: authConfig?.API_MAX_REQUEST_DURATION || 10,
    // TOTP is enabled by default. Auth environment variables are distinct from UI state - we use MFA_TOTP and MFA_PHONE to hold the derivedUI state.
    // MFA_TOTP_VERIFY_ENABLED and MFA_TOTP_ENROLL_ENABLED -> Enabled
    // MFA_TOTP_VERIFY_ENABLED and !MFA_TOTP_ENROLL_ENABLED -> Verify Enabled
    // !MFA_TOTP_VERIFY_ENABLED and !MFA_TOTP_ENROLL_ENABLED -> Disabled
    MFA_TOTP:
      determineMFAStatus(
        authConfig?.MFA_TOTP_VERIFY_ENABLED ?? true,
        authConfig?.MFA_TOTP_ENROLL_ENABLED ?? true
      ) || 'Enabled',
    MFA_PHONE:
      determineMFAStatus(
        authConfig?.MFA_PHONE_VERIFY_ENABLED || false,
        authConfig?.MFA_PHONE_ENROLL_ENABLED || false
      ) || 'Disabled',
  }

  // For now, we support Twilio and Vonage. Twilio Verify is not supported and the remaining providers are community maintained.
  const sendSMSHookIsEnabled =
    authConfig?.HOOK_SEND_SMS_URI !== null && authConfig?.HOOK_SEND_SMS_ENABLED === true
  const hasValidMFAPhoneProvider =
    authConfig?.EXTERNAL_PHONE_ENABLED === true &&
    (authConfig?.SMS_PROVIDER === 'twilio' || authConfig?.SMS_PROVIDER === 'vonage')
  const hasValidMFAProvider = hasValidMFAPhoneProvider || sendSMSHookIsEnabled
  const phoneMFAIsEnabled =
    INITIAL_VALUES.MFA_PHONE === 'Enabled' || INITIAL_VALUES.MFA_PHONE === 'Verify Enabled'

  const onSubmit = (values: any, { resetForm }: any) => {
    let payload = { ...values }
    const { verifyEnabled: MFA_TOTP_VERIFY_ENABLED, enrollEnabled: MFA_TOTP_ENROLL_ENABLED } =
      MfaStatusToState(values.MFA_TOTP)
    // MFA (Phone) is only available on Pro Plans and up. We translate the UI state, MFA_PHONE and MFA_TOTP into the underlying
    // Auth config state - MFA_PHONE_*_ENABLED and MFA_TOTP_*_ENABLED.
    if (isProPlanAndUp) {
      const { verifyEnabled: MFA_PHONE_VERIFY_ENABLED, enrollEnabled: MFA_PHONE_ENROLL_ENABLED } =
        MfaStatusToState(values.MFA_PHONE)
      payload = {
        ...payload,
        MFA_PHONE_ENROLL_ENABLED,
        MFA_PHONE_VERIFY_ENABLED,
      }
    }
    payload = {
      ...payload,
      MFA_TOTP_ENROLL_ENABLED,
      MFA_TOTP_VERIFY_ENABLED,
    }
    delete payload.MFA_TOTP
    delete payload.MFA_PHONE

    if (!isTeamsEnterprisePlan) {
      delete payload.DB_MAX_POOL_SIZE
      delete payload.API_MAX_REQUEST_DURATION
    }

    updateAuthConfig(
      { projectRef: projectRef!, config: payload },
      {
        onError: (error) => {
          toast.error(`Failed to update settings: ${error?.message}`)
        },
        onSuccess: () => {
          toast.success('Successfully updated settings')
          resetForm({ values: values, initialValues: values })
        },
      }
    )
  }

  if (isError) {
    return (
      <Alert_Shadcn_ variant="destructive">
        <WarningIcon />
        <AlertTitle_Shadcn_>Failed to retrieve auth configuration</AlertTitle_Shadcn_>
        <AlertDescription_Shadcn_>{authConfigError.message}</AlertDescription_Shadcn_>
      </Alert_Shadcn_>
    )
  }

  if (!canReadConfig) {
    return <NoPermission resourceText="view auth configuration settings" />
  }

  return (
    <Form id={formId} initialValues={INITIAL_VALUES} onSubmit={onSubmit} validationSchema={schema}>
      {({ handleReset, resetForm, values, initialValues }: any) => {
        const hasChanges = JSON.stringify(values) !== JSON.stringify(initialValues)

        // Form is reset once remote data is loaded in store
        // eslint-disable-next-line react-hooks/rules-of-hooks
        useEffect(() => {
          if (isSuccess) resetForm({ values: INITIAL_VALUES, initialValues: INITIAL_VALUES })
        }, [isSuccess])

        const hasUpgradedPhoneMFA =
          INITIAL_VALUES.MFA_PHONE === 'Disabled' && values.MFA_PHONE !== INITIAL_VALUES.MFA_PHONE

        return (
          <>
            <FormHeader
              title="Advanced Settings"
              description="These settings rarely need to be changed."
            />

            <FormPanel
              disabled={true}
              footer={
                <div className="flex py-4 px-8">
                  <FormActions
                    form={formId}
                    isSubmitting={isUpdatingConfig}
                    hasChanges={hasChanges}
                    handleReset={handleReset}
                    disabled={!canUpdateConfig}
                    helper={
                      !canUpdateConfig
                        ? 'You need additional permissions to update authentication settings'
                        : undefined
                    }
                  />
                </div>
              }
            >
              <FormSection header={<FormSectionLabel>Access Tokens (JWT)</FormSectionLabel>}>
                <FormSectionContent loading={isLoading}>
                  <InputNumber
                    id="JWT_EXP"
                    size="small"
                    label="Access token (JWT) expiry time"
                    descriptionText="How long access tokens are valid for before a refresh token has to be used. Recommendation: 3600 (1 hour)."
                    actions={<span className="mr-3 text-foreground-lighter">seconds</span>}
                    disabled={!canUpdateConfig}
                  />
                </FormSectionContent>
              </FormSection>
              <FormSection header={<FormSectionLabel>Refresh Tokens</FormSectionLabel>}>
                <FormSectionContent loading={isLoading}>
                  <Toggle
                    id="REFRESH_TOKEN_ROTATION_ENABLED"
                    size="small"
                    label="Detect and revoke potentially compromised refresh tokens"
                    layout="flex"
                    descriptionText="Prevent replay attacks from potentially compromised refresh tokens. Recommendation: ON."
                    disabled={!canUpdateConfig}
                  />
                  {values.REFRESH_TOKEN_ROTATION_ENABLED && (
                    <InputNumber
                      id="SECURITY_REFRESH_TOKEN_REUSE_INTERVAL"
                      size="small"
                      min={0}
                      label="Refresh token reuse interval"
                      descriptionText="Time interval where the same refresh token can be used multiple times to request for an access token. Recommendation: 10 seconds."
                      actions={<span className="mr-3 text-foreground-lighter">seconds</span>}
                      disabled={!canUpdateConfig}
                    />
                  )}
                </FormSectionContent>
              </FormSection>
              <FormSection
                header={<FormSectionLabel>Multi-Factor Authentication (MFA)</FormSectionLabel>}
              >
                <FormSectionContent loading={isLoading}>
                  <FormField
                    name="MFA_TOTP"
                    properties={{
                      type: 'select',
                      title: 'TOTP (App Authenticator)',
                      description: 'Control use of TOTP (App Authenticator) factors',
                      enum: MFAFactorSelectionOptions,
                    }}
                    formValues={values}
                    disabled={!canUpdateConfig}
                  />

                  <InputNumber
                    id="MFA_MAX_ENROLLED_FACTORS"
                    size="small"
                    label="Maximum number of per-user MFA factors"
                    descriptionText="How many MFA factors can be enrolled at once per user."
                    actions={<span className="mr-3 text-foreground-lighter">factors</span>}
                    disabled={!canUpdateConfig}
                  />
                </FormSectionContent>
              </FormSection>
              <FormSection header={<FormSectionLabel>Advanced MFA</FormSectionLabel>}>
                <FormSectionContent loading={isLoading}>
                  {promptProPlanUpgrade && (
                    <UpgradeToPro
                      primaryText="Upgrade to Pro"
                      secondaryText="Advanced MFA requires the Pro Plan"
                    />
                  )}
                  <FormField
                    name="MFA_PHONE"
                    properties={{
                      type: 'select',
                      title: 'Phone',
                      description: 'Control use of phone factors',
                      enum: MFAFactorSelectionOptions,
                    }}
                    formValues={values}
                    disabled={!canUpdateConfig || !isProPlanAndUp}
                  />
                  {!hasValidMFAProvider && phoneMFAIsEnabled && (
                    <Alert_Shadcn_ variant="warning">
                      <WarningIcon />
                      <AlertTitle_Shadcn_>
                        Please configure a valid phone provider. Only Twilio, Vonage, and Send SMS
                        Hooks are supported at this time.
                      </AlertTitle_Shadcn_>
                    </Alert_Shadcn_>
                  )}

                  <InputNumber
                    id="MFA_PHONE_OTP_LENGTH"
                    size="small"
                    label="Phone OTP Length"
                    descriptionText="Number of digits in OTP"
                    disabled={!canUpdateConfig || !isProPlanAndUp}
                  />
                  <FormField
                    name="MFA_PHONE_TEMPLATE"
                    properties={{
                      title: 'Phone verification message',
                      type: 'multiline-string',
                      description: 'To format the OTP code use `{{ .Code }}`',
                    }}
                    formValues={values}
                    disabled={!canUpdateConfig || !isProPlanAndUp}
                  />
                  {hasUpgradedPhoneMFA && (
                    <Alert_Shadcn_ variant="warning">
                      <WarningIcon />
                      <AlertTitle_Shadcn_>
                        Enabling advanced MFA with phone will result in an add additional charge of
                        $75 per month for the first project in the organization and an additional
                        $10 per month for additional projects.
                      </AlertTitle_Shadcn_>
                    </Alert_Shadcn_>
                  )}
                </FormSectionContent>
              </FormSection>

              <FormSection
                header={<FormSectionLabel>Max Direct Database Connections</FormSectionLabel>}
              >
                <FormSectionContent loading={isLoading}>
                  {promptTeamsEnterpriseUpgrade && (
                    <UpgradeToPro
                      primaryText="Upgrade to Team or Enterprise"
                      secondaryText="Max Direct Database Connections settings are only available on the Team Plan and up."
                      buttonText="Upgrade to Team"
                    />
                  )}

                  <InputNumber
                    id="DB_MAX_POOL_SIZE"
                    size="small"
                    label="Max direct database connections used by Auth"
                    descriptionText="Auth will take up no more than this number of connections from the total number of available connections to serve requests. These connections are not reserved, so when unused they are released."
                    actions={<span className="mr-3 text-foreground-lighter">connections</span>}
                    disabled={!canUpdateConfig || !isTeamsEnterprisePlan}
                  />
                </FormSectionContent>
              </FormSection>

              <FormSection header={<FormSectionLabel>Max Request Duration</FormSectionLabel>}>
                <FormSectionContent loading={isLoading}>
                  {promptTeamsEnterpriseUpgrade && (
                    <UpgradeToPro
                      primaryText="Upgrade to Team or Enterprise"
                      secondaryText="Max Request Duration settings are only available on the Team Plan and up."
                      buttonText="Upgrade to Team"
                    />
                  )}

                  <InputNumber
                    id="API_MAX_REQUEST_DURATION"
                    size="small"
                    label="Maximum time allowed for an Auth request to last"
                    descriptionText="Number of seconds to wait for an Auth request to complete before canceling it. In certain high-load situations setting a larger or smaller value can be used to control load-shedding. Recommended: 10 seconds."
                    actions={<span className="mr-3 text-foreground-lighter">seconds</span>}
                    disabled={!canUpdateConfig || !isTeamsEnterprisePlan}
                  />
                </FormSectionContent>
              </FormSection>
            </FormPanel>
          </>
        )
      }}
    </Form>
  )
}

export default AdvancedAuthSettingsForm<|MERGE_RESOLUTION|>--- conflicted
+++ resolved
@@ -1,12 +1,7 @@
 import { PermissionAction } from '@supabase/shared-types/out/constants'
 import { useEffect } from 'react'
-<<<<<<< HEAD
 import { toast } from 'sonner'
-import { boolean, number, object } from 'yup'
-=======
-import toast from 'react-hot-toast'
 import { boolean, number, object, string } from 'yup'
->>>>>>> 8c6d0f18
 
 import { useParams } from 'common'
 import { FormActions } from 'components/ui/Forms/FormActions'
