import { zodResolver } from '@hookform/resolvers/zod'
import { PermissionAction } from '@supabase/shared-types/out/constants'
import Link from 'next/link'
import { useEffect } from 'react'
import { useForm } from 'react-hook-form'
import toast from 'react-hot-toast'
import * as z from 'zod'

import { useParams } from 'common'
import AlertError from 'components/ui/AlertError'
import { FormActions } from 'components/ui/Forms/FormActions'
import { FormHeader } from 'components/ui/Forms/FormHeader'
import { FormPanel } from 'components/ui/Forms/FormPanel'
import { FormSection, FormSectionContent, FormSectionLabel } from 'components/ui/Forms/FormSection'
import { GenericSkeletonLoader } from 'components/ui/ShimmeringLoader'
import { useAuthConfigQuery } from 'data/auth/auth-config-query'
import { useAuthConfigUpdateMutation } from 'data/auth/auth-config-update-mutation'
import { useCheckPermissions } from 'hooks/misc/useCheckPermissions'
import {
  AlertDescription_Shadcn_,
  AlertTitle_Shadcn_,
  Alert_Shadcn_,
  Button,
  FormControl_Shadcn_,
  FormDescription_Shadcn_,
  FormField_Shadcn_,
  FormItem_Shadcn_,
  Form_Shadcn_,
  Input_Shadcn_,
} from 'ui'
<<<<<<< HEAD
import * as z from 'zod'

import AlertError from 'components/ui/AlertError'
import {
  FormActions,
  FormHeader,
  FormPanel,
  FormSection,
  FormSectionContent,
  FormSectionLabel,
} from 'components/ui/Forms'
import { GenericSkeletonLoader } from 'components/ui/ShimmeringLoader'
import { useAuthConfigQuery } from 'data/auth/auth-config-query'
import { useAuthConfigUpdateMutation } from 'data/auth/auth-config-update-mutation'
import { useCheckPermissions } from 'hooks'
import toast from 'react-hot-toast'
import { WarningIcon } from 'ui'
=======
import { WarningIcon } from 'ui-patterns/Icons/StatusIcons'
>>>>>>> 9ea50f6c
import { isSmtpEnabled } from '../SmtpForm/SmtpForm.utils'

const RateLimits = () => {
  const formId = 'auth-rate-limits-form'
  const { ref: projectRef } = useParams()
  const canUpdateConfig = useCheckPermissions(PermissionAction.UPDATE, 'custom_config_gotrue')

  const {
    data: authConfig,
    error,
    isLoading,
    isError,
    isSuccess,
  } = useAuthConfigQuery({ projectRef })
  const { mutate: updateAuthConfig, isLoading: isUpdatingConfig } = useAuthConfigUpdateMutation({
    onSuccess: () => {
      toast.success('Rate limits successfully updated')
    },
    onError: (error) => {
      toast.error(`Failed to update rate limits: ${error.message}`)
    },
  })

  const canUpdateEmailLimit = authConfig?.EXTERNAL_EMAIL_ENABLED && isSmtpEnabled(authConfig)
  const canUpdateSMSRateLimit = authConfig?.EXTERNAL_PHONE_ENABLED && !authConfig?.SMS_AUTOCONFIRM
  const canUpdateAnonymousUsersRateLimit = authConfig?.EXTERNAL_ANONYMOUS_USERS_ENABLED

  const FormSchema = z.object({
    RATE_LIMIT_TOKEN_REFRESH: z.coerce
      .number()
      .min(0, 'Must be not be lower than 0')
      .max(32767, 'Must not be more than 32,767 an 5 minutes'),
    RATE_LIMIT_VERIFY: z.coerce
      .number()
      .min(0, 'Must be not be lower than 0')
      .max(32767, 'Must not be more than 32,767 an 5 minutes'),
    RATE_LIMIT_EMAIL_SENT: z.coerce
      .number()
      .min(0, 'Must be not be lower than 0')
      .max(32767, 'Must not be more than 32,767 an hour'),
    RATE_LIMIT_SMS_SENT: z.coerce
      .number()
      .min(0, 'Must be not be lower than 0')
      .max(32767, 'Must not be more than 32,767 an hour'),
    RATE_LIMIT_ANONYMOUS_USERS: z.coerce
      .number()
      .min(0, 'Must be not be lower than 0')
      .max(32767, 'Must not be more than 32,767 an hour'),
    RATE_LIMIT_OTP: z.coerce
      .number()
      .min(0, 'Must be not be lower than 0')
      .max(32767, 'Must not be more than 32,767 an hour'),
  })

  const form = useForm<z.infer<typeof FormSchema>>({
    resolver: zodResolver(FormSchema),
    defaultValues: {
      RATE_LIMIT_TOKEN_REFRESH: 0,
      RATE_LIMIT_VERIFY: 0,
      RATE_LIMIT_EMAIL_SENT: 0,
      RATE_LIMIT_SMS_SENT: 0,
      RATE_LIMIT_OTP: 0,
    },
  })

  const onSubmit = (data: z.infer<typeof FormSchema>) => {
    if (!projectRef) return console.error('Project ref is required')

    const payload: Partial<z.infer<typeof FormSchema>> = {}
    const params = [
      'RATE_LIMIT_TOKEN_REFRESH',
      'RATE_LIMIT_VERIFY',
      'RATE_LIMIT_EMAIL_SENT',
      'RATE_LIMIT_SMS_SENT',
      'RATE_LIMIT_ANONYMOUS_USERS',
      'RATE_LIMIT_OTP',
    ] as (keyof typeof payload)[]
    params.forEach((param) => {
      if (data[param] !== authConfig?.[param]) payload[param] = data[param]
    })

    updateAuthConfig({ projectRef, config: payload }, { onSuccess: () => form.reset(data) })
  }

  useEffect(() => {
    if (isSuccess) {
      form.reset({
        RATE_LIMIT_TOKEN_REFRESH: authConfig.RATE_LIMIT_TOKEN_REFRESH,
        RATE_LIMIT_VERIFY: authConfig.RATE_LIMIT_VERIFY,
        RATE_LIMIT_EMAIL_SENT: authConfig.RATE_LIMIT_EMAIL_SENT,
        RATE_LIMIT_SMS_SENT: authConfig.RATE_LIMIT_SMS_SENT,
        RATE_LIMIT_ANONYMOUS_USERS: authConfig.RATE_LIMIT_ANONYMOUS_USERS,
        RATE_LIMIT_OTP: authConfig.RATE_LIMIT_OTP,
      })
    }
    // eslint-disable-next-line react-hooks/exhaustive-deps
  }, [isSuccess])

  return (
    <div>
      <FormHeader
        title="Rate Limits"
        description="Safeguard against bursts of incoming traffic to prevent abuse and maximize stability"
        docsUrl="https://supabase.com/docs/guides/platform/going-into-prod#rate-limiting-resource-allocation--abuse-prevention"
      />

      {isError && <AlertError subject="Failed to retrieve auth config rate limits" error={error} />}

      {isLoading && <GenericSkeletonLoader />}

      {isSuccess && (
        <Form_Shadcn_ {...form}>
          <form id={formId} className="space-y-4" onSubmit={form.handleSubmit(onSubmit)}>
            <FormPanel
              footer={
                <div className="flex py-4 px-8">
                  <FormActions
                    form={formId}
                    isSubmitting={isUpdatingConfig}
                    hasChanges={form.formState.isDirty}
                    handleReset={() => form.reset()}
                    disabled={!canUpdateConfig}
                    helper={
                      !canUpdateConfig
                        ? 'You need additional permissions to update authentication settings'
                        : undefined
                    }
                  />
                </div>
              }
            >
              <FormSection
                id="email-sent"
                header={
                  <FormSectionLabel
                    description={
                      <p className="text-foreground-light text-sm">
                        Number of emails that can be sent per hour from your project
                      </p>
                    }
                  >
                    Rate limit for sending emails
                  </FormSectionLabel>
                }
              >
                <FormSectionContent loading={false}>
                  <FormField_Shadcn_
                    control={form.control}
                    name="RATE_LIMIT_EMAIL_SENT"
                    render={({ field }) => (
                      <FormItem_Shadcn_ className="flex flex-col gap-y-2">
                        <FormControl_Shadcn_>
                          <Input_Shadcn_
                            disabled={!canUpdateConfig || !canUpdateEmailLimit}
                            type="number"
                            {...field}
                          />
                        </FormControl_Shadcn_>
                        {!authConfig.EXTERNAL_EMAIL_ENABLED ? (
                          <Alert_Shadcn_>
                            <WarningIcon />
                            <AlertTitle_Shadcn_>
                              Email-based logins are not enabled for your project
                            </AlertTitle_Shadcn_>
                            <AlertDescription_Shadcn_ className="flex flex-col gap-y-3">
                              <p className="!leading-tight">
                                Enable email-based logins to update this rate limit
                              </p>
                              <Button asChild type="default" className="w-min">
                                <Link href={`/project/${projectRef}/auth/providers`}>
                                  View auth providers
                                </Link>
                              </Button>
                            </AlertDescription_Shadcn_>
                          </Alert_Shadcn_>
                        ) : !isSmtpEnabled(authConfig) ? (
                          <Alert_Shadcn_>
                            <WarningIcon />
                            <AlertTitle_Shadcn_>
                              Custom SMTP provider is required to update this configuration
                            </AlertTitle_Shadcn_>
                            <AlertDescription_Shadcn_ className="flex flex-col gap-y-3">
                              <p className="!leading-tight">
                                The built-in email service has a fixed rate limit. You will need to
                                set up your own custom SMTP provider to update your email rate limit
                              </p>
                              <Button asChild type="default" className="w-min">
                                <Link href={`/project/${projectRef}/settings/auth`}>
                                  View SMTP settings
                                </Link>
                              </Button>
                            </AlertDescription_Shadcn_>
                          </Alert_Shadcn_>
                        ) : null}
                      </FormItem_Shadcn_>
                    )}
                  />
                </FormSectionContent>
              </FormSection>

              <FormSection
                id="sms-sent"
                header={
                  <FormSectionLabel
                    description={
                      <p className="text-foreground-light text-sm">
                        Number of SMS messages that can be sent per hour from your project
                      </p>
                    }
                  >
                    Rate limit for sending SMS messages
                  </FormSectionLabel>
                }
              >
                <FormSectionContent loading={false}>
                  <FormField_Shadcn_
                    control={form.control}
                    name="RATE_LIMIT_SMS_SENT"
                    render={({ field }) => (
                      <FormItem_Shadcn_ className="flex flex-col gap-y-2">
                        <FormControl_Shadcn_>
                          <Input_Shadcn_
                            disabled={!canUpdateConfig || !canUpdateSMSRateLimit}
                            type="number"
                            {...field}
                          />
                        </FormControl_Shadcn_>
                        {!canUpdateSMSRateLimit && (
                          <Alert_Shadcn_>
                            <WarningIcon />
                            <AlertTitle_Shadcn_>
                              Phone-based logins are not enabled for your project
                            </AlertTitle_Shadcn_>
                            <AlertDescription_Shadcn_ className="flex flex-col gap-y-3">
                              <p className="!leading-tight">
                                Enable phone-based logins to update this rate limit
                              </p>
                              <Button asChild type="default" className="w-min">
                                <Link href={`/project/${projectRef}/auth/providers`}>
                                  View auth providers
                                </Link>
                              </Button>
                            </AlertDescription_Shadcn_>
                          </Alert_Shadcn_>
                        )}
                      </FormItem_Shadcn_>
                    )}
                  />
                </FormSectionContent>
              </FormSection>

              <FormSection
                id="token-refresh"
                header={
                  <FormSectionLabel
                    description={
                      <p className="text-foreground-light text-sm">
                        Number of sessions that can be refreshed in a 5 minute interval per IP
                        address.
                      </p>
                    }
                  >
                    Rate limit for token refreshes
                  </FormSectionLabel>
                }
              >
                <FormSectionContent loading={false}>
                  <FormField_Shadcn_
                    control={form.control}
                    name="RATE_LIMIT_TOKEN_REFRESH"
                    render={({ field }) => (
                      <FormItem_Shadcn_>
                        <FormControl_Shadcn_>
                          <Input_Shadcn_ type="number" {...field} disabled={!canUpdateConfig} />
                        </FormControl_Shadcn_>
                        {field.value > 0 && (
                          <>
                            <p className="text-foreground-lighter text-sm">
                              This is equivalent to {field.value * 12} requests per hour
                            </p>
                          </>
                        )}
                      </FormItem_Shadcn_>
                    )}
                  />
                </FormSectionContent>
              </FormSection>

              <FormSection
                id="verify"
                header={
                  <FormSectionLabel
                    description={
                      <p className="text-foreground-light text-sm">
                        Number of OTP/Magic link verifications that can be made in a 5 minute
                        interval per IP address.
                      </p>
                    }
                  >
                    Rate limit for token verifications
                  </FormSectionLabel>
                }
              >
                <FormSectionContent loading={false}>
                  <FormField_Shadcn_
                    control={form.control}
                    name="RATE_LIMIT_VERIFY"
                    render={({ field }) => (
                      <FormItem_Shadcn_>
                        <FormControl_Shadcn_>
                          <Input_Shadcn_ type="number" {...field} disabled={!canUpdateConfig} />
                        </FormControl_Shadcn_>
                        {field.value > 0 && (
                          <p className="text-foreground-lighter text-sm">
                            This is equivalent to {field.value * 12} requests per hour
                          </p>
                        )}
                      </FormItem_Shadcn_>
                    )}
                  />
                </FormSectionContent>
              </FormSection>

              <FormSection
                id="anonymous-users"
                header={
                  <FormSectionLabel
                    description={
                      <p className="text-foreground-light text-sm">
                        Number of anonymous sign-ins that can be made per hour per IP address.
                      </p>
                    }
                  >
                    Rate limit for anonymous users
                  </FormSectionLabel>
                }
              >
                <FormSectionContent loading={false}>
                  <FormField_Shadcn_
                    control={form.control}
                    name="RATE_LIMIT_ANONYMOUS_USERS"
                    render={({ field }) => (
                      <FormItem_Shadcn_ className="flex flex-col gap-y-2">
                        <FormControl_Shadcn_>
                          <Input_Shadcn_
                            disabled={!canUpdateConfig || !canUpdateAnonymousUsersRateLimit}
                            type="number"
                            {...field}
                          />
                        </FormControl_Shadcn_>
                        {!canUpdateAnonymousUsersRateLimit && (
                          <Alert_Shadcn_>
                            <WarningIcon />
                            <AlertTitle_Shadcn_>
                              Anonymous logins are not enabled for your project
                            </AlertTitle_Shadcn_>
                            <AlertDescription_Shadcn_ className="flex flex-col gap-y-3">
                              <p className="!leading-tight">
                                Enable anonymous logins to update this rate limit
                              </p>
                              <Button asChild type="default" className="w-min">
                                <Link href={`/project/${projectRef}/settings/auth`}>
                                  View auth settings
                                </Link>
                              </Button>
                            </AlertDescription_Shadcn_>
                          </Alert_Shadcn_>
                        )}
                      </FormItem_Shadcn_>
                    )}
                  />
                </FormSectionContent>
              </FormSection>
              <FormSection
                id="otp"
                header={
                  <FormSectionLabel
                    description={
                      <p className="text-foreground-light text-sm">
                        Number of sign up and sign-in requests that can be made per hour per IP
                        address (excludes anonymous users).
                      </p>
                    }
                  >
                    Rate limit for sign ups and sign ins
                  </FormSectionLabel>
                }
              >
                <FormSectionContent loading={false}>
                  <FormField_Shadcn_
                    control={form.control}
                    name="RATE_LIMIT_OTP"
                    render={({ field }) => (
                      <FormItem_Shadcn_>
                        <FormControl_Shadcn_>
                          <Input_Shadcn_ type="number" {...field} disabled={!canUpdateConfig} />
                        </FormControl_Shadcn_>
                        {field.value > 0 && (
                          <FormDescription_Shadcn_ className="text-foreground-lighter">
                            This is equivalent to {field.value * 12} requests per hour
                          </FormDescription_Shadcn_>
                        )}
                      </FormItem_Shadcn_>
                    )}
                  />
                </FormSectionContent>
              </FormSection>
            </FormPanel>
          </form>
        </Form_Shadcn_>
      )}
    </div>
  )
}

export default RateLimits<|MERGE_RESOLUTION|>--- conflicted
+++ resolved
@@ -27,28 +27,8 @@
   FormItem_Shadcn_,
   Form_Shadcn_,
   Input_Shadcn_,
+  WarningIcon,
 } from 'ui'
-<<<<<<< HEAD
-import * as z from 'zod'
-
-import AlertError from 'components/ui/AlertError'
-import {
-  FormActions,
-  FormHeader,
-  FormPanel,
-  FormSection,
-  FormSectionContent,
-  FormSectionLabel,
-} from 'components/ui/Forms'
-import { GenericSkeletonLoader } from 'components/ui/ShimmeringLoader'
-import { useAuthConfigQuery } from 'data/auth/auth-config-query'
-import { useAuthConfigUpdateMutation } from 'data/auth/auth-config-update-mutation'
-import { useCheckPermissions } from 'hooks'
-import toast from 'react-hot-toast'
-import { WarningIcon } from 'ui'
-=======
-import { WarningIcon } from 'ui-patterns/Icons/StatusIcons'
->>>>>>> 9ea50f6c
 import { isSmtpEnabled } from '../SmtpForm/SmtpForm.utils'
 
 const RateLimits = () => {
