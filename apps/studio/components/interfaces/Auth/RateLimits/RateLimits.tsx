import { zodResolver } from '@hookform/resolvers/zod'
import { PermissionAction } from '@supabase/shared-types/out/constants'
import Link from 'next/link'
import { useEffect } from 'react'
import { useForm } from 'react-hook-form'
import { toast } from 'sonner'
import * as z from 'zod'

import { useParams } from 'common'
import AlertError from 'components/ui/AlertError'
import NoPermission from 'components/ui/NoPermission'
import { GenericSkeletonLoader } from 'components/ui/ShimmeringLoader'
import { useAuthConfigQuery } from 'data/auth/auth-config-query'
import { useAuthConfigUpdateMutation } from 'data/auth/auth-config-update-mutation'
import { useAsyncCheckPermissions } from 'hooks/misc/useCheckPermissions'
import {
  Button,
  Card,
  CardContent,
  CardFooter,
  FormControl_Shadcn_,
  FormField_Shadcn_,
  Form_Shadcn_,
  Input_Shadcn_,
  Tooltip,
  TooltipContent,
  TooltipTrigger,
} from 'ui'
import { FormItemLayout } from 'ui-patterns/form/FormItemLayout/FormItemLayout'
import { PageSection, PageSectionContent } from 'ui-patterns/PageSection'
import { isSmtpEnabled } from '../SmtpForm/SmtpForm.utils'

export const RateLimits = () => {
  const { ref: projectRef } = useParams()
  const { can: canUpdateConfig } = useAsyncCheckPermissions(
    PermissionAction.UPDATE,
    'custom_config_gotrue'
  )
  const { can: canReadConfig } = useAsyncCheckPermissions(
    PermissionAction.READ,
    'custom_config_gotrue'
  )

  const {
    data: authConfig,
    error,
    isLoading,
    isError,
    isSuccess,
  } = useAuthConfigQuery({ projectRef })
  const { mutate: updateAuthConfig, isPending: isUpdatingConfig } = useAuthConfigUpdateMutation({
    onSuccess: () => {
      toast.success('Rate limits successfully updated')
    },
    onError: (error) => {
      toast.error(`Failed to update rate limits: ${error.message}`)
    },
  })

  const canUpdateEmailLimit = authConfig?.EXTERNAL_EMAIL_ENABLED && isSmtpEnabled(authConfig)
  const canUpdateSMSRateLimit = authConfig?.EXTERNAL_PHONE_ENABLED
  const canUpdateAnonymousUsersRateLimit = authConfig?.EXTERNAL_ANONYMOUS_USERS_ENABLED
  const canUpdateWeb3RateLimit = authConfig?.EXTERNAL_WEB3_SOLANA_ENABLED

  const FormSchema = z.object({
    RATE_LIMIT_TOKEN_REFRESH: z.coerce
      .number()
      .min(0, 'Must be not be lower than 0')
      .max(32767, 'Must not be more than 32,767 an 5 minutes'),
    RATE_LIMIT_VERIFY: z.coerce
      .number()
      .min(0, 'Must be not be lower than 0')
      .max(32767, 'Must not be more than 32,767 an 5 minutes'),
    RATE_LIMIT_EMAIL_SENT: z.coerce
      .number()
      .min(0, 'Must be not be lower than 0')
      .max(32767, 'Must not be more than 32,767 an hour'),
    RATE_LIMIT_SMS_SENT: z.coerce
      .number()
      .min(0, 'Must be not be lower than 0')
      .max(32767, 'Must not be more than 32,767 an hour'),
    RATE_LIMIT_ANONYMOUS_USERS: z.coerce
      .number()
      .min(0, 'Must be not be lower than 0')
      .max(32767, 'Must not be more than 32,767 an hour'),
    RATE_LIMIT_OTP: z.coerce
      .number()
      .min(0, 'Must be not be lower than 0')
      .max(32767, 'Must not be more than 32,767 an hour'),
    RATE_LIMIT_WEB3: z.coerce
      .number()
      .min(0, 'Must be not be lower than 0')
      .max(32767, 'Must not be more than 32,767 an hour'),
  })

  const form = useForm<z.infer<typeof FormSchema>>({
    resolver: zodResolver(FormSchema),
    defaultValues: {
      RATE_LIMIT_TOKEN_REFRESH: 0,
      RATE_LIMIT_VERIFY: 0,
      RATE_LIMIT_EMAIL_SENT: 0,
      RATE_LIMIT_SMS_SENT: 0,
      RATE_LIMIT_ANONYMOUS_USERS: 0,
      RATE_LIMIT_OTP: 0,
      RATE_LIMIT_WEB3: 0,
    },
  })

  const onSubmit = (data: z.infer<typeof FormSchema>) => {
    if (!projectRef) return console.error('Project ref is required')

    const payload: Partial<z.infer<typeof FormSchema>> = {}
    const params = [
      'RATE_LIMIT_TOKEN_REFRESH',
      'RATE_LIMIT_VERIFY',
      'RATE_LIMIT_EMAIL_SENT',
      'RATE_LIMIT_SMS_SENT',
      'RATE_LIMIT_ANONYMOUS_USERS',
      'RATE_LIMIT_OTP',
      'RATE_LIMIT_WEB3',
    ] as (keyof typeof payload)[]
    params.forEach((param) => {
      if (data[param] !== authConfig?.[param]) payload[param] = data[param]
    })

    updateAuthConfig({ projectRef, config: payload }, { onSuccess: () => form.reset(data) })
  }

  useEffect(() => {
    if (isSuccess) {
      form.reset({
        RATE_LIMIT_TOKEN_REFRESH: authConfig.RATE_LIMIT_TOKEN_REFRESH,
        RATE_LIMIT_VERIFY: authConfig.RATE_LIMIT_VERIFY,
        RATE_LIMIT_EMAIL_SENT: authConfig.RATE_LIMIT_EMAIL_SENT,
        RATE_LIMIT_SMS_SENT: authConfig.RATE_LIMIT_SMS_SENT,
        RATE_LIMIT_ANONYMOUS_USERS: authConfig.RATE_LIMIT_ANONYMOUS_USERS,
        RATE_LIMIT_OTP: authConfig.RATE_LIMIT_OTP,
        RATE_LIMIT_WEB3: authConfig.RATE_LIMIT_WEB3 ?? 0,
      })
    }
    // eslint-disable-next-line react-hooks/exhaustive-deps
  }, [isSuccess])

  if (isError) {
    return (
      <PageSection>
        <PageSectionContent>
          <AlertError error={error} subject="Failed to retrieve auth configuration" />
        </PageSectionContent>
      </PageSection>
    )
  }

  if (!canReadConfig) {
    return (
      <PageSection>
        <PageSectionContent>
          <NoPermission resourceText="view auth configuration settings" />
        </PageSectionContent>
      </PageSection>
    )
  }

  if (isLoading) {
    return (
      <PageSection>
        <PageSectionContent>
          <GenericSkeletonLoader />
        </PageSectionContent>
      </PageSection>
    )
  }

  return (
    <PageSection>
      <PageSectionContent>
        <Form_Shadcn_ {...form}>
          <form className="space-y-4" onSubmit={form.handleSubmit(onSubmit)}>
            <Card>
              <CardContent className="pt-6">
                <FormField_Shadcn_
                  control={form.control}
                  name="RATE_LIMIT_EMAIL_SENT"
                  render={({ field }) => (
                    <FormItemLayout
                      layout="flex-row-reverse"
                      label="Rate limit for sending emails"
                      description="Number of emails that can be sent per hour from your project"
                    >
                      <Tooltip>
                        <TooltipTrigger asChild>
                          <FormControl_Shadcn_>
                            <Input_Shadcn_
                              type="number"
                              className="w-24"
                              min={0}
                              {...field}
                              disabled={!canUpdateConfig || !canUpdateEmailLimit}
                            />
                          </FormControl_Shadcn_>
                        </TooltipTrigger>
                        {!canUpdateConfig || !canUpdateEmailLimit ? (
                          <TooltipContent side="left" className="w-80 p-4">
                            {!authConfig.EXTERNAL_EMAIL_ENABLED ? (
                              <>
                                <p className="font-medium">
                                  Email-based logins are not enabled for your project
                                </p>
                                <p className="mt-1">
                                  Enable email-based logins to update this rate limit
                                </p>
                                <div className="mt-3">
                                  <Button asChild type="default" size="tiny">
                                    <Link href={`/project/${projectRef}/auth/providers`}>
                                      View auth providers
                                    </Link>
                                  </Button>
                                </div>
                              </>
                            ) : (
                              <>
                                <p className="font-medium">
                                  Custom SMTP provider is required to update this configuration
                                </p>
                                <p className="mt-1">
                                  The built-in email service has a fixed rate limit. You will need
                                  to set up your own custom SMTP provider to update your email rate
                                  limit
                                </p>
                                <div className="mt-3">
                                  <Button asChild type="default" size="tiny">
                                    <Link href={`/project/${projectRef}/auth/smtp`}>
                                      View SMTP settings
                                    </Link>
                                  </Button>
                                </div>
                              </>
                            )}
                          </TooltipContent>
                        ) : null}
                      </Tooltip>
                    </FormItemLayout>
                  )}
                />
              </CardContent>

              <CardContent>
                <FormField_Shadcn_
                  control={form.control}
                  name="RATE_LIMIT_SMS_SENT"
                  render={({ field }) => (
                    <FormItemLayout
                      layout="flex-row-reverse"
                      label="Rate limit for sending SMS messages"
                      description="Number of SMS messages that can be sent per hour from your project"
                    >
                      <Tooltip>
                        <TooltipTrigger asChild>
                          <FormControl_Shadcn_>
                            <Input_Shadcn_
                              type="number"
                              className="w-24"
                              min={0}
                              {...field}
                              disabled={!canUpdateConfig || !canUpdateSMSRateLimit}
                            />
                          </FormControl_Shadcn_>
                        </TooltipTrigger>
                        {!canUpdateConfig || !canUpdateSMSRateLimit ? (
                          <TooltipContent side="left" className="w-80 p-4">
                            <p className="font-medium">
                              Phone-based logins are not enabled for your project
                            </p>
                            <p className="mt-1">
                              Enable phone-based logins to update this rate limit
                            </p>
                            <div className="mt-3">
                              <Button asChild type="default" size="tiny">
                                <Link href={`/project/${projectRef}/auth/providers`}>
                                  View auth providers
                                </Link>
                              </Button>
                            </div>
                          </TooltipContent>
                        ) : null}
                      </Tooltip>
                    </FormItemLayout>
                  )}
                />
              </CardContent>

              <CardContent>
                <FormField_Shadcn_
                  control={form.control}
                  name="RATE_LIMIT_TOKEN_REFRESH"
                  render={({ field }) => (
                    <FormItemLayout
                      layout="flex-row-reverse"
                      label="Rate limit for token refreshes"
                      description="Number of sessions that can be refreshed in a 5 minute interval per IP address"
                    >
                      <Tooltip>
                        <TooltipTrigger asChild>
                          <FormControl_Shadcn_>
                            <Input_Shadcn_
                              type="number"
                              className="w-24"
                              min={0}
                              {...field}
                              disabled={!canUpdateConfig}
                            />
                          </FormControl_Shadcn_>
                        </TooltipTrigger>
                        {!canUpdateConfig && (
                          <TooltipContent side="left" className="w-80 p-4">
                            <p className="font-medium">
                              You don't have permission to update this setting
                            </p>
                            <p className="mt-1">
                              You need additional permissions to update auth configuration settings
                            </p>
                          </TooltipContent>
                        )}
                      </Tooltip>
                      {form.watch('RATE_LIMIT_TOKEN_REFRESH') > 0 && (
                        <p className="text-foreground-lighter text-sm mt-2">
                          {form.watch('RATE_LIMIT_TOKEN_REFRESH') * 12} requests per hour
                        </p>
                      )}
                    </FormItemLayout>
                  )}
                />
              </CardContent>

              <CardContent>
                <FormField_Shadcn_
                  control={form.control}
                  name="RATE_LIMIT_VERIFY"
                  render={({ field }) => (
                    <FormItemLayout
                      layout="flex-row-reverse"
                      label="Rate limit for token verifications"
                      description="Number of OTP/Magic link verifications that can be made in a 5 minute interval per IP address"
                    >
                      <Tooltip>
                        <TooltipTrigger asChild>
                          <FormControl_Shadcn_>
                            <Input_Shadcn_
                              type="number"
                              className="w-24"
                              min={0}
                              {...field}
                              disabled={!canUpdateConfig}
                            />
                          </FormControl_Shadcn_>
                        </TooltipTrigger>
                        {!canUpdateConfig && (
                          <TooltipContent side="left" className="w-80 p-4">
                            <p className="font-medium">
                              You don't have permission to update this setting
                            </p>
                            <p className="mt-1">
                              You need additional permissions to update auth configuration settings
                            </p>
                          </TooltipContent>
                        )}
                      </Tooltip>
                      {form.watch('RATE_LIMIT_VERIFY') > 0 && (
                        <p className="text-foreground-lighter text-sm mt-2">
                          {form.watch('RATE_LIMIT_VERIFY') * 12} requests per hour
                        </p>
                      )}
                    </FormItemLayout>
                  )}
                />
              </CardContent>

              <CardContent>
                <FormField_Shadcn_
                  control={form.control}
                  name="RATE_LIMIT_ANONYMOUS_USERS"
                  render={({ field }) => (
                    <FormItemLayout
                      layout="flex-row-reverse"
                      label="Rate limit for anonymous users"
                      description="Number of anonymous sign-ins that can be made per hour per IP address"
                    >
                      <Tooltip>
                        <TooltipTrigger asChild>
                          <FormControl_Shadcn_>
                            <Input_Shadcn_
                              type="number"
                              className="w-24"
                              min={0}
                              {...field}
                              disabled={!canUpdateConfig || !canUpdateAnonymousUsersRateLimit}
                            />
                          </FormControl_Shadcn_>
                        </TooltipTrigger>
                        {!canUpdateConfig || !canUpdateAnonymousUsersRateLimit ? (
                          <TooltipContent side="left" className="w-80 p-4">
                            <p className="font-medium">
                              Anonymous sign-ins are not enabled for your project. Enable them to
                              control this rate limit.
                            </p>
                            <div className="mt-3">
                              <Button asChild type="default" size="tiny">
                                <Link href={`/project/${projectRef}/auth/providers`}>
                                  View auth settings
                                </Link>
                              </Button>
                            </div>
                          </TooltipContent>
                        ) : null}
                      </Tooltip>
                    </FormItemLayout>
                  )}
                />
              </CardContent>

<<<<<<< HEAD
              <CardContent>
                <FormField_Shadcn_
                  control={form.control}
                  name="RATE_LIMIT_OTP"
                  render={({ field }) => (
                    <FormItemLayout
                      layout="flex-row-reverse"
                      label="Rate limit for sign ups and sign ins"
                      description="Number of sign up and sign-in requests that can be made in a 5 minute interval per IP address (excludes anonymous users)"
                    >
                      <Tooltip>
                        <TooltipTrigger asChild>
                          <FormControl_Shadcn_>
                            <Input_Shadcn_
                              type="number"
                              className="w-24"
                              min={0}
                              {...field}
                              disabled={!canUpdateConfig}
                            />
                          </FormControl_Shadcn_>
                        </TooltipTrigger>
                        {!canUpdateConfig && (
                          <TooltipContent side="left" className="w-80 p-4">
                            <p className="font-medium">
                              You don't have permission to update this setting
                            </p>
                            <p className="mt-1">
                              You need additional permissions to update auth configuration settings
                            </p>
                          </TooltipContent>
                        )}
                      </Tooltip>
                      {form.watch('RATE_LIMIT_OTP') > 0 && (
                        <p className="text-foreground-lighter text-sm mt-2">
                          {form.watch('RATE_LIMIT_OTP') * 12} requests per hour
                        </p>
=======
            <CardContent>
              <FormField_Shadcn_
                control={form.control}
                name="RATE_LIMIT_OTP"
                render={({ field }) => (
                  <FormItemLayout
                    layout="flex-row-reverse"
                    label="Rate limit for sign-ups and sign-ins"
                    description="Number of sign-up and sign-in requests that can be made in a 5 minute interval per IP address (excludes anonymous users)"
                  >
                    <Tooltip>
                      <TooltipTrigger asChild>
                        <FormControl_Shadcn_>
                          <Input_Shadcn_
                            type="number"
                            className="w-24"
                            min={0}
                            {...field}
                            disabled={!canUpdateConfig}
                          />
                        </FormControl_Shadcn_>
                      </TooltipTrigger>
                      {!canUpdateConfig && (
                        <TooltipContent side="left" className="w-80 p-4">
                          <p className="font-medium">
                            You don't have permission to update this setting
                          </p>
                          <p className="mt-1">
                            You need additional permissions to update auth configuration settings
                          </p>
                        </TooltipContent>
>>>>>>> 02030fd7
                      )}
                    </FormItemLayout>
                  )}
                />
              </CardContent>

<<<<<<< HEAD
              <CardContent>
                <FormField_Shadcn_
                  control={form.control}
                  name="RATE_LIMIT_WEB3"
                  render={({ field }) => (
                    <FormItemLayout
                      layout="flex-row-reverse"
                      label="Rate limit for Web3 sign up and sign-in"
                      description="Number of Web3 (Sign in with Solana) sign up or sign in requests that can be made per IP address in 5 minutes"
                    >
                      <Tooltip>
                        <TooltipTrigger asChild>
                          <FormControl_Shadcn_>
                            <Input_Shadcn_
                              type="number"
                              className="w-24"
                              min={0}
                              {...field}
                              disabled={!canUpdateConfig || !canUpdateWeb3RateLimit}
                            />
                          </FormControl_Shadcn_>
                        </TooltipTrigger>
                        {!canUpdateConfig || !canUpdateWeb3RateLimit ? (
                          <TooltipContent side="left" className="w-80 p-4">
                            <p className="font-medium">
                              Web3 auth provider is not enabled for this project. Enable it to
                              control this rate limit.
                            </p>
                            <div className="mt-3">
                              <Button asChild type="default" size="tiny">
                                <Link href={`/project/${projectRef}/auth/providers`}>
                                  View Auth provider settings
                                </Link>
                              </Button>
                            </div>
                          </TooltipContent>
                        ) : null}
                      </Tooltip>
                    </FormItemLayout>
                  )}
                />
              </CardContent>
=======
            <CardContent>
              <FormField_Shadcn_
                control={form.control}
                name="RATE_LIMIT_WEB3"
                render={({ field }) => (
                  <FormItemLayout
                    layout="flex-row-reverse"
                    label="Rate limit for Web3 sign-ups and sign-ins"
                    description="Number of Web3 sign-up or sign-in requests that can be made per IP address in 5 minutes"
                  >
                    <Tooltip>
                      <TooltipTrigger asChild>
                        <FormControl_Shadcn_>
                          <Input_Shadcn_
                            type="number"
                            className="w-24"
                            min={0}
                            {...field}
                            disabled={!canUpdateConfig || !canUpdateWeb3RateLimit}
                          />
                        </FormControl_Shadcn_>
                      </TooltipTrigger>
                      {!canUpdateConfig || !canUpdateWeb3RateLimit ? (
                        <TooltipContent side="left" className="w-80 p-4">
                          <p className="font-medium">
                            Web3 auth provider is not enabled for this project. Enable it to control
                            this rate limit.
                          </p>
                          <div className="mt-3">
                            <Button asChild type="default" size="tiny">
                              <Link href={`/project/${projectRef}/auth/providers`}>
                                View Auth provider settings
                              </Link>
                            </Button>
                          </div>
                        </TooltipContent>
                      ) : null}
                    </Tooltip>
                  </FormItemLayout>
                )}
              />
            </CardContent>
>>>>>>> 02030fd7

              <CardFooter className="justify-end space-x-2">
                {form.formState.isDirty && (
                  <Button type="default" onClick={() => form.reset()}>
                    Cancel
                  </Button>
                )}
                <Button
                  type="primary"
                  htmlType="submit"
                  disabled={!canUpdateConfig || isUpdatingConfig || !form.formState.isDirty}
                  loading={isUpdatingConfig}
                >
                  Save changes
                </Button>
              </CardFooter>
            </Card>
          </form>
        </Form_Shadcn_>
      </PageSectionContent>
    </PageSection>
  )
}<|MERGE_RESOLUTION|>--- conflicted
+++ resolved
@@ -7,6 +7,7 @@
 import * as z from 'zod'
 
 import { useParams } from 'common'
+import { ScaffoldSection } from 'components/layouts/Scaffold'
 import AlertError from 'components/ui/AlertError'
 import NoPermission from 'components/ui/NoPermission'
 import { GenericSkeletonLoader } from 'components/ui/ShimmeringLoader'
@@ -27,7 +28,6 @@
   TooltipTrigger,
 } from 'ui'
 import { FormItemLayout } from 'ui-patterns/form/FormItemLayout/FormItemLayout'
-import { PageSection, PageSectionContent } from 'ui-patterns/PageSection'
 import { isSmtpEnabled } from '../SmtpForm/SmtpForm.utils'
 
 export const RateLimits = () => {
@@ -143,320 +143,273 @@
 
   if (isError) {
     return (
-      <PageSection>
-        <PageSectionContent>
-          <AlertError error={error} subject="Failed to retrieve auth configuration" />
-        </PageSectionContent>
-      </PageSection>
+      <ScaffoldSection isFullWidth>
+        <AlertError error={error} subject="Failed to retrieve auth configuration" />
+      </ScaffoldSection>
     )
   }
 
   if (!canReadConfig) {
     return (
-      <PageSection>
-        <PageSectionContent>
-          <NoPermission resourceText="view auth configuration settings" />
-        </PageSectionContent>
-      </PageSection>
+      <ScaffoldSection isFullWidth>
+        <NoPermission resourceText="view auth configuration settings" />
+      </ScaffoldSection>
     )
   }
 
   if (isLoading) {
     return (
-      <PageSection>
-        <PageSectionContent>
-          <GenericSkeletonLoader />
-        </PageSectionContent>
-      </PageSection>
+      <ScaffoldSection isFullWidth>
+        <GenericSkeletonLoader />
+      </ScaffoldSection>
     )
   }
 
   return (
-    <PageSection>
-      <PageSectionContent>
-        <Form_Shadcn_ {...form}>
-          <form className="space-y-4" onSubmit={form.handleSubmit(onSubmit)}>
-            <Card>
-              <CardContent className="pt-6">
-                <FormField_Shadcn_
-                  control={form.control}
-                  name="RATE_LIMIT_EMAIL_SENT"
-                  render={({ field }) => (
-                    <FormItemLayout
-                      layout="flex-row-reverse"
-                      label="Rate limit for sending emails"
-                      description="Number of emails that can be sent per hour from your project"
-                    >
-                      <Tooltip>
-                        <TooltipTrigger asChild>
-                          <FormControl_Shadcn_>
-                            <Input_Shadcn_
-                              type="number"
-                              className="w-24"
-                              min={0}
-                              {...field}
-                              disabled={!canUpdateConfig || !canUpdateEmailLimit}
-                            />
-                          </FormControl_Shadcn_>
-                        </TooltipTrigger>
-                        {!canUpdateConfig || !canUpdateEmailLimit ? (
-                          <TooltipContent side="left" className="w-80 p-4">
-                            {!authConfig.EXTERNAL_EMAIL_ENABLED ? (
-                              <>
-                                <p className="font-medium">
-                                  Email-based logins are not enabled for your project
-                                </p>
-                                <p className="mt-1">
-                                  Enable email-based logins to update this rate limit
-                                </p>
-                                <div className="mt-3">
-                                  <Button asChild type="default" size="tiny">
-                                    <Link href={`/project/${projectRef}/auth/providers`}>
-                                      View auth providers
-                                    </Link>
-                                  </Button>
-                                </div>
-                              </>
-                            ) : (
-                              <>
-                                <p className="font-medium">
-                                  Custom SMTP provider is required to update this configuration
-                                </p>
-                                <p className="mt-1">
-                                  The built-in email service has a fixed rate limit. You will need
-                                  to set up your own custom SMTP provider to update your email rate
-                                  limit
-                                </p>
-                                <div className="mt-3">
-                                  <Button asChild type="default" size="tiny">
-                                    <Link href={`/project/${projectRef}/auth/smtp`}>
-                                      View SMTP settings
-                                    </Link>
-                                  </Button>
-                                </div>
-                              </>
-                            )}
-                          </TooltipContent>
-                        ) : null}
-                      </Tooltip>
-                    </FormItemLayout>
-                  )}
-                />
-              </CardContent>
-
-              <CardContent>
-                <FormField_Shadcn_
-                  control={form.control}
-                  name="RATE_LIMIT_SMS_SENT"
-                  render={({ field }) => (
-                    <FormItemLayout
-                      layout="flex-row-reverse"
-                      label="Rate limit for sending SMS messages"
-                      description="Number of SMS messages that can be sent per hour from your project"
-                    >
-                      <Tooltip>
-                        <TooltipTrigger asChild>
-                          <FormControl_Shadcn_>
-                            <Input_Shadcn_
-                              type="number"
-                              className="w-24"
-                              min={0}
-                              {...field}
-                              disabled={!canUpdateConfig || !canUpdateSMSRateLimit}
-                            />
-                          </FormControl_Shadcn_>
-                        </TooltipTrigger>
-                        {!canUpdateConfig || !canUpdateSMSRateLimit ? (
-                          <TooltipContent side="left" className="w-80 p-4">
-                            <p className="font-medium">
-                              Phone-based logins are not enabled for your project
-                            </p>
-                            <p className="mt-1">
-                              Enable phone-based logins to update this rate limit
-                            </p>
-                            <div className="mt-3">
-                              <Button asChild type="default" size="tiny">
-                                <Link href={`/project/${projectRef}/auth/providers`}>
-                                  View auth providers
-                                </Link>
-                              </Button>
-                            </div>
-                          </TooltipContent>
-                        ) : null}
-                      </Tooltip>
-                    </FormItemLayout>
-                  )}
-                />
-              </CardContent>
-
-              <CardContent>
-                <FormField_Shadcn_
-                  control={form.control}
-                  name="RATE_LIMIT_TOKEN_REFRESH"
-                  render={({ field }) => (
-                    <FormItemLayout
-                      layout="flex-row-reverse"
-                      label="Rate limit for token refreshes"
-                      description="Number of sessions that can be refreshed in a 5 minute interval per IP address"
-                    >
-                      <Tooltip>
-                        <TooltipTrigger asChild>
-                          <FormControl_Shadcn_>
-                            <Input_Shadcn_
-                              type="number"
-                              className="w-24"
-                              min={0}
-                              {...field}
-                              disabled={!canUpdateConfig}
-                            />
-                          </FormControl_Shadcn_>
-                        </TooltipTrigger>
-                        {!canUpdateConfig && (
-                          <TooltipContent side="left" className="w-80 p-4">
-                            <p className="font-medium">
-                              You don't have permission to update this setting
-                            </p>
-                            <p className="mt-1">
-                              You need additional permissions to update auth configuration settings
-                            </p>
-                          </TooltipContent>
-                        )}
-                      </Tooltip>
-                      {form.watch('RATE_LIMIT_TOKEN_REFRESH') > 0 && (
-                        <p className="text-foreground-lighter text-sm mt-2">
-                          {form.watch('RATE_LIMIT_TOKEN_REFRESH') * 12} requests per hour
-                        </p>
+    <ScaffoldSection isFullWidth>
+      <Form_Shadcn_ {...form}>
+        <form className="space-y-4" onSubmit={form.handleSubmit(onSubmit)}>
+          <Card>
+            <CardContent className="pt-6">
+              <FormField_Shadcn_
+                control={form.control}
+                name="RATE_LIMIT_EMAIL_SENT"
+                render={({ field }) => (
+                  <FormItemLayout
+                    layout="flex-row-reverse"
+                    label="Rate limit for sending emails"
+                    description="Number of emails that can be sent per hour from your project"
+                  >
+                    <Tooltip>
+                      <TooltipTrigger asChild>
+                        <FormControl_Shadcn_>
+                          <Input_Shadcn_
+                            type="number"
+                            className="w-24"
+                            min={0}
+                            {...field}
+                            disabled={!canUpdateConfig || !canUpdateEmailLimit}
+                          />
+                        </FormControl_Shadcn_>
+                      </TooltipTrigger>
+                      {!canUpdateConfig || !canUpdateEmailLimit ? (
+                        <TooltipContent side="left" className="w-80 p-4">
+                          {!authConfig.EXTERNAL_EMAIL_ENABLED ? (
+                            <>
+                              <p className="font-medium">
+                                Email-based logins are not enabled for your project
+                              </p>
+                              <p className="mt-1">
+                                Enable email-based logins to update this rate limit
+                              </p>
+                              <div className="mt-3">
+                                <Button asChild type="default" size="tiny">
+                                  <Link href={`/project/${projectRef}/auth/providers`}>
+                                    View auth providers
+                                  </Link>
+                                </Button>
+                              </div>
+                            </>
+                          ) : (
+                            <>
+                              <p className="font-medium">
+                                Custom SMTP provider is required to update this configuration
+                              </p>
+                              <p className="mt-1">
+                                The built-in email service has a fixed rate limit. You will need to
+                                set up your own custom SMTP provider to update your email rate limit
+                              </p>
+                              <div className="mt-3">
+                                <Button asChild type="default" size="tiny">
+                                  <Link href={`/project/${projectRef}/auth/smtp`}>
+                                    View SMTP settings
+                                  </Link>
+                                </Button>
+                              </div>
+                            </>
+                          )}
+                        </TooltipContent>
+                      ) : null}
+                    </Tooltip>
+                  </FormItemLayout>
+                )}
+              />
+            </CardContent>
+
+            <CardContent>
+              <FormField_Shadcn_
+                control={form.control}
+                name="RATE_LIMIT_SMS_SENT"
+                render={({ field }) => (
+                  <FormItemLayout
+                    layout="flex-row-reverse"
+                    label="Rate limit for sending SMS messages"
+                    description="Number of SMS messages that can be sent per hour from your project"
+                  >
+                    <Tooltip>
+                      <TooltipTrigger asChild>
+                        <FormControl_Shadcn_>
+                          <Input_Shadcn_
+                            type="number"
+                            className="w-24"
+                            min={0}
+                            {...field}
+                            disabled={!canUpdateConfig || !canUpdateSMSRateLimit}
+                          />
+                        </FormControl_Shadcn_>
+                      </TooltipTrigger>
+                      {!canUpdateConfig || !canUpdateSMSRateLimit ? (
+                        <TooltipContent side="left" className="w-80 p-4">
+                          <p className="font-medium">
+                            Phone-based logins are not enabled for your project
+                          </p>
+                          <p className="mt-1">
+                            Enable phone-based logins to update this rate limit
+                          </p>
+                          <div className="mt-3">
+                            <Button asChild type="default" size="tiny">
+                              <Link href={`/project/${projectRef}/auth/providers`}>
+                                View auth providers
+                              </Link>
+                            </Button>
+                          </div>
+                        </TooltipContent>
+                      ) : null}
+                    </Tooltip>
+                  </FormItemLayout>
+                )}
+              />
+            </CardContent>
+
+            <CardContent>
+              <FormField_Shadcn_
+                control={form.control}
+                name="RATE_LIMIT_TOKEN_REFRESH"
+                render={({ field }) => (
+                  <FormItemLayout
+                    layout="flex-row-reverse"
+                    label="Rate limit for token refreshes"
+                    description="Number of sessions that can be refreshed in a 5 minute interval per IP address"
+                  >
+                    <Tooltip>
+                      <TooltipTrigger asChild>
+                        <FormControl_Shadcn_>
+                          <Input_Shadcn_
+                            type="number"
+                            className="w-24"
+                            min={0}
+                            {...field}
+                            disabled={!canUpdateConfig}
+                          />
+                        </FormControl_Shadcn_>
+                      </TooltipTrigger>
+                      {!canUpdateConfig && (
+                        <TooltipContent side="left" className="w-80 p-4">
+                          <p className="font-medium">
+                            You don't have permission to update this setting
+                          </p>
+                          <p className="mt-1">
+                            You need additional permissions to update auth configuration settings
+                          </p>
+                        </TooltipContent>
                       )}
-                    </FormItemLayout>
-                  )}
-                />
-              </CardContent>
-
-              <CardContent>
-                <FormField_Shadcn_
-                  control={form.control}
-                  name="RATE_LIMIT_VERIFY"
-                  render={({ field }) => (
-                    <FormItemLayout
-                      layout="flex-row-reverse"
-                      label="Rate limit for token verifications"
-                      description="Number of OTP/Magic link verifications that can be made in a 5 minute interval per IP address"
-                    >
-                      <Tooltip>
-                        <TooltipTrigger asChild>
-                          <FormControl_Shadcn_>
-                            <Input_Shadcn_
-                              type="number"
-                              className="w-24"
-                              min={0}
-                              {...field}
-                              disabled={!canUpdateConfig}
-                            />
-                          </FormControl_Shadcn_>
-                        </TooltipTrigger>
-                        {!canUpdateConfig && (
-                          <TooltipContent side="left" className="w-80 p-4">
-                            <p className="font-medium">
-                              You don't have permission to update this setting
-                            </p>
-                            <p className="mt-1">
-                              You need additional permissions to update auth configuration settings
-                            </p>
-                          </TooltipContent>
-                        )}
-                      </Tooltip>
-                      {form.watch('RATE_LIMIT_VERIFY') > 0 && (
-                        <p className="text-foreground-lighter text-sm mt-2">
-                          {form.watch('RATE_LIMIT_VERIFY') * 12} requests per hour
-                        </p>
+                    </Tooltip>
+                    {form.watch('RATE_LIMIT_TOKEN_REFRESH') > 0 && (
+                      <p className="text-foreground-lighter text-sm mt-2">
+                        {form.watch('RATE_LIMIT_TOKEN_REFRESH') * 12} requests per hour
+                      </p>
+                    )}
+                  </FormItemLayout>
+                )}
+              />
+            </CardContent>
+
+            <CardContent>
+              <FormField_Shadcn_
+                control={form.control}
+                name="RATE_LIMIT_VERIFY"
+                render={({ field }) => (
+                  <FormItemLayout
+                    layout="flex-row-reverse"
+                    label="Rate limit for token verifications"
+                    description="Number of OTP/Magic link verifications that can be made in a 5 minute interval per IP address"
+                  >
+                    <Tooltip>
+                      <TooltipTrigger asChild>
+                        <FormControl_Shadcn_>
+                          <Input_Shadcn_
+                            type="number"
+                            className="w-24"
+                            min={0}
+                            {...field}
+                            disabled={!canUpdateConfig}
+                          />
+                        </FormControl_Shadcn_>
+                      </TooltipTrigger>
+                      {!canUpdateConfig && (
+                        <TooltipContent side="left" className="w-80 p-4">
+                          <p className="font-medium">
+                            You don't have permission to update this setting
+                          </p>
+                          <p className="mt-1">
+                            You need additional permissions to update auth configuration settings
+                          </p>
+                        </TooltipContent>
                       )}
-                    </FormItemLayout>
-                  )}
-                />
-              </CardContent>
-
-              <CardContent>
-                <FormField_Shadcn_
-                  control={form.control}
-                  name="RATE_LIMIT_ANONYMOUS_USERS"
-                  render={({ field }) => (
-                    <FormItemLayout
-                      layout="flex-row-reverse"
-                      label="Rate limit for anonymous users"
-                      description="Number of anonymous sign-ins that can be made per hour per IP address"
-                    >
-                      <Tooltip>
-                        <TooltipTrigger asChild>
-                          <FormControl_Shadcn_>
-                            <Input_Shadcn_
-                              type="number"
-                              className="w-24"
-                              min={0}
-                              {...field}
-                              disabled={!canUpdateConfig || !canUpdateAnonymousUsersRateLimit}
-                            />
-                          </FormControl_Shadcn_>
-                        </TooltipTrigger>
-                        {!canUpdateConfig || !canUpdateAnonymousUsersRateLimit ? (
-                          <TooltipContent side="left" className="w-80 p-4">
-                            <p className="font-medium">
-                              Anonymous sign-ins are not enabled for your project. Enable them to
-                              control this rate limit.
-                            </p>
-                            <div className="mt-3">
-                              <Button asChild type="default" size="tiny">
-                                <Link href={`/project/${projectRef}/auth/providers`}>
-                                  View auth settings
-                                </Link>
-                              </Button>
-                            </div>
-                          </TooltipContent>
-                        ) : null}
-                      </Tooltip>
-                    </FormItemLayout>
-                  )}
-                />
-              </CardContent>
-
-<<<<<<< HEAD
-              <CardContent>
-                <FormField_Shadcn_
-                  control={form.control}
-                  name="RATE_LIMIT_OTP"
-                  render={({ field }) => (
-                    <FormItemLayout
-                      layout="flex-row-reverse"
-                      label="Rate limit for sign ups and sign ins"
-                      description="Number of sign up and sign-in requests that can be made in a 5 minute interval per IP address (excludes anonymous users)"
-                    >
-                      <Tooltip>
-                        <TooltipTrigger asChild>
-                          <FormControl_Shadcn_>
-                            <Input_Shadcn_
-                              type="number"
-                              className="w-24"
-                              min={0}
-                              {...field}
-                              disabled={!canUpdateConfig}
-                            />
-                          </FormControl_Shadcn_>
-                        </TooltipTrigger>
-                        {!canUpdateConfig && (
-                          <TooltipContent side="left" className="w-80 p-4">
-                            <p className="font-medium">
-                              You don't have permission to update this setting
-                            </p>
-                            <p className="mt-1">
-                              You need additional permissions to update auth configuration settings
-                            </p>
-                          </TooltipContent>
-                        )}
-                      </Tooltip>
-                      {form.watch('RATE_LIMIT_OTP') > 0 && (
-                        <p className="text-foreground-lighter text-sm mt-2">
-                          {form.watch('RATE_LIMIT_OTP') * 12} requests per hour
-                        </p>
-=======
+                    </Tooltip>
+                    {form.watch('RATE_LIMIT_VERIFY') > 0 && (
+                      <p className="text-foreground-lighter text-sm mt-2">
+                        {form.watch('RATE_LIMIT_VERIFY') * 12} requests per hour
+                      </p>
+                    )}
+                  </FormItemLayout>
+                )}
+              />
+            </CardContent>
+
+            <CardContent>
+              <FormField_Shadcn_
+                control={form.control}
+                name="RATE_LIMIT_ANONYMOUS_USERS"
+                render={({ field }) => (
+                  <FormItemLayout
+                    layout="flex-row-reverse"
+                    label="Rate limit for anonymous users"
+                    description="Number of anonymous sign-ins that can be made per hour per IP address"
+                  >
+                    <Tooltip>
+                      <TooltipTrigger asChild>
+                        <FormControl_Shadcn_>
+                          <Input_Shadcn_
+                            type="number"
+                            className="w-24"
+                            min={0}
+                            {...field}
+                            disabled={!canUpdateConfig || !canUpdateAnonymousUsersRateLimit}
+                          />
+                        </FormControl_Shadcn_>
+                      </TooltipTrigger>
+                      {!canUpdateConfig || !canUpdateAnonymousUsersRateLimit ? (
+                        <TooltipContent side="left" className="w-80 p-4">
+                          <p className="font-medium">
+                            Anonymous sign-ins are not enabled for your project. Enable them to
+                            control this rate limit.
+                          </p>
+                          <div className="mt-3">
+                            <Button asChild type="default" size="tiny">
+                              <Link href={`/project/${projectRef}/auth/providers`}>
+                                View auth settings
+                              </Link>
+                            </Button>
+                          </div>
+                        </TooltipContent>
+                      ) : null}
+                    </Tooltip>
+                  </FormItemLayout>
+                )}
+              />
+            </CardContent>
+
             <CardContent>
               <FormField_Shadcn_
                 control={form.control}
@@ -488,57 +441,18 @@
                             You need additional permissions to update auth configuration settings
                           </p>
                         </TooltipContent>
->>>>>>> 02030fd7
                       )}
-                    </FormItemLayout>
-                  )}
-                />
-              </CardContent>
-
-<<<<<<< HEAD
-              <CardContent>
-                <FormField_Shadcn_
-                  control={form.control}
-                  name="RATE_LIMIT_WEB3"
-                  render={({ field }) => (
-                    <FormItemLayout
-                      layout="flex-row-reverse"
-                      label="Rate limit for Web3 sign up and sign-in"
-                      description="Number of Web3 (Sign in with Solana) sign up or sign in requests that can be made per IP address in 5 minutes"
-                    >
-                      <Tooltip>
-                        <TooltipTrigger asChild>
-                          <FormControl_Shadcn_>
-                            <Input_Shadcn_
-                              type="number"
-                              className="w-24"
-                              min={0}
-                              {...field}
-                              disabled={!canUpdateConfig || !canUpdateWeb3RateLimit}
-                            />
-                          </FormControl_Shadcn_>
-                        </TooltipTrigger>
-                        {!canUpdateConfig || !canUpdateWeb3RateLimit ? (
-                          <TooltipContent side="left" className="w-80 p-4">
-                            <p className="font-medium">
-                              Web3 auth provider is not enabled for this project. Enable it to
-                              control this rate limit.
-                            </p>
-                            <div className="mt-3">
-                              <Button asChild type="default" size="tiny">
-                                <Link href={`/project/${projectRef}/auth/providers`}>
-                                  View Auth provider settings
-                                </Link>
-                              </Button>
-                            </div>
-                          </TooltipContent>
-                        ) : null}
-                      </Tooltip>
-                    </FormItemLayout>
-                  )}
-                />
-              </CardContent>
-=======
+                    </Tooltip>
+                    {form.watch('RATE_LIMIT_OTP') > 0 && (
+                      <p className="text-foreground-lighter text-sm mt-2">
+                        {form.watch('RATE_LIMIT_OTP') * 12} requests per hour
+                      </p>
+                    )}
+                  </FormItemLayout>
+                )}
+              />
+            </CardContent>
+
             <CardContent>
               <FormField_Shadcn_
                 control={form.control}
@@ -581,27 +495,25 @@
                 )}
               />
             </CardContent>
->>>>>>> 02030fd7
-
-              <CardFooter className="justify-end space-x-2">
-                {form.formState.isDirty && (
-                  <Button type="default" onClick={() => form.reset()}>
-                    Cancel
-                  </Button>
-                )}
-                <Button
-                  type="primary"
-                  htmlType="submit"
-                  disabled={!canUpdateConfig || isUpdatingConfig || !form.formState.isDirty}
-                  loading={isUpdatingConfig}
-                >
-                  Save changes
+
+            <CardFooter className="justify-end space-x-2">
+              {form.formState.isDirty && (
+                <Button type="default" onClick={() => form.reset()}>
+                  Cancel
                 </Button>
-              </CardFooter>
-            </Card>
-          </form>
-        </Form_Shadcn_>
-      </PageSectionContent>
-    </PageSection>
+              )}
+              <Button
+                type="primary"
+                htmlType="submit"
+                disabled={!canUpdateConfig || isUpdatingConfig || !form.formState.isDirty}
+                loading={isUpdatingConfig}
+              >
+                Save changes
+              </Button>
+            </CardFooter>
+          </Card>
+        </form>
+      </Form_Shadcn_>
+    </ScaffoldSection>
   )
 }