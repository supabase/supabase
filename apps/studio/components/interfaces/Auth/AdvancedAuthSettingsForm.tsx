--- conflicted
+++ resolved
@@ -31,17 +31,14 @@
   WarningIcon,
 } from 'ui'
 import { FormItemLayout } from 'ui-patterns/form/FormItemLayout/FormItemLayout'
-<<<<<<< HEAD
-=======
 import { StringNumberOrNull } from 'components/ui/Forms/Form.constants'
->>>>>>> 470db8a0
 
 const FormSchema = z.object({
   API_MAX_REQUEST_DURATION: z.coerce
     .number()
     .min(5, 'Must be 5 or larger')
     .max(30, 'Must be a value no greater than 30'),
-  DB_MAX_POOL_SIZE: z.union([z.string().nullable(), z.coerce.number()]),
+  DB_MAX_POOL_SIZE: StringNumberOrNull,
 })
 
 export const AdvancedAuthSettingsForm = () => {
@@ -81,7 +78,6 @@
       API_MAX_REQUEST_DURATION: 10,
     },
   })
-<<<<<<< HEAD
 
   const databaseForm = useForm({
     resolver: zodResolver(
@@ -108,33 +104,6 @@
             authConfig?.DB_MAX_POOL_SIZE !== null ? String(authConfig?.DB_MAX_POOL_SIZE) : '',
         })
       }
-=======
-
-  const databaseForm = useForm({
-    resolver: zodResolver(
-      z.object({
-        DB_MAX_POOL_SIZE: FormSchema.shape.DB_MAX_POOL_SIZE,
-      })
-    ),
-    defaultValues: {
-      DB_MAX_POOL_SIZE: '',
-    },
-  })
-
-  useEffect(() => {
-    if (authConfig) {
-      if (!isUpdatingRequestDurationForm) {
-        requestDurationForm.reset({
-          API_MAX_REQUEST_DURATION: authConfig?.API_MAX_REQUEST_DURATION ?? 10,
-        })
-      }
-
-      if (!isUpdatingDatabaseForm) {
-        databaseForm.reset({
-          DB_MAX_POOL_SIZE:
-            authConfig?.DB_MAX_POOL_SIZE !== null ? String(authConfig?.DB_MAX_POOL_SIZE) : '',
-        })
-      }
     }
   }, [authConfig, isUpdatingRequestDurationForm, isUpdatingDatabaseForm])
 
@@ -166,53 +135,9 @@
 
     const config = {
       DB_MAX_POOL_SIZE: values.DB_MAX_POOL_SIZE,
->>>>>>> 470db8a0
     }
-  }, [authConfig, isUpdatingRequestDurationForm, isUpdatingDatabaseForm])
-
-  const onSubmitRequestDurationForm = (values: any) => {
-    if (!projectRef) return console.error('Project ref is required')
-    if (!isTeamsEnterprisePlan) return
-
-    setIsUpdatingRequestDurationForm(true)
 
     updateAuthConfig(
-<<<<<<< HEAD
-      { projectRef: projectRef, config: values },
-      {
-        onError: (error) => {
-          toast.error(`Failed to update request duration settings: ${error?.message}`)
-          setIsUpdatingRequestDurationForm(false)
-        },
-        onSuccess: () => {
-          toast.success('Successfully updated request duration settings')
-          setIsUpdatingRequestDurationForm(false)
-        },
-      }
-    )
-  }
-
-  const onSubmitDatabaseForm = (values: any) => {
-    if (!projectRef) return console.error('Project ref is required')
-
-    setIsUpdatingDatabaseForm(true)
-
-    updateAuthConfig(
-      { projectRef: projectRef, config: values },
-      {
-        onError: (error) => {
-          toast.error(`Failed to update database connection settings: ${error?.message}`)
-          setIsUpdatingDatabaseForm(false)
-        },
-        onSuccess: () => {
-          toast.success('Successfully updated database connection settings')
-          setIsUpdatingDatabaseForm(false)
-        },
-      }
-    )
-  }
-
-=======
       { projectRef: projectRef, config },
       {
         onError: (error) => {
@@ -227,7 +152,6 @@
     )
   }
 
->>>>>>> 470db8a0
   if (isError) {
     return (
       <Alert_Shadcn_ variant="destructive">
