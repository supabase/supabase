--- conflicted
+++ resolved
@@ -24,11 +24,8 @@
 - \`{{ .SiteURL }}\` : The URL of the site
 - \`{{ .Email }}\` : The user's email address
 - \`{{ .Data }}\` : The user's \`user_metadata\`
-<<<<<<< HEAD
 - \`{{ .MailType }}\`: The type of email being sent.
-=======
 - \`{{ .RedirectTo }}\` : The URL of \`emailRedirectTo\` passed in options
->>>>>>> 41a1737a
 `,
     },
   },
@@ -63,11 +60,8 @@
 - \`{{ .SiteURL }}\` : The URL of the site
 - \`{{ .Email }}\` : The user's email address
 - \`{{ .Data }}\` : The user's \`user_metadata\`
-<<<<<<< HEAD
 - \`{{ .MailType }}\`: The type of email being sent.
-=======
 - \`{{ .RedirectTo }}\` : The URL of \`redirectTo\` passed in options
->>>>>>> 41a1737a
 `,
     },
   },
@@ -102,11 +96,8 @@
 - \`{{ .SiteURL }}\` : The URL of the site
 - \`{{ .Email }}\` : The user's email address
 - \`{{ .Data }}\` : The user's \`user_metadata\`
-<<<<<<< HEAD
 - \`{{ .MailType }}\`: The type of email being sent.
-=======
 - \`{{ .RedirectTo }}\` : The URL of \`emailRedirectTo\` passed in options
->>>>>>> 41a1737a
 `,
     },
   },
@@ -142,11 +133,8 @@
 - \`{{ .Email }}\` : The original user's email address
 - \`{{ .NewEmail }}\` : The user's new email address
 - \`{{ .Data }}\` : The user's \`user_metadata\`
-<<<<<<< HEAD
 - \`{{ .MailType }}\`: The type of email being sent.
-=======
 - \`{{ .RedirectTo }}\` : The URL of \`emailRedirectTo\` passed in options
->>>>>>> 41a1737a
 `,
     },
   },
@@ -181,11 +169,8 @@
 - \`{{ .SiteURL }}\` : The URL of the site
 - \`{{ .Email }}\` : The user's email address
 - \`{{ .Data }}\` : The user's \`user_metadata\`
-<<<<<<< HEAD
 - \`{{ .MailType }}\`: The type of email being sent.
-=======
 - \`{{ .RedirectTo }}\` : The URL of \`redirectTo\` passed in options
->>>>>>> 41a1737a
 `,
     },
   },
