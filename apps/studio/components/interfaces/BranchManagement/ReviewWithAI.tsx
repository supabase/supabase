import { ButtonTooltip } from 'components/ui/ButtonTooltip'
<<<<<<< HEAD
=======
import { Branch } from 'data/branches/branches-query'
import { useTablesQuery } from 'data/tables/tables-query'
import { useSendEventMutation } from 'data/telemetry/send-event-mutation'
import { useSelectedOrganizationQuery } from 'hooks/misc/useSelectedOrganization'
import { useProjectByRefQuery } from 'hooks/misc/useSelectedProject'
import { tablesToSQL } from 'lib/helpers'
import { useAiAssistantStateSnapshot } from 'state/ai-assistant-state'
import { AiIconAnimation } from 'ui'
>>>>>>> 18f3191b

interface ReviewWithAIProps {
  currentBranch?: Branch
  mainBranch?: Branch
  parentProjectRef?: string
  diffContent?: string
  disabled?: boolean
}

export const ReviewWithAI = ({
  currentBranch,
  mainBranch,
  parentProjectRef,
  diffContent,
  disabled = false,
}: ReviewWithAIProps) => {
  const aiSnap = useAiAssistantStateSnapshot()
<<<<<<< HEAD
=======
  const { data: selectedOrg } = useSelectedOrganizationQuery()
  const { mutate: sendEvent } = useSendEventMutation()
>>>>>>> 18f3191b

  // Get parent project for production schema
  const { data: parentProject } = useProjectByRefQuery(parentProjectRef)

  // Fetch production schema tables
  const { data: productionTables } = useTablesQuery(
    {
      projectRef: parentProjectRef,
      connectionString: (parentProject as any)?.connectionString,
      schema: 'public',
      includeColumns: true,
    },
    { enabled: !!parentProjectRef && !!parentProject }
  )

  const handleReviewWithAssistant = () => {
    if (!currentBranch || !mainBranch) return

    // Prepare diff content for the assistant
    const sqlSnippets = []

    // Add production schema SQL if available
    if (productionTables && productionTables.length > 0) {
      const productionSQL = tablesToSQL(productionTables)
      if (productionSQL.trim()) {
        sqlSnippets.push({
          label: 'Production Schema',
          content: 'CURRENT PRODUCTION SCHEMA:\n' + productionSQL,
        })
      }
    }

    // Add database diff content if available
    if (diffContent && diffContent.trim()) {
      sqlSnippets.push({
        label: 'Database Changes',
        content: '-- DATABASE CHANGES TO BE MERGED IN:\n' + diffContent,
      })
    }

    aiSnap.newChat({
      name: `Review merge: ${currentBranch.name} → ${mainBranch.name}`,
      open: true,
      sqlSnippets: sqlSnippets.length > 0 ? sqlSnippets : undefined,
      initialInput: `I want to run the attached database changes on my production database branch as part of a branch merge from "${currentBranch.name}" into "${mainBranch.name || 'main'}". I've included the current production database schema as extra context. Please analyze the proposed schema changes and provide concise feedback on their impact on the production schema including any migration concerns and potential conflicts.`,
      suggestions: {
        title: `I can help you review the database schema changes from "${currentBranch.name}" to "${mainBranch.name}", here are some specific areas I can focus on:`,
        prompts: [
          {
            label: 'Schema Impact',
            description:
              'Analyze the database schema changes and their potential impact on production...',
          },
          {
            label: 'Migration Safety',
            description: 'Review the migration safety and rollback strategies...',
          },
          {
            label: 'Performance',
            description: 'Analyze potential performance implications of these changes...',
          },
          {
            label: 'Data Integrity',
            description: 'Review constraints, indexes, and data integrity implications...',
          },
        ],
      },
    })
  }

  return (
    <ButtonTooltip
      type="default"
      disabled={disabled || !currentBranch || !mainBranch}
      className="px-1"
      onClick={handleReviewWithAssistant}
      tooltip={{
        content: {
          side: 'bottom',
          text: 'Ask Supabase Assistant to review the merge request',
        },
      }}
    >
      <AiIconAnimation size={16} />
      <span className="sr-only">Review with Assistant</span>
    </ButtonTooltip>
  )
}<|MERGE_RESOLUTION|>--- conflicted
+++ resolved
@@ -1,6 +1,4 @@
 import { ButtonTooltip } from 'components/ui/ButtonTooltip'
-<<<<<<< HEAD
-=======
 import { Branch } from 'data/branches/branches-query'
 import { useTablesQuery } from 'data/tables/tables-query'
 import { useSendEventMutation } from 'data/telemetry/send-event-mutation'
@@ -9,7 +7,6 @@
 import { tablesToSQL } from 'lib/helpers'
 import { useAiAssistantStateSnapshot } from 'state/ai-assistant-state'
 import { AiIconAnimation } from 'ui'
->>>>>>> 18f3191b
 
 interface ReviewWithAIProps {
   currentBranch?: Branch
@@ -27,11 +24,8 @@
   disabled = false,
 }: ReviewWithAIProps) => {
   const aiSnap = useAiAssistantStateSnapshot()
-<<<<<<< HEAD
-=======
   const { data: selectedOrg } = useSelectedOrganizationQuery()
   const { mutate: sendEvent } = useSendEventMutation()
->>>>>>> 18f3191b
 
   // Get parent project for production schema
   const { data: parentProject } = useProjectByRefQuery(parentProjectRef)
@@ -49,6 +43,15 @@
 
   const handleReviewWithAssistant = () => {
     if (!currentBranch || !mainBranch) return
+
+    // Track review with assistant button pressed
+    sendEvent({
+      action: 'branch_review_with_assistant_clicked',
+      groups: {
+        project: parentProjectRef ?? 'Unknown',
+        organization: selectedOrg?.slug ?? 'Unknown',
+      },
+    })
 
     // Prepare diff content for the assistant
     const sqlSnippets = []
