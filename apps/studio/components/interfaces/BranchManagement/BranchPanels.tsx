import * as Tooltip from '@radix-ui/react-tooltip'
import { PermissionAction } from '@supabase/shared-types/out/constants'
import { useParams } from 'common'
import dayjs from 'dayjs'
import {
  ArrowRight,
  Clock,
  ExternalLink,
  GitPullRequest,
  Infinity,
  MoreVertical,
  RefreshCw,
  Shield,
  Trash2,
} from 'lucide-react'
import Link from 'next/link'
import { PropsWithChildren, ReactNode, useState } from 'react'
import toast from 'react-hot-toast'
import { useInView } from 'react-intersection-observer'

import ShimmeringLoader from 'components/ui/ShimmeringLoader'
import { useBranchQuery } from 'data/branches/branch-query'
import { useBranchResetMutation } from 'data/branches/branch-reset-mutation'
import { useBranchUpdateMutation } from 'data/branches/branch-update-mutation'
import type { Branch } from 'data/branches/branches-query'
import { useCheckPermissions } from 'hooks'
import {
  Badge,
  Button,
  DropdownMenu,
  DropdownMenuContent,
  DropdownMenuItem,
  DropdownMenuTrigger,
  TooltipContent_Shadcn_,
  TooltipTrigger_Shadcn_,
  Tooltip_Shadcn_,
} from 'ui'
import ConfirmationModal from 'ui-patterns/Dialogs/ConfirmationModal'
import BranchStatusBadge from './BranchStatusBadge'

interface BranchManagementSectionProps {
  header: string
  footer?: ReactNode
}

export const BranchManagementSection = ({
  header,
  footer,
  children,
}: PropsWithChildren<BranchManagementSectionProps>) => {
  return (
    <div className="border rounded-lg">
      <div className="bg-surface-100 shadow-sm flex justify-between items-center px-6 py-2 rounded-t-lg text-sm">
        {header}
      </div>
      <div className="bg-surface border-t shadow-sm rounded-b-lg text-sm divide-y">{children}</div>
      {footer !== undefined && <div className="bg-surface-100 px-6 py-1 border-t">{footer}</div>}
    </div>
  )
}

export const BranchRowLoader = () => {
  return (
    <div className="flex items-center justify-between px-6 py-2.5">
      <div className="flex items-center gap-x-4">
        <ShimmeringLoader className="w-52" />
        <ShimmeringLoader className="w-52" />
      </div>
      <div className="flex items-center gap-x-4">
        <ShimmeringLoader className="w-52" />
        <ShimmeringLoader className="w-52" />
      </div>
    </div>
  )
}

export const BranchLoader = () => {
  return (
    <>
      <BranchRowLoader />
      <BranchRowLoader />
      <BranchRowLoader />
      <BranchRowLoader />
      <BranchRowLoader />
    </>
  )
}

interface BranchRowProps {
  repo: string
  branch: Branch
  isMain?: boolean
  generateCreatePullRequestURL?: (branchName?: string) => string
  onSelectDeleteBranch: () => void
}

export const BranchRow = ({
  branch,
  isMain = false,
  repo,
  generateCreatePullRequestURL,
  onSelectDeleteBranch,
}: BranchRowProps) => {
  const { ref: projectRef } = useParams()
  const isActive = projectRef === branch?.project_ref

  const canDeleteBranches = useCheckPermissions(PermissionAction.DELETE, 'preview_branches')

  const daysFromNow = dayjs().diff(dayjs(branch.updated_at), 'day')
  const formattedTimeFromNow = dayjs(branch.updated_at).fromNow()
  const formattedUpdatedAt = dayjs(branch.updated_at).format('DD MMM YYYY, HH:mm:ss (ZZ)')

  const createPullRequestURL =
    generateCreatePullRequestURL?.(branch.git_branch) ?? 'https://github.com'

  const shouldRenderLogsButton =
    branch.pr_number !== undefined && branch.latest_check_run_id !== undefined
  const checkRunLogsURL = `https://github.com/${repo}/pull/${branch.pr_number}/checks?check_run_id=${branch.latest_check_run_id}`

  const { ref, inView } = useInView()
  const { data } = useBranchQuery(
    { projectRef, id: branch.id },
    {
      enabled: inView,
      refetchInterval(data) {
        if (data?.status !== 'ACTIVE_HEALTHY') {
          return 1000 * 3 // 3 seconds
        }

        return false
      },
    }
  )

  const isBranchActiveHealthy = data?.status === 'ACTIVE_HEALTHY'

  const [showConfirmResetModal, setShowConfirmResetModal] = useState(false)
  const [showBranchModeSwitch, setShowBranchModeSwitch] = useState(false)

  const { mutate: updateBranch, isLoading: isUpdating } = useBranchUpdateMutation({
    onSuccess() {
      toast.success('Successfully updated branch')
      setShowBranchModeSwitch(false)
    },
  })

  const onUpdateBranchPersistentMode = () => {
    if (projectRef == undefined) return console.error('Project ref is required')
    updateBranch({ id: branch.id, projectRef, persistent: !branch.persistent })
  }

  const { mutate: resetBranch, isLoading: isResetting } = useBranchResetMutation({
    onSuccess() {
      toast.success('Success! Please allow a few seconds for the branch to reset.')
      setShowConfirmResetModal(false)
    },
  })

  function onConfirmReset() {
    if (!projectRef) throw new Error('Invalid project reference')
    resetBranch({ id: branch.id, projectRef })
  }

  return (
    <div className="w-full flex items-center justify-between px-6 py-2.5" ref={ref}>
      <div className="flex items-center gap-x-4">
        <Tooltip.Root delayDuration={0}>
          <Tooltip.Trigger asChild>
            <Button
              asChild
              type="default"
              className="max-w-[300px]"
              icon={
                isMain ? (
                  <Shield strokeWidth={2} className="text-amber-900" />
                ) : branch.persistent ? (
                  <Infinity size={16} />
                ) : null
              }
            >
              <Link href={`/project/${branch.project_ref}/branches`} title={branch.name}>
                {branch.name}
              </Link>
            </Button>
          </Tooltip.Trigger>
          {branch.persistent && (
            <Tooltip.Portal>
              <Tooltip.Content side="top">
                <Tooltip.Arrow className="radix-tooltip-arrow" />
                <div
                  className={[
                    'rounded bg-alternative py-1 px-2 leading-none shadow',
                    'border border-background',
                  ].join(' ')}
                >
                  <span className="text-xs text-foreground">
                    {branch.name} is a persistent branch and will remain active even after the
                    underlying PR is closed
                  </span>
                </div>
              </Tooltip.Content>
            </Tooltip.Portal>
          )}
        </Tooltip.Root>

        {isActive && <Badge>Current</Badge>}
        <BranchStatusBadge
          status={
            branch.status === 'CREATING_PROJECT' ? data?.status ?? branch.status : branch.status
          }
        />
        <p className="text-xs text-foreground-lighter">
          {daysFromNow > 1 ? `Updated on ${formattedUpdatedAt}` : `Updated ${formattedTimeFromNow}`}
        </p>
      </div>
      <div className="flex items-center gap-x-8">
        {isMain ? (
          <div className="flex items-center gap-x-2">
<<<<<<< HEAD
            <Button asChild type="default" iconRight={<ExternalLink size={14} />}>
              <Link target="_blank" rel="noreferrer" passHref href={`https://github.com/${repo}`}>
                View Repository
              </Link>
            </Button>
            <DropdownMenu modal={false}>
              <DropdownMenuTrigger asChild>
                <Button type="text" icon={<MoreVertical />} className="px-1" />
              </DropdownMenuTrigger>
              <DropdownMenuContent className="p-0 w-56" side="bottom" align="end">
                <Link passHref href={`/project/${projectRef}/settings/integrations`}>
                  <DropdownMenuItem asChild className="gap-x-2">
                    <a>Change production branch</a>
                  </DropdownMenuItem>
                </Link>
              </DropdownMenuContent>
            </DropdownMenu>
=======
            {repo && (
              <>
                <Button asChild type="default" iconRight={<IconExternalLink />}>
                  <Link
                    target="_blank"
                    rel="noreferrer"
                    passHref
                    href={`https://github.com/${repo}`}
                  >
                    View Repository
                  </Link>
                </Button>
                <DropdownMenu modal={false}>
                  <DropdownMenuTrigger asChild>
                    <Button type="text" icon={<IconMoreVertical />} className="px-1" />
                  </DropdownMenuTrigger>
                  <DropdownMenuContent className="p-0 w-56" side="bottom" align="end">
                    <Link passHref href={`/project/${projectRef}/settings/integrations`}>
                      <DropdownMenuItem asChild className="gap-x-2">
                        <a>Change production branch</a>
                      </DropdownMenuItem>
                    </Link>
                  </DropdownMenuContent>
                </DropdownMenu>
              </>
            )}
>>>>>>> eb55650d
          </div>
        ) : (
          <div className="flex items-center gap-x-2">
            {branch.pr_number === undefined ? (
              <Button asChild type="default" iconRight={<ExternalLink size={14} />}>
                <Link passHref target="_blank" rel="noreferrer" href={createPullRequestURL}>
                  Create Pull Request
                </Link>
              </Button>
            ) : (
              <div className="flex items-center">
                <Link
                  href={`https://github.com/${repo}/pull/${branch.pr_number}`}
                  target="_blank"
                  rel="noreferrer"
                  className="flex items-center gap-x-2 transition px-3 py-1 rounded-full bg-background-surface-400 hover:text-foreground"
                >
                  <GitPullRequest size={14} />#{branch.pr_number}
                </Link>
                <ArrowRight className="mx-1 text-foreground-light" strokeWidth={1.5} size={16} />
                <Button asChild type="default">
                  <Link
                    passHref
                    target="_blank"
                    rel="noreferer"
                    href={`http://github.com/${repo}/tree/${branch.git_branch}`}
                  >
                    {branch.git_branch}
                  </Link>
                </Button>
              </div>
            )}

            {shouldRenderLogsButton && (
              <Button asChild type="default" iconRight={<ExternalLink size={14} />}>
                <Link passHref target="_blank" rel="noreferrer" href={checkRunLogsURL}>
                  View Logs
                </Link>
              </Button>
            )}

            <DropdownMenu modal={false}>
              <DropdownMenuTrigger asChild>
                <Button type="text" icon={<MoreVertical />} className="px-1" />
              </DropdownMenuTrigger>
              <DropdownMenuContent className="w-56" side="bottom" align="end">
                <Tooltip_Shadcn_>
                  <TooltipTrigger_Shadcn_ asChild={isBranchActiveHealthy} className="w-full">
                    <DropdownMenuItem
                      className="gap-x-2"
                      onSelect={() => setShowConfirmResetModal(true)}
                      onClick={() => setShowConfirmResetModal(true)}
                      disabled={isResetting || !isBranchActiveHealthy}
                    >
                      <RefreshCw size={14} />
                      Reset Branch
                    </DropdownMenuItem>
                  </TooltipTrigger_Shadcn_>
                  {!isBranchActiveHealthy && (
                    <TooltipContent_Shadcn_ side="top">
                      Branch is still initializing. Please wait for the branch to become healthy
                      before resetting
                    </TooltipContent_Shadcn_>
                  )}
                </Tooltip_Shadcn_>

                <Tooltip_Shadcn_>
                  <TooltipTrigger_Shadcn_ asChild={isBranchActiveHealthy} className="w-full">
                    <DropdownMenuItem
                      className="gap-x-2"
                      onSelect={() => setShowBranchModeSwitch(true)}
                      onClick={() => setShowBranchModeSwitch(true)}
                      disabled={!isBranchActiveHealthy}
                    >
                      {branch.persistent ? (
                        <>
                          <Clock size={14} /> Switch to ephemeral
                        </>
                      ) : (
                        <>
                          <Infinity size={14} className="scale-110" /> Switch to persistent
                        </>
                      )}
                    </DropdownMenuItem>
                  </TooltipTrigger_Shadcn_>
                  {!isBranchActiveHealthy && (
                    <TooltipContent_Shadcn_ side="top">
                      Branch is still initializing. Please wait for the branch to become healthy
                      before switching modes
                    </TooltipContent_Shadcn_>
                  )}
                </Tooltip_Shadcn_>

                <Tooltip_Shadcn_>
                  <TooltipTrigger_Shadcn_ asChild={canDeleteBranches} className="w-full">
                    <DropdownMenuItem
                      className="gap-x-2"
                      disabled={!canDeleteBranches}
                      onSelect={() => onSelectDeleteBranch?.()}
                      onClick={() => onSelectDeleteBranch?.()}
                    >
                      <Trash2 size={14} />
                      Delete branch
                    </DropdownMenuItem>
                  </TooltipTrigger_Shadcn_>
                  {!canDeleteBranches && (
                    <TooltipContent_Shadcn_ side="bottom">
                      You need additional permissions to delete branches
                    </TooltipContent_Shadcn_>
                  )}
                </Tooltip_Shadcn_>
              </DropdownMenuContent>
            </DropdownMenu>

            <ConfirmationModal
              variant={'destructive'}
              visible={showConfirmResetModal}
              confirmLabel="Reset branch"
              title="Confirm branch reset"
              loading={isResetting}
              onCancel={() => {
                setShowConfirmResetModal(false)
              }}
              onConfirm={onConfirmReset}
            >
              <p className="text-sm text-foreground-light">
                Are you sure you want to reset the "{branch.name}" branch? All data will be deleted.
              </p>
            </ConfirmationModal>

            <ConfirmationModal
              variant={'default'}
              visible={showBranchModeSwitch}
              confirmLabel={branch.persistent ? 'Switch to ephemeral' : 'Switch to persistent'}
              title={`Confirm branch mode switch`}
              loading={isUpdating}
              onCancel={() => {
                setShowBranchModeSwitch(false)
              }}
              onConfirm={onUpdateBranchPersistentMode}
            >
              <p className="text-sm text-foreground-light">
                Are you sure you want to switch the branch "{branch.name}" to{' '}
                {branch.persistent ? 'ephemeral' : 'persistent'} mode?
                <br />
                <br />
                {branch.persistent
                  ? 'Ephemeral branches will be deleted once the underlying PR closes.'
                  : 'Persistent branches will remain active even after the underlying PR is closed.'}
              </p>
            </ConfirmationModal>
          </div>
        )}
      </div>
    </div>
  )
}<|MERGE_RESOLUTION|>--- conflicted
+++ resolved
@@ -216,28 +216,9 @@
       <div className="flex items-center gap-x-8">
         {isMain ? (
           <div className="flex items-center gap-x-2">
-<<<<<<< HEAD
-            <Button asChild type="default" iconRight={<ExternalLink size={14} />}>
-              <Link target="_blank" rel="noreferrer" passHref href={`https://github.com/${repo}`}>
-                View Repository
-              </Link>
-            </Button>
-            <DropdownMenu modal={false}>
-              <DropdownMenuTrigger asChild>
-                <Button type="text" icon={<MoreVertical />} className="px-1" />
-              </DropdownMenuTrigger>
-              <DropdownMenuContent className="p-0 w-56" side="bottom" align="end">
-                <Link passHref href={`/project/${projectRef}/settings/integrations`}>
-                  <DropdownMenuItem asChild className="gap-x-2">
-                    <a>Change production branch</a>
-                  </DropdownMenuItem>
-                </Link>
-              </DropdownMenuContent>
-            </DropdownMenu>
-=======
             {repo && (
               <>
-                <Button asChild type="default" iconRight={<IconExternalLink />}>
+                <Button asChild type="default" iconRight={<ExternalLink size={14} />}>
                   <Link
                     target="_blank"
                     rel="noreferrer"
@@ -249,7 +230,7 @@
                 </Button>
                 <DropdownMenu modal={false}>
                   <DropdownMenuTrigger asChild>
-                    <Button type="text" icon={<IconMoreVertical />} className="px-1" />
+                    <Button type="text" icon={<MoreVertical />} className="px-1" />
                   </DropdownMenuTrigger>
                   <DropdownMenuContent className="p-0 w-56" side="bottom" align="end">
                     <Link passHref href={`/project/${projectRef}/settings/integrations`}>
@@ -261,7 +242,6 @@
                 </DropdownMenu>
               </>
             )}
->>>>>>> eb55650d
           </div>
         ) : (
           <div className="flex items-center gap-x-2">
