--- conflicted
+++ resolved
@@ -49,13 +49,7 @@
   const { ref } = useParams()
   const projectDetails = useSelectedProject()
   const selectedOrg = useSelectedOrganization()
-<<<<<<< HEAD
-  const snap = useAppStateSnapshot()
-  // const gitlessBranching = useFlag('gitlessBranching')
-  const gitlessBranching = true
-=======
   const gitlessBranching = useFlag('gitlessBranching')
->>>>>>> 620fcdab
 
   const [isGitBranchValid, setIsGitBranchValid] = useState(false)
 
