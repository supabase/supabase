import { PermissionAction } from '@supabase/shared-types/out/constants'
import { useQueryClient } from '@tanstack/react-query'
import { partition } from 'lodash'
import {
  Clock,
  ExternalLink,
  Infinity,
  MoreVertical,
  Pencil,
  RefreshCw,
  Shield,
  Trash2,
} from 'lucide-react'
import Link from 'next/link'
import { useState } from 'react'
import { toast } from 'sonner'

import { useParams } from 'common'
import { useIsBranching2Enabled } from 'components/interfaces/App/FeaturePreview/FeaturePreviewContext'
import { DropdownMenuItemTooltip } from 'components/ui/DropdownMenuItemTooltip'
import { useBranchQuery } from 'data/branches/branch-query'
import { useBranchResetMutation } from 'data/branches/branch-reset-mutation'
import { useBranchUpdateMutation } from 'data/branches/branch-update-mutation'
import type { Branch } from 'data/branches/branches-query'
import { branchKeys } from 'data/branches/keys'
import { useAsyncCheckProjectPermissions } from 'hooks/misc/useCheckPermissions'
import {
  Button,
  DropdownMenu,
  DropdownMenuContent,
  DropdownMenuItem,
  DropdownMenuTrigger,
} from 'ui'
import ConfirmationModal from 'ui-patterns/Dialogs/ConfirmationModal'
import TextConfirmModal from 'ui-patterns/Dialogs/TextConfirmModal'
import { BranchLoader, BranchManagementSection, BranchRow, BranchRowLoader } from './BranchPanels'
import { EditBranchModal } from './EditBranchModal'
import { PreviewBranchesEmptyState } from './EmptyStates'

interface OverviewProps {
  isLoading: boolean
  isSuccess: boolean
  repo: string
  mainBranch: Branch
  previewBranches: Branch[]
  onSelectCreateBranch: () => void
  onSelectDeleteBranch: (branch: Branch) => void
  generateCreatePullRequestURL: (branchName?: string) => string
}

export const Overview = ({
  isLoading,
  isSuccess,
  repo,
  mainBranch,
  previewBranches,
  onSelectCreateBranch,
  onSelectDeleteBranch,
  generateCreatePullRequestURL,
}: OverviewProps) => {
  const [persistentBranches, ephemeralBranches] = partition(
    previewBranches,
    (branch) => branch.persistent
  )
  const { slug, ref: projectRef } = useParams()

  return (
    <>
      <BranchManagementSection header="Production branch">
        {isLoading && <BranchRowLoader />}
        {isSuccess && mainBranch !== undefined && (
          <BranchRow
            branch={mainBranch}
            label={
              <div className="flex items-center gap-x-2">
                <Shield size={14} strokeWidth={1.5} className="text-warning" />
                {mainBranch.name}
              </div>
            }
            repo={repo}
            rowActions={<MainBranchActions branch={mainBranch} repo={repo} />}
          />
        )}
        {isSuccess && mainBranch === undefined && (
          <div className="w-full flex items-center justify-between px-4 py-2.5 hover:bg-surface-100">
            <Link href={`/org/${slug}/project/${projectRef}`} className="text-foreground block w-full">
              <div className="flex items-center gap-x-3">
                <Shield size={14} strokeWidth={1.5} className="text-warning" />
                main
              </div>
            </Link>
          </div>
        )}
      </BranchManagementSection>

      {/* Persistent Branches Section */}
      <BranchManagementSection header="Persistent branches">
        {isLoading && <BranchLoader />}
        {isSuccess && persistentBranches.length === 0 && (
          <div className="flex items-center flex-col justify-center w-full py-10">
            <p>No persistent branches</p>
            <p className="text-foreground-light text-center">
              Persistent branches are long-lived, cannot be reset, and are ideal for staging
              environments.
            </p>
          </div>
        )}
        {isSuccess &&
          persistentBranches.map((branch) => {
            return (
              <BranchRow
                key={branch.id}
                repo={repo}
                branch={branch}
                rowActions={
                  <PreviewBranchActions
                    branch={branch}
                    repo={repo}
                    onSelectDeleteBranch={() => onSelectDeleteBranch(branch)}
                    generateCreatePullRequestURL={generateCreatePullRequestURL}
                  />
                }
              />
            )
          })}
      </BranchManagementSection>

      {/* Ephemeral/Preview Branches Section */}
      <BranchManagementSection header="Preview branches">
        {isLoading && <BranchLoader />}
        {isSuccess && ephemeralBranches.length === 0 && (
          <PreviewBranchesEmptyState onSelectCreateBranch={onSelectCreateBranch} />
        )}
        {isSuccess &&
          ephemeralBranches.map((branch) => {
            return (
              <BranchRow
                key={branch.id}
                repo={repo}
                branch={branch}
                rowActions={
                  <PreviewBranchActions
                    branch={branch}
                    repo={repo}
                    onSelectDeleteBranch={() => onSelectDeleteBranch(branch)}
                    generateCreatePullRequestURL={generateCreatePullRequestURL}
                  />
                }
              />
            )
          })}
      </BranchManagementSection>
    </>
  )
}

// Row actions for preview branches (non-main)
const PreviewBranchActions = ({
  branch,
  onSelectDeleteBranch,
  generateCreatePullRequestURL,
}: {
  branch: Branch
  repo: string
  onSelectDeleteBranch: () => void
  generateCreatePullRequestURL: (branchName?: string) => string
}) => {
  const gitlessBranching = useIsBranching2Enabled()
  const queryClient = useQueryClient()
  const projectRef = branch.parent_project_ref ?? branch.project_ref

  const { can: canDeleteBranches } = useAsyncCheckProjectPermissions(
    PermissionAction.DELETE,
    'preview_branches'
  )
  const { can: canUpdateBranches } = useAsyncCheckProjectPermissions(
    PermissionAction.UPDATE,
    'preview_branches'
  )

  const { data } = useBranchQuery({ projectRef, id: branch.id })
  const isBranchActiveHealthy = data?.status === 'ACTIVE_HEALTHY'

  const [showConfirmResetModal, setShowConfirmResetModal] = useState(false)
  const [showBranchModeSwitch, setShowBranchModeSwitch] = useState(false)
  const [showEditBranchModal, setShowEditBranchModal] = useState(false)

  const { mutate: resetBranch, isLoading: isResetting } = useBranchResetMutation({
    onSuccess() {
      toast.success('Success! Please allow a few seconds for the branch to reset.')
      setShowConfirmResetModal(false)
    },
  })

  const { mutate: updateBranch, isLoading: isUpdatingBranch } = useBranchUpdateMutation({
    onSuccess() {
      toast.success('Successfully updated branch')
      setShowBranchModeSwitch(false)
      if (projectRef) {
        queryClient.invalidateQueries({ queryKey: branchKeys.list(projectRef) })
      }
    },
  })

  const onConfirmReset = () => {
    if (!projectRef) return
    resetBranch({ id: branch.id, projectRef })
  }

  const onTogglePersistent = () => {
    if (!projectRef) return
    updateBranch({ id: branch.id, projectRef, persistent: !branch.persistent })
  }

  return (
    <>
      <DropdownMenu>
        <DropdownMenuTrigger asChild>
          <Button
            type="text"
            icon={<MoreVertical />}
            className="px-1"
            onClick={(e) => e.stopPropagation()}
          />
        </DropdownMenuTrigger>
        <DropdownMenuContent className="w-56" side="bottom" align="end">
          <DropdownMenuItemTooltip
            className="gap-x-2"
            disabled={isResetting || !isBranchActiveHealthy}
            onSelect={(e) => {
              e.stopPropagation()
              setShowConfirmResetModal(true)
            }}
            onClick={(e) => {
              e.stopPropagation()
              setShowConfirmResetModal(true)
            }}
            tooltip={{
              content: {
                side: 'left',
                text: !isBranchActiveHealthy
                  ? 'Branch is still initializing. Please wait for it to become healthy before resetting.'
                  : undefined,
              },
            }}
          >
            <RefreshCw size={14} /> Reset branch
          </DropdownMenuItemTooltip>

          <DropdownMenuItemTooltip
            className="gap-x-2"
            disabled={!isBranchActiveHealthy}
            onSelect={(e) => {
              e.stopPropagation()
              setShowBranchModeSwitch(true)
            }}
            onClick={(e) => {
              e.stopPropagation()
              setShowBranchModeSwitch(true)
            }}
            tooltip={{
              content: {
                side: 'left',
                text: !isBranchActiveHealthy
                  ? 'Branch is still initializing. Please wait for it to become healthy before switching.'
                  : undefined,
              },
            }}
          >
            {branch.persistent ? (
              <>
                <Clock size={14} /> Switch to preview
              </>
            ) : (
              <>
                <Infinity size={14} className="scale-110" /> Switch to persistent
              </>
            )}
          </DropdownMenuItemTooltip>

          {/* Edit Branch (gitless) */}
          {gitlessBranching && (
            <DropdownMenuItemTooltip
              className="gap-x-2"
              disabled={!canUpdateBranches || !isBranchActiveHealthy || isUpdatingBranch}
              onSelect={(e) => {
                e.stopPropagation()
                setShowEditBranchModal(true)
              }}
              onClick={(e) => {
                e.stopPropagation()
                setShowEditBranchModal(true)
              }}
              tooltip={{
                content: {
                  side: 'left',
                  text: !canUpdateBranches
                    ? 'You need additional permissions to edit branches'
                    : !isBranchActiveHealthy
                      ? 'Branch is still initializing. Please wait for it to become healthy before editing.'
                      : undefined,
                },
              }}
            >
              <Pencil size={14} /> Edit branch
            </DropdownMenuItemTooltip>
          )}

          <DropdownMenuItemTooltip
            className="gap-x-2"
            disabled={!canDeleteBranches}
            onSelect={(e) => {
              e.stopPropagation()
              onSelectDeleteBranch()
            }}
            onClick={(e) => {
              e.stopPropagation()
              onSelectDeleteBranch()
            }}
            tooltip={{
              content: {
                side: 'left',
                text: !canDeleteBranches
                  ? 'You need additional permissions to delete branches'
                  : undefined,
              },
            }}
          >
            <Trash2 size={14} /> Delete branch
          </DropdownMenuItemTooltip>

          {/* Create PR if applicable */}
          {branch.git_branch && branch.pr_number === undefined && (
            <DropdownMenuItem asChild className="gap-x-2">
              <a
                target="_blank"
                rel="noreferrer"
                href={generateCreatePullRequestURL(branch.git_branch)}
                onClick={(e) => e.stopPropagation()}
              >
                <ExternalLink size={14} /> Create pull request
              </a>
            </DropdownMenuItem>
          )}
        </DropdownMenuContent>
      </DropdownMenu>

      <TextConfirmModal
        variant="warning"
        visible={showConfirmResetModal}
        onCancel={() => setShowConfirmResetModal(false)}
        onConfirm={onConfirmReset}
        loading={isResetting}
        title="Reset branch"
        confirmLabel="Reset branch"
        confirmPlaceholder="Type in name of branch"
        confirmString={branch?.name ?? ''}
        alert={{
          title: `Are you sure you want to reset the "${branch.name}" branch? All data will be deleted.`,
        }}
      />

      <ConfirmationModal
        variant="default"
        visible={showBranchModeSwitch}
        confirmLabel={branch.persistent ? 'Switch to preview' : 'Switch to persistent'}
        title="Confirm branch mode switch"
        loading={isUpdatingBranch}
        onCancel={() => setShowBranchModeSwitch(false)}
        onConfirm={onTogglePersistent}
      >
        <p className="text-sm text-foreground-light">
          Are you sure you want to switch the branch "{branch.name}" to{' '}
          {branch.persistent ? 'preview' : 'persistent'}?
        </p>
      </ConfirmationModal>

      <EditBranchModal
        branch={branch}
        visible={showEditBranchModal}
        onClose={() => setShowEditBranchModal(false)}
      />
    </>
  )
}

// Actions for main (production) branch
const MainBranchActions = ({ branch, repo }: { branch: Branch; repo: string }) => {
<<<<<<< HEAD
  const { slug, ref: projectRef } = useParams()
  const canUpdateBranches = useCheckPermissions(PermissionAction.UPDATE, 'preview_branches')
=======
  const { ref: projectRef } = useParams()
  const { can: canUpdateBranches } = useAsyncCheckProjectPermissions(
    PermissionAction.UPDATE,
    'preview_branches'
  )
>>>>>>> b68b2ebc
  const [showEditBranchModal, setShowEditBranchModal] = useState(false)

  return (
    <>
      <DropdownMenu>
        <DropdownMenuTrigger asChild>
          <Button type="text" icon={<MoreVertical />} className="px-1" />
        </DropdownMenuTrigger>
        <DropdownMenuContent className="w-56" side="bottom" align="end">
          {repo ? (
            <Link passHref href={`/org/${slug}/project/${projectRef}/settings/integrations`}>
              <DropdownMenuItem asChild className="gap-x-2">
                <a>Change production branch</a>
              </DropdownMenuItem>
            </Link>
          ) : (
            <DropdownMenuItem
              className="gap-x-2"
              disabled={!canUpdateBranches}
              onSelect={() => setShowEditBranchModal(true)}
              onClick={() => setShowEditBranchModal(true)}
            >
              <Pencil size={14} /> Edit Branch
            </DropdownMenuItem>
          )}
        </DropdownMenuContent>
      </DropdownMenu>

      <EditBranchModal
        branch={branch}
        visible={showEditBranchModal}
        onClose={() => setShowEditBranchModal(false)}
      />
    </>
  )
}<|MERGE_RESOLUTION|>--- conflicted
+++ resolved
@@ -36,6 +36,7 @@
 import { BranchLoader, BranchManagementSection, BranchRow, BranchRowLoader } from './BranchPanels'
 import { EditBranchModal } from './EditBranchModal'
 import { PreviewBranchesEmptyState } from './EmptyStates'
+import { getPathReferences } from '../../../data/vela/path-references'
 
 interface OverviewProps {
   isLoading: boolean
@@ -386,16 +387,11 @@
 
 // Actions for main (production) branch
 const MainBranchActions = ({ branch, repo }: { branch: Branch; repo: string }) => {
-<<<<<<< HEAD
-  const { slug, ref: projectRef } = useParams()
-  const canUpdateBranches = useCheckPermissions(PermissionAction.UPDATE, 'preview_branches')
-=======
-  const { ref: projectRef } = useParams()
+  const { slug, ref: projectRef } = getPathReferences()
   const { can: canUpdateBranches } = useAsyncCheckProjectPermissions(
     PermissionAction.UPDATE,
     'preview_branches'
   )
->>>>>>> b68b2ebc
   const [showEditBranchModal, setShowEditBranchModal] = useState(false)
 
   return (
