import { PermissionAction } from '@supabase/shared-types/out/constants'
import { partition } from 'lodash'
import { MessageCircle } from 'lucide-react'
import { useRouter } from 'next/router'
import { useState } from 'react'
import { toast } from 'sonner'

import { useParams } from 'common'
import { GitHubStatus } from 'components/interfaces/Settings/Integrations/GithubIntegration/GitHubStatus'
import { ScaffoldContainer, ScaffoldSection } from 'components/layouts/Scaffold'
import AlertError from 'components/ui/AlertError'
import { ButtonTooltip } from 'components/ui/ButtonTooltip'
import { DocsButton } from 'components/ui/DocsButton'
import NoPermission from 'components/ui/NoPermission'
import { useBranchDeleteMutation } from 'data/branches/branch-delete-mutation'
import { useBranchesDisableMutation } from 'data/branches/branches-disable-mutation'
import { Branch, useBranchesQuery } from 'data/branches/branches-query'
import { useGitHubConnectionsQuery } from 'data/integrations/github-connections-query'
import { useMergeRequestsQuery } from 'data/merge-requests/merge-requests-query'
import { useCheckPermissions } from 'hooks/misc/useCheckPermissions'
import { useSelectedOrganization } from 'hooks/misc/useSelectedOrganization'
import { useSelectedProject } from 'hooks/misc/useSelectedProject'
import { useFlag } from 'hooks/ui/useFlag'
import { useUrlState } from 'hooks/ui/useUrlState'
import { useAppStateSnapshot } from 'state/app-state'
import { Button } from 'ui'
import ConfirmationModal from 'ui-patterns/Dialogs/ConfirmationModal'
import TextConfirmModal from 'ui-patterns/Dialogs/TextConfirmModal'
<<<<<<< HEAD
import { BranchLoader, BranchManagementSection, BranchRow, MergeRequestRow } from './BranchPanels'
import { CreateBranchModal } from './CreateBranchModal'
import {
  BranchingEmptyState,
  PreviewBranchesEmptyState,
  PullRequestsEmptyState,
} from './EmptyStates'
import Overview from './Overview'
=======
import { BranchLoader, BranchManagementSection, BranchRow } from './BranchPanels'
import { PreviewBranchesEmptyState, PullRequestsEmptyState } from './EmptyStates'
import { Overview } from './Overview'
>>>>>>> a50c44f9

type Tab = 'overview' | 'prs' | 'branches'

const BranchManagement = () => {
  const router = useRouter()
  const { ref } = useParams()
  const project = useSelectedProject()
  const selectedOrg = useSelectedOrganization()
  const gitlessBranching = useFlag('gitlessBranching')

  const hasBranchEnabled = project?.is_branch_enabled

  const isBranch = project?.parent_project_ref !== undefined
  const projectRef =
    project !== undefined ? (isBranch ? project.parent_project_ref : ref) : undefined

  const [urlParams, setParams] = useUrlState<{ tab: Tab }>()
  const tab = urlParams.tab ?? 'overview'
  const setTab = (tab: Tab) => setParams({ tab })

  const snap = useAppStateSnapshot()

  const [showDisableBranching, setShowDisableBranching] = useState(false)
  const [selectedBranchToDelete, setSelectedBranchToDelete] = useState<Branch>()

  const canReadBranches = useCheckPermissions(PermissionAction.READ, 'preview_branches')
  const canCreateBranches = useCheckPermissions(PermissionAction.CREATE, 'preview_branches', {
    resource: { is_default: false },
  })

  const {
    data: connections,
    error: connectionsError,
    isLoading: isLoadingConnections,
    isSuccess: isSuccessConnections,
    isError: isErrorConnections,
  } = useGitHubConnectionsQuery({
    organizationId: selectedOrg?.id,
  })

  const {
    data: branches,
    error: branchesError,
    isLoading: isLoadingBranches,
    isError: isErrorBranches,
    isSuccess: isSuccessBranches,
  } = useBranchesQuery({ projectRef })

  const [[mainBranch], previewBranchesUnsorted] = partition(branches, (branch) => branch.is_default)
  const previewBranches = previewBranchesUnsorted.sort((a, b) =>
    new Date(a.updated_at) < new Date(b.updated_at) ? 1 : -1
  )
  const branchesWithPRs = previewBranches.filter((branch) => branch.pr_number !== undefined)

  const {
    data: mergeRequests,
    error: mergeRequestsError,
    isLoading: isLoadingMergeRequests,
    isError: isErrorMergeRequests,
    isSuccess: isSuccessMergeRequests,
  } = useMergeRequestsQuery({ projectRef })

  const githubConnection = connections?.find((connection) => connection.project.ref === projectRef)
  const repo = githubConnection?.repository.name ?? ''

  const isError = isErrorConnections || isErrorBranches || isErrorMergeRequests
  const isLoading = isLoadingConnections || isLoadingBranches || isLoadingMergeRequests
  const isSuccess = isSuccessConnections && isSuccessBranches && isSuccessMergeRequests

  const { mutate: deleteBranch, isLoading: isDeleting } = useBranchDeleteMutation({
    onSuccess: () => {
      if (selectedBranchToDelete?.project_ref === ref) {
        toast.success(
          'Successfully deleted branch. You are now currently on the main branch of your project.'
        )
        router.push(`/project/${projectRef}/branches`)
      } else {
        toast.success('Successfully deleted branch')
      }
      setSelectedBranchToDelete(undefined)
    },
  })

  const { mutate: disableBranching, isLoading: isDisabling } = useBranchesDisableMutation({
    onSuccess: () => {
      toast.success('Successfully disabled branching for project')
      setShowDisableBranching(false)
    },
  })

  const generateCreatePullRequestURL = (branch?: string) => {
    if (githubConnection === undefined) return 'https://github.com'

    return branch !== undefined
      ? `https://github.com/${githubConnection.repository.name}/compare/${mainBranch?.git_branch}...${branch}`
      : `https://github.com/${githubConnection.repository.name}/compare`
  }

  const onConfirmDeleteBranch = () => {
    if (selectedBranchToDelete == undefined) return console.error('No branch selected')
    if (projectRef == undefined) return console.error('Project ref is required')
    deleteBranch({ id: selectedBranchToDelete?.id, projectRef })
  }

  const onConfirmDisableBranching = () => {
    if (projectRef == undefined) return console.error('Project ref is required')
    if (!previewBranches) return console.error('No branches available')
    disableBranching({ projectRef, branchIds: previewBranches?.map((branch) => branch.id) })
  }

  return (
    <>
      <ScaffoldContainer>
        <ScaffoldSection>
          <div className="col-span-12">
            <h3 className="text-xl mb-8">Branches</h3>

            <div className="space-y-4">
              <div className="flex items-center justify-between">
                <div className="flex items-center -space-x-px">
                  <Button
                    type="default"
                    className={`rounded-r-none transition hover:opacity-90 ${
                      tab === 'overview' ? 'opacity-100' : 'opacity-60'
                    }`}
                    onClick={() => setTab('overview')}
                  >
                    Overview
                  </Button>
                  <Button
                    type="default"
                    className={`rounded-none transition hover:opacity-90 ${
                      tab === 'prs' ? 'opacity-100' : 'opacity-60'
                    }`}
                    onClick={() => setTab('prs')}
                  >
                    Pull requests
                  </Button>
                  <Button
                    type="default"
                    className={`rounded-l-none transition hover:opacity-90 ${
                      tab === 'branches' ? 'opacity-100' : 'opacity-60'
                    }`}
                    onClick={() => setTab('branches')}
                  >
                    All branches
                  </Button>
                </div>
                <div className="flex items-center justify-between gap-x-2">
                  <Button
                    asChild
                    type="text"
                    icon={<MessageCircle className="text-muted" strokeWidth={1} />}
                  >
                    <a
                      target="_blank"
                      rel="noreferrer"
                      href="https://github.com/orgs/supabase/discussions/18937"
                    >
                      Branching Feedback
                    </a>
                  </Button>
                  <DocsButton href="https://supabase.com/docs/guides/platform/branching" />
                  <ButtonTooltip
                    type="primary"
                    disabled={!canCreateBranches}
                    onClick={() => snap.setShowCreateBranchModal(true)}
                    tooltip={{
                      content: {
                        side: 'bottom',
                        text: !canCreateBranches
                          ? 'You need additional permissions to create branches'
                          : undefined,
                      },
                    }}
                  >
                    Create branch
                  </ButtonTooltip>
                </div>
              </div>

              {!canReadBranches ? (
                <NoPermission resourceText="view this project's branches" />
              ) : (
                <>
                  {isErrorConnections && (
                    <AlertError
                      error={connectionsError}
                      subject="Failed to retrieve GitHub integration connection"
                    />
                  )}

                  {isSuccessConnections && hasBranchEnabled && <GitHubStatus />}

                  {isErrorBranches && tab === 'overview' && (
                    <AlertError
                      error={branchesError}
                      subject="Failed to retrieve preview branches"
                    />
                  )}

                  {!isError && (
                    <>
                      {tab === 'overview' && (
                        <Overview
                          isLoading={isLoading}
                          isSuccess={isSuccess}
                          repo={repo}
                          mainBranch={mainBranch}
                          previewBranches={previewBranches}
                          onViewAllBranches={() => setTab('branches')}
                          onSelectCreateBranch={() => snap.setShowCreateBranchModal(true)}
                          onSelectDeleteBranch={setSelectedBranchToDelete}
                          generateCreatePullRequestURL={generateCreatePullRequestURL}
                          showProductionBranch={hasBranchEnabled}
                        />
                      )}
                      {tab === 'prs' && (
                        <div className="space-y-4">
                          {/* Merge Requests Panel */}
                          <BranchManagementSection
                            header={`${mergeRequests?.length || 0} merge requests found`}
                          >
                            {isErrorMergeRequests && (
                              <AlertError
                                error={mergeRequestsError}
                                subject="Failed to retrieve merge requests"
                              />
                            )}

                            {mergeRequests && mergeRequests.length > 0 ? (
                              mergeRequests.map((mergeRequest) => (
                                <MergeRequestRow
                                  key={mergeRequest.id}
                                  mergeRequest={mergeRequest}
                                />
                              ))
                            ) : (
                              <div className="px-6 py-8 text-center text-foreground-light">
                                <p className="text-sm">No merge requests found</p>
                                {gitlessBranching && (
                                  <p className="text-xs mt-1">
                                    Create a branch and request a merge to see merge requests here
                                  </p>
                                )}
                              </div>
                            )}
                          </BranchManagementSection>

                          {/* GitHub Pull Requests Panel */}
                          <BranchManagementSection
                            header={`${branchesWithPRs.length} branches with GitHub pull requests found`}
                          >
                            {branchesWithPRs.length > 0 ? (
                              branchesWithPRs.map((branch) => {
                                return (
                                  <BranchRow
                                    key={branch.id}
                                    repo={repo}
                                    branch={branch}
                                    generateCreatePullRequestURL={generateCreatePullRequestURL}
                                    onSelectDeleteBranch={() => setSelectedBranchToDelete(branch)}
                                  />
                                )
                              })
                            ) : (
                              <PullRequestsEmptyState
                                url={generateCreatePullRequestURL()}
                                hasBranches={previewBranches.length > 0}
                                githubConnection={githubConnection}
                                gitlessBranching={gitlessBranching}
                              />
                            )}
                          </BranchManagementSection>
                        </div>
                      )}
                      {tab === 'branches' && (
                        <BranchManagementSection
                          header={`${previewBranches.length} branches found`}
                        >
                          {isLoadingBranches && <BranchLoader />}
                          {isErrorBranches && (
                            <AlertError
                              error={branchesError}
                              subject="Failed to retrieve preview branches"
                            />
                          )}
                          {isSuccessBranches && previewBranches.length === 0 && (
                            <PreviewBranchesEmptyState
                              onSelectCreateBranch={() => snap.setShowCreateBranchModal(true)}
                            />
                          )}
                          {isSuccessBranches &&
                            previewBranches.map((branch) => {
                              return (
                                <BranchRow
                                  key={branch.id}
                                  repo={repo}
                                  branch={branch}
                                  generateCreatePullRequestURL={generateCreatePullRequestURL}
                                  onSelectDeleteBranch={() => setSelectedBranchToDelete(branch)}
                                />
                              )
                            })}
                        </BranchManagementSection>
                      )}
                    </>
                  )}
                </>
              )}
            </div>
          </div>
        </ScaffoldSection>
      </ScaffoldContainer>

      <TextConfirmModal
        variant={'warning'}
        visible={selectedBranchToDelete !== undefined}
        onCancel={() => setSelectedBranchToDelete(undefined)}
        onConfirm={() => onConfirmDeleteBranch()}
        loading={isDeleting}
        title="Delete branch"
        confirmLabel="Delete branch"
        confirmPlaceholder="Type in name of branch"
        confirmString={selectedBranchToDelete?.name ?? ''}
        alert={{ title: 'You cannot recover this branch once deleted' }}
        text={
          <>
            This will delete your database preview branch{' '}
            <span className="text-bold text-foreground">{selectedBranchToDelete?.name}</span>.
          </>
        }
      />

      <ConfirmationModal
        variant={'destructive'}
        size="medium"
        loading={isDisabling}
        visible={showDisableBranching}
        title="Confirm disable branching for project"
        confirmLabel="Confirm disable branching"
        confirmLabelLoading="Disabling branching..."
        onConfirm={() => onConfirmDisableBranching()}
        onCancel={() => setShowDisableBranching(false)}
        alert={{
          title: 'This action cannot be undone',
          description:
            'All database preview branches will be removed upon disabling branching. You may still re-enable branching again thereafter, but your existing preview branches will not be restored.',
        }}
      >
        <p className="text-sm">Before you disable branching, consider:</p>
        <ul className="space-y-2 mt-2 text-sm text-foreground-light">
          <li className="list-disc ml-6">Your project no longer requires database previews.</li>
          <li className="list-disc ml-6">
            None of your database previews are currently being used in any app.
          </li>
        </ul>
      </ConfirmationModal>
    </>
  )
}

export default BranchManagement<|MERGE_RESOLUTION|>--- conflicted
+++ resolved
@@ -26,7 +26,6 @@
 import { Button } from 'ui'
 import ConfirmationModal from 'ui-patterns/Dialogs/ConfirmationModal'
 import TextConfirmModal from 'ui-patterns/Dialogs/TextConfirmModal'
-<<<<<<< HEAD
 import { BranchLoader, BranchManagementSection, BranchRow, MergeRequestRow } from './BranchPanels'
 import { CreateBranchModal } from './CreateBranchModal'
 import {
@@ -35,11 +34,6 @@
   PullRequestsEmptyState,
 } from './EmptyStates'
 import Overview from './Overview'
-=======
-import { BranchLoader, BranchManagementSection, BranchRow } from './BranchPanels'
-import { PreviewBranchesEmptyState, PullRequestsEmptyState } from './EmptyStates'
-import { Overview } from './Overview'
->>>>>>> a50c44f9
 
 type Tab = 'overview' | 'prs' | 'branches'
 
