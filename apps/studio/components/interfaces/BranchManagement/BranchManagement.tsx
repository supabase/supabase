--- conflicted
+++ resolved
@@ -265,31 +265,6 @@
                         />
                       )}
                       {tab === 'prs' && (
-<<<<<<< HEAD
-                        <BranchManagementSection
-                          header={`${branchesWithPRs.length} branches with pull requests found`}
-                        >
-                          {branchesWithPRs.length > 0 ? (
-                            branchesWithPRs.map((branch) => {
-                              return (
-                                <BranchRow
-                                  key={branch.id}
-                                  repo={repo}
-                                  branch={branch}
-                                  generateCreatePullRequestURL={generateCreatePullRequestURL}
-                                  onSelectDeleteBranch={() => setSelectedBranchToDelete(branch)}
-                                />
-                              )
-                            })
-                          ) : (
-                            <PullRequestsEmptyState
-                              url={generateCreatePullRequestURL()}
-                              projectRef={projectRef ?? '_'}
-                              hasBranches={previewBranches.length > 0}
-                              githubConnection={githubConnection}
-                              gitlessBranching={gitlessBranching}
-                            />
-=======
                         <div className="space-y-4">
                           {gitlessBranching && (
                             <BranchManagementSection
@@ -328,7 +303,6 @@
                                 </div>
                               )}
                             </BranchManagementSection>
->>>>>>> b0545766
                           )}
                           <BranchManagementSection
                             header={`${branchesWithPRs.length} branches with pull requests`}
@@ -348,6 +322,7 @@
                             ) : (
                               <PullRequestsEmptyState
                                 url={generateCreatePullRequestURL()}
+                                projectRef={projectRef ?? '_'}
                                 hasBranches={previewBranches.length > 0}
                                 githubConnection={githubConnection}
                                 gitlessBranching={gitlessBranching}
