<<<<<<< HEAD
import { Code, GripHorizontal, Loader2 } from 'lucide-react'
=======
import { Code, GripHorizontal } from 'lucide-react'
>>>>>>> a7bddc8b
import { DragEvent, PropsWithChildren, ReactNode } from 'react'

import { cn, Tooltip, TooltipContent, TooltipTrigger } from 'ui'

interface ReportBlockContainerProps {
  icon?: ReactNode
  label: string
  badge?: ReactNode
  actions: ReactNode
  loading?: boolean
  draggable?: boolean
  showDragHandle?: boolean
  tooltip?: ReactNode
  onDragStart?: (e: DragEvent) => void
}

export const ReportBlockContainer = ({
  icon,
  label,
  badge,
  actions,
  loading = false,
  draggable = false,
  showDragHandle = false,
  tooltip,
  onDragStart,
  children,
}: PropsWithChildren<ReportBlockContainerProps>) => {
  const hasChildren = Array.isArray(children)
    ? children.filter(Boolean).filter((x) => !!x.props.children).length > 0
    : !!children

  return (
    <div
      draggable={draggable}
      unselectable={draggable ? 'on' : undefined}
      onDragStart={onDragStart}
      className="h-full flex flex-col overflow-hidden bg-surface-100 border-overlay relative rounded border shadow-sm"
    >
      <Tooltip>
        <TooltipTrigger asChild>
          <div
            className={cn(
              'grid-item-drag-handle flex py-1 pl-3 pr-1 items-center gap-2 z-10 shrink-0 group h-9',
              draggable && 'cursor-move'
            )}
          >
            {showDragHandle ? (
              <div className="absolute left-3 top-2.5 z-10 opacity-0 transition-opacity group-hover:opacity-100">
                <GripHorizontal size={16} strokeWidth={1.5} />
              </div>
            ) : icon ? (
              icon
            ) : (
              <Code size={16} strokeWidth={1.5} className="text-foreground-muted" />
            )}
<<<<<<< HEAD
            <div className="flex items-center gap-2 flex-1">
=======
            <div
              className={cn(
                'flex items-center gap-2 flex-1 transition-opacity',
                showDragHandle && 'group-hover:opacity-25'
              )}
            >
>>>>>>> a7bddc8b
              <h3 className="heading-meta truncate">{label}</h3>
              {badge && <div className="flex items-center shrink-0">{badge}</div>}
            </div>
            <div className="flex items-center">{actions}</div>
          </div>
        </TooltipTrigger>
        {tooltip && (
          <TooltipContent asChild side="bottom">
            {tooltip}
          </TooltipContent>
        )}
      </Tooltip>
      <div
        className={cn(
          'relative flex flex-col flex-grow w-full',
          hasChildren && 'border-t overflow-hidden'
        )}
      >
        <div
          className={cn(
            'flex flex-col flex-grow items-center overflow-hidden',
            loading && 'pointer-events-none'
          )}
        >
          {children}
        </div>
      </div>
    </div>
  )
}<|MERGE_RESOLUTION|>--- conflicted
+++ resolved
@@ -1,8 +1,4 @@
-<<<<<<< HEAD
-import { Code, GripHorizontal, Loader2 } from 'lucide-react'
-=======
 import { Code, GripHorizontal } from 'lucide-react'
->>>>>>> a7bddc8b
 import { DragEvent, PropsWithChildren, ReactNode } from 'react'
 
 import { cn, Tooltip, TooltipContent, TooltipTrigger } from 'ui'
@@ -59,16 +55,12 @@
             ) : (
               <Code size={16} strokeWidth={1.5} className="text-foreground-muted" />
             )}
-<<<<<<< HEAD
-            <div className="flex items-center gap-2 flex-1">
-=======
             <div
               className={cn(
                 'flex items-center gap-2 flex-1 transition-opacity',
                 showDragHandle && 'group-hover:opacity-25'
               )}
             >
->>>>>>> a7bddc8b
               <h3 className="heading-meta truncate">{label}</h3>
               {badge && <div className="flex items-center shrink-0">{badge}</div>}
             </div>
