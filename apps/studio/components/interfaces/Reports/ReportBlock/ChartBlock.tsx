import dayjs from 'dayjs'
import { useRouter } from 'next/router'
import { ReactNode, useCallback, useEffect, useMemo, useState } from 'react'
import { ChartContainer, ChartTooltip, ChartTooltipContent } from 'ui'

import { ChartConfig } from 'components/interfaces/SQLEditor/UtilityPanel/ChartConfig'
import { ButtonTooltip } from 'components/ui/ButtonTooltip'
import NoDataPlaceholder from 'components/ui/Charts/NoDataPlaceholder'
import { AnalyticsInterval } from 'data/analytics/constants'
import {
  InfraMonitoringAttribute,
  useInfraMonitoringAttributesQuery,
} from 'data/analytics/infra-monitoring-query'
import { mapMultiResponseToAnalyticsData } from 'data/analytics/infra-monitoring-queries'
import {
  ProjectDailyStatsAttribute,
  useProjectDailyStatsQuery,
} from 'data/analytics/project-daily-stats-query'
import { METRICS } from 'lib/constants/metrics'
import { Activity, BarChartIcon, Loader2 } from 'lucide-react'
import { Bar, BarChart, CartesianGrid, Line, LineChart, XAxis, YAxis } from 'recharts'
import { useDatabaseSelectorStateSnapshot } from 'state/database-selector'
import type { Dashboards } from 'types'
import { WarningIcon } from 'ui'
import { METRIC_THRESHOLDS } from './ReportBlock.constants'
import { ReportBlockContainer } from './ReportBlockContainer'

interface ChartBlockProps {
  label: string
  attribute: string
  provider: 'infra-monitoring' | 'daily-stats'
  startDate: string
  endDate: string
  interval?: AnalyticsInterval
  defaultChartStyle?: 'bar' | 'line'
  isLoading?: boolean
  actions?: ReactNode
  maxHeight?: number
  onUpdateChartConfig?: ({
    chart,
    chartConfig,
  }: {
    chart?: Partial<Dashboards.Chart>
    chartConfig?: Partial<ChartConfig>
  }) => void
}

export const ChartBlock = ({
  label,
  attribute,
  provider,
  startDate,
  endDate,
  interval = '1d',
  defaultChartStyle = 'bar',
  isLoading = false,
  actions,
  maxHeight,
  onUpdateChartConfig,
}: ChartBlockProps) => {
  const router = useRouter()
  const { ref } = router.query

  const state = useDatabaseSelectorStateSnapshot()
  const [chartStyle, setChartStyle] = useState<string>(defaultChartStyle)
  const [latestValue, setLatestValue] = useState<string | undefined>()

  const databaseIdentifier = state.selectedDatabaseId

  const {
    data: dailyStatsData,
    isFetching: isFetchingDailyStats,
    isPending: isLoadingDailyStats,
  } = useProjectDailyStatsQuery(
    {
      projectRef: ref as string,
      attribute: attribute as ProjectDailyStatsAttribute,
      startDate: dayjs(startDate).format('YYYY-MM-DD'),
      endDate: dayjs(endDate).format('YYYY-MM-DD'),
    },
    { enabled: provider === 'daily-stats' }
  )

  const {
    data: infraMonitoringRawData,
    isFetching: isFetchingInfraMonitoring,
<<<<<<< HEAD
    isPending: isLoadingInfraMonitoring,
  } = useInfraMonitoringQuery(
=======
    isLoading: isLoadingInfraMonitoring,
  } = useInfraMonitoringAttributesQuery(
>>>>>>> aca93e1e
    {
      projectRef: ref as string,
      attributes: [attribute as InfraMonitoringAttribute],
      startDate,
      endDate,
      interval: interval as AnalyticsInterval,
      databaseIdentifier,
    },
    { enabled: provider === 'infra-monitoring' }
  )

  const infraMonitoringData = useMemo(() => {
    if (!infraMonitoringRawData) return undefined
    const mapped = mapMultiResponseToAnalyticsData(infraMonitoringRawData, [
      attribute as InfraMonitoringAttribute,
    ])
    return mapped[attribute]
  }, [infraMonitoringRawData, attribute])

  const chartData =
    provider === 'infra-monitoring'
      ? infraMonitoringData
      : provider === 'daily-stats'
        ? dailyStatsData
        : undefined

  const isFetching =
    provider === 'infra-monitoring'
      ? isFetchingInfraMonitoring
      : provider === 'daily-stats'
        ? isFetchingDailyStats
        : false

  const loading =
    isLoading ||
    attribute.startsWith('new_snippet_') ||
    (provider === 'infra-monitoring'
      ? isLoadingInfraMonitoring
      : provider === 'daily-stats'
        ? isLoadingDailyStats
        : isLoading)

  const metric = METRICS.find((x) => x.key === attribute)
  const metricLabel = metric?.label ?? attribute

  const getCellColor = (attribute: string, value: number) => {
    const threshold = METRIC_THRESHOLDS[attribute as keyof typeof METRIC_THRESHOLDS]
    if (!threshold) return 'hsl(var(--chart-1))'
    if (threshold.check === 'gt') {
      return value >= threshold.danger
        ? 'hsl(var(--chart-destructive))'
        : value >= threshold.warning
          ? 'hsl(var(--chart-warning))'
          : 'hsl(var(--chart-1))'
    } else {
      return value <= threshold.danger
        ? 'hsl(var(--chart-destructive))'
        : value <= threshold.warning
          ? 'hsl(var(--chart-warning))'
          : 'hsl(var(--chart-1))'
    }
  }

  const isPercentage = chartData?.format === '%'
  const data = (chartData?.data ?? []).map((x: any) => {
    const value = isPercentage ? x[attribute] : x[attribute]
    const color = getCellColor(attribute, x[attribute])
    return {
      ...x,
      period_start: dayjs(x.period_start).utc().format('YYYY-MM-DD'),
      [attribute]: value,
      [metricLabel]: value,
      fill: color,
      stroke: color,
    }
  })

  const getInitialHighlightedValue = useCallback(() => {
    if (!chartData?.data?.length) return undefined
    const lastDataPoint = chartData.data[chartData.data.length - 1]
    const value = lastDataPoint[attribute]
    return isPercentage
      ? `${typeof value === 'number' ? value.toFixed(1) : value}%`
      : typeof value === 'number'
        ? value.toLocaleString()
        : value
  }, [chartData?.data, chartData?.format, attribute])

  useEffect(() => {
    if (defaultChartStyle) setChartStyle(defaultChartStyle)
  }, [defaultChartStyle])

  useEffect(() => {
    setLatestValue(getInitialHighlightedValue())
  }, [chartData, getInitialHighlightedValue])

  return (
    <ReportBlockContainer
      draggable
      showDragHandle
      loading={isFetching}
      icon={metric?.category?.icon('text-foreground-muted')}
      label={label}
      actions={
        <>
          <ButtonTooltip
            type="text"
            size="tiny"
            disabled={loading}
            className="w-7 h-7"
            icon={chartStyle === 'bar' ? <Activity /> : <BarChartIcon />}
            onClick={() => {
              const style = chartStyle === 'bar' ? 'line' : 'bar'
              if (onUpdateChartConfig) onUpdateChartConfig({ chart: { chart_type: style } })
              setChartStyle(style)
            }}
            tooltip={{
              content: {
                side: 'bottom',
                className: 'max-w-56 text-center',
                text: `View as ${chartStyle === 'bar' ? 'line chart' : 'bar chart'}`,
              },
            }}
          />
          {actions}
        </>
      }
    >
      {loading ? (
        <div className="flex flex-grow w-full flex-col items-center justify-center gap-y-2 px-4">
          <Loader2 size={18} className="animate-spin text-border-strong" />
          <p className="text-xs text-foreground-lighter text-center">Loading data for {label}</p>
        </div>
      ) : chartData === undefined ? (
        <div className="flex flex-grow w-full flex-col items-center justify-center gap-y-2 px-4">
          <WarningIcon />
          <p className="text-xs text-foreground-lighter text-center">
            Unable to load data for {label}
          </p>
        </div>
      ) : data.length === 0 ? (
        <div className="flex flex-grow w-full flex-col items-center justify-center gap-y-2">
          <NoDataPlaceholder
            size="small"
            className="border-0"
            description="It may take up to 24 hours for data to refresh"
          />
        </div>
      ) : (
        <>
          {latestValue && (
            <div className="pt-2 px-3 w-full text-left leading-tight">
              <span className="text-xs font-mono uppercase text-foreground-light">
                Most recently
              </span>
              <p className="text-lg text">{latestValue}</p>
            </div>
          )}
          <ChartContainer
            className="w-full aspect-auto px-3 py-2"
            style={{
              height: maxHeight ? `${maxHeight}px` : undefined,
              minHeight: maxHeight ? `${maxHeight}px` : undefined,
            }}
          >
            {chartStyle === 'bar' ? (
              <BarChart accessibilityLayer margin={{ left: 0, right: 0 }} data={data}>
                <CartesianGrid vertical={false} />
                <XAxis
                  dataKey="period_start"
                  tickLine={false}
                  axisLine={false}
                  tickMargin={8}
                  minTickGap={32}
                />
                <YAxis hide domain={isPercentage ? [0, 100] : undefined} />
                <ChartTooltip
                  content={
                    <ChartTooltipContent
                      className="w-[200px]"
                      labelSuffix={isPercentage ? '%' : ''}
                      labelFormatter={(x) => dayjs(x).format('DD MMM YYYY')}
                    />
                  }
                />
                <Bar dataKey={metricLabel} radius={[2, 2, 1, 1]} />
              </BarChart>
            ) : (
              <LineChart accessibilityLayer margin={{ left: 0, right: 0 }} data={data}>
                <CartesianGrid vertical={false} />
                <XAxis
                  dataKey="period_start"
                  tickLine={false}
                  axisLine={false}
                  tickMargin={8}
                  minTickGap={32}
                />
                <YAxis hide domain={isPercentage ? [0, 100] : undefined} />
                <ChartTooltip
                  content={
                    <ChartTooltipContent
                      className="w-[200px]"
                      labelSuffix={chartData?.format === '%' ? '%' : ''}
                      labelFormatter={(x) => dayjs(x).format('DD MMM YYYY')}
                    />
                  }
                />
                <Line dataKey={metricLabel} stroke="hsl(var(--chart-1))" radius={4} />
              </LineChart>
            )}
          </ChartContainer>
        </>
      )}
    </ReportBlockContainer>
  )
}<|MERGE_RESOLUTION|>--- conflicted
+++ resolved
@@ -7,11 +7,11 @@
 import { ButtonTooltip } from 'components/ui/ButtonTooltip'
 import NoDataPlaceholder from 'components/ui/Charts/NoDataPlaceholder'
 import { AnalyticsInterval } from 'data/analytics/constants'
+import { mapMultiResponseToAnalyticsData } from 'data/analytics/infra-monitoring-queries'
 import {
   InfraMonitoringAttribute,
   useInfraMonitoringAttributesQuery,
 } from 'data/analytics/infra-monitoring-query'
-import { mapMultiResponseToAnalyticsData } from 'data/analytics/infra-monitoring-queries'
 import {
   ProjectDailyStatsAttribute,
   useProjectDailyStatsQuery,
@@ -84,13 +84,8 @@
   const {
     data: infraMonitoringRawData,
     isFetching: isFetchingInfraMonitoring,
-<<<<<<< HEAD
     isPending: isLoadingInfraMonitoring,
-  } = useInfraMonitoringQuery(
-=======
-    isLoading: isLoadingInfraMonitoring,
   } = useInfraMonitoringAttributesQuery(
->>>>>>> aca93e1e
     {
       projectRef: ref as string,
       attributes: [attribute as InfraMonitoringAttribute],
