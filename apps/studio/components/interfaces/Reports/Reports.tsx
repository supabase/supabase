--- conflicted
+++ resolved
@@ -24,10 +24,7 @@
 import { useSendEventMutation } from 'data/telemetry/send-event-mutation'
 import { useCheckPermissions } from 'hooks/misc/useCheckPermissions'
 import { useSelectedOrganizationQuery } from 'hooks/misc/useSelectedOrganization'
-<<<<<<< HEAD
-=======
 import { useSelectedProjectQuery } from 'hooks/misc/useSelectedProject'
->>>>>>> cab05855
 import { Metric, TIME_PERIODS_REPORTS } from 'lib/constants/metrics'
 import { uuidv4 } from 'lib/helpers'
 import { useProfile } from 'lib/profile'
@@ -48,11 +45,7 @@
   const router = useRouter()
   const { id, ref } = useParams()
   const { profile } = useProfile()
-<<<<<<< HEAD
-  const { project } = useProjectContext()
-=======
   const { data: project } = useSelectedProjectQuery()
->>>>>>> cab05855
   const { data: selectedOrg } = useSelectedOrganizationQuery()
   const queryClient = useQueryClient()
   const state = useDatabaseSelectorStateSnapshot()
@@ -399,12 +392,11 @@
   }
 
   return (
-<<<<<<< HEAD
     <>
       <div className="flex flex-col space-y-4" style={{ maxHeight: '100%' }}>
         <div className="flex items-center justify-between">
           <div>
-            <h1 className="text-xl text-foreground">{currentReport?.name || 'Reports'}</h1>
+            <h1>{currentReport?.name || 'Reports'}</h1>
             <p className="text-foreground-light">{currentReport?.description}</p>
           </div>
           {hasEdits && (
@@ -426,13 +418,6 @@
               </Button>
             </div>
           )}
-=======
-    <div className="flex flex-col space-y-4" style={{ maxHeight: '100%' }}>
-      <div className="flex items-center justify-between">
-        <div>
-          <h1>{currentReport?.name || 'Reports'}</h1>
-          <p className="text-foreground-light">{currentReport?.description}</p>
->>>>>>> cab05855
         </div>
         <div className={cn('mb-4 flex items-center gap-x-3 justify-between')}>
           <div className="flex items-center gap-x-2">
