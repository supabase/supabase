import { AnimatePresence, motion } from 'framer-motion'
import { Check, ChevronsUpDown, ExternalLink } from 'lucide-react'
import Link from 'next/link'
import type { UseFormReturn } from 'react-hook-form'
import { toast } from 'sonner'
// End of third-party imports

import { useParams } from 'common'
import CopyButton from 'components/ui/CopyButton'
import { OrganizationProjectSelector } from 'components/ui/OrganizationProjectSelector'
import { useIsFeatureEnabled } from 'hooks/misc/useIsFeatureEnabled'
import {
  Button,
  CommandGroup_Shadcn_,
  CommandItem_Shadcn_,
  FormControl_Shadcn_,
  FormField_Shadcn_,
} from 'ui'
import { Admonition } from 'ui-patterns'
import { FormItemLayout } from 'ui-patterns/form/FormItemLayout/FormItemLayout'
<<<<<<< HEAD
import ShimmeringLoader from 'ui-patterns/ShimmeringLoader'
=======
import { ShimmeringLoader } from 'ui-patterns/ShimmeringLoader'
import { useHighlightProjectRefContext } from './HighlightContext'
>>>>>>> f42e46ac
import type { ExtendedSupportCategories } from './Support.constants'
import type { SupportFormValues } from './SupportForm.schema'
import { NO_ORG_MARKER, NO_PROJECT_MARKER } from './SupportForm.utils'

interface ProjectAndPlanProps {
  form: UseFormReturn<SupportFormValues>
  orgSlug: string | null
  projectRef: string | null
  category: ExtendedSupportCategories
  subscriptionPlanId: string | undefined
  showPlanExpectationInfo?: boolean
}

export function ProjectAndPlanInfo({
  form,
  orgSlug,
  projectRef,
  category,
  subscriptionPlanId,
  showPlanExpectationInfo = true,
}: ProjectAndPlanProps) {
  const hasProjectSelected = projectRef && projectRef !== NO_PROJECT_MARKER

  return (
    <div className={'flex flex-col gap-y-2'}>
      <ProjectSelector form={form} orgSlug={orgSlug} projectRef={projectRef} />
      <ProjectRefHighlighted projectRef={projectRef} />

      {!hasProjectSelected && <Admonition type="default" title="No project has been selected" />}

      {showPlanExpectationInfo &&
        orgSlug &&
        subscriptionPlanId !== 'enterprise' &&
        subscriptionPlanId !== 'platform' &&
        category !== 'Login_issues' && (
          <PlanExpectationInfoBox orgSlug={orgSlug} planId={subscriptionPlanId} />
        )}
    </div>
  )
}

interface ProjectSelectorProps {
  form: UseFormReturn<SupportFormValues>
  orgSlug: string | null
  projectRef: string | null
}

function ProjectSelector({ form, orgSlug, projectRef }: ProjectSelectorProps) {
  const { projectRef: urlProjectRef } = useParams()

  return (
    <FormField_Shadcn_
      name="projectRef"
      control={form.control}
      render={({ field }) => (
        <FormItemLayout hideMessage layout="vertical" label="Which project is affected?">
          <FormControl_Shadcn_>
            <OrganizationProjectSelector
              key={orgSlug}
              sameWidthAsTrigger
              fetchOnMount
              checkPosition="left"
              slug={!orgSlug || orgSlug === NO_ORG_MARKER ? undefined : orgSlug}
              selectedRef={field.value}
              onInitialLoad={(projects) => {
                if (!urlProjectRef && (!projectRef || projectRef === NO_PROJECT_MARKER))
                  field.onChange(projects[0]?.ref ?? NO_PROJECT_MARKER)
              }}
              onSelect={(project) => field.onChange(project.ref)}
              renderTrigger={({ isLoading, project }) => {
                return (
                  <Button
                    block
                    type="default"
                    role="combobox"
                    aria-label="Select a project"
                    size="small"
                    className="justify-between"
                    iconRight={<ChevronsUpDown className="ml-2 h-4 w-4 shrink-0 opacity-50" />}
                  >
                    {!!orgSlug && isLoading ? (
                      <ShimmeringLoader className="w-44 py-2" />
                    ) : !field.value || field.value === NO_PROJECT_MARKER ? (
                      'No specific project'
                    ) : (
                      project?.name ?? 'Unknown project'
                    )}
                  </Button>
                )
              }}
              renderActions={(setOpen) => (
                <CommandGroup_Shadcn_>
                  <CommandItem_Shadcn_
                    className="w-full gap-x-2"
                    onSelect={() => {
                      field.onChange(NO_PROJECT_MARKER)
                      setOpen(false)
                    }}
                  >
                    {field.value === NO_PROJECT_MARKER && <Check size={16} />}
                    <p className={field.value !== NO_PROJECT_MARKER ? 'ml-6' : ''}>
                      No specific project
                    </p>
                  </CommandItem_Shadcn_>
                </CommandGroup_Shadcn_>
              )}
            />
          </FormControl_Shadcn_>
        </FormItemLayout>
      )}
    />
  )
}

interface ProjectRefHighlightedProps {
  projectRef: string | null
}

function ProjectRefHighlighted({ projectRef }: ProjectRefHighlightedProps) {
  const isVisible = !!projectRef && projectRef !== NO_PROJECT_MARKER

  return (
    <AnimatePresence>
      {isVisible && (
        <motion.div
          initial={{ opacity: 0, height: 0 }}
          animate={{ opacity: 1, height: 'auto' }}
          exit={{ opacity: 0, height: 0 }}
          transition={{ duration: 0.3 }}
          className="flex items-center gap-x-1"
        >
          <p className="text-sm transition text-foreground-lighter">
            Project ID:{' '}
            <code className="text-code-inline !text-foreground-light">{projectRef}</code>
          </p>
          <CopyButton
            iconOnly
            type="text"
            text={projectRef}
            onClick={() => toast.success('Copied project ID to clipboard')}
          />
        </motion.div>
      )}
    </AnimatePresence>
  )
}

interface PlanExpectationInfoBoxProps {
  orgSlug: string
  planId?: string
}

const PlanExpectationInfoBox = ({ orgSlug, planId }: PlanExpectationInfoBoxProps) => {
  const { billingAll } = useIsFeatureEnabled(['billing:all'])
  const shouldShowUpgradeActions = billingAll && planId !== 'enterprise'

  return (
    <Admonition
      type="default"
      title="Expected response times are based on your organization’s plan"
      description={
        <>
          {planId === 'free' && (
            <p>
              Support on the Free plan is provided through the community and by the team on a
              best-effort basis. For a guaranteed response time, we recommend upgrading to the Pro
              plan. Enhanced support SLAs are available on the Enterprise plan.
            </p>
          )}

          {planId === 'pro' && (
            <p>
              The Pro plan includes email support. In most cases, you can expect a response within 1
              business day for all severities. For prioritised ticketing on all issues and
              prioritised escalation to product engineering, we recommend upgrading to the Team
              plan. Enhanced support SLAs are available on the Enterprise plan.
            </p>
          )}

          {planId === 'team' && (
            <p>
              The Team plan includes email support with prioritized ticketing and escalation to
              product engineering. Low, normal, and high-severity tickets are typically handled
              within 1 business day. Urgent issues are handled within 1 day, 365 days a year.
              Enhanced support SLAs are available on the Enterprise plan.
            </p>
          )}
        </>
      }
      actions={
        shouldShowUpgradeActions && (
          <>
            <Button asChild>
              <Link
                href={`/org/${orgSlug}/billing?panel=subscriptionPlan&source=planSupportExpectationInfoBox`}
              >
                Upgrade plan
              </Link>
            </Button>
            <Button asChild type="default" icon={<ExternalLink />}>
              <Link href="https://supabase.com/contact/enterprise" target="_blank" rel="noreferrer">
                Enquire about Enterprise
              </Link>
            </Button>
          </>
        )
      }
    />
  )
}<|MERGE_RESOLUTION|>--- conflicted
+++ resolved
@@ -10,6 +10,7 @@
 import { OrganizationProjectSelector } from 'components/ui/OrganizationProjectSelector'
 import { useIsFeatureEnabled } from 'hooks/misc/useIsFeatureEnabled'
 import {
+  cn,
   Button,
   CommandGroup_Shadcn_,
   CommandItem_Shadcn_,
@@ -18,12 +19,7 @@
 } from 'ui'
 import { Admonition } from 'ui-patterns'
 import { FormItemLayout } from 'ui-patterns/form/FormItemLayout/FormItemLayout'
-<<<<<<< HEAD
 import ShimmeringLoader from 'ui-patterns/ShimmeringLoader'
-=======
-import { ShimmeringLoader } from 'ui-patterns/ShimmeringLoader'
-import { useHighlightProjectRefContext } from './HighlightContext'
->>>>>>> f42e46ac
 import type { ExtendedSupportCategories } from './Support.constants'
 import type { SupportFormValues } from './SupportForm.schema'
 import { NO_ORG_MARKER, NO_PROJECT_MARKER } from './SupportForm.utils'
@@ -48,7 +44,7 @@
   const hasProjectSelected = projectRef && projectRef !== NO_PROJECT_MARKER
 
   return (
-    <div className={'flex flex-col gap-y-2'}>
+    <div className="flex flex-col gap-y-2">
       <ProjectSelector form={form} orgSlug={orgSlug} projectRef={projectRef} />
       <ProjectRefHighlighted projectRef={projectRef} />
 
@@ -124,7 +120,7 @@
                     }}
                   >
                     {field.value === NO_PROJECT_MARKER && <Check size={16} />}
-                    <p className={field.value !== NO_PROJECT_MARKER ? 'ml-6' : ''}>
+                    <p className={cn(field.value !== NO_PROJECT_MARKER && 'ml-6')}>
                       No specific project
                     </p>
                   </CommandItem_Shadcn_>
