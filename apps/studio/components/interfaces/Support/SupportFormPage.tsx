--- conflicted
+++ resolved
@@ -18,11 +18,6 @@
 import { Admonition } from 'ui-patterns/admonition'
 import { AIAssistantOption } from './AIAssistantOption'
 import { DiscordCTACard } from './DiscordCTACard'
-<<<<<<< HEAD
-import { HighlightProjectRefProvider, useHighlightProjectRefContext } from './HighlightContext'
-import { IncidentAdmonition } from './IncidentAdmonition'
-=======
->>>>>>> 2fbb6cb9
 import { Success } from './Success'
 import type { ExtendedSupportCategories } from './Support.constants'
 import type { SupportFormValues } from './SupportForm.schema'
@@ -100,25 +95,12 @@
     <SupportFormWrapper>
       <SupportFormHeader />
 
-<<<<<<< HEAD
-      <div className="flex flex-col gap-y-4">
-        {hasActiveIncidents ? (
-          <IncidentAdmonition />
-        ) : (
-          <>
-            <AIAssistantOption projectRef={projectRef} organizationSlug={orgSlug} />
-            <DiscordCTACard organizationSlug={orgSlug} />
-          </>
-        )}
-      </div>
-=======
       {!isSuccess && (
         <div className="flex flex-col gap-y-4">
           <AIAssistantOption projectRef={projectRef} organizationSlug={orgSlug} />
           <DiscordCTACard organizationSlug={orgSlug} />
         </div>
       )}
->>>>>>> 2fbb6cb9
 
       <SupportFormBody
         form={form}
