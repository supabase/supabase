<<<<<<< HEAD
import { CLIENT_LIBRARIES } from 'common/constants'
import {
  AlertCircle,
  Book,
  ChevronRight,
  ExternalLink,
  Github,
  Hash,
  HelpCircle,
  Loader2,
  Mail,
  MessageSquare,
  Plus,
  X,
} from 'lucide-react'
import Link from 'next/link'
import { useRouter } from 'next/router'
import { ChangeEvent, useEffect, useRef, useState } from 'react'
import toast from 'react-hot-toast'

import {
  DocsSearchResultType as PageType,
  useDocsSearch,
  useParams,
  type DocsSearchResult as Page,
  type DocsSearchResultSection as PageSection,
} from 'common'
=======
import * as Sentry from '@sentry/nextjs'
import { useParams } from 'common'
import { CLIENT_LIBRARIES } from 'common/constants'
>>>>>>> adcf22c9
import InformationBox from 'components/ui/InformationBox'
import ShimmeringLoader from 'components/ui/ShimmeringLoader'
import { getProjectAuthConfig } from 'data/auth/auth-config-query'
import { useSendSupportTicketMutation } from 'data/feedback/support-ticket-send'
import { useOrganizationsQuery } from 'data/organizations/organizations-query'
import type { Project } from 'data/projects/project-detail-query'
import { useProjectsQuery } from 'data/projects/projects-query'
import { useOrgSubscriptionQuery } from 'data/subscriptions/org-subscription-query'
import { useFlag } from 'hooks'
import useLatest from 'hooks/misc/useLatest'
import { detectBrowser } from 'lib/helpers'
import { useProfile } from 'lib/profile'
import { canSendTelemetry } from 'lib/telemetry'
import { AlertCircle, ExternalLink, HelpCircle, Loader2, Mail, Plus, X } from 'lucide-react'
import Link from 'next/link'
import { useRouter } from 'next/router'
import { ChangeEvent, useEffect, useRef, useState } from 'react'
import toast from 'react-hot-toast'
import {
  AlertDescription_Shadcn_,
  AlertTitle_Shadcn_,
  Alert_Shadcn_,
  Button,
  Checkbox,
  Form,
  Input,
  Listbox,
  Separator,
} from 'ui'
import MultiSelect from 'ui-patterns/MultiSelect'
import DisabledStateForFreeTier from './DisabledStateForFreeTier'
import { CATEGORY_OPTIONS, SERVICE_OPTIONS, SEVERITY_OPTIONS } from './Support.constants'
import { formatMessage, uploadAttachments } from './SupportForm.utils'

import { useCommandMenu } from 'ui-patterns/Cmdk'
import {
  Command,
  CommandGroup,
  CommandItem,
  CommandLabel,
  TextHighlighter,
} from 'ui-patterns/Cmdk/Command.utils'

const MAX_ATTACHMENTS = 5
const INCLUDE_DISCUSSIONS = ['Problem', 'Database_unresponsive']

export interface SupportFormProps {
  setSentCategory: (value: string) => void
  setSelectedProject: (value: string) => void
}

<<<<<<< HEAD
const SupportForm = ({ setSentCategory }: SupportFormProps) => {
  const { handleDocsSearchDebounced, searchState, searchState: state } = useDocsSearch()
  const [subject, setSubject] = useState('')
  const [docsResults, setDocsResults] = useState<Page[]>([])

  const { search, setSearch, inputRef, site, setIsOpen } = useCommandMenu()
  const router = useRouter()

  async function openLink(pageType: PageType, link: string) {
    switch (pageType) {
      case PageType.Markdown:
      case PageType.Reference:
        if (site === 'docs') {
          await router.push(link)
          return setIsOpen(false)
        } else if (site === 'website') {
          await router.push(`/docs${link}`)
          setIsOpen(false)
        } else {
          window.open(`https://supabase.com/docs${link}`, '_blank')
          setIsOpen(false)
        }
        break
      case PageType.Integration:
        if (site === 'website') {
          router.push(link)
          setIsOpen(false)
        } else {
          window.open(`https://supabase.com${link}`, '_blank')
          setIsOpen(false)
        }
        break
      case PageType.GithubDiscussion:
        window.open(link, '_blank')
        setIsOpen(false)
        break
      default:
        throw new Error(`Unknown page type '${pageType}'`)
    }
  }

  useEffect(() => {
    if (subject.trim().length > 0) {
      handleDocsSearchDebounced(subject.trim())
    } else {
      setDocsResults([])
    }
  }, [subject])

  useEffect(() => {
    if (subject.trim().length > 0 && searchState.status === 'fullResults') {
      setDocsResults(searchState.results)
    } else if (searchState.status === 'noResults' || searchState.status === 'error') {
      setDocsResults([])
    }
  }, [searchState])

=======
const SupportForm = ({ setSentCategory, setSelectedProject }: SupportFormProps) => {
>>>>>>> adcf22c9
  const { isReady } = useRouter()
  const { ref, slug, category, message } = useParams()

  const ChevronArrow = () => (
    <ChevronRight
      strokeWidth={1.5}
      className="
        text-foreground-muted
        opacity-0
        -left-4
        group-aria-selected:scale-[101%]
        group-aria-selected:opacity-100
        group-aria-selected:left-0
      "
    />
  )

  const uploadButtonRef = useRef()
  const enableFreeSupport = useFlag('enableFreeSupport')
  const [isSubmitting, setIsSubmitting] = useState(false)
  const [uploadedFiles, setUploadedFiles] = useState<File[]>([])
  const [uploadedDataUrls, setUploadedDataUrls] = useState<string[]>([])
  const [selectedServices, setSelectedServices] = useState<string[]>([])
  const [textAreaValue, setTextAreaValue] = useState('')

  const {
    data: organizations,
    isLoading: isLoadingOrganizations,
    isError: isErrorOrganizations,
    isSuccess: isSuccessOrganizations,
  } = useOrganizationsQuery()
  // for use in useEffect
  const organizationsRef = useLatest(organizations)

  const {
    data: allProjects,
    isLoading: isLoadingProjects,
    isError: isErrorProjects,
    isSuccess: isSuccessProjects,
  } = useProjectsQuery()

  const { mutate: submitSupportTicket } = useSendSupportTicketMutation({
    onSuccess: (res, variables) => {
      toast.success('Support request sent. Thank you!')
      setSentCategory(variables.category)
      setSelectedProject(variables.projectRef ?? 'no-project')
    },
    onError: (error) => {
      toast.error(`Failed to submit support ticket: ${error.message}`)
      if (canSendTelemetry()) {
        Sentry.captureMessage('Failed to submit Support Form: ' + error.message)
      }
      setIsSubmitting(false)
    },
  })

  const projectDefaults: Partial<Project>[] = [{ ref: 'no-project', name: 'No specific project' }]

  const projects = [...(allProjects ?? []), ...projectDefaults]
  const selectedProjectFromUrl = projects.find((project) => project.ref === ref)
  const selectedOrganizationFromUrl = organizations?.find((org) => org.slug === slug)
  const selectedCategoryFromUrl = CATEGORY_OPTIONS.find((option) => {
    if (option.value.toLowerCase() === ((category as string) ?? '').toLowerCase()) return option
  })

  const [selectedProjectRef, setSelectedProjectRef] = useState(
    selectedProjectFromUrl !== undefined
      ? selectedProjectFromUrl.ref
      : projects.length > 0
        ? projects[0].ref
        : 'no-project'
  )

  const selectedOrganizationSlug =
    selectedOrganizationFromUrl !== undefined
      ? selectedOrganizationFromUrl.slug
      : selectedProjectRef !== 'no-project'
        ? organizations?.find((org) => {
            const project = projects.find((project) => project.ref === selectedProjectRef)
            return org.id === project?.organization_id
          })?.slug
        : organizations?.[0]?.slug

  const { data: subscription, isLoading: isLoadingSubscription } = useOrgSubscriptionQuery({
    orgSlug: selectedOrganizationSlug,
  })

  const { profile } = useProfile()
  const respondToEmail = profile?.primary_email ?? 'your email'

  const initialValues = {
    category:
      selectedCategoryFromUrl !== undefined
        ? selectedCategoryFromUrl.value
        : CATEGORY_OPTIONS[0].value,
    severity: 'Low',
    projectRef: selectedProjectRef,
    organizationSlug: selectedOrganizationSlug,
    library: 'no-library',
    subject: subject ?? '',
    message: message || '',
    allowSupportAccess: false,
  }

  const onFilesUpload = async (event: ChangeEvent<HTMLInputElement>) => {
    event.persist()
    const items = event.target.files || (event as any).dataTransfer.items
    const itemsCopied = Array.prototype.map.call(items, (item) => item) as File[]
    const itemsToBeUploaded = itemsCopied.slice(0, MAX_ATTACHMENTS - uploadedFiles.length)

    setUploadedFiles(uploadedFiles.concat(itemsToBeUploaded))
    if (items.length + uploadedFiles.length > MAX_ATTACHMENTS) {
      toast(`Only up to ${MAX_ATTACHMENTS} attachments are allowed`)
    }

    event.target.value = ''
  }

  const removeUploadedFile = (idx: number) => {
    const updatedFiles = uploadedFiles?.slice()
    updatedFiles.splice(idx, 1)
    setUploadedFiles(updatedFiles)

    const updatedDataUrls = uploadedDataUrls.slice()
    uploadedDataUrls.splice(idx, 1)
    setUploadedDataUrls(updatedDataUrls)
  }

  const onValidate = (values: any) => {
    const errors: any = {}
    if (!values.subject) errors.subject = 'Please add a subject heading'
    if (!values.message) errors.message = "Please add a message about the issue that you're facing"
    if (values.category === 'Problem' && values.library === 'no-library')
      errors.library = "Please select the library that you're facing issues with"
    return errors
  }

  const onSubmit = async (values: any) => {
    setIsSubmitting(true)
    const attachments =
      uploadedFiles.length > 0 ? await uploadAttachments(values.projectRef, uploadedFiles) : []
    const selectedLibrary = CLIENT_LIBRARIES.find((library) => library.language === values.library)

    const payload = {
      ...values,
      library:
        values.category === 'Problem' && selectedLibrary !== undefined ? selectedLibrary.key : '',
      message: formatMessage(values.message, attachments),
      verified: true,
      tags: ['dashboard-support-form'],
      siteUrl: '',
      additionalRedirectUrls: '',
      affectedServices: selectedServices
        .map((service) => service.replace(/ /g, '_').toLowerCase())
        .join(';'),
      browserInformation: detectBrowser(),
    }

    if (values.projectRef !== 'no-project') {
      try {
        const authConfig = await getProjectAuthConfig({ projectRef: values.projectRef })
        payload.siteUrl = authConfig.SITE_URL
        payload.additionalRedirectUrls = authConfig.URI_ALLOW_LIST
      } finally {
      }
    }

    submitSupportTicket(payload)
  }

  const handleTextMessageChange = (event: React.ChangeEvent<HTMLTextAreaElement>) => {
    setTextAreaValue(event.target.value)
  }

  const ipv4MigrationStrings = [
    'ipv4',
    'ipv6',
    'supavisor',
    'pgbouncer',
    '5432',
    'ENETUNREACH',
    'ECONNREFUSED',
    'P1001',
    'connect: no route to',
    'network is unreac',
    'could not translate host name',
    'address family not supported by protocol',
  ]

  const ipv4MigrationStringMatched = ipv4MigrationStrings.some((str) => textAreaValue.includes(str))
  const hasResults =
    state.status === 'fullResults' ||
    state.status === 'partialResults' ||
    (state.status === 'loading' && state.staleResults.length > 0)

  useEffect(() => {
    if (!uploadedFiles) return
    const objectUrls = uploadedFiles.map((file) => URL.createObjectURL(file))
    setUploadedDataUrls(objectUrls)

    return () => {
      objectUrls.forEach((url: any) => URL.revokeObjectURL(url))
    }
  }, [uploadedFiles])

  useEffect(() => {
    if (isSuccessProjects && ref !== undefined) {
      const selectedProjectFromUrl = projects.find((project) => project.ref === ref)
      if (selectedProjectFromUrl !== undefined) setSelectedProjectRef(selectedProjectFromUrl.ref)
    }
  }, [isSuccessProjects])

  const IconContainer = (
    props: React.DetailedHTMLProps<React.HTMLAttributes<HTMLDivElement>, HTMLDivElement>
  ) => (
    <div
      className="
        transition
        w-6 h-6
        bg-alternative
        group-aria-selected:scale-[105%]
        group-aria-selected:bg-foreground
        text-foreground
        group-aria-selected:text-background
        rounded flex
        items-center
        justify-center

        group-aria-selected:[&_svg]:scale-[103%]
        "
      {...props}
    />
  )

  return (
    <Form id="support-form" initialValues={initialValues} validate={onValidate} onSubmit={onSubmit}>
      {({ resetForm, values }: any) => {
        const selectedCategory = CATEGORY_OPTIONS.find(
          (category) => category.value === values.category
        )
        const selectedLibrary = CLIENT_LIBRARIES.find(
          (library) => library.language === values.library
        )
        const selectedClientLibraries = selectedLibrary?.libraries.filter((library) =>
          library.name.includes('supabase-')
        )

        const selectedProject = projects.find((project) => project.ref === values.projectRef)
        const isFreeProject = (subscription?.plan.id ?? 'free') === 'free'

        const isDisabled =
          !enableFreeSupport &&
          isFreeProject &&
          ['Performance', 'Problem'].includes(values.category)

        // [Alaister] although this "technically" is breaking the rules of React hooks
        // it won't error because the hooks are always rendered in the same order
        // eslint-disable-next-line react-hooks/rules-of-hooks
        useEffect(() => {
          if (values.projectRef === 'no-project') {
            const updatedValues = {
              ...values,
              organizationSlug: organizationsRef.current?.[0]?.slug,
            }
            resetForm({ values: updatedValues, initialValues: updatedValues })
          } else if (selectedProject) {
            const organization = organizationsRef.current?.find(
              (org) => org.id === selectedProject.organization_id
            )
            if (organization) {
              const updatedValues = { ...values, organizationSlug: organization.slug }
              resetForm({ values: updatedValues, initialValues: updatedValues })
            }
          }
        }, [values.projectRef])

        // eslint-disable-next-line react-hooks/rules-of-hooks
        useEffect(() => {
          if (
            isSuccessProjects &&
            isSuccessOrganizations &&
            allProjects.length > 0 &&
            organizations.length > 0
          ) {
            const updatedValues = {
              ...values,
              projectRef: selectedProjectRef,
              organizationSlug: selectedOrganizationSlug,
            }
            resetForm({ values: updatedValues, initialValues: updatedValues })
          }
        }, [
          isSuccessProjects,
          isSuccessOrganizations,
          selectedProjectRef,
          selectedOrganizationSlug,
        ])

        // Populate fields when router is ready, required when navigating to
        // support form on a refresh browser session
        // eslint-disable-next-line react-hooks/rules-of-hooks
        useEffect(() => {
          if (isReady) {
            const updatedValues = {
              ...initialValues,
              projectRef: ref ?? initialValues.projectRef,
              subject: subject ?? initialValues.subject,
              category: selectedCategoryFromUrl?.value ?? initialValues.category,
              message: message ?? initialValues.message,
            }
            resetForm({ values: updatedValues, initialValues: updatedValues })
          }
        }, [isReady])

        return (
          <div className="space-y-8 max-w-[620px] overflow-hidden">
            <div className="px-6">
              <h3 className="text-xl">How can we help?</h3>
            </div>

            {isSuccessProjects &&
              values.projectRef === 'no-project' &&
              values.category !== 'Login_issues' && (
                <div className="px-6">
                  {isLoadingOrganizations && (
                    <div className="space-y-2">
                      <p className="text-sm prose">Which organization is affected?</p>
                      <ShimmeringLoader className="!py-[19px]" />
                    </div>
                  )}
                  {isErrorOrganizations && (
                    <div className="space-y-2">
                      <p className="text-sm prose">Which organization is affected?</p>
                      <div className="border rounded-md px-4 py-2 flex items-center space-x-2">
                        <AlertCircle size={16} strokeWidth={2} className="text-foreground-light" />
                        <p className="text-sm prose">Failed to retrieve organizations</p>
                      </div>
                    </div>
                  )}
                  {isSuccessOrganizations && (
                    <Listbox
                      id="organizationSlug"
                      layout="vertical"
                      label="Which organization is affected?"
                    >
                      {organizations?.map((option) => {
                        return (
                          <Listbox.Option
                            key={`option-${option.slug}`}
                            label={option.name || ''}
                            value={option.slug}
                          >
                            <span>{option.name}</span>
                          </Listbox.Option>
                        )
                      })}
                    </Listbox>
                  )}
                </div>
              )}

            {isLoadingProjects && (
              <div className="space-y-2">
                <p className="text-sm prose">Which project is affected?</p>
                <ShimmeringLoader className="!py-[19px]" />
              </div>
            )}
            {isErrorProjects && (
              <div className="space-y-2">
                <p className="text-sm prose">Which project is affected?</p>
                <div className="border rounded-md px-4 py-2 flex items-center space-x-2">
                  <HelpCircle strokeWidth={2} className="text-foreground-light" />
                  <p className="text-sm prose">Failed to retrieve projects</p>
                </div>
              </div>
            )}
            {isSuccessProjects && (
              <div className="px-6">
                <Listbox
                  id="projectRef"
                  layout="vertical"
                  label="Which project is affected?"
                  onChange={(val) => {
                    setSelectedProjectRef(val)
                  }}
                  className="w-full"
                >
                  {projects.map((option) => {
                    const organization = organizations?.find((x) => x.id === option.organization_id)
                    return (
                      <Listbox.Option
                        key={`option-${option.ref}`}
                        label={option.name || ''}
                        value={option.ref}
                        className="w-full"
                      >
                        <span>{option.name}</span>
                        <span className="block text-xs opacity-50">{organization?.name}</span>
                      </Listbox.Option>
                    )
                  })}
                </Listbox>
                {values.projectRef !== 'no-project' && subscription && isSuccessProjects ? (
                  <p className="text-sm text-foreground-light mt-2">
                    This project is on the{' '}
                    <span className="text-foreground-light">{subscription.plan.name} plan</span>
                  </p>
                ) : isLoadingSubscription && selectedProjectRef !== 'no-project' ? (
                  <div className="flex items-center space-x-2 mt-2">
                    <Loader2 size={14} className="animate-spin" />
                    <p className="text-sm text-foreground-light">Checking project's plan</p>
                  </div>
                ) : (
                  <></>
                )}
              </div>
            )}

            {subscription?.plan.id !== 'enterprise' && values.category !== 'Login_issues' && (
              <div className="px-6">
                <InformationBox
                  icon={<AlertCircle size={18} strokeWidth={2} />}
                  defaultVisibility={true}
                  hideCollapse={true}
                  title={
                    selectedProjectRef === 'no-project'
                      ? 'Please note that no project has been selected'
                      : "Expected response times are based on your project's plan"
                  }
                  {...(selectedProjectRef !== 'no-project' && {
                    description: (
                      <div className="space-y-4 mb-1">
                        {subscription?.plan.id === 'free' && (
                          <p>
                            Free plan support is available within the community and officially by
                            the team on a best efforts basis. For a guaranteed response we recommend
                            upgrading to the Pro plan. Enhanced SLAs for support are available on
                            our Enterprise Plan.
                          </p>
                        )}

                        {subscription?.plan.id === 'pro' && (
                          <p>
                            Pro Plan includes email-based support. You can expect an answer within 1
                            business day in most situations for all severities. We recommend
                            upgrading to the Team plan for prioritized ticketing on all issues and
                            prioritized escalation to product engineering teams. Enhanced SLAs for
                            support are available on our Enterprise Plan.
                          </p>
                        )}

                        {subscription?.plan.id === 'team' && (
                          <p>
                            Team plan includes email-based support. You get prioritized ticketing on
                            all issues and prioritized escalation to product engineering teams. Low,
                            Normal, and High severity tickets will generally be handled within 1
                            business day, while Urgent issues, we respond within 1 day, 365 days a
                            year. Enhanced SLAs for support are available on our Enterprise Plan.
                          </p>
                        )}

                        <div className="flex flex-col sm:flex-row items-start sm:items-center gap-y-2 sm:gap-x-2">
                          <Button asChild>
                            <Link
                              href={`/org/${values.organizationSlug}/billing?panel=subscriptionPlan`}
                            >
                              Upgrade project
                            </Link>
                          </Button>
                          <Button asChild type="default" icon={<ExternalLink size={14} />}>
                            <Link
                              href="https://supabase.com/contact/enterprise"
                              target="_blank"
                              rel="noreferrer"
                            >
                              Enquire about Enterprise
                            </Link>
                          </Button>
                        </div>
                      </div>
                    ),
                  })}
                />
              </div>
            )}

            {values.category !== 'Login_issues' && (
              <div className="px-6">
                <div className="grid sm:grid-cols-2 sm:grid-rows-1 gap-4 grid-cols-1 grid-rows-2">
                  <Listbox
                    id="category"
                    layout="vertical"
                    label="What area are you having problems with?"
                  >
                    {CATEGORY_OPTIONS.map((option, i) => {
                      return (
                        <Listbox.Option
                          key={`option-${option.value}`}
                          label={option.label}
                          value={option.value}
                          className="min-w-[50px] !w-72"
                        >
                          <span>{option.label}</span>
                          <span className="block text-xs opacity-50">{option.description}</span>
                        </Listbox.Option>
                      )
                    })}
                  </Listbox>
                  <Listbox id="severity" layout="vertical" label="Severity">
                    {SEVERITY_OPTIONS.map((option: any) => {
                      return (
                        <Listbox.Option
                          key={`option-${option.value}`}
                          label={option.label}
                          value={option.value}
                          className="!w-72"
                        >
                          <span>{option.label}</span>
                          <span className="block text-xs opacity-50">{option.description}</span>
                        </Listbox.Option>
                      )
                    })}
                  </Listbox>
                </div>
                {(values.severity === 'Urgent' || values.severity === 'High') && (
                  <p className="text-sm text-foreground-light mt-2">
                    We do our best to respond to everyone as quickly as possible; however,
                    prioritization will be based on production status. We ask that you reserve High
                    and Urgent severity for production-impacting issues only.
                  </p>
                )}
              </div>
            )}

            <Separator />

            {!isDisabled ? (
              <>
                {['Performance'].includes(values.category) && isFreeProject ? (
                  <DisabledStateForFreeTier
                    category={selectedCategory?.label ?? ''}
                    organizationSlug={selectedOrganizationSlug ?? ''}
                  />
                ) : (
                  <>
                    <div className="px-6">
                      <Input
                        id="subject"
                        label="Subject"
                        placeholder="Summary of the problem you have"
                        onChange={(e) => setSubject(e.target.value)}
                        descriptionText={
                          values.subject.length > 0 &&
                          INCLUDE_DISCUSSIONS.includes(values.category) ? (
                            <p className="flex items-center space-x-1">
                              <span>Check our </span>
                              <Link
                                key="gh-discussions"
                                href={`https://github.com/orgs/supabase/discussions?discussions_q=${values.subject}`}
                                target="_blank"
                                rel="noreferrer"
                                className="flex items-center space-x-2 text-foreground-light underline hover:text-foreground transition"
                              >
                                Github discussions
                                <ExternalLink size={14} strokeWidth={2} className="ml-1" />
                              </Link>
                              <span> for a quick answer</span>
                            </p>
                          ) : null
                        }
                      />
                    </div>

                    {docsResults.length > 0 && hasResults && (
                      <div className="py-4 px-6 border rounded-md mx-6 ">
                        <h2 className="text-sm text-foreground-light">Suggested resources</h2>
                        {docsResults.slice(0, 5).map((page, i) => (
                          <Command key={page.id}>
                            <CommandGroup
                              key={`${page.path}-group`}
                              heading=""
                              value={`${encodeURIComponent(page.title)}-group-index-${i}`}
                              forceMount={true}
                              className="p-2"
                            >
                              <CommandItem
                                key={`${page.path}-item`}
                                value={`${encodeURIComponent(page.title)}-item-index-${i}`}
                                type="block-link"
                                onSelect={() => openLink(page.type, formatPageUrl(page))}
                                forceMount={true}
                                className="hover:cursor-pointer hover:bg-overlay-hover p-2 text-sm"
                              >
                                <div className="grow flex gap-3 items-center">
                                  <IconContainer>{getPageIcon(page)}</IconContainer>
                                  <div className="flex flex-col gap-0">
                                    <CommandLabel>
                                      <TextHighlighter text={page.title} query="test" />
                                    </CommandLabel>
                                    {(page.description || page.subtitle) && (
                                      <div className="text-xs text-foreground-muted">
                                        <TextHighlighter
                                          text={page.description || page.subtitle || ''}
                                          query="test"
                                        />
                                      </div>
                                    )}
                                  </div>
                                </div>
                                <ChevronArrow />
                              </CommandItem>

                              {page.sections.length > 0 && (
                                <div className="border-l border-default ml-3 pt-3">
                                  {page.sections.map((section: PageSection, index: number) => (
                                    <CommandItem
                                      className="ml-3 mb-3 hover:cursor-pointer p-2 text-sm"
                                      onSelect={() =>
                                        openLink(page.type, formatSectionUrl(page, section))
                                      }
                                      key={`${page.path}__${section.heading}-item-${index}`}
                                      value={`${encodeURIComponent(page.title)}__${encodeURIComponent(section.heading)}-item-index-${page.id}`}
                                      forceMount={true}
                                      type="block-link"
                                    >
                                      <div className="grow flex gap-3 items-center">
                                        <IconContainer>{getPageSectionIcon(page)}</IconContainer>
                                        <div className="flex flex-col gap-2">
                                          <cite>
                                            <TextHighlighter
                                              className="not-italic text-xs rounded-full px-3 py-1 bg-overlay-hover text-foreground"
                                              text={page.title}
                                              query="test"
                                            />
                                          </cite>
                                          {section.heading && (
                                            <CommandLabel>
                                              <TextHighlighter
                                                text={section.heading}
                                                query="query"
                                              />
                                            </CommandLabel>
                                          )}
                                        </div>
                                      </div>
                                      <ChevronArrow />
                                    </CommandItem>
                                  ))}
                                </div>
                              )}
                            </CommandGroup>
                          </Command>
                        ))}
                      </div>
                    )}

                    {values.category === 'Problem' && (
                      <div className="px-6">
                        <Listbox
                          id="library"
                          layout="vertical"
                          label="Which library are you having issues with?"
                        >
                          <Listbox.Option
                            disabled
                            label="Please select a library"
                            value="no-library"
                            className="min-w-[500px]"
                          >
                            <span>Please select a library</span>
                          </Listbox.Option>
                          {CLIENT_LIBRARIES.map((option, i) => {
                            return (
                              <Listbox.Option
                                key={`option-${option.key}`}
                                label={option.language}
                                value={option.language}
                                className="min-w-[500px]"
                              >
                                <span>{option.language}</span>
                              </Listbox.Option>
                            )
                          })}
                        </Listbox>
                      </div>
                    )}

                    {selectedLibrary !== undefined && (
                      <div className="px-6 space-y-4 !mt-4">
                        <div className="space-y-2">
                          <p className="text-sm text-foreground-light">
                            Found an issue or a bug? Try searching our Github issues or submit a new
                            one.
                          </p>
                        </div>
                        <div className="flex items-center space-x-4 overflow-x-auto">
                          {selectedClientLibraries?.map((library) => {
                            const libraryLanguage =
                              values.library === 'Dart (Flutter)'
                                ? library.name.split('-')[1]
                                : values.library
                            return (
                              <div
                                key={library.name}
                                className="w-[230px] min-w-[230px] min-h-[128px] rounded border border-control bg-surface-100 space-y-3 px-4 py-3"
                              >
                                <div className="space-y-1">
                                  <p className="text-sm">{library.name}</p>
                                  <p className="text-sm text-foreground-light">
                                    For issues regarding the {libraryLanguage} client library
                                  </p>
                                </div>
                                <div>
                                  <Button
                                    asChild
                                    type="default"
                                    icon={<ExternalLink size={14} strokeWidth={1.5} />}
                                  >
                                    <Link href={library.url} target="_blank" rel="noreferrer">
                                      View Github issues
                                    </Link>
                                  </Button>
                                </div>
                              </div>
                            )
                          })}
                          <div
                            className={[
                              'px-4 py-3 rounded border border-control bg-surface-100',
                              'w-[230px] min-w-[230px] min-h-[128px] flex flex-col justify-between space-y-3',
                            ].join(' ')}
                          >
                            <div className="space-y-1">
                              <p className="text-sm">supabase</p>
                              <p className="text-sm text-foreground-light">
                                For any issues about our API
                              </p>
                            </div>
                            <div>
                              <Button
                                asChild
                                type="default"
                                icon={<ExternalLink size={14} strokeWidth={1.5} />}
                              >
                                <Link
                                  href="https://github.com/supabase/supabase"
                                  target="_blank"
                                  rel="noreferrer"
                                >
                                  View Github issues
                                </Link>
                              </Button>
                            </div>
                          </div>
                        </div>
                      </div>
                    )}

                    {values.category !== 'Login_issues' && (
                      <div className="px-6 space-y-2">
                        <p className="text-sm text-foreground-light">
                          Which services are affected?
                        </p>
                        <MultiSelect
                          options={SERVICE_OPTIONS}
                          value={selectedServices}
                          placeholder="No particular service"
                          searchPlaceholder="Search for a service"
                          onChange={setSelectedServices}
                        />
                      </div>
                    )}
                    <div className="text-area-text-sm px-6 grid gap-4">
                      <Input.TextArea
                        id="message"
                        label="Message"
                        placeholder="Describe the issue you're facing, along with any relevant information. Please be as detailed and specific as possible."
                        limit={5000}
                        labelOptional="5000 character limit"
                        value={textAreaValue}
                        onChange={(e) => handleTextMessageChange(e)}
                      />
                      {ipv4MigrationStringMatched && (
                        <Alert_Shadcn_ variant="default">
                          <HelpCircle strokeWidth={2} />
                          <AlertTitle_Shadcn_>Connection issues?</AlertTitle_Shadcn_>
                          <AlertDescription_Shadcn_ className="grid gap-3">
                            <p>
                              Having trouble connecting to your project? It could be related to our
                              migration from PGBouncer and IPv4.
                            </p>
                            <p>
                              Please review this GitHub discussion. It's up to date and covers many
                              frequently asked questions.
                            </p>
                            <p>
                              <Button
                                asChild
                                type="default"
                                icon={<ExternalLink strokeWidth={1.5} />}
                              >
                                <Link
                                  href="https://github.com/orgs/supabase/discussions/17817"
                                  target="_blank"
                                  rel="noreferrer"
                                >
                                  PGBouncer and IPv4 Deprecation #17817
                                </Link>
                              </Button>
                            </p>
                          </AlertDescription_Shadcn_>
                        </Alert_Shadcn_>
                      )}
                    </div>
                    {['Problem', 'Database_unresponsive', 'Performance'].includes(
                      values.category
                    ) && (
                      <div className="px-6">
                        <Checkbox
                          name="allowSupportAccess"
                          label="Allow Supabase Support to access your project temporarily"
                          description="In some cases, we may require temporary access to your project to complete troubleshooting, or to answer questions related specifically to your project"
                        />
                      </div>
                    )}
                    <div className="space-y-4 px-6">
                      <div className="space-y-1">
                        <p className="block text-sm text-foreground-light">Attachments</p>
                        <p className="block text-sm text-foreground-light">
                          Upload up to {MAX_ATTACHMENTS} screenshots that might be relevant to the
                          issue that you're facing
                        </p>
                      </div>
                      <div>
                        <input
                          multiple
                          type="file"
                          // @ts-ignore
                          ref={uploadButtonRef}
                          className="hidden"
                          accept="image/png, image/jpeg"
                          onChange={onFilesUpload}
                        />
                      </div>
                      <div className="flex items-center space-x-2">
                        {uploadedDataUrls.map((x: any, idx: number) => (
                          <div
                            key={idx}
                            style={{ backgroundImage: `url("${x}")` }}
                            className="relative h-14 w-14 rounded bg-cover bg-center bg-no-repeat"
                          >
                            <div
                              className={[
                                'flex h-4 w-4 items-center justify-center rounded-full bg-red-900',
                                'absolute -top-1 -right-1 cursor-pointer',
                              ].join(' ')}
                              onClick={() => removeUploadedFile(idx)}
                            >
                              <X size={12} strokeWidth={2} />
                            </div>
                          </div>
                        ))}
                        {uploadedFiles.length < MAX_ATTACHMENTS && (
                          <div
                            className={[
                              'border border-stronger opacity-50 transition hover:opacity-100',
                              'group flex h-14 w-14 cursor-pointer items-center justify-center rounded',
                            ].join(' ')}
                            onClick={() => {
                              if (uploadButtonRef.current) (uploadButtonRef.current as any).click()
                            }}
                          >
                            <Plus strokeWidth={2} size={20} />
                          </div>
                        )}
                      </div>
                    </div>
                    <div className="px-6">
                      <div className="flex items-center space-x-1 justify-end block text-sm mt-0 mb-2">
                        <p className="text-foreground-light">We will contact you at</p>
                        <p className="text-foreground font-medium">{respondToEmail}</p>
                      </div>
                      <div className="flex items-center space-x-1 justify-end block text-sm mt-0 mb-2">
                        <p className="text-foreground-light">
                          Please ensure you haven't blocked Hubspot in your emails
                        </p>
                      </div>
                      <div className="flex justify-end">
                        <Button
                          htmlType="submit"
                          size="small"
                          icon={<Mail />}
                          disabled={isSubmitting}
                          loading={isSubmitting}
                        >
                          Send support request
                        </Button>
                      </div>
                    </div>
                  </>
                )}
              </>
            ) : (
              <></>
            )}
          </div>
        )
      }}
    </Form>
  )
}

export default SupportForm

export function formatPageUrl(page: Page) {
  switch (page.type) {
    case PageType.Markdown:
    case PageType.Reference:
    case PageType.Integration:
    case PageType.GithubDiscussion:
      return page.path
    default:
      throw new Error(`Unknown page type '${page.type}'`)
  }
}

export function formatSectionUrl(page: Page, section: PageSection) {
  switch (page.type) {
    case PageType.Markdown:
    case PageType.GithubDiscussion:
      return `${formatPageUrl(page)}#${section.slug ?? ''}`
    case PageType.Reference:
      return `${formatPageUrl(page)}/${section.slug ?? ''}`
    case PageType.Integration:
      // [Charis] Markdown headings on integrations pages don't have slugs yet
      return formatPageUrl(page)
    default:
      throw new Error(`Unknown page type '${page.type}'`)
  }
}

export function getPageIcon(page: Page) {
  switch (page.type) {
    case PageType.Markdown:
    case PageType.Reference:
    case PageType.Integration:
      return <Book strokeWidth={1.5} className="!mr-0 !w-4 !h-4" />
    case PageType.GithubDiscussion:
      return <Github strokeWidth={1.5} className="!mr-0 !w-4 !h-4" />
    default:
      throw new Error(`Unknown page type '${page.type}'`)
  }
}

export function getPageSectionIcon(page: Page) {
  switch (page.type) {
    case PageType.Markdown:
    case PageType.Reference:
    case PageType.Integration:
      return <Hash strokeWidth={1.5} className="!mr-0 !w-4 !h-4" />
    case PageType.GithubDiscussion:
      return <MessageSquare strokeWidth={1.5} className="!mr-0 !w-4 !h-4" />
    default:
      throw new Error(`Unknown page type '${page.type}'`)
  }
}<|MERGE_RESOLUTION|>--- conflicted
+++ resolved
@@ -1,4 +1,3 @@
-<<<<<<< HEAD
 import { CLIENT_LIBRARIES } from 'common/constants'
 import {
   AlertCircle,
@@ -26,11 +25,9 @@
   type DocsSearchResult as Page,
   type DocsSearchResultSection as PageSection,
 } from 'common'
-=======
+
 import * as Sentry from '@sentry/nextjs'
-import { useParams } from 'common'
-import { CLIENT_LIBRARIES } from 'common/constants'
->>>>>>> adcf22c9
+
 import InformationBox from 'components/ui/InformationBox'
 import ShimmeringLoader from 'components/ui/ShimmeringLoader'
 import { getProjectAuthConfig } from 'data/auth/auth-config-query'
@@ -82,8 +79,7 @@
   setSelectedProject: (value: string) => void
 }
 
-<<<<<<< HEAD
-const SupportForm = ({ setSentCategory }: SupportFormProps) => {
+const SupportForm = ({ setSentCategory, setSelectedProject }: SupportFormProps) => {
   const { handleDocsSearchDebounced, searchState, searchState: state } = useDocsSearch()
   const [subject, setSubject] = useState('')
   const [docsResults, setDocsResults] = useState<Page[]>([])
@@ -140,9 +136,6 @@
     }
   }, [searchState])
 
-=======
-const SupportForm = ({ setSentCategory, setSelectedProject }: SupportFormProps) => {
->>>>>>> adcf22c9
   const { isReady } = useRouter()
   const { ref, slug, category, message } = useParams()
 
