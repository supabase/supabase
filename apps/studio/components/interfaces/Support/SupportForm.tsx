--- conflicted
+++ resolved
@@ -1,24 +1,30 @@
 import { CLIENT_LIBRARIES } from 'common/constants'
-<<<<<<< HEAD
 import {
+  AlertCircle,
+  Book,
+  ChevronRight,
+  ExternalLink,
+  Github,
+  Hash,
   HelpCircle,
-  Hash,
+  Loader2,
+  Mail,
   MessageSquare,
-  Book,
-  AlertTriangle,
-  Search,
-  ChevronRight,
-  Github,
+  Plus,
+  X,
 } from 'lucide-react'
-=======
-import { AlertCircle, ExternalLink, HelpCircle, Loader2, Mail, Plus, X } from 'lucide-react'
->>>>>>> a25242e3
 import Link from 'next/link'
 import { useRouter } from 'next/router'
 import { ChangeEvent, useEffect, useRef, useState } from 'react'
 import toast from 'react-hot-toast'
 
-import { useParams } from 'common'
+import {
+  DocsSearchResultType as PageType,
+  useDocsSearch,
+  useParams,
+  type DocsSearchResult as Page,
+  type DocsSearchResultSection as PageSection,
+} from 'common'
 import InformationBox from 'components/ui/InformationBox'
 import ShimmeringLoader from 'components/ui/ShimmeringLoader'
 import { getProjectAuthConfig } from 'data/auth/auth-config-query'
@@ -34,7 +40,6 @@
 import {
   AlertDescription_Shadcn_,
   AlertTitle_Shadcn_,
-  Command_Shadcn_,
   Alert_Shadcn_,
   Button,
   Checkbox,
@@ -47,13 +52,8 @@
 import DisabledStateForFreeTier from './DisabledStateForFreeTier'
 import { CATEGORY_OPTIONS, SERVICE_OPTIONS, SEVERITY_OPTIONS } from './Support.constants'
 import { formatMessage, uploadAttachments } from './SupportForm.utils'
-import {
-  type DocsSearchResult as Page,
-  type DocsSearchResultSection as PageSection,
-  DocsSearchResultType as PageType,
-  useDocsSearch,
-} from 'common'
-
+
+import { useCommandMenu } from 'ui-patterns/Cmdk'
 import {
   Command,
   CommandGroup,
@@ -61,7 +61,6 @@
   CommandLabel,
   TextHighlighter,
 } from 'ui-patterns/Cmdk/Command.utils'
-import { useCommandMenu } from 'ui-patterns/Cmdk'
 
 const MAX_ATTACHMENTS = 5
 const INCLUDE_DISCUSSIONS = ['Problem', 'Database_unresponsive']
