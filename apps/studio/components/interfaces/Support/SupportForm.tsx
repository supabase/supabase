import * as Sentry from '@sentry/nextjs'
import { useParams } from 'common'
import { CLIENT_LIBRARIES } from 'common/constants'
import InformationBox from 'components/ui/InformationBox'
import ShimmeringLoader from 'components/ui/ShimmeringLoader'
import { getProjectAuthConfig } from 'data/auth/auth-config-query'
import { useSendSupportTicketMutation } from 'data/feedback/support-ticket-send'
import { useOrganizationsQuery } from 'data/organizations/organizations-query'
import type { Project } from 'data/projects/project-detail-query'
import { useProjectsQuery } from 'data/projects/projects-query'
import { useOrgSubscriptionQuery } from 'data/subscriptions/org-subscription-query'
import { useFlag } from 'hooks'
import useLatest from 'hooks/misc/useLatest'
import { detectBrowser } from 'lib/helpers'
import { useProfile } from 'lib/profile'
import { canSendTelemetry } from 'lib/telemetry'
import { AlertCircle, ExternalLink, HelpCircle, Loader2, Mail, Plus, X } from 'lucide-react'
import Link from 'next/link'
import { useRouter } from 'next/router'
import { ChangeEvent, useEffect, useRef, useState } from 'react'
import toast from 'react-hot-toast'
import {
  AlertDescription_Shadcn_,
  AlertTitle_Shadcn_,
  Alert_Shadcn_,
  Button,
  Checkbox,
  Form,
  Input,
  Listbox,
  Separator,
} from 'ui'
import MultiSelect from 'ui-patterns/MultiSelect'
import DisabledStateForFreeTier from './DisabledStateForFreeTier'
import { CATEGORY_OPTIONS, SERVICE_OPTIONS, SEVERITY_OPTIONS } from './Support.constants'
import { formatMessage, uploadAttachments } from './SupportForm.utils'

const MAX_ATTACHMENTS = 5
const INCLUDE_DISCUSSIONS = ['Problem', 'Database_unresponsive']

export interface SupportFormProps {
  setSentCategory: (value: string) => void
  setSelectedProject: (value: string) => void
}

const SupportForm = ({ setSentCategory, setSelectedProject }: SupportFormProps) => {
  const { isReady } = useRouter()
  const { ref, slug, subject, category, message } = useParams()

  const uploadButtonRef = useRef()
  const enableFreeSupport = useFlag('enableFreeSupport')
  const [isSubmitting, setIsSubmitting] = useState(false)
  const [uploadedFiles, setUploadedFiles] = useState<File[]>([])
  const [uploadedDataUrls, setUploadedDataUrls] = useState<string[]>([])
  const [selectedServices, setSelectedServices] = useState<string[]>([])
  const [textAreaValue, setTextAreaValue] = useState('')

  const {
    data: organizations,
    isLoading: isLoadingOrganizations,
    isError: isErrorOrganizations,
    isSuccess: isSuccessOrganizations,
  } = useOrganizationsQuery()
  // for use in useEffect
  const organizationsRef = useLatest(organizations)

  const {
    data: allProjects,
    isLoading: isLoadingProjects,
    isError: isErrorProjects,
    isSuccess: isSuccessProjects,
  } = useProjectsQuery()

  const { mutate: submitSupportTicket } = useSendSupportTicketMutation({
    onSuccess: (res, variables) => {
      toast.success('Support request sent. Thank you!')
      setSentCategory(variables.category)
      setSelectedProject(variables.projectRef ?? 'no-project')
    },
    onError: (error) => {
      toast.error(`Failed to submit support ticket: ${error.message}`)
      if (canSendTelemetry()) {
        Sentry.captureMessage('Failed to submit Support Form: ' + error.message)
      }
      setIsSubmitting(false)
    },
  })

  const projectDefaults: Partial<Project>[] = [{ ref: 'no-project', name: 'No specific project' }]

  const projects = [...(allProjects ?? []), ...projectDefaults]
  const selectedProjectFromUrl = projects.find((project) => project.ref === ref)
  const selectedOrganizationFromUrl = organizations?.find((org) => org.slug === slug)
  const selectedCategoryFromUrl = CATEGORY_OPTIONS.find((option) => {
    if (option.value.toLowerCase() === ((category as string) ?? '').toLowerCase()) return option
  })

  const [selectedProjectRef, setSelectedProjectRef] = useState(
    selectedProjectFromUrl !== undefined
      ? selectedProjectFromUrl.ref
      : projects.length > 0
        ? projects[0].ref
        : 'no-project'
  )

  const selectedOrganizationSlug =
    selectedOrganizationFromUrl !== undefined
      ? selectedOrganizationFromUrl.slug
      : selectedProjectRef !== 'no-project'
        ? organizations?.find((org) => {
            const project = projects.find((project) => project.ref === selectedProjectRef)
            return org.id === project?.organization_id
          })?.slug
        : organizations?.[0]?.slug

  const { data: subscription, isLoading: isLoadingSubscription } = useOrgSubscriptionQuery({
    orgSlug: selectedOrganizationSlug,
  })

  const { profile } = useProfile()
  const respondToEmail = profile?.primary_email ?? 'your email'

  const initialValues = {
    category:
      selectedCategoryFromUrl !== undefined
        ? selectedCategoryFromUrl.value
        : CATEGORY_OPTIONS[0].value,
    severity: 'Low',
    projectRef: selectedProjectRef,
    organizationSlug: selectedOrganizationSlug,
    library: 'no-library',
    subject: subject ?? '',
    message: message || '',
    allowSupportAccess: false,
  }

  const onFilesUpload = async (event: ChangeEvent<HTMLInputElement>) => {
    event.persist()
    const items = event.target.files || (event as any).dataTransfer.items
    const itemsCopied = Array.prototype.map.call(items, (item) => item) as File[]
    const itemsToBeUploaded = itemsCopied.slice(0, MAX_ATTACHMENTS - uploadedFiles.length)

    setUploadedFiles(uploadedFiles.concat(itemsToBeUploaded))
    if (items.length + uploadedFiles.length > MAX_ATTACHMENTS) {
      toast(`Only up to ${MAX_ATTACHMENTS} attachments are allowed`)
    }

    event.target.value = ''
  }

  const removeUploadedFile = (idx: number) => {
    const updatedFiles = uploadedFiles?.slice()
    updatedFiles.splice(idx, 1)
    setUploadedFiles(updatedFiles)

    const updatedDataUrls = uploadedDataUrls.slice()
    uploadedDataUrls.splice(idx, 1)
    setUploadedDataUrls(updatedDataUrls)
  }

  const onValidate = (values: any) => {
    const errors: any = {}
    if (!values.subject) errors.subject = 'Please add a subject heading'
    if (!values.message) errors.message = "Please add a message about the issue that you're facing"
    if (values.category === 'Problem' && values.library === 'no-library')
      errors.library = "Please select the library that you're facing issues with"
    return errors
  }

  const onSubmit = async (values: any) => {
    setIsSubmitting(true)
    const attachments =
      uploadedFiles.length > 0 ? await uploadAttachments(values.projectRef, uploadedFiles) : []
    const selectedLibrary = CLIENT_LIBRARIES.find((library) => library.language === values.library)

    const payload = {
      ...values,
      library:
        values.category === 'Problem' && selectedLibrary !== undefined ? selectedLibrary.key : '',
      message: formatMessage(values.message, attachments),
      verified: true,
      tags: ['dashboard-support-form'],
      siteUrl: '',
      additionalRedirectUrls: '',
      affectedServices: selectedServices
        .map((service) => service.replace(/ /g, '_').toLowerCase())
        .join(';'),
      browserInformation: detectBrowser(),
    }

    if (values.projectRef !== 'no-project') {
      try {
        const authConfig = await getProjectAuthConfig({ projectRef: values.projectRef })
        payload.siteUrl = authConfig.SITE_URL
        payload.additionalRedirectUrls = authConfig.URI_ALLOW_LIST
      } finally {
      }
    }

    submitSupportTicket(payload)
  }

  const handleTextMessageChange = (event: React.ChangeEvent<HTMLTextAreaElement>) => {
    setTextAreaValue(event.target.value)
  }

  const ipv4MigrationStrings = [
    'ipv4',
    'ipv6',
    'supavisor',
    'pgbouncer',
    '5432',
    'ENETUNREACH',
    'ECONNREFUSED',
    'P1001',
    'connect: no route to',
    'network is unreac',
    'could not translate host name',
    'address family not supported by protocol',
  ]

  const ipv4MigrationStringMatched = ipv4MigrationStrings.some((str) => textAreaValue.includes(str))

  useEffect(() => {
    if (!uploadedFiles) return
    const objectUrls = uploadedFiles.map((file) => URL.createObjectURL(file))
    setUploadedDataUrls(objectUrls)

    return () => {
      objectUrls.forEach((url: any) => URL.revokeObjectURL(url))
    }
  }, [uploadedFiles])

  useEffect(() => {
    if (isSuccessProjects && ref !== undefined) {
      const selectedProjectFromUrl = projects.find((project) => project.ref === ref)
      if (selectedProjectFromUrl !== undefined) setSelectedProjectRef(selectedProjectFromUrl.ref)
    }
  }, [isSuccessProjects])

  return (
    <Form id="support-form" initialValues={initialValues} validate={onValidate} onSubmit={onSubmit}>
      {({ resetForm, values }: any) => {
        const selectedCategory = CATEGORY_OPTIONS.find(
          (category) => category.value === values.category
        )
        const selectedLibrary = CLIENT_LIBRARIES.find(
          (library) => library.language === values.library
        )
        const selectedClientLibraries = selectedLibrary?.libraries.filter((library) =>
          library.name.includes('supabase-')
        )

        const selectedProject = projects.find((project) => project.ref === values.projectRef)
        const isFreeProject = (subscription?.plan.id ?? 'free') === 'free'

        const isDisabled =
          !enableFreeSupport &&
          isFreeProject &&
          ['Performance', 'Problem'].includes(values.category)

        // [Alaister] although this "technically" is breaking the rules of React hooks
        // it won't error because the hooks are always rendered in the same order
        // eslint-disable-next-line react-hooks/rules-of-hooks
        useEffect(() => {
          if (values.projectRef === 'no-project') {
            const updatedValues = {
              ...values,
              organizationSlug: organizationsRef.current?.[0]?.slug,
            }
            resetForm({ values: updatedValues, initialValues: updatedValues })
          } else if (selectedProject) {
            const organization = organizationsRef.current?.find(
              (org) => org.id === selectedProject.organization_id
            )
            if (organization) {
              const updatedValues = { ...values, organizationSlug: organization.slug }
              resetForm({ values: updatedValues, initialValues: updatedValues })
            }
          }
        }, [values.projectRef])

        // eslint-disable-next-line react-hooks/rules-of-hooks
        useEffect(() => {
          if (
            isSuccessProjects &&
            isSuccessOrganizations &&
            allProjects.length > 0 &&
            organizations.length > 0
          ) {
            const updatedValues = {
              ...values,
              projectRef: selectedProjectRef,
              organizationSlug: selectedOrganizationSlug,
            }
            resetForm({ values: updatedValues, initialValues: updatedValues })
          }
        }, [
          isSuccessProjects,
          isSuccessOrganizations,
          selectedProjectRef,
          selectedOrganizationSlug,
        ])

        // Populate fields when router is ready, required when navigating to
        // support form on a refresh browser session
        // eslint-disable-next-line react-hooks/rules-of-hooks
        useEffect(() => {
          if (isReady) {
            const updatedValues = {
              ...initialValues,
              projectRef: ref ?? initialValues.projectRef,
              subject: subject ?? initialValues.subject,
              category: selectedCategoryFromUrl?.value ?? initialValues.category,
              message: message ?? initialValues.message,
            }
            resetForm({ values: updatedValues, initialValues: updatedValues })
          }
        }, [isReady])

        return (
          <div className="space-y-8 max-w-[620px] overflow-hidden">
            <div className="px-6">
              <h3 className="text-xl">How can we help?</h3>
            </div>
<<<<<<< HEAD
=======
            <div className="px-6">
              <Listbox
                id="category"
                layout="vertical"
                label="What area are you having problems with?"
              >
                {CATEGORY_OPTIONS.map((option, i) => {
                  return (
                    <Listbox.Option
                      key={`option-${option.value}`}
                      label={option.label}
                      value={option.value}
                      className="min-w-[500px]"
                    >
                      <span>{option.label}</span>
                      <span className="block text-xs opacity-50">{option.description}</span>
                    </Listbox.Option>
                  )
                })}
              </Listbox>
            </div>

            {values.category !== 'Login_issues' && (
              <div className="px-6">
                <div className="grid sm:grid-cols-2 sm:grid-rows-1 gap-4 grid-cols-1 grid-rows-2">
                  {isLoadingProjects && (
                    <div className="space-y-2">
                      <p className="text-sm prose">Which project is affected?</p>
                      <ShimmeringLoader className="!py-[19px]" />
                    </div>
                  )}
                  {isErrorProjects && (
                    <div className="space-y-2">
                      <p className="text-sm prose">Which project is affected?</p>
                      <div className="border rounded-md px-4 py-2 flex items-center space-x-2">
                        <AlertCircle size={16} strokeWidth={2} className="text-foreground-light" />
                        <p className="text-sm prose">Failed to retrieve projects</p>
                      </div>
                    </div>
                  )}
                  {isSuccessProjects && (
                    <Listbox
                      id="projectRef"
                      layout="vertical"
                      label="Which project is affected?"
                      onChange={(val) => {
                        setSelectedProjectRef(val)
                      }}
                    >
                      {projects.map((option) => {
                        const organization = organizations?.find(
                          (x) => x.id === option.organization_id
                        )
                        return (
                          <Listbox.Option
                            key={`option-${option.ref}`}
                            label={option.name || ''}
                            value={option.ref}
                            className="!w-72"
                          >
                            <span>{option.name}</span>
                            <span className="block text-xs opacity-50">{organization?.name}</span>
                          </Listbox.Option>
                        )
                      })}
                    </Listbox>
                  )}
                  <Listbox id="severity" layout="vertical" label="Severity">
                    {SEVERITY_OPTIONS.map((option: any) => {
                      return (
                        <Listbox.Option
                          key={`option-${option.value}`}
                          label={option.label}
                          value={option.value}
                          className="!w-72"
                        >
                          <span>{option.label}</span>
                          <span className="block text-xs opacity-50">{option.description}</span>
                        </Listbox.Option>
                      )
                    })}
                  </Listbox>
                </div>

                {values.projectRef !== 'no-project' && subscription && isSuccessProjects ? (
                  <p className="text-sm text-foreground-light mt-2">
                    This project is on the{' '}
                    <span className="text-foreground-light">{subscription.plan.name} plan</span>
                  </p>
                ) : isLoadingSubscription && selectedProjectRef !== 'no-project' ? (
                  <div className="flex items-center space-x-2 mt-2">
                    <Loader2 size={14} className="animate-spin" />
                    <p className="text-sm text-foreground-light">Checking project's plan</p>
                  </div>
                ) : (
                  <></>
                )}
                {(values.severity === 'Urgent' || values.severity === 'High') && (
                  <p className="text-sm text-foreground-light mt-2">
                    We do our best to respond to everyone as quickly as possible; however,
                    prioritization will be based on production status. We ask that you reserve High
                    and Urgent severity for production-impacting issues only.
                  </p>
                )}
              </div>
            )}
>>>>>>> 79dbfd1c

            {isSuccessProjects &&
              values.projectRef === 'no-project' &&
              values.category !== 'Login_issues' && (
                <div className="px-6">
                  {isLoadingOrganizations && (
                    <div className="space-y-2">
                      <p className="text-sm prose">Which organization is affected?</p>
                      <ShimmeringLoader className="!py-[19px]" />
                    </div>
                  )}
                  {isErrorOrganizations && (
                    <div className="space-y-2">
                      <p className="text-sm prose">Which organization is affected?</p>
                      <div className="border rounded-md px-4 py-2 flex items-center space-x-2">
                        <AlertCircle size={16} strokeWidth={2} className="text-foreground-light" />
                        <p className="text-sm prose">Failed to retrieve organizations</p>
                      </div>
                    </div>
                  )}
                  {isSuccessOrganizations && (
                    <Listbox
                      id="organizationSlug"
                      layout="vertical"
                      label="Which organization is affected?"
                    >
                      {organizations?.map((option) => {
                        return (
                          <Listbox.Option
                            key={`option-${option.slug}`}
                            label={option.name || ''}
                            value={option.slug}
                          >
                            <span>{option.name}</span>
                          </Listbox.Option>
                        )
                      })}
                    </Listbox>
                  )}
                </div>
              )}

            {isLoadingProjects && (
              <div className="space-y-2">
                <p className="text-sm prose">Which project is affected?</p>
                <ShimmeringLoader className="!py-[19px]" />
              </div>
            )}
            {isErrorProjects && (
              <div className="space-y-2">
                <p className="text-sm prose">Which project is affected?</p>
                <div className="border rounded-md px-4 py-2 flex items-center space-x-2">
                  <IconAlertCircle strokeWidth={2} className="text-foreground-light" />
                  <p className="text-sm prose">Failed to retrieve projects</p>
                </div>
              </div>
            )}
            {isSuccessProjects && (
              <div className="px-6">
                <Listbox
                  id="projectRef"
                  layout="vertical"
                  label="Which project is affected?"
                  onChange={(val) => {
                    setSelectedProjectRef(val)
                  }}
                  className="w-full"
                >
                  {projects.map((option) => {
                    const organization = organizations?.find((x) => x.id === option.organization_id)
                    return (
                      <Listbox.Option
                        key={`option-${option.ref}`}
                        label={option.name || ''}
                        value={option.ref}
                        className="w-full"
                      >
                        <span>{option.name}</span>
                        <span className="block text-xs opacity-50">{organization?.name}</span>
                      </Listbox.Option>
                    )
                  })}
                </Listbox>
                {values.projectRef !== 'no-project' && subscription && isSuccessProjects ? (
                  <p className="text-sm text-foreground-light mt-2">
                    This project is on the{' '}
                    <span className="text-foreground-light">{subscription.plan.name} plan</span>
                  </p>
                ) : isLoadingSubscription && selectedProjectRef !== 'no-project' ? (
                  <div className="flex items-center space-x-2 mt-2">
                    <IconLoader size={14} className="animate-spin" />
                    <p className="text-sm text-foreground-light">Checking project's plan</p>
                  </div>
                ) : (
                  <></>
                )}
              </div>
            )}

            {subscription?.plan.id !== 'enterprise' && values.category !== 'Login_issues' && (
              <div className="px-6">
                <InformationBox
                  icon={<AlertCircle size={18} strokeWidth={2} />}
                  defaultVisibility={true}
                  hideCollapse={true}
                  title={
                    selectedProjectRef === 'no-project'
                      ? 'Please note that no project has been selected'
                      : "Expected response times are based on your project's plan"
                  }
                  {...(selectedProjectRef !== 'no-project' && {
                    description: (
                      <div className="space-y-4 mb-1">
                        {subscription?.plan.id === 'free' && (
                          <p>
                            Free plan support is available within the community and officially by
                            the team on a best efforts basis. For a guaranteed response we recommend
                            upgrading to the Pro plan. Enhanced SLAs for support are available on
                            our Enterprise Plan.
                          </p>
                        )}

                        {subscription?.plan.id === 'pro' && (
                          <p>
                            Pro Plan includes email-based support. You can expect an answer within 1
                            business day in most situations for all severities. We recommend
                            upgrading to the Team plan for prioritized ticketing on all issues and
                            prioritized escalation to product engineering teams. Enhanced SLAs for
                            support are available on our Enterprise Plan.
                          </p>
                        )}

                        {subscription?.plan.id === 'team' && (
                          <p>
                            Team plan includes email-based support. You get prioritized ticketing on
                            all issues and prioritized escalation to product engineering teams. Low,
                            Normal, and High severity tickets will generally be handled within 1
                            business day, while Urgent issues, we respond within 1 day, 365 days a
                            year. Enhanced SLAs for support are available on our Enterprise Plan.
                          </p>
                        )}

<<<<<<< HEAD
                        <div className="flex flex-col sm:flex-row items-start sm:items-center gap-y-2 sm:gap-x-2">
                          <Button asChild>
                            <Link
                              href={`/org/${values.organizationSlug}/billing?panel=subscriptionPlan`}
                            >
                              Upgrade project
                            </Link>
                          </Button>
                          <Button asChild type="default" icon={<IconExternalLink size={14} />}>
                            <Link
                              href="https://supabase.com/contact/enterprise"
                              target="_blank"
                              rel="noreferrer"
                            >
                              Enquire about Enterprise
                            </Link>
                          </Button>
                        </div>
=======
                      <div className="flex flex-col sm:flex-row items-start sm:items-center gap-y-2 sm:gap-x-2">
                        <Button asChild>
                          <Link
                            href={`/org/${values.organizationSlug}/billing?panel=subscriptionPlan`}
                          >
                            Upgrade project
                          </Link>
                        </Button>
                        <Button asChild type="default" icon={<ExternalLink />}>
                          <Link
                            href="https://supabase.com/contact/enterprise"
                            target="_blank"
                            rel="noreferrer"
                          >
                            Enquire about Enterprise
                          </Link>
                        </Button>
>>>>>>> 79dbfd1c
                      </div>
                    ),
                  })}
                />
              </div>
            )}

            {values.category !== 'Login_issues' && (
              <div className="px-6">
                <div className="grid sm:grid-cols-2 sm:grid-rows-1 gap-4 grid-cols-1 grid-rows-2">
                  <Listbox
                    id="category"
                    layout="vertical"
                    label="What area are you having problems with?"
                  >
                    {CATEGORY_OPTIONS.map((option, i) => {
                      return (
                        <Listbox.Option
                          key={`option-${option.value}`}
                          label={option.label}
                          value={option.value}
                          className="min-w-[50px] !w-72"
                        >
                          <span>{option.label}</span>
                          <span className="block text-xs opacity-50">{option.description}</span>
                        </Listbox.Option>
                      )
                    })}
                  </Listbox>
                  <Listbox id="severity" layout="vertical" label="Severity">
                    {SEVERITY_OPTIONS.map((option: any) => {
                      return (
                        <Listbox.Option
                          key={`option-${option.value}`}
                          label={option.label}
                          value={option.value}
                          className="!w-72"
                        >
                          <span>{option.label}</span>
                          <span className="block text-xs opacity-50">{option.description}</span>
                        </Listbox.Option>
                      )
                    })}
                  </Listbox>
                </div>
                {(values.severity === 'Urgent' || values.severity === 'High') && (
                  <p className="text-sm text-foreground-light mt-2">
                    We do our best to respond to everyone as quickly as possible; however,
                    prioritization will be based on production status. We ask that you reserve High
                    and Urgent severity for production-impacting issues only.
                  </p>
                )}
              </div>
            )}

            <Separator />

            {!isDisabled ? (
              <>
                {['Performance'].includes(values.category) && isFreeProject ? (
                  <DisabledStateForFreeTier
                    category={selectedCategory?.label ?? ''}
                    organizationSlug={selectedOrganizationSlug ?? ''}
                  />
                ) : (
                  <>
                    <div className="px-6">
                      <Input
                        id="subject"
                        label="Subject"
                        placeholder="Summary of the problem you have"
                        descriptionText={
                          values.subject.length > 0 &&
                          INCLUDE_DISCUSSIONS.includes(values.category) ? (
                            <p className="flex items-center space-x-1">
                              <span>Check our </span>
                              <Link
                                key="gh-discussions"
                                href={`https://github.com/orgs/supabase/discussions?discussions_q=${values.subject}`}
                                target="_blank"
                                rel="noreferrer"
                                className="flex items-center space-x-2 text-foreground-light underline hover:text-foreground transition"
                              >
                                Github discussions
                                <ExternalLink size={14} strokeWidth={2} className="ml-1" />
                              </Link>
                              <span> for a quick answer</span>
                            </p>
                          ) : null
                        }
                      />
                    </div>
                    {values.category === 'Problem' && (
                      <div className="px-6">
                        <Listbox
                          id="library"
                          layout="vertical"
                          label="Which library are you having issues with?"
                        >
                          <Listbox.Option
                            disabled
                            label="Please select a library"
                            value="no-library"
                            className="min-w-[500px]"
                          >
                            <span>Please select a library</span>
                          </Listbox.Option>
                          {CLIENT_LIBRARIES.map((option, i) => {
                            return (
                              <Listbox.Option
                                key={`option-${option.key}`}
                                label={option.language}
                                value={option.language}
                                className="min-w-[500px]"
                              >
                                <span>{option.language}</span>
                              </Listbox.Option>
                            )
                          })}
                        </Listbox>
                      </div>
                    )}

                    {selectedLibrary !== undefined && (
                      <div className="px-6 space-y-4 !mt-4">
                        <div className="space-y-2">
                          <p className="text-sm text-foreground-light">
                            Found an issue or a bug? Try searching our Github issues or submit a new
                            one.
                          </p>
                        </div>
                        <div className="flex items-center space-x-4 overflow-x-auto">
                          {selectedClientLibraries?.map((library) => {
                            const libraryLanguage =
                              values.library === 'Dart (Flutter)'
                                ? library.name.split('-')[1]
                                : values.library
                            return (
                              <div
                                key={library.name}
                                className="w-[230px] min-w-[230px] min-h-[128px] rounded border border-control bg-surface-100 space-y-3 px-4 py-3"
                              >
                                <div className="space-y-1">
                                  <p className="text-sm">{library.name}</p>
                                  <p className="text-sm text-foreground-light">
                                    For issues regarding the {libraryLanguage} client library
                                  </p>
                                </div>
                                <div>
                                  <Button
                                    asChild
                                    type="default"
                                    icon={<ExternalLink size={14} strokeWidth={1.5} />}
                                  >
                                    <Link href={library.url} target="_blank" rel="noreferrer">
                                      View Github issues
                                    </Link>
                                  </Button>
                                </div>
                              </div>
                            )
                          })}
                          <div
                            className={[
                              'px-4 py-3 rounded border border-control bg-surface-100',
                              'w-[230px] min-w-[230px] min-h-[128px] flex flex-col justify-between space-y-3',
                            ].join(' ')}
                          >
                            <div className="space-y-1">
                              <p className="text-sm">supabase</p>
                              <p className="text-sm text-foreground-light">
                                For any issues about our API
                              </p>
                            </div>
                            <div>
                              <Button
                                asChild
                                type="default"
                                icon={<ExternalLink size={14} strokeWidth={1.5} />}
                              >
                                <Link
                                  href="https://github.com/supabase/supabase"
                                  target="_blank"
                                  rel="noreferrer"
                                >
                                  View Github issues
                                </Link>
                              </Button>
                            </div>
                          </div>
                        </div>
                      </div>
                    )}

                    {values.category !== 'Login_issues' && (
                      <div className="px-6 space-y-2">
                        <p className="text-sm text-foreground-light">
                          Which services are affected?
                        </p>
                        <MultiSelect
                          options={SERVICE_OPTIONS}
                          value={selectedServices}
                          placeholder="No particular service"
                          searchPlaceholder="Search for a service"
                          onChange={setSelectedServices}
                        />
                      </div>
                    )}
                    <div className="text-area-text-sm px-6 grid gap-4">
                      <Input.TextArea
                        id="message"
                        label="Message"
                        placeholder="Describe the issue you're facing, along with any relevant information. Please be as detailed and specific as possible."
                        limit={5000}
                        labelOptional="5000 character limit"
                        value={textAreaValue}
                        onChange={(e) => handleTextMessageChange(e)}
                      />
                      {ipv4MigrationStringMatched && (
                        <Alert_Shadcn_ variant="default">
                          <HelpCircle strokeWidth={2} />
                          <AlertTitle_Shadcn_>Connection issues?</AlertTitle_Shadcn_>
                          <AlertDescription_Shadcn_ className="grid gap-3">
                            <p>
                              Having trouble connecting to your project? It could be related to our
                              migration from PGBouncer and IPv4.
                            </p>
                            <p>
                              Please review this GitHub discussion. It's up to date and covers many
                              frequently asked questions.
                            </p>
                            <p>
                              <Button
                                asChild
                                type="default"
                                icon={<ExternalLink strokeWidth={1.5} />}
                              >
                                <Link
                                  href="https://github.com/orgs/supabase/discussions/17817"
                                  target="_blank"
                                  rel="noreferrer"
                                >
                                  PGBouncer and IPv4 Deprecation #17817
                                </Link>
                              </Button>
                            </p>
                          </AlertDescription_Shadcn_>
                        </Alert_Shadcn_>
                      )}
                    </div>
                    {['Problem', 'Database_unresponsive', 'Performance'].includes(
                      values.category
                    ) && (
                      <div className="px-6">
                        <Checkbox
                          name="allowSupportAccess"
                          label="Allow Supabase Support to access your project temporarily"
                          description="In some cases, we may require temporary access to your project to complete troubleshooting, or to answer questions related specifically to your project"
                        />
                      </div>
                    )}
                    <div className="space-y-4 px-6">
                      <div className="space-y-1">
                        <p className="block text-sm text-foreground-light">Attachments</p>
                        <p className="block text-sm text-foreground-light">
                          Upload up to {MAX_ATTACHMENTS} screenshots that might be relevant to the
                          issue that you're facing
                        </p>
                      </div>
                      <div>
                        <input
                          multiple
                          type="file"
                          // @ts-ignore
                          ref={uploadButtonRef}
                          className="hidden"
                          accept="image/png, image/jpeg"
                          onChange={onFilesUpload}
                        />
                      </div>
                      <div className="flex items-center space-x-2">
                        {uploadedDataUrls.map((x: any, idx: number) => (
                          <div
                            key={idx}
                            style={{ backgroundImage: `url("${x}")` }}
                            className="relative h-14 w-14 rounded bg-cover bg-center bg-no-repeat"
                          >
                            <div
                              className={[
                                'flex h-4 w-4 items-center justify-center rounded-full bg-red-900',
                                'absolute -top-1 -right-1 cursor-pointer',
                              ].join(' ')}
                              onClick={() => removeUploadedFile(idx)}
                            >
                              <X size={12} strokeWidth={2} />
                            </div>
                          </div>
                        ))}
                        {uploadedFiles.length < MAX_ATTACHMENTS && (
                          <div
                            className={[
                              'border border-stronger opacity-50 transition hover:opacity-100',
                              'group flex h-14 w-14 cursor-pointer items-center justify-center rounded',
                            ].join(' ')}
                            onClick={() => {
                              if (uploadButtonRef.current) (uploadButtonRef.current as any).click()
                            }}
                          >
                            <Plus strokeWidth={2} size={20} />
                          </div>
                        )}
                      </div>
                    </div>
                    <div className="px-6">
                      <div className="flex items-center space-x-1 justify-end block text-sm mt-0 mb-2">
                        <p className="text-foreground-light">We will contact you at</p>
                        <p className="text-foreground font-medium">{respondToEmail}</p>
                      </div>
                      <div className="flex items-center space-x-1 justify-end block text-sm mt-0 mb-2">
                        <p className="text-foreground-light">
                          Please ensure you haven't blocked Hubspot in your emails
                        </p>
                      </div>
                      <div className="flex justify-end">
                        <Button
                          htmlType="submit"
                          size="small"
                          icon={<Mail />}
                          disabled={isSubmitting}
                          loading={isSubmitting}
                        >
                          Send support request
                        </Button>
                      </div>
                    </div>
                  </>
                )}
              </>
            ) : (
              <></>
            )}
          </div>
        )
      }}
    </Form>
  )
}

export default SupportForm<|MERGE_RESOLUTION|>--- conflicted
+++ resolved
@@ -323,115 +323,6 @@
             <div className="px-6">
               <h3 className="text-xl">How can we help?</h3>
             </div>
-<<<<<<< HEAD
-=======
-            <div className="px-6">
-              <Listbox
-                id="category"
-                layout="vertical"
-                label="What area are you having problems with?"
-              >
-                {CATEGORY_OPTIONS.map((option, i) => {
-                  return (
-                    <Listbox.Option
-                      key={`option-${option.value}`}
-                      label={option.label}
-                      value={option.value}
-                      className="min-w-[500px]"
-                    >
-                      <span>{option.label}</span>
-                      <span className="block text-xs opacity-50">{option.description}</span>
-                    </Listbox.Option>
-                  )
-                })}
-              </Listbox>
-            </div>
-
-            {values.category !== 'Login_issues' && (
-              <div className="px-6">
-                <div className="grid sm:grid-cols-2 sm:grid-rows-1 gap-4 grid-cols-1 grid-rows-2">
-                  {isLoadingProjects && (
-                    <div className="space-y-2">
-                      <p className="text-sm prose">Which project is affected?</p>
-                      <ShimmeringLoader className="!py-[19px]" />
-                    </div>
-                  )}
-                  {isErrorProjects && (
-                    <div className="space-y-2">
-                      <p className="text-sm prose">Which project is affected?</p>
-                      <div className="border rounded-md px-4 py-2 flex items-center space-x-2">
-                        <AlertCircle size={16} strokeWidth={2} className="text-foreground-light" />
-                        <p className="text-sm prose">Failed to retrieve projects</p>
-                      </div>
-                    </div>
-                  )}
-                  {isSuccessProjects && (
-                    <Listbox
-                      id="projectRef"
-                      layout="vertical"
-                      label="Which project is affected?"
-                      onChange={(val) => {
-                        setSelectedProjectRef(val)
-                      }}
-                    >
-                      {projects.map((option) => {
-                        const organization = organizations?.find(
-                          (x) => x.id === option.organization_id
-                        )
-                        return (
-                          <Listbox.Option
-                            key={`option-${option.ref}`}
-                            label={option.name || ''}
-                            value={option.ref}
-                            className="!w-72"
-                          >
-                            <span>{option.name}</span>
-                            <span className="block text-xs opacity-50">{organization?.name}</span>
-                          </Listbox.Option>
-                        )
-                      })}
-                    </Listbox>
-                  )}
-                  <Listbox id="severity" layout="vertical" label="Severity">
-                    {SEVERITY_OPTIONS.map((option: any) => {
-                      return (
-                        <Listbox.Option
-                          key={`option-${option.value}`}
-                          label={option.label}
-                          value={option.value}
-                          className="!w-72"
-                        >
-                          <span>{option.label}</span>
-                          <span className="block text-xs opacity-50">{option.description}</span>
-                        </Listbox.Option>
-                      )
-                    })}
-                  </Listbox>
-                </div>
-
-                {values.projectRef !== 'no-project' && subscription && isSuccessProjects ? (
-                  <p className="text-sm text-foreground-light mt-2">
-                    This project is on the{' '}
-                    <span className="text-foreground-light">{subscription.plan.name} plan</span>
-                  </p>
-                ) : isLoadingSubscription && selectedProjectRef !== 'no-project' ? (
-                  <div className="flex items-center space-x-2 mt-2">
-                    <Loader2 size={14} className="animate-spin" />
-                    <p className="text-sm text-foreground-light">Checking project's plan</p>
-                  </div>
-                ) : (
-                  <></>
-                )}
-                {(values.severity === 'Urgent' || values.severity === 'High') && (
-                  <p className="text-sm text-foreground-light mt-2">
-                    We do our best to respond to everyone as quickly as possible; however,
-                    prioritization will be based on production status. We ask that you reserve High
-                    and Urgent severity for production-impacting issues only.
-                  </p>
-                )}
-              </div>
-            )}
->>>>>>> 79dbfd1c
 
             {isSuccessProjects &&
               values.projectRef === 'no-project' &&
@@ -484,7 +375,7 @@
               <div className="space-y-2">
                 <p className="text-sm prose">Which project is affected?</p>
                 <div className="border rounded-md px-4 py-2 flex items-center space-x-2">
-                  <IconAlertCircle strokeWidth={2} className="text-foreground-light" />
+                  <HelpCircle strokeWidth={2} className="text-foreground-light" />
                   <p className="text-sm prose">Failed to retrieve projects</p>
                 </div>
               </div>
@@ -522,7 +413,7 @@
                   </p>
                 ) : isLoadingSubscription && selectedProjectRef !== 'no-project' ? (
                   <div className="flex items-center space-x-2 mt-2">
-                    <IconLoader size={14} className="animate-spin" />
+                    <Loader2 size={14} className="animate-spin" />
                     <p className="text-sm text-foreground-light">Checking project's plan</p>
                   </div>
                 ) : (
@@ -574,7 +465,6 @@
                           </p>
                         )}
 
-<<<<<<< HEAD
                         <div className="flex flex-col sm:flex-row items-start sm:items-center gap-y-2 sm:gap-x-2">
                           <Button asChild>
                             <Link
@@ -583,7 +473,7 @@
                               Upgrade project
                             </Link>
                           </Button>
-                          <Button asChild type="default" icon={<IconExternalLink size={14} />}>
+                          <Button asChild type="default" icon={<ExternalLink size={14} />}>
                             <Link
                               href="https://supabase.com/contact/enterprise"
                               target="_blank"
@@ -593,25 +483,6 @@
                             </Link>
                           </Button>
                         </div>
-=======
-                      <div className="flex flex-col sm:flex-row items-start sm:items-center gap-y-2 sm:gap-x-2">
-                        <Button asChild>
-                          <Link
-                            href={`/org/${values.organizationSlug}/billing?panel=subscriptionPlan`}
-                          >
-                            Upgrade project
-                          </Link>
-                        </Button>
-                        <Button asChild type="default" icon={<ExternalLink />}>
-                          <Link
-                            href="https://supabase.com/contact/enterprise"
-                            target="_blank"
-                            rel="noreferrer"
-                          >
-                            Enquire about Enterprise
-                          </Link>
-                        </Button>
->>>>>>> 79dbfd1c
                       </div>
                     ),
                   })}
