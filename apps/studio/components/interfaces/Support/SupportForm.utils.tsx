--- conflicted
+++ resolved
@@ -33,27 +33,18 @@
   message: string
   attachments?: string[]
   error: string | null | undefined
-<<<<<<< HEAD
-  commit: string | undefined
+  commit: { commitSha: string; commitTime: string } | undefined
   dashboardLogUrl?: string
-=======
-  commit: { commitSha: string; commitTime: string } | undefined
->>>>>>> bf45063e
 }) => {
   const errorString = error != null ? `\n\nError: ${error}` : ''
   const attachmentsString =
     attachments.length > 0 ? `\n\nAttachments:\n${attachments.join('\n')}` : ''
-<<<<<<< HEAD
-  const commitString = commit != undefined ? `\n\n---\nSupabase Studio version:  SHA ${commit}` : ''
-  const logString = dashboardLogUrl ? `\nDashboard logs: ${dashboardLogUrl}` : ''
-  return `${message}${errorString}${attachmentsString}${commitString}${logString}`
-=======
   const commitString =
     commit != undefined
       ? `\n\n---\nSupabase Studio version: SHA ${commit.commitSha} deployed at ${commit.commitTime === 'unknown' ? 'unknown time' : dayjs(commit.commitTime).format('YYYY-MM-DD HH:mm:ss Z')}`
       : ''
-  return `${message}${errorString}${attachmentsString}${commitString}`
->>>>>>> bf45063e
+  const logString = dashboardLogUrl ? `\nDashboard logs: ${dashboardLogUrl}` : ''
+  return `${message}${errorString}${attachmentsString}${commitString}${logString}`
 }
 
 export function getPageIcon(page: Page) {
