--- conflicted
+++ resolved
@@ -11,11 +11,7 @@
   NO_PROJECT_MARKER,
   type SupportFormUrlKeys,
   loadSupportFormInitialParams,
-<<<<<<< HEAD
-  selectInitalOrgAndProject,
-=======
   selectInitialOrgAndProject,
->>>>>>> 0ea4f24b
 } from './SupportForm.utils'
 
 const supportFormDefaultValues: DefaultValues<SupportFormValues> = {
