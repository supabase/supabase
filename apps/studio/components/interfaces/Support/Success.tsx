--- conflicted
+++ resolved
@@ -1,18 +1,10 @@
 import { Check, ExternalLink, Mail, Search } from 'lucide-react'
 import Link from 'next/link'
 import { useState } from 'react'
-<<<<<<< HEAD
-import { Button, Input, Separator } from 'ui'
-
-import { useProfile } from 'lib/profile'
-import { CATEGORY_OPTIONS } from './Support.constants'
-import { Mail, Check, Search, ExternalLink } from 'lucide-react'
-=======
 
 import { useProfile } from 'lib/profile'
 import { Button, Input, Separator } from 'ui'
 import { CATEGORY_OPTIONS } from './Support.constants'
->>>>>>> 454fda86
 
 interface SuccessProps {
   sentCategory?: string
@@ -76,15 +68,11 @@
               icon={<Search size={16} strokeWidth={1.5} />}
               actions={[
                 <Button
+                  asChild
                   key="search"
-                  asChild
                   className="mr-1"
                   type="default"
-<<<<<<< HEAD
-                  icon={<ExternalLink size={16} strokeWidth={1.5} />}
-=======
                   icon={<ExternalLink />}
->>>>>>> 454fda86
                 >
                   <Link
                     href={`https://github.com/supabase/supabase/discussions?discussions_q=${searchValue}`}
