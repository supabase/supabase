import { useEffect, type Dispatch, type MouseEventHandler } from 'react'
import type { SubmitHandler, UseFormReturn } from 'react-hook-form'
// End of third-party imports

import { SupportCategories } from '@supabase/shared-types/out/constants'
import { useFlag } from 'common'
import { CLIENT_LIBRARIES } from 'common/constants'
import { getProjectAuthConfig } from 'data/auth/auth-config-query'
import { useSendSupportTicketMutation } from 'data/feedback/support-ticket-send'
import { useOrganizationsQuery } from 'data/organizations/organizations-query'
import { useGenerateAttachmentURLsMutation } from 'data/support/generate-attachment-urls-mutation'
import { useDeploymentCommitQuery } from 'data/utils/deployment-commit-query'
import { detectBrowser } from 'lib/helpers'
import { useProfile } from 'lib/profile'
import { DialogSectionSeparator, Form_Shadcn_, Separator } from 'ui'
import {
  AffectedServicesSelector,
  CATEGORIES_WITHOUT_AFFECTED_SERVICES,
} from './AffectedServicesSelector'
import { AttachmentUploadDisplay, useAttachmentUpload } from './AttachmentUpload'
import { CategoryAndSeverityInfo } from './CategoryAndSeverityInfo'
import { ClientLibraryInfo } from './ClientLibraryInfo'
import { DashboardLogsToggle } from './DashboardLogsToggle'
import { MessageField } from './MessageField'
import { OrganizationSelector } from './OrganizationSelector'
import { ProjectAndPlanInfo } from './ProjectAndPlanInfo'
import { SubjectAndSuggestionsInfo } from './SubjectAndSuggestionsInfo'
import { SubmitButton } from './SubmitButton'
import { SUPPORT_ACCESS_CATEGORIES, SupportAccessToggle } from './SupportAccessToggle'
import type { SupportFormValues } from './SupportForm.schema'
import type { SupportFormActions, SupportFormState } from './SupportForm.state'
import {
  formatMessage,
  getOrgSubscriptionPlan,
  NO_ORG_MARKER,
  NO_PROJECT_MARKER,
} from './SupportForm.utils'
import { DASHBOARD_LOG_CATEGORIES, uploadDashboardLog } from './dashboard-logs'

const useIsSimplifiedForm = (slug: string) => {
  const simplifiedSupportForm = useFlag('simplifiedSupportForm')
  if (typeof simplifiedSupportForm === 'string') {
    const slugs = (simplifiedSupportForm as string).split(',').map((x) => x.trim())
    return slugs.includes(slug)
  }
  return false
}

interface SupportFormV2Props {
  form: UseFormReturn<SupportFormValues>
  initialError: string | null
  state: SupportFormState
  dispatch: Dispatch<SupportFormActions>
}

export const SupportFormV2 = ({ form, initialError, state, dispatch }: SupportFormV2Props) => {
  const { profile } = useProfile()
  const respondToEmail = profile?.primary_email ?? 'your email'

  const { organizationSlug, projectRef, category, severity, subject, library } = form.watch()
  const simplifiedSupportForm = useIsSimplifiedForm(organizationSlug)

  const selectedOrgSlug = organizationSlug === NO_ORG_MARKER ? null : organizationSlug
  const selectedProjectRef = projectRef === NO_PROJECT_MARKER ? null : projectRef

  const { data: organizations } = useOrganizationsQuery()
  const subscriptionPlanId = getOrgSubscriptionPlan(organizations, selectedOrgSlug)

  const attachmentUpload = useAttachmentUpload()
  const { mutateAsync: uploadDashboardLogFn } = useGenerateAttachmentURLsMutation()

  const { data: commit } = useDeploymentCommitQuery({
    staleTime: 1000 * 60 * 10, // 10 minutes
  })

  const { mutate: submitSupportTicket } = useSendSupportTicketMutation({
    onSuccess: (_, variables) => {
      dispatch({
        type: 'SUCCESS',
        sentProjectRef: variables.projectRef,
        sentOrgSlug: variables.organizationSlug,
        sentCategory: variables.category,
      })
    },
    onError: (error) => {
      dispatch({
        type: 'ERROR',
        message: error.message,
      })
    },
  })

  const onSubmit: SubmitHandler<SupportFormValues> = async (formValues) => {
    dispatch({ type: 'SUBMIT' })

    const { attachDashboardLogs: formAttachDashboardLogs, ...values } = formValues
    const attachDashboardLogs =
      formAttachDashboardLogs && DASHBOARD_LOG_CATEGORIES.includes(values.category)

    const [attachments, dashboardLogUrl] = await Promise.all([
      attachmentUpload.createAttachments(),
      attachDashboardLogs
        ? uploadDashboardLog({ userId: profile?.gotrue_id, uploadDashboardLogFn })
        : undefined,
    ])

    const selectedLibrary = values.library
      ? CLIENT_LIBRARIES.find((library) => library.language === values.library)
      : undefined

    const payload = {
      ...values,
      category,
      organizationSlug: values.organizationSlug ?? NO_ORG_MARKER,
      projectRef: values.projectRef ?? NO_PROJECT_MARKER,
      allowSupportAccess: SUPPORT_ACCESS_CATEGORIES.includes(values.category)
        ? values.allowSupportAccess
        : false,
      library:
        values.category === SupportCategories.PROBLEM && selectedLibrary !== undefined
          ? selectedLibrary.key
          : '',
      message: formatMessage({
        message: values.message,
        attachments,
        error: initialError,
<<<<<<< HEAD
        commit: commit?.commitSha,
        dashboardLogUrl: dashboardLogUrl?.[0],
=======
        commit,
>>>>>>> bf45063e
      }),
      verified: true,
      tags: ['dashboard-support-form'],
      siteUrl: '',
      additionalRedirectUrls: '',
      affectedServices: CATEGORIES_WITHOUT_AFFECTED_SERVICES.includes(values.category)
        ? ''
        : values.affectedServices
            .split(',')
            .map((x) => x.trim().replace(/ /g, '_').toLowerCase())
            .join(';'),
      browserInformation: detectBrowser(),
    }

    if (values.projectRef !== NO_PROJECT_MARKER) {
      try {
        const authConfig = await getProjectAuthConfig({
          projectRef: values.projectRef,
        })
        payload.siteUrl = authConfig.SITE_URL
        payload.additionalRedirectUrls = authConfig.URI_ALLOW_LIST
      } catch {
        // [Joshen] No error handler required as fetching these info are nice to haves, not necessary
      }
    }

    submitSupportTicket(payload)
  }

  const handleFormSubmit = form.handleSubmit(onSubmit)

  const handleSubmitButtonClick: MouseEventHandler<HTMLButtonElement> = (event) => {
    handleFormSubmit(event)
  }

  useEffect(() => {
    if (simplifiedSupportForm) {
      form.setValue('category', 'Others')
    } else {
      form.setValue('category', '' as any)
    }
    // eslint-disable-next-line react-hooks/exhaustive-deps
  }, [simplifiedSupportForm])

  return (
    <Form_Shadcn_ {...form}>
      <form id="support-form" className="flex flex-col gap-y-6">
        <h3 className="px-6 text-xl">How can we help?</h3>

        <div className="px-6 flex flex-col gap-y-8">
          <OrganizationSelector form={form} orgSlug={organizationSlug} />
          <ProjectAndPlanInfo
            form={form}
            orgSlug={selectedOrgSlug}
            projectRef={selectedProjectRef}
            subscriptionPlanId={subscriptionPlanId}
            category={category}
          />
          {!simplifiedSupportForm && (
            <CategoryAndSeverityInfo
              form={form}
              category={category}
              severity={severity}
              projectRef={projectRef}
            />
          )}
        </div>

        <DialogSectionSeparator />

        <div className="px-6 flex flex-col gap-y-8">
          <SubjectAndSuggestionsInfo form={form} subject={subject} category={category} />
          {!simplifiedSupportForm && (
            <>
              <ClientLibraryInfo form={form} library={library} category={category} />
              <AffectedServicesSelector form={form} category={category} />
            </>
          )}
          <MessageField form={form} originalError={initialError} />
          <AttachmentUploadDisplay {...attachmentUpload} />
        </div>

        <DialogSectionSeparator />

        <div className="px-6 flex flex-col gap-y-8">
          {DASHBOARD_LOG_CATEGORIES.includes(category) && (
            <>
              <DashboardLogsToggle form={form} />
              <Separator />
            </>
          )}
          {SUPPORT_ACCESS_CATEGORIES.includes(category) && (
            <>
              <SupportAccessToggle form={form} />
              <Separator />
            </>
          )}
          <SubmitButton
            isSubmitting={state.type === 'submitting'}
            userEmail={respondToEmail}
            onClick={handleSubmitButtonClick}
          />
        </div>
      </form>
    </Form_Shadcn_>
  )
}<|MERGE_RESOLUTION|>--- conflicted
+++ resolved
@@ -124,12 +124,8 @@
         message: values.message,
         attachments,
         error: initialError,
-<<<<<<< HEAD
-        commit: commit?.commitSha,
+        commit,
         dashboardLogUrl: dashboardLogUrl?.[0],
-=======
-        commit,
->>>>>>> bf45063e
       }),
       verified: true,
       tags: ['dashboard-support-form'],
