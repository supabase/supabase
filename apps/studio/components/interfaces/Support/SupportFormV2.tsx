import { zodResolver } from '@hookform/resolvers/zod'
import * as Sentry from '@sentry/nextjs'
import { useSupabaseClient } from '@supabase/auth-helpers-react'
import { ExternalLink, Loader2, Mail, Plus, X } from 'lucide-react'
import Link from 'next/link'
import { ChangeEvent, useEffect, useRef, useState } from 'react'
import { SubmitHandler, useForm } from 'react-hook-form'
import { toast } from 'sonner'
import * as z from 'zod'

import { useDocsSearch, useParams, type DocsSearchResult as Page } from 'common'
import { CLIENT_LIBRARIES } from 'common/constants'
import { getProjectAuthConfig } from 'data/auth/auth-config-query'
import { useSendSupportTicketMutation } from 'data/feedback/support-ticket-send'
import { useOrganizationsQuery } from 'data/organizations/organizations-query'
import type { Project } from 'data/projects/project-detail-query'
import { useProjectsQuery } from 'data/projects/projects-query'
import { useOrgSubscriptionQuery } from 'data/subscriptions/org-subscription-query'
import { detectBrowser } from 'lib/helpers'
import { useProfile } from 'lib/profile'
import {
  Badge,
  Button,
  Checkbox_Shadcn_,
  cn,
  Form_Shadcn_,
  FormControl_Shadcn_,
  FormField_Shadcn_,
  Input_Shadcn_,
  ScrollArea,
  Select_Shadcn_,
  SelectContent_Shadcn_,
  SelectGroup_Shadcn_,
  SelectItem_Shadcn_,
  SelectTrigger_Shadcn_,
  SelectValue_Shadcn_,
  Separator,
  TextArea_Shadcn_,
} from 'ui'
import { FormItemLayout } from 'ui-patterns/form/FormItemLayout/FormItemLayout'
import { MultiSelectV2 } from 'ui-patterns/MultiSelectDeprecated/MultiSelectV2'
import { DocsLinkGroup } from './DocsLink'
import { IPV4SuggestionAlert } from './IPV4SuggestionAlert'
import { LibrarySuggestions } from './LibrarySuggestions'
import { PlanExpectationInfoBox } from './PlanExpectationInfoBox'
import {
  CATEGORY_OPTIONS,
  IPV4_MIGRATION_STRINGS,
  SERVICE_OPTIONS,
  SEVERITY_OPTIONS,
} from './Support.constants'
import { formatMessage, uploadAttachments } from './SupportForm.utils'

const MAX_ATTACHMENTS = 5
const INCLUDE_DISCUSSIONS = ['Problem', 'Database_unresponsive']
const CONTAINER_CLASSES = 'px-6'

interface SupportFormV2Props {
  setSentCategory: (value: string) => void
  setSelectedProject: (value: string) => void
}

// [Joshen] Just naming it as V2 for now for PR review purposes so its easier to view
// This is a rewrite of the old SupportForm to use the new form components
export const SupportFormV2 = ({ setSentCategory, setSelectedProject }: SupportFormV2Props) => {
  const { profile } = useProfile()
  const supabaseClient = useSupabaseClient()
  const { ref, slug, category: urlCategory, subject: urlSubject, message: urlMessage } = useParams()

  const uploadButtonRef = useRef(null)
  const [isSubmitting, setIsSubmitting] = useState(false)
  const [docsResults, setDocsResults] = useState<Page[]>([])
  const [uploadedFiles, setUploadedFiles] = useState<File[]>([])
  const [uploadedDataUrls, setUploadedDataUrls] = useState<string[]>([])

  const FormSchema = z
    .object({
      organizationSlug: z.string().min(1, 'Please select an organization'),
      projectRef: z.string().min(1, 'Please select a project'),
      category: z.string(),
      severity: z.string(),
      library: z.string(),
      subject: z.string().min(1, 'Please add a subject heading'),
      message: z.string().min(1, "Please add a message about the issue that you're facing"),
      affectedServices: z.string(),
      allowSupportAccess: z.boolean(),
    })
    .refine(
      (data) => {
        return !(data.category === 'Problem' && data.library === '')
      },
      {
        message: "Please select the library that you're facing issues with",
        path: ['library'],
      }
    )

  const defaultValues = {
    organizationSlug: '',
    projectRef: 'no-project',
    category: CATEGORY_OPTIONS[0].value,
    severity: 'Low',
    library: '',
    subject: '',
    message: '',
    affectedServices: '',
    allowSupportAccess: false,
  }

  const form = useForm<z.infer<typeof FormSchema>>({
    mode: 'onBlur',
    reValidateMode: 'onBlur',
    resolver: zodResolver(FormSchema),
    defaultValues,
  })

  const { organizationSlug, projectRef, category, severity, subject, library } = form.watch()

  const {
    handleDocsSearchDebounced,
    searchState,
    searchState: state,
  } = useDocsSearch(supabaseClient)

  const {
    data: organizations,
    isLoading: isLoadingOrganizations,
    isSuccess: isSuccessOrganizations,
  } = useOrganizationsQuery()

  const {
    data: subscription,
    isLoading: isLoadingSubscription,
    isSuccess: isSuccessSubscription,
  } = useOrgSubscriptionQuery({
    orgSlug: organizationSlug === 'no-org' ? undefined : organizationSlug,
  })

  const {
    data: allProjects,
    isLoading: isLoadingProjects,
    isSuccess: isSuccessProjects,
  } = useProjectsQuery()

  const { mutate: submitSupportTicket } = useSendSupportTicketMutation({
    onSuccess: (res, variables) => {
      toast.success('Support request sent. Thank you!')
      setSentCategory(variables.category)
      setSelectedProject(variables.projectRef ?? 'no-project')
    },
    onError: (error) => {
      toast.error(`Failed to submit support ticket: ${error.message}`)
      Sentry.captureMessage('Failed to submit Support Form: ' + error.message)
      setIsSubmitting(false)
    },
  })

  const respondToEmail = profile?.primary_email ?? 'your email'
  const subscriptionPlanId = subscription?.plan.id
  const projects = [
    ...(allProjects ?? []).filter((project) => project.organization_slug === organizationSlug),
    { ref: 'no-project', name: 'No specific project' } as Partial<Project>,
  ]
  const hasResults =
    state.status === 'fullResults' ||
    state.status === 'partialResults' ||
    (state.status === 'loading' && state.staleResults.length > 0)

  const onFilesUpload = async (event: ChangeEvent<HTMLInputElement>) => {
    event.persist()
    const items = event.target.files || (event as any).dataTransfer.items
    const itemsCopied = Array.prototype.map.call(items, (item) => item) as File[]
    const itemsToBeUploaded = itemsCopied.slice(0, MAX_ATTACHMENTS - uploadedFiles.length)

    setUploadedFiles(uploadedFiles.concat(itemsToBeUploaded))
    if (items.length + uploadedFiles.length > MAX_ATTACHMENTS) {
      toast(`Only up to ${MAX_ATTACHMENTS} attachments are allowed`)
    }
    event.target.value = ''
  }

  const removeUploadedFile = (idx: number) => {
    const updatedFiles = uploadedFiles?.slice()
    updatedFiles.splice(idx, 1)
    setUploadedFiles(updatedFiles)

    const updatedDataUrls = uploadedDataUrls.slice()
    uploadedDataUrls.splice(idx, 1)
    setUploadedDataUrls(updatedDataUrls)
  }

  const onSubmit: SubmitHandler<z.infer<typeof FormSchema>> = async (values) => {
    setIsSubmitting(true)
    const attachments =
      uploadedFiles.length > 0 ? await uploadAttachments(values.projectRef, uploadedFiles) : []
    const selectedLibrary = CLIENT_LIBRARIES.find((library) => library.language === values.library)

    const payload = {
      ...values,
      organizationSlug: values.organizationSlug === 'no-org' ? undefined : values.organizationSlug,
      library:
        values.category === 'Problem' && selectedLibrary !== undefined ? selectedLibrary.key : '',
      message: formatMessage(values.message, attachments),
      verified: true,
      tags: ['dashboard-support-form'],
      siteUrl: '',
      additionalRedirectUrls: '',
      affectedServices: values.affectedServices
        .split(',')
        .map((x) => x.trim().replace(/ /g, '_').toLowerCase())
        .join(';'),
      browserInformation: detectBrowser(),
    }

    if (values.projectRef !== 'no-project') {
      try {
        const authConfig = await getProjectAuthConfig({ projectRef: values.projectRef })
        payload.siteUrl = authConfig.SITE_URL
        payload.additionalRedirectUrls = authConfig.URI_ALLOW_LIST
      } catch (error) {
        // [Joshen] No error handler required as fetching these info are nice to haves, not necessary
      }
    }

    submitSupportTicket(payload)
  }

  useEffect(() => {
    if (subject !== urlSubject && subject.trim().length > 0) {
      handleDocsSearchDebounced(subject.trim())
    } else {
      setDocsResults([])
    }
  }, [subject, urlSubject])

  useEffect(() => {
    if (subject.trim().length > 0 && searchState.status === 'fullResults') {
      setDocsResults(searchState.results)
    } else if (searchState.status === 'noResults' || searchState.status === 'error') {
      setDocsResults([])
    }
  }, [searchState])

  useEffect(() => {
    if (!uploadedFiles) return
    const objectUrls = uploadedFiles.map((file) => URL.createObjectURL(file))
    setUploadedDataUrls(objectUrls)

    return () => {
      objectUrls.forEach((url: any) => URL.revokeObjectURL(url))
    }
  }, [uploadedFiles])

  useEffect(() => {
    // For prefilling form fields via URL, project ref will taking higher precedence than org slug
    if (isSuccessOrganizations && isSuccessProjects) {
      if (organizations.length === 0) {
        form.setValue('organizationSlug', 'no-org')
      } else if (ref) {
        const selectedProject = allProjects.find((p) => p.ref === ref)
        if (selectedProject !== undefined) {
          form.setValue('organizationSlug', selectedProject.organization_slug)
          form.setValue('projectRef', selectedProject.ref)
        }
      } else if (slug) {
        const selectedOrganization = organizations?.find((org) => org.slug === slug)
        if (selectedOrganization !== undefined) {
          form.setValue('organizationSlug', selectedOrganization.slug)
        }
      } else if (ref === undefined && slug === undefined) {
        const firstOrganization = organizations?.[0]
        if (firstOrganization !== undefined) {
          form.setValue('organizationSlug', firstOrganization.slug)
        }
      }
    }
    // eslint-disable-next-line react-hooks/exhaustive-deps
  }, [ref, slug, isSuccessOrganizations, isSuccessProjects])

  useEffect(() => {
    if (urlCategory) {
      const validCategory = CATEGORY_OPTIONS.find((option) => {
        if (option.value.toLowerCase() === ((urlCategory as string) ?? '').toLowerCase())
          return option
      })
      if (validCategory !== undefined) form.setValue('category', validCategory.value)
    }
  }, [urlCategory])

  useEffect(() => {
    if (urlSubject) form.setValue('subject', urlSubject)
  }, [urlSubject])

  useEffect(() => {
    if (urlMessage) form.setValue('message', urlMessage)
  }, [urlMessage])

  return (
    <Form_Shadcn_ {...form}>
      <form
        id="support-form"
        className={cn('flex flex-col gap-y-8')}
        onSubmit={form.handleSubmit(onSubmit)}
      >
        <h3 className={cn(CONTAINER_CLASSES, 'text-xl')}>How can we help?</h3>

        <FormField_Shadcn_
          name="organizationSlug"
          control={form.control}
          render={({ field }) => (
            <FormItemLayout
              className={cn(CONTAINER_CLASSES)}
              layout="vertical"
              label="Which organization is affected?"
            >
              <FormControl_Shadcn_>
                <Select_Shadcn_
                  {...field}
                  disabled={isLoadingOrganizations}
                  defaultValue={field.value}
                  onValueChange={field.onChange}
                >
                  <SelectTrigger_Shadcn_ className="w-full">
                    <SelectValue_Shadcn_ asChild placeholder="Select an organization">
                      <div className="flex items-center gap-x-2">
                        {organizationSlug === 'no-org' ? (
                          <span>No specific organization</span>
                        ) : (
                          (organizations ?? []).find((o) => o.slug === field.value)?.name
                        )}
                        {organizationSlug !== 'no-org' && isLoadingSubscription && (
                          <Loader2 size={14} className="animate-spin" />
                        )}
                        {isSuccessSubscription && (
                          <Badge variant="outline" className="capitalize">
                            {subscriptionPlanId}
                          </Badge>
                        )}
                      </div>
                    </SelectValue_Shadcn_>
                  </SelectTrigger_Shadcn_>
                  <SelectContent_Shadcn_>
                    <SelectGroup_Shadcn_>
                      {organizations?.map((org) => (
                        <SelectItem_Shadcn_ value={org.slug}>{org.name}</SelectItem_Shadcn_>
                      ))}
                      {isSuccessOrganizations && (organizations ?? []).length === 0 && (
                        <SelectItem_Shadcn_ value="no-org">
                          No specific organization
                        </SelectItem_Shadcn_>
                      )}
                    </SelectGroup_Shadcn_>
                  </SelectContent_Shadcn_>
                </Select_Shadcn_>
              </FormControl_Shadcn_>
            </FormItemLayout>
          )}
        />

        <div className={cn(CONTAINER_CLASSES, 'flex flex-col gap-y-2')}>
          <FormField_Shadcn_
            name="projectRef"
            control={form.control}
            render={({ field }) => (
              <FormItemLayout layout="vertical" label="Which project is affected?">
                <FormControl_Shadcn_>
                  <Select_Shadcn_
                    {...field}
                    disabled={isLoadingProjects}
                    defaultValue={field.value}
                    onValueChange={(val) => {
                      if (val.length > 0) field.onChange(val)
                    }}
                  >
                    <SelectTrigger_Shadcn_ className="w-full">
                      <SelectValue_Shadcn_ placeholder="Select a project" />
                    </SelectTrigger_Shadcn_>
                    <SelectContent_Shadcn_>
                      <SelectGroup_Shadcn_>
                        {projects?.map((project) => (
                          <SelectItem_Shadcn_ value={project.ref as string}>
                            {project.name}
                          </SelectItem_Shadcn_>
                        ))}
                      </SelectGroup_Shadcn_>
                    </SelectContent_Shadcn_>
                  </Select_Shadcn_>
                </FormControl_Shadcn_>
              </FormItemLayout>
            )}
          />
          {organizationSlug &&
            subscriptionPlanId !== 'enterprise' &&
            category !== 'Login_issues' && (
              <PlanExpectationInfoBox
                orgSlug={organizationSlug}
                projectRef={projectRef}
                planId={subscriptionPlanId}
              />
            )}
        </div>

        <div
          className={cn(
            CONTAINER_CLASSES,
            'grid sm:grid-cols-2 sm:grid-rows-1 gap-4 grid-cols-1 grid-rows-2'
          )}
        >
          <FormField_Shadcn_
            name="category"
            control={form.control}
            render={({ field }) => (
              <FormItemLayout layout="vertical" label="What areas are you having problems with?">
                <FormControl_Shadcn_>
                  <Select_Shadcn_
                    {...field}
                    defaultValue={field.value}
                    onValueChange={field.onChange}
                  >
                    <SelectTrigger_Shadcn_ className="w-full">
                      <SelectValue_Shadcn_>
                        {CATEGORY_OPTIONS.find((o) => o.value === field.value)?.label}
                      </SelectValue_Shadcn_>
                    </SelectTrigger_Shadcn_>
                    <SelectContent_Shadcn_>
                      <SelectGroup_Shadcn_>
                        {CATEGORY_OPTIONS.map((option) => (
                          <SelectItem_Shadcn_ value={option.value}>
                            {option.label}
                            <span className="block text-xs text-foreground-lighter">
                              {option.description}
                            </span>
                          </SelectItem_Shadcn_>
                        ))}
                      </SelectGroup_Shadcn_>
                    </SelectContent_Shadcn_>
                  </Select_Shadcn_>
                </FormControl_Shadcn_>
              </FormItemLayout>
            )}
          />
          <FormField_Shadcn_
            name="severity"
            control={form.control}
            render={({ field }) => (
              <FormItemLayout layout="vertical" label="Severity">
                <FormControl_Shadcn_>
                  <Select_Shadcn_
                    {...field}
                    defaultValue={field.value}
                    onValueChange={field.onChange}
                  >
                    <SelectTrigger_Shadcn_ className="w-full">
                      <SelectValue_Shadcn_ placeholder="Select a severity">
                        {field.value}
                      </SelectValue_Shadcn_>
                    </SelectTrigger_Shadcn_>
                    <SelectContent_Shadcn_>
                      <SelectGroup_Shadcn_>
                        {SEVERITY_OPTIONS.map((option) => (
                          <SelectItem_Shadcn_ value={option.value}>
                            {option.label}
                            <span className="block text-xs text-foreground-lighter">
                              {option.description}
                            </span>
                          </SelectItem_Shadcn_>
                        ))}
                      </SelectGroup_Shadcn_>
                    </SelectContent_Shadcn_>
                  </Select_Shadcn_>
                </FormControl_Shadcn_>
              </FormItemLayout>
            )}
          />
          {(severity === 'Urgent' || severity === 'High') && (
            <p className="text-sm text-foreground-light mt-2 sm:col-span-2">
              We do our best to respond to everyone as quickly as possible; however, prioritization
              will be based on production status. We ask that you reserve High and Urgent severity
              for production-impacting issues only.
            </p>
          )}
        </div>

        <Separator />

        <div className={cn(CONTAINER_CLASSES, 'flex flex-col gap-y-2')}>
          <FormField_Shadcn_
            name="subject"
            control={form.control}
            render={({ field }) => (
              <FormItemLayout
                layout="vertical"
                label="Subject"
                description={
                  field.value.length > 0 &&
                  INCLUDE_DISCUSSIONS.includes(category) && (
                    <p className="flex items-center gap-x-1">
                      <span>Check our </span>
                      <Link
                        key="gh-discussions"
                        href={`https://github.com/orgs/supabase/discussions?discussions_q=${field.value}`}
                        target="_blank"
                        rel="noreferrer"
                        className="flex items-center gap-x-1 text-foreground-light underline hover:text-foreground transition"
                      >
                        Github discussions
                        <ExternalLink size={14} strokeWidth={2} />
                      </Link>
                      <span> for a quick answer</span>
                    </p>
                  )
                }
              >
                <FormControl_Shadcn_>
                  <Input_Shadcn_ {...field} placeholder="Summary of the problem you have" />
                </FormControl_Shadcn_>
              </FormItemLayout>
            )}
          />

          {docsResults.length > 0 && hasResults && (
            <div className="pt-4 px-4 border rounded-md">
              <h2 className="text-sm text-foreground-light px-2 mb-4">
                Suggested resources ({Math.min(docsResults.length, 5)})
              </h2>
              <ScrollArea className={docsResults.length > 3 ? 'h-[300px]' : ''}>
                {docsResults.slice(0, 5).map((page, i) => (
                  <DocsLinkGroup key={`${page.id}-group`} page={page} />
                ))}
              </ScrollArea>
            </div>
          )}
        </div>

        {category === 'Problem' && (
          <FormField_Shadcn_
            name="library"
            control={form.control}
            render={({ field }) => (
              <FormItemLayout
                className={cn(CONTAINER_CLASSES)}
                layout="vertical"
                label="Which library are you having issues with"
              >
                <FormControl_Shadcn_>
                  <Select_Shadcn_
                    {...field}
                    defaultValue={field.value}
                    onValueChange={field.onChange}
                  >
                    <SelectTrigger_Shadcn_ className="w-full">
                      <SelectValue_Shadcn_ placeholder="Please select a library" />
                    </SelectTrigger_Shadcn_>
                    <SelectContent_Shadcn_>
                      <SelectGroup_Shadcn_>
                        {CLIENT_LIBRARIES.map((option) => (
                          <SelectItem_Shadcn_ value={option.language}>
                            {option.language}
                          </SelectItem_Shadcn_>
                        ))}
                      </SelectGroup_Shadcn_>
                    </SelectContent_Shadcn_>
                  </Select_Shadcn_>
                </FormControl_Shadcn_>
              </FormItemLayout>
            )}
          />
        )}

        {library.length > 0 && <LibrarySuggestions library={library} />}

        {category !== 'Login_issues' && (
          <FormField_Shadcn_
            name="affectedServices"
            control={form.control}
            render={({ field }) => (
              <FormItemLayout
                className={cn(CONTAINER_CLASSES)}
                layout="vertical"
                label="Which services are affected?"
              >
                <FormControl_Shadcn_>
                  <MultiSelectV2
                    options={SERVICE_OPTIONS}
                    value={field.value.length === 0 ? [] : field.value?.split(', ')}
                    placeholder="No particular service"
                    searchPlaceholder="Search for a service"
                    onChange={(services) => form.setValue('affectedServices', services.join(', '))}
                  />
                </FormControl_Shadcn_>
              </FormItemLayout>
            )}
          />
        )}

<<<<<<< HEAD
            <FormField_Shadcn_
              name="message"
              control={form.control}
              render={({ field }) => (
                <FormItemLayout
                  className={cn(CONTAINER_CLASSES)}
                  layout="vertical"
                  label="Message"
                  labelOptional="5000 character limit"
                  description={
                    IPV4_MIGRATION_STRINGS.some((str) => field.value.includes(str)) && (
                      <IPV4SuggestionAlert />
                    )
                  }
                >
                  <FormControl_Shadcn_>
                    <TextArea_Shadcn_
                      {...field}
                      rows={4}
                      maxLength={5000}
                      placeholder="Describe the issue you're facing, along with any relevant information. Please be as detailed and specific as possible."
                    />
                  </FormControl_Shadcn_>
                </FormItemLayout>
              )}
            />

            {['Problem', 'Database_unresponsive', 'Performance'].includes(category) && (
              <FormField_Shadcn_
                name="allowSupportAccess"
                control={form.control}
                render={({ field }) => (
                  <FormItemLayout
                    layout="flex"
                    className={cn(CONTAINER_CLASSES)}
                    label="Allow Supabase Support and AI-Assisted Diagnostics access to your project"
                    description={
                      <>
                        By checking this box, you grant permission for our support team to access
                        your project temporarily and, if applicable, to use AI tools to assist in
                        diagnosing and resolving issues. This access may involve analyzing database
                        configurations, query performance, and other relevant data to expedite
                        troubleshooting and enhance support accuracy. We are committed to
                        maintaining strict data privacy and security standards in all support
                        activities.{' '}
                        <Link
                          href="https://supabase.com/privacy"
                          target="_blank"
                          rel="noreferrer"
                          className="text-foreground-light underline hover:text-foreground transition"
                        >
                          Privacy Policy
                        </Link>
                      </>
                    }
                  >
                    <FormControl_Shadcn_>
                      <Checkbox_Shadcn_
                        {...field}
                        value={String(field.value)}
                        checked={field.value}
                        onCheckedChange={(value) => field.onChange(value)}
                      />
                    </FormControl_Shadcn_>
                  </FormItemLayout>
                )}
              />
=======
        <FormField_Shadcn_
          name="message"
          control={form.control}
          render={({ field }) => (
            <FormItemLayout
              className={cn(CONTAINER_CLASSES)}
              layout="vertical"
              label="Message"
              labelOptional="5000 character limit"
              description={
                IPV4_MIGRATION_STRINGS.some((str) => field.value.includes(str)) && (
                  <IPV4SuggestionAlert />
                )
              }
            >
              <FormControl_Shadcn_>
                <TextArea_Shadcn_
                  {...field}
                  rows={4}
                  maxLength={5000}
                  placeholder="Describe the issue you're facing, along with any relevant information. Please be as detailed and specific as possible."
                />
              </FormControl_Shadcn_>
            </FormItemLayout>
          )}
        />

        {['Problem', 'Database_unresponsive', 'Performance'].includes(category) && (
          <FormField_Shadcn_
            name="allowSupportAccess"
            control={form.control}
            render={({ field }) => (
              <FormItemLayout
                layout="flex"
                className={cn(CONTAINER_CLASSES)}
                label="Allow Supabase Support to access your project temporarily"
                description="In some cases, we may require temporary access to your project to complete troubleshooting, or to answer questions related specifically to your project"
              >
                <FormControl_Shadcn_>
                  <Checkbox_Shadcn_
                    {...field}
                    value={String(field.value)}
                    checked={field.value}
                    onCheckedChange={(value) => field.onChange(value)}
                  />
                </FormControl_Shadcn_>
              </FormItemLayout>
>>>>>>> 9edc5f50
            )}
          />
        )}

        <div className={cn(CONTAINER_CLASSES)}>
          <div className="flex flex-col gap-y-1">
            <p className="text-sm text-foreground-light">Attachments</p>
            <p className="text-sm text-foreground-lighter">
              Upload up to {MAX_ATTACHMENTS} screenshots that might be relevant to the issue that
              you're facing
            </p>
          </div>
          <input
            multiple
            type="file"
            ref={uploadButtonRef}
            className="hidden"
            accept="image/png, image/jpeg"
            onChange={onFilesUpload}
          />
          <div className="flex items-center gap-x-2 mt-4">
            {uploadedDataUrls.map((x: any, idx: number) => (
              <div
                key={idx}
                style={{ backgroundImage: `url("${x}")` }}
                className="relative h-14 w-14 rounded bg-cover bg-center bg-no-repeat"
              >
                <div
                  className={[
                    'flex h-4 w-4 items-center justify-center rounded-full bg-red-900',
                    'absolute -top-1 -right-1 cursor-pointer',
                  ].join(' ')}
                  onClick={() => removeUploadedFile(idx)}
                >
                  <X size={12} strokeWidth={2} />
                </div>
              </div>
            ))}
            {uploadedFiles.length < MAX_ATTACHMENTS && (
              <div
                className={[
                  'border border-stronger opacity-50 transition hover:opacity-100',
                  'group flex h-14 w-14 cursor-pointer items-center justify-center rounded',
                ].join(' ')}
                onClick={() => {
                  if (uploadButtonRef.current) (uploadButtonRef.current as any).click()
                }}
              >
                <Plus strokeWidth={2} size={20} />
              </div>
            )}
          </div>
        </div>

        <div className={cn(CONTAINER_CLASSES)}>
          <div className="flex items-center space-x-1 justify-end block text-sm mt-0 mb-2">
            <p className="text-foreground-light">We will contact you at</p>
            <p className="text-foreground font-medium">{respondToEmail}</p>
          </div>
          <div className="flex items-center space-x-1 justify-end block text-sm mt-0 mb-2">
            <p className="text-foreground-light">
              Please ensure you haven't blocked Hubspot in your emails
            </p>
          </div>
          <div className="flex justify-end">
            <Button
              htmlType="submit"
              size="small"
              icon={<Mail />}
              disabled={isSubmitting}
              loading={isSubmitting}
            >
              Send support request
            </Button>
          </div>
        </div>
      </form>
    </Form_Shadcn_>
  )
}<|MERGE_RESOLUTION|>--- conflicted
+++ resolved
@@ -342,7 +342,9 @@
                   <SelectContent_Shadcn_>
                     <SelectGroup_Shadcn_>
                       {organizations?.map((org) => (
-                        <SelectItem_Shadcn_ value={org.slug}>{org.name}</SelectItem_Shadcn_>
+                        <SelectItem_Shadcn_ key={org.slug} value={org.slug}>
+                          {org.name}
+                        </SelectItem_Shadcn_>
                       ))}
                       {isSuccessOrganizations && (organizations ?? []).length === 0 && (
                         <SelectItem_Shadcn_ value="no-org">
@@ -378,7 +380,7 @@
                     <SelectContent_Shadcn_>
                       <SelectGroup_Shadcn_>
                         {projects?.map((project) => (
-                          <SelectItem_Shadcn_ value={project.ref as string}>
+                          <SelectItem_Shadcn_ key={project.ref} value={project.ref as string}>
                             {project.name}
                           </SelectItem_Shadcn_>
                         ))}
@@ -425,7 +427,7 @@
                     <SelectContent_Shadcn_>
                       <SelectGroup_Shadcn_>
                         {CATEGORY_OPTIONS.map((option) => (
-                          <SelectItem_Shadcn_ value={option.value}>
+                          <SelectItem_Shadcn_ key={option.value} value={option.value}>
                             {option.label}
                             <span className="block text-xs text-foreground-lighter">
                               {option.description}
@@ -458,7 +460,7 @@
                     <SelectContent_Shadcn_>
                       <SelectGroup_Shadcn_>
                         {SEVERITY_OPTIONS.map((option) => (
-                          <SelectItem_Shadcn_ value={option.value}>
+                          <SelectItem_Shadcn_ key={option.value} value={option.value}>
                             {option.label}
                             <span className="block text-xs text-foreground-lighter">
                               {option.description}
@@ -554,7 +556,7 @@
                     <SelectContent_Shadcn_>
                       <SelectGroup_Shadcn_>
                         {CLIENT_LIBRARIES.map((option) => (
-                          <SelectItem_Shadcn_ value={option.language}>
+                          <SelectItem_Shadcn_ key={option.language} value={option.language}>
                             {option.language}
                           </SelectItem_Shadcn_>
                         ))}
@@ -593,75 +595,6 @@
           />
         )}
 
-<<<<<<< HEAD
-            <FormField_Shadcn_
-              name="message"
-              control={form.control}
-              render={({ field }) => (
-                <FormItemLayout
-                  className={cn(CONTAINER_CLASSES)}
-                  layout="vertical"
-                  label="Message"
-                  labelOptional="5000 character limit"
-                  description={
-                    IPV4_MIGRATION_STRINGS.some((str) => field.value.includes(str)) && (
-                      <IPV4SuggestionAlert />
-                    )
-                  }
-                >
-                  <FormControl_Shadcn_>
-                    <TextArea_Shadcn_
-                      {...field}
-                      rows={4}
-                      maxLength={5000}
-                      placeholder="Describe the issue you're facing, along with any relevant information. Please be as detailed and specific as possible."
-                    />
-                  </FormControl_Shadcn_>
-                </FormItemLayout>
-              )}
-            />
-
-            {['Problem', 'Database_unresponsive', 'Performance'].includes(category) && (
-              <FormField_Shadcn_
-                name="allowSupportAccess"
-                control={form.control}
-                render={({ field }) => (
-                  <FormItemLayout
-                    layout="flex"
-                    className={cn(CONTAINER_CLASSES)}
-                    label="Allow Supabase Support and AI-Assisted Diagnostics access to your project"
-                    description={
-                      <>
-                        By checking this box, you grant permission for our support team to access
-                        your project temporarily and, if applicable, to use AI tools to assist in
-                        diagnosing and resolving issues. This access may involve analyzing database
-                        configurations, query performance, and other relevant data to expedite
-                        troubleshooting and enhance support accuracy. We are committed to
-                        maintaining strict data privacy and security standards in all support
-                        activities.{' '}
-                        <Link
-                          href="https://supabase.com/privacy"
-                          target="_blank"
-                          rel="noreferrer"
-                          className="text-foreground-light underline hover:text-foreground transition"
-                        >
-                          Privacy Policy
-                        </Link>
-                      </>
-                    }
-                  >
-                    <FormControl_Shadcn_>
-                      <Checkbox_Shadcn_
-                        {...field}
-                        value={String(field.value)}
-                        checked={field.value}
-                        onCheckedChange={(value) => field.onChange(value)}
-                      />
-                    </FormControl_Shadcn_>
-                  </FormItemLayout>
-                )}
-              />
-=======
         <FormField_Shadcn_
           name="message"
           control={form.control}
@@ -698,7 +631,24 @@
                 layout="flex"
                 className={cn(CONTAINER_CLASSES)}
                 label="Allow Supabase Support to access your project temporarily"
-                description="In some cases, we may require temporary access to your project to complete troubleshooting, or to answer questions related specifically to your project"
+                description={
+                  <>
+                    By checking this box, you grant permission for our support team to access your
+                    project temporarily and, if applicable, to use AI tools to assist in diagnosing
+                    and resolving issues. This access may involve analyzing database configurations,
+                    query performance, and other relevant data to expedite troubleshooting and
+                    enhance support accuracy. We are committed to maintaining strict data privacy
+                    and security standards in all support activities.{' '}
+                    <Link
+                      target="_blank"
+                      rel="noreferrer noopener"
+                      href="https://supabase.com/privacy"
+                      className="text-foreground-light underline hover:text-foreground underline-offset-2 transition"
+                    >
+                      Privacy Policy
+                    </Link>
+                  </>
+                }
               >
                 <FormControl_Shadcn_>
                   <Checkbox_Shadcn_
@@ -709,7 +659,6 @@
                   />
                 </FormControl_Shadcn_>
               </FormItemLayout>
->>>>>>> 9edc5f50
             )}
           />
         )}
