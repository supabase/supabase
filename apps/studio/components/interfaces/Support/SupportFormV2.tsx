import { zodResolver } from '@hookform/resolvers/zod'
import * as Sentry from '@sentry/nextjs'
import { ChevronRight, ExternalLink, Mail, Plus, X } from 'lucide-react'
import Link from 'next/link'
import { ChangeEvent, useEffect, useMemo, useRef, useState } from 'react'
import { SubmitHandler, useForm } from 'react-hook-form'
import { toast } from 'sonner'
import * as z from 'zod'

import { useDocsSearch, useParams, type DocsSearchResult as Page } from 'common'
import { CLIENT_LIBRARIES } from 'common/constants'
import { getProjectAuthConfig } from 'data/auth/auth-config-query'
import { useSendSupportTicketMutation } from 'data/feedback/support-ticket-send'
import { useOrganizationsQuery } from 'data/organizations/organizations-query'
import type { Project } from 'data/projects/project-detail-query'
import { useProjectsQuery } from 'data/projects/projects-query'
import { detectBrowser } from 'lib/helpers'
import { useProfile } from 'lib/profile'
import {
  Badge,
  Button,
  cn,
  Collapsible_Shadcn_,
  CollapsibleContent_Shadcn_,
  CollapsibleTrigger_Shadcn_,
  Form_Shadcn_,
  FormControl_Shadcn_,
  FormField_Shadcn_,
  Input_Shadcn_,
  ScrollArea,
  Select_Shadcn_,
  SelectContent_Shadcn_,
  SelectGroup_Shadcn_,
  SelectItem_Shadcn_,
  SelectTrigger_Shadcn_,
  SelectValue_Shadcn_,
  Separator,
  Switch,
  TextArea_Shadcn_,
} from 'ui'
import { Admonition } from 'ui-patterns'
import { FormItemLayout } from 'ui-patterns/form/FormItemLayout/FormItemLayout'
import { MultiSelectV2 } from 'ui-patterns/MultiSelectDeprecated/MultiSelectV2'
import { DocsLinkGroup } from './DocsLink'
import { IPV4SuggestionAlert } from './IPV4SuggestionAlert'
import { LibrarySuggestions } from './LibrarySuggestions'
import { PlanExpectationInfoBox } from './PlanExpectationInfoBox'
import {
  CATEGORY_OPTIONS,
  IPV4_MIGRATION_STRINGS,
  SERVICE_OPTIONS,
  SEVERITY_OPTIONS,
} from './Support.constants'
import { formatMessage, uploadAttachments } from './SupportForm.utils'

const MAX_ATTACHMENTS = 5
const INCLUDE_DISCUSSIONS = ['Problem', 'Database_unresponsive']
const CONTAINER_CLASSES = 'px-6'

interface SupportFormV2Props {
  setSentCategory: (value: string) => void
  setSelectedProject: (value: string) => void
}

// [Joshen] Just naming it as V2 for now for PR review purposes so its easier to view
// This is a rewrite of the old SupportForm to use the new form components
export const SupportFormV2 = ({ setSentCategory, setSelectedProject }: SupportFormV2Props) => {
  const { profile } = useProfile()
  const {
    ref,
    slug,
    category: urlCategory,
    subject: urlSubject,
    message: urlMessage,
    error,
  } = useParams()

  const uploadButtonRef = useRef(null)
  const [isSubmitting, setIsSubmitting] = useState(false)
  const [docsResults, setDocsResults] = useState<Page[]>([])
  const [uploadedFiles, setUploadedFiles] = useState<File[]>([])
  const [uploadedDataUrls, setUploadedDataUrls] = useState<string[]>([])

  const FormSchema = z
    .object({
      organizationSlug: z.string().min(1, 'Please select an organization'),
      projectRef: z.string().min(1, 'Please select a project'),
      category: z.string(),
      severity: z.string(),
      library: z.string(),
      subject: z.string().min(1, 'Please add a subject heading'),
      message: z.string().min(1, "Please add a message about the issue that you're facing"),
      affectedServices: z.string(),
      allowSupportAccess: z.boolean(),
    })
    .refine(
      (data) => {
        return !(data.category === 'Problem' && data.library === '')
      },
      {
        message: "Please select the library that you're facing issues with",
        path: ['library'],
      }
    )

  const defaultValues = {
    organizationSlug: '',
    projectRef: 'no-project',
    category: CATEGORY_OPTIONS[0].value,
    severity: 'Low',
    library: '',
    subject: '',
    message: '',
    affectedServices: '',
    allowSupportAccess: true,
  }

  const form = useForm<z.infer<typeof FormSchema>>({
    mode: 'onBlur',
    reValidateMode: 'onBlur',
    resolver: zodResolver(FormSchema),
    defaultValues,
  })

  const { organizationSlug, projectRef, category, severity, subject, library } = form.watch()

  const { handleDocsSearchDebounced, searchState, searchState: state } = useDocsSearch()

  const {
    data: organizations,
    isLoading: isLoadingOrganizations,
    isSuccess: isSuccessOrganizations,
  } = useOrganizationsQuery()

  const selectedOrganization = useMemo(
    () => organizations?.find((org) => org.slug === organizationSlug),
    [organizationSlug, organizations]
  )
  const {
    data: allProjects,
    isLoading: isLoadingProjects,
    isSuccess: isSuccessProjects,
  } = useProjectsQuery()

  const { mutate: submitSupportTicket } = useSendSupportTicketMutation({
    onSuccess: (res, variables) => {
      toast.success('Support request sent. Thank you!')
      setSentCategory(variables.category)
      setSelectedProject(variables.projectRef ?? 'no-project')
    },
    onError: (error) => {
      toast.error(`Failed to submit support ticket: ${error.message}`)
      Sentry.captureMessage('Failed to submit Support Form: ' + error.message)
      setIsSubmitting(false)
    },
  })

  const respondToEmail = profile?.primary_email ?? 'your email'
  const subscriptionPlanId = selectedOrganization?.plan.id

  const projects = [
    ...(allProjects ?? []).filter((project) => project.organization_slug === organizationSlug),
    { ref: 'no-project', name: 'No specific project' } as Partial<Project>,
  ]
  const hasResults =
    state.status === 'fullResults' ||
    state.status === 'partialResults' ||
    (state.status === 'loading' && state.staleResults.length > 0)

  const onFilesUpload = async (event: ChangeEvent<HTMLInputElement>) => {
    event.persist()
    const items = event.target.files || (event as any).dataTransfer.items
    const itemsCopied = Array.prototype.map.call(items, (item) => item) as File[]
    const itemsToBeUploaded = itemsCopied.slice(0, MAX_ATTACHMENTS - uploadedFiles.length)

    setUploadedFiles(uploadedFiles.concat(itemsToBeUploaded))
    if (items.length + uploadedFiles.length > MAX_ATTACHMENTS) {
      toast(`Only up to ${MAX_ATTACHMENTS} attachments are allowed`)
    }
    event.target.value = ''
  }

  const removeUploadedFile = (idx: number) => {
    const updatedFiles = uploadedFiles?.slice()
    updatedFiles.splice(idx, 1)
    setUploadedFiles(updatedFiles)

    const updatedDataUrls = uploadedDataUrls.slice()
    uploadedDataUrls.splice(idx, 1)
    setUploadedDataUrls(updatedDataUrls)
  }

  const onSubmit: SubmitHandler<z.infer<typeof FormSchema>> = async (values) => {
    setIsSubmitting(true)
    const attachments =
      uploadedFiles.length > 0 ? await uploadAttachments(values.projectRef, uploadedFiles) : []
    const selectedLibrary = CLIENT_LIBRARIES.find((library) => library.language === values.library)

    const payload = {
      ...values,
      organizationSlug: values.organizationSlug === 'no-org' ? undefined : values.organizationSlug,
      library:
        values.category === 'Problem' && selectedLibrary !== undefined ? selectedLibrary.key : '',
      message: formatMessage(values.message, attachments, error),
      verified: true,
      tags: ['dashboard-support-form'],
      siteUrl: '',
      additionalRedirectUrls: '',
      affectedServices: values.affectedServices
        .split(',')
        .map((x) => x.trim().replace(/ /g, '_').toLowerCase())
        .join(';'),
      browserInformation: detectBrowser(),
    }

    if (values.projectRef !== 'no-project') {
      try {
        const authConfig = await getProjectAuthConfig({ projectRef: values.projectRef })
        payload.siteUrl = authConfig.SITE_URL
        payload.additionalRedirectUrls = authConfig.URI_ALLOW_LIST
      } catch (error) {
        // [Joshen] No error handler required as fetching these info are nice to haves, not necessary
      }
    }

    submitSupportTicket(payload)
  }

  useEffect(() => {
    if (subject !== urlSubject && subject.trim().length > 0) {
      handleDocsSearchDebounced(subject.trim())
    } else {
      setDocsResults([])
    }
  }, [subject, urlSubject])

  useEffect(() => {
    if (subject.trim().length > 0 && searchState.status === 'fullResults') {
      setDocsResults(searchState.results)
    } else if (searchState.status === 'noResults' || searchState.status === 'error') {
      setDocsResults([])
    }
  }, [searchState])

  useEffect(() => {
    if (!uploadedFiles) return
    const objectUrls = uploadedFiles.map((file) => URL.createObjectURL(file))
    setUploadedDataUrls(objectUrls)

    return () => {
      objectUrls.forEach((url: any) => URL.revokeObjectURL(url))
    }
  }, [uploadedFiles])

  useEffect(() => {
    // For prefilling form fields via URL, project ref will taking higher precedence than org slug
    if (isSuccessOrganizations && isSuccessProjects) {
      if (organizations.length === 0) {
        form.setValue('organizationSlug', 'no-org')
      } else if (ref) {
        const selectedProject = allProjects.find((p) => p.ref === ref)
        if (selectedProject !== undefined) {
          form.setValue('organizationSlug', selectedProject.organization_slug)
          form.setValue('projectRef', selectedProject.ref)
        }
      } else if (slug) {
        if (organizations.some((it) => it.slug === slug)) {
          form.setValue('organizationSlug', slug)
        }
      } else if (ref === undefined && slug === undefined) {
        const firstOrganization = organizations?.[0]
        if (firstOrganization !== undefined) {
          form.setValue('organizationSlug', firstOrganization.slug)
        }
      }
    }
    // eslint-disable-next-line react-hooks/exhaustive-deps
  }, [ref, slug, isSuccessOrganizations, isSuccessProjects])

  useEffect(() => {
    if (urlCategory) {
      const validCategory = CATEGORY_OPTIONS.find((option) => {
        if (option.value.toLowerCase() === ((urlCategory as string) ?? '').toLowerCase())
          return option
      })
      if (validCategory !== undefined) form.setValue('category', validCategory.value)
    }
  }, [urlCategory])

  useEffect(() => {
    if (urlSubject) form.setValue('subject', urlSubject)
  }, [urlSubject])

  useEffect(() => {
    if (urlMessage) form.setValue('message', urlMessage)
  }, [urlMessage])

  return (
    <Form_Shadcn_ {...form}>
      <form
        id="support-form"
        className={cn('flex flex-col gap-y-8')}
        onSubmit={form.handleSubmit(onSubmit)}
      >
        <h3 className={cn(CONTAINER_CLASSES, 'text-xl')}>How can we help?</h3>

        <FormField_Shadcn_
          name="organizationSlug"
          control={form.control}
          render={({ field }) => (
            <FormItemLayout
              className={cn(CONTAINER_CLASSES)}
              layout="vertical"
              label="Which organization is affected?"
            >
              <FormControl_Shadcn_>
                <Select_Shadcn_
                  {...field}
                  disabled={isLoadingOrganizations}
                  defaultValue={field.value}
                  onValueChange={field.onChange}
                >
                  <SelectTrigger_Shadcn_ className="w-full">
                    <SelectValue_Shadcn_ asChild placeholder="Select an organization">
                      <div className="flex items-center gap-x-2">
                        {organizationSlug === 'no-org' ? (
                          <span>No specific organization</span>
                        ) : (
                          (organizations ?? []).find((o) => o.slug === field.value)?.name
                        )}
                        {subscriptionPlanId && (
                          <Badge variant="outline" className="capitalize">
                            {subscriptionPlanId}
                          </Badge>
                        )}
                      </div>
                    </SelectValue_Shadcn_>
                  </SelectTrigger_Shadcn_>
                  <SelectContent_Shadcn_>
                    <SelectGroup_Shadcn_>
                      {organizations?.map((org) => (
                        <SelectItem_Shadcn_ key={org.slug} value={org.slug}>
                          {org.name}
                        </SelectItem_Shadcn_>
                      ))}
                      {isSuccessOrganizations && (organizations ?? []).length === 0 && (
                        <SelectItem_Shadcn_ value="no-org">
                          No specific organization
                        </SelectItem_Shadcn_>
                      )}
                    </SelectGroup_Shadcn_>
                  </SelectContent_Shadcn_>
                </Select_Shadcn_>
              </FormControl_Shadcn_>
            </FormItemLayout>
          )}
        />

        <div className={cn(CONTAINER_CLASSES, 'flex flex-col gap-y-2')}>
          <FormField_Shadcn_
            name="projectRef"
            control={form.control}
            render={({ field }) => (
              <FormItemLayout layout="vertical" label="Which project is affected?">
                <FormControl_Shadcn_>
                  <Select_Shadcn_
                    {...field}
                    disabled={isLoadingProjects}
                    defaultValue={field.value}
                    onValueChange={(val) => {
                      if (val.length > 0) field.onChange(val)
                    }}
                  >
                    <SelectTrigger_Shadcn_ className="w-full">
                      <SelectValue_Shadcn_ placeholder="Select a project" />
                    </SelectTrigger_Shadcn_>
                    <SelectContent_Shadcn_>
                      <SelectGroup_Shadcn_>
                        {projects?.map((project) => (
                          <SelectItem_Shadcn_ key={project.ref} value={project.ref as string}>
                            {project.name}
                          </SelectItem_Shadcn_>
                        ))}
                      </SelectGroup_Shadcn_>
                    </SelectContent_Shadcn_>
                  </Select_Shadcn_>
                </FormControl_Shadcn_>
              </FormItemLayout>
            )}
          />
          {organizationSlug &&
            subscriptionPlanId !== 'enterprise' &&
            category !== 'Login_issues' && (
              <PlanExpectationInfoBox
                orgSlug={organizationSlug}
                projectRef={projectRef}
                planId={subscriptionPlanId}
              />
            )}
        </div>

        <div
          className={cn(
            CONTAINER_CLASSES,
            'grid sm:grid-cols-2 sm:grid-rows-1 gap-4 grid-cols-1 grid-rows-2'
          )}
        >
          <FormField_Shadcn_
            name="category"
            control={form.control}
            render={({ field }) => (
              <FormItemLayout layout="vertical" label="What areas are you having problems with?">
                <FormControl_Shadcn_>
                  <Select_Shadcn_
                    {...field}
                    defaultValue={field.value}
                    onValueChange={field.onChange}
                  >
                    <SelectTrigger_Shadcn_ className="w-full">
                      <SelectValue_Shadcn_>
                        {CATEGORY_OPTIONS.find((o) => o.value === field.value)?.label}
                      </SelectValue_Shadcn_>
                    </SelectTrigger_Shadcn_>
                    <SelectContent_Shadcn_>
                      <SelectGroup_Shadcn_>
                        {CATEGORY_OPTIONS.map((option) => (
                          <SelectItem_Shadcn_ key={option.value} value={option.value}>
                            {option.label}
                            <span className="block text-xs text-foreground-lighter">
                              {option.description}
                            </span>
                          </SelectItem_Shadcn_>
                        ))}
                      </SelectGroup_Shadcn_>
                    </SelectContent_Shadcn_>
                  </Select_Shadcn_>
                </FormControl_Shadcn_>
              </FormItemLayout>
            )}
          />
          <FormField_Shadcn_
            name="severity"
            control={form.control}
            render={({ field }) => (
              <FormItemLayout layout="vertical" label="Severity">
                <FormControl_Shadcn_>
                  <Select_Shadcn_
                    {...field}
                    defaultValue={field.value}
                    onValueChange={field.onChange}
                  >
                    <SelectTrigger_Shadcn_ className="w-full">
                      <SelectValue_Shadcn_ placeholder="Select a severity">
                        {field.value}
                      </SelectValue_Shadcn_>
                    </SelectTrigger_Shadcn_>
                    <SelectContent_Shadcn_>
                      <SelectGroup_Shadcn_>
                        {SEVERITY_OPTIONS.map((option) => (
                          <SelectItem_Shadcn_ key={option.value} value={option.value}>
                            {option.label}
                            <span className="block text-xs text-foreground-lighter">
                              {option.description}
                            </span>
                          </SelectItem_Shadcn_>
                        ))}
                      </SelectGroup_Shadcn_>
                    </SelectContent_Shadcn_>
                  </Select_Shadcn_>
                </FormControl_Shadcn_>
              </FormItemLayout>
            )}
          />
          {(severity === 'Urgent' || severity === 'High') && (
            <p className="text-sm text-foreground-light mt-2 sm:col-span-2">
              We do our best to respond to everyone as quickly as possible; however, prioritization
              will be based on production status. We ask that you reserve High and Urgent severity
              for production-impacting issues only.
            </p>
          )}
        </div>

        <Separator />

        <div className={cn(CONTAINER_CLASSES, 'flex flex-col gap-y-2')}>
          <FormField_Shadcn_
            name="subject"
            control={form.control}
            render={({ field }) => (
              <FormItemLayout
                layout="vertical"
                label="Subject"
                description={
                  field.value.length > 0 &&
                  INCLUDE_DISCUSSIONS.includes(category) && (
                    <p className="flex items-center gap-x-1">
                      <span>Check our </span>
                      <Link
                        key="gh-discussions"
                        href={`https://github.com/orgs/supabase/discussions?discussions_q=${field.value}`}
                        target="_blank"
                        rel="noreferrer"
                        className="flex items-center gap-x-1 text-foreground-light underline hover:text-foreground transition"
                      >
                        Github discussions
                        <ExternalLink size={14} strokeWidth={2} />
                      </Link>
                      <span> for a quick answer</span>
                    </p>
                  )
                }
              >
                <FormControl_Shadcn_>
                  <Input_Shadcn_ {...field} placeholder="Summary of the problem you have" />
                </FormControl_Shadcn_>
              </FormItemLayout>
            )}
          />

          {docsResults.length > 0 && hasResults && (
            <div className="pt-4 px-4 border rounded-md">
              <h2 className="text-sm text-foreground-light px-2 mb-4">
                Suggested resources ({Math.min(docsResults.length, 5)})
              </h2>
              <ScrollArea className={docsResults.length > 3 ? 'h-[300px]' : ''}>
                {docsResults.slice(0, 5).map((page, i) => (
                  <DocsLinkGroup key={`${page.id}-group`} page={page} />
                ))}
              </ScrollArea>
            </div>
          )}
        </div>

        {category === 'Problem' && (
          <FormField_Shadcn_
            name="library"
            control={form.control}
            render={({ field }) => (
              <FormItemLayout
                className={cn(CONTAINER_CLASSES)}
                layout="vertical"
                label="Which library are you having issues with"
              >
                <FormControl_Shadcn_>
                  <Select_Shadcn_
                    {...field}
                    defaultValue={field.value}
                    onValueChange={field.onChange}
                  >
                    <SelectTrigger_Shadcn_ className="w-full">
                      <SelectValue_Shadcn_ placeholder="Please select a library" />
                    </SelectTrigger_Shadcn_>
                    <SelectContent_Shadcn_>
                      <SelectGroup_Shadcn_>
                        {CLIENT_LIBRARIES.map((option) => (
                          <SelectItem_Shadcn_ key={option.language} value={option.language}>
                            {option.language}
                          </SelectItem_Shadcn_>
                        ))}
                      </SelectGroup_Shadcn_>
                    </SelectContent_Shadcn_>
                  </Select_Shadcn_>
                </FormControl_Shadcn_>
              </FormItemLayout>
            )}
          />
        )}

        {library.length > 0 && <LibrarySuggestions library={library} />}

        {category !== 'Login_issues' && (
          <FormField_Shadcn_
            name="affectedServices"
            control={form.control}
            render={({ field }) => (
              <FormItemLayout
                className={cn(CONTAINER_CLASSES)}
                layout="vertical"
                label="Which services are affected?"
              >
                <FormControl_Shadcn_>
                  <MultiSelectV2
                    options={SERVICE_OPTIONS}
                    value={field.value.length === 0 ? [] : field.value?.split(', ')}
                    placeholder="No particular service"
                    searchPlaceholder="Search for a service"
                    onChange={(services) => form.setValue('affectedServices', services.join(', '))}
                  />
                </FormControl_Shadcn_>
              </FormItemLayout>
            )}
          />
        )}

        <FormField_Shadcn_
          name="message"
          control={form.control}
          render={({ field }) => (
            <FormItemLayout
              className={cn(CONTAINER_CLASSES)}
              layout="vertical"
              label="Message"
              labelOptional="5000 character limit"
              description={
                IPV4_MIGRATION_STRINGS.some((str) => field.value.includes(str)) && (
                  <IPV4SuggestionAlert />
                )
              }
            >
              <FormControl_Shadcn_>
                <TextArea_Shadcn_
                  {...field}
                  rows={4}
                  maxLength={5000}
                  placeholder="Describe the issue you're facing, along with any relevant information. Please be as detailed and specific as possible."
                />
              </FormControl_Shadcn_>
              {error !== undefined && (
                <Admonition
                  showIcon={false}
                  type="default"
                  className="mt-2"
                  title="The error that you ran into will be included in your message for reference"
                  description={`Error: ${error}`}
                />
              )}
            </FormItemLayout>
          )}
        />

        <div className={cn(CONTAINER_CLASSES)}>
          <div className="flex flex-col gap-y-1">
            <p className="text-sm text-foreground-light">Attachments</p>
            <p className="text-sm text-foreground-lighter">
              Upload up to {MAX_ATTACHMENTS} screenshots that might be relevant to the issue that
              you're facing
            </p>
          </div>
          <input
            multiple
            type="file"
            ref={uploadButtonRef}
            className="hidden"
            accept="image/png, image/jpeg"
            onChange={onFilesUpload}
          />
          <div className="flex items-center gap-x-2 mt-4">
            {uploadedDataUrls.map((x: any, idx: number) => (
              <div
                key={idx}
                style={{ backgroundImage: `url("${x}")` }}
                className="relative h-14 w-14 rounded bg-cover bg-center bg-no-repeat"
              >
                <div
                  className={[
                    'flex h-4 w-4 items-center justify-center rounded-full bg-red-900',
                    'absolute -top-1 -right-1 cursor-pointer',
                  ].join(' ')}
                  onClick={() => removeUploadedFile(idx)}
                >
                  <X size={12} strokeWidth={2} />
                </div>
              </div>
            ))}
            {uploadedFiles.length < MAX_ATTACHMENTS && (
              <div
                className={[
                  'border border-stronger opacity-50 transition hover:opacity-100',
                  'group flex h-14 w-14 cursor-pointer items-center justify-center rounded',
                ].join(' ')}
                onClick={() => {
                  if (uploadButtonRef.current) (uploadButtonRef.current as any).click()
                }}
              >
                <Plus strokeWidth={2} size={20} />
              </div>
            )}
          </div>
        </div>

        <Separator />

        {['Problem', 'Database_unresponsive', 'Performance'].includes(category) && (
          <>
            <FormField_Shadcn_
              name="allowSupportAccess"
              control={form.control}
<<<<<<< HEAD
              render={({ field }) => {
                return (
                  <FormItemLayout
                    name="allowSupportAccess"
                    className="px-6"
                    layout="flex"
                    label={
                      <div className="flex items-center gap-x-2">
                        <span className="text-foreground">
                          Allow support access to your project
                        </span>
                        <Badge className="bg-opacity-100">Recommended</Badge>
                      </div>
                    }
                    description={
                      <div className="flex flex-col">
                        <span className="text-foreground-light">
                          Human support and AI diagnostic access.
                        </span>
                        <Collapsible_Shadcn_ className="mt-2">
                          <CollapsibleTrigger_Shadcn_
                            className={
                              'group flex items-center gap-x-1 group-data-[state=open]:text-foreground hover:text-foreground transition'
                            }
                          >
                            <ChevronRight
                              strokeWidth={2}
                              size={14}
                              className="transition-all group-data-[state=open]:rotate-90 text-foreground-muted -ml-1"
                            />
                            <span className="text-sm">More information</span>
                          </CollapsibleTrigger_Shadcn_>
                          <CollapsibleContent_Shadcn_ className="text-sm text-foreground-light mt-2 space-y-2">
                            <p>
                              By enabling this, you grant permission for our support team to access
                              your project temporarily and, if applicable, to use AI tools to assist
                              in diagnosing and resolving issues. This access may involve analyzing
                              database configurations, query performance, and other relevant data to
                              expedite troubleshooting and enhance support accuracy.
                            </p>
                            <p>
                              We are committed to maintaining strict data privacy and security
                              standards in all support activities.{' '}
                              <Link
                                href="https://supabase.com/privacy"
                                target="_blank"
                                rel="noreferrer"
                                className="text-foreground-light underline hover:text-foreground transition"
                              >
                                Privacy Policy
                              </Link>
                            </p>
                          </CollapsibleContent_Shadcn_>
                        </Collapsible_Shadcn_>
                      </div>
                    }
                  >
                    <Switch
                      size="large"
                      id="allowSupportAccess"
                      checked={field.value}
                      onCheckedChange={field.onChange}
                    />
                  </FormItemLayout>
                )
              }}
=======
              render={({ field }) => (
                <FormItemLayout
                  name="allowSupportAccess"
                  className="px-6"
                  layout="flex"
                  label={
                    <div className="flex items-center gap-x-2">
                      <span className="text-foreground">Allow support access to your project</span>
                      <Badge className="bg-opacity-100">Recommended</Badge>
                    </div>
                  }
                  description={
                    <div className="flex flex-col">
                      <span className="text-foreground-light">
                        Human support and AI diagnostic access.
                      </span>
                      <Collapsible_Shadcn_ className="mt-2">
                        <CollapsibleTrigger_Shadcn_
                          className={
                            'group flex items-center gap-x-1 group-data-[state=open]:text-foreground hover:text-foreground transition'
                          }
                        >
                          <ChevronRight
                            strokeWidth={2}
                            size={14}
                            className="transition-all group-data-[state=open]:rotate-90 text-foreground-muted -ml-1"
                          />
                          <span className="text-sm">More information</span>
                        </CollapsibleTrigger_Shadcn_>
                        <CollapsibleContent_Shadcn_ className="text-sm text-foreground-light mt-2 space-y-2">
                          <p>
                            By enabling this, you grant permission for our support team to access
                            your project temporarily and, if applicable, to use AI tools to assist
                            in diagnosing and resolving issues. This access may involve analyzing
                            database configurations, query performance, and other relevant data to
                            expedite troubleshooting and enhance support accuracy.
                          </p>
                          <p>
                            We are committed to maintaining strict data privacy and security
                            standards in all support activities.{' '}
                            <Link
                              href="https://supabase.com/privacy"
                              target="_blank"
                              rel="noreferrer"
                              className="text-foreground-light underline hover:text-foreground transition"
                            >
                              Privacy Policy
                            </Link>
                          </p>
                        </CollapsibleContent_Shadcn_>
                      </Collapsible_Shadcn_>
                    </div>
                  }
                >
                  <Switch
                    size="large"
                    id="allowSupportAccess"
                    checked={field.value}
                    onCheckedChange={field.onChange}
                  />
                </FormItemLayout>
              )}
>>>>>>> 6bde917a
            />
            <Separator />
          </>
        )}

        <div className={cn(CONTAINER_CLASSES, 'flex flex-col items-end gap-3')}>
          <Button
            htmlType="submit"
            size="large"
            block
            icon={<Mail />}
            disabled={isSubmitting}
            loading={isSubmitting}
          >
            Send support request
          </Button>
          <div className="flex flex-col items-end gap-1">
            <div className="space-x-1 text-xs">
              <span className="text-foreground-light">We will contact you at</span>
              <span className="text-foreground font-medium">{respondToEmail}</span>
            </div>
            <span className="text-foreground-light text-xs">
              Please ensure emails from supabase.io are allowed
            </span>
          </div>
        </div>
      </form>
    </Form_Shadcn_>
  )
}<|MERGE_RESOLUTION|>--- conflicted
+++ resolved
@@ -685,7 +685,6 @@
             <FormField_Shadcn_
               name="allowSupportAccess"
               control={form.control}
-<<<<<<< HEAD
               render={({ field }) => {
                 return (
                   <FormItemLayout
@@ -752,70 +751,6 @@
                   </FormItemLayout>
                 )
               }}
-=======
-              render={({ field }) => (
-                <FormItemLayout
-                  name="allowSupportAccess"
-                  className="px-6"
-                  layout="flex"
-                  label={
-                    <div className="flex items-center gap-x-2">
-                      <span className="text-foreground">Allow support access to your project</span>
-                      <Badge className="bg-opacity-100">Recommended</Badge>
-                    </div>
-                  }
-                  description={
-                    <div className="flex flex-col">
-                      <span className="text-foreground-light">
-                        Human support and AI diagnostic access.
-                      </span>
-                      <Collapsible_Shadcn_ className="mt-2">
-                        <CollapsibleTrigger_Shadcn_
-                          className={
-                            'group flex items-center gap-x-1 group-data-[state=open]:text-foreground hover:text-foreground transition'
-                          }
-                        >
-                          <ChevronRight
-                            strokeWidth={2}
-                            size={14}
-                            className="transition-all group-data-[state=open]:rotate-90 text-foreground-muted -ml-1"
-                          />
-                          <span className="text-sm">More information</span>
-                        </CollapsibleTrigger_Shadcn_>
-                        <CollapsibleContent_Shadcn_ className="text-sm text-foreground-light mt-2 space-y-2">
-                          <p>
-                            By enabling this, you grant permission for our support team to access
-                            your project temporarily and, if applicable, to use AI tools to assist
-                            in diagnosing and resolving issues. This access may involve analyzing
-                            database configurations, query performance, and other relevant data to
-                            expedite troubleshooting and enhance support accuracy.
-                          </p>
-                          <p>
-                            We are committed to maintaining strict data privacy and security
-                            standards in all support activities.{' '}
-                            <Link
-                              href="https://supabase.com/privacy"
-                              target="_blank"
-                              rel="noreferrer"
-                              className="text-foreground-light underline hover:text-foreground transition"
-                            >
-                              Privacy Policy
-                            </Link>
-                          </p>
-                        </CollapsibleContent_Shadcn_>
-                      </Collapsible_Shadcn_>
-                    </div>
-                  }
-                >
-                  <Switch
-                    size="large"
-                    id="allowSupportAccess"
-                    checked={field.value}
-                    onCheckedChange={field.onChange}
-                  />
-                </FormItemLayout>
-              )}
->>>>>>> 6bde917a
             />
             <Separator />
           </>
