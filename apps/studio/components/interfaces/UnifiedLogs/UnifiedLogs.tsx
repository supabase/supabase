--- conflicted
+++ resolved
@@ -42,14 +42,9 @@
 } from 'ui'
 import { RefreshButton } from '../../ui/DataTable/RefreshButton'
 import { UNIFIED_LOGS_COLUMNS } from './components/Columns'
-<<<<<<< HEAD
-import { MemoizedDataTableSheetContent } from './components/DataTableSheetContent'
 import { DownloadLogsButton } from './components/DownloadLogsButton'
-import { FunctionLogsTab } from './components/FunctionLogsTab'
-=======
 import { LogsListPanel } from './components/LogsListPanel'
 import { ServiceFlowPanel } from './ServiceFlowPanel'
->>>>>>> c0b3a860
 import { CHART_CONFIG, SEARCH_PARAMS_PARSER } from './UnifiedLogs.constants'
 import { filterFields as defaultFilterFields } from './UnifiedLogs.fields'
 import { useLiveMode, useResetFocus } from './UnifiedLogs.hooks'
@@ -301,128 +296,6 @@
       getFacetedUniqueValues={getFacetedUniqueValues(facets)}
     >
       <DataTableSideBarLayout topBarHeight={topBarHeight}>
-<<<<<<< HEAD
-        <FilterSideBar />
-        <div className="flex max-w-full flex-1 flex-col border-border sm:border-l overflow-hidden">
-          <DataTableHeaderLayout setTopBarHeight={setTopBarHeight}>
-            <DataTableFilterCommand
-              placeholder="Search logs..."
-              searchParamsParser={SEARCH_PARAMS_PARSER}
-            />
-            <DataTableToolbar
-              renderActions={() => [
-                <DownloadLogsButton searchParameters={searchParameters} />,
-                <RefreshButton isLoading={isRefetchingData} onRefresh={refetchAllData} />,
-                fetchPreviousPage ? (
-                  <LiveButton
-                    key="live"
-                    fetchPreviousPage={fetchPreviousPage}
-                    searchParamsParser={SEARCH_PARAMS_PARSER}
-                  />
-                ) : null,
-              ]}
-            />
-            <TimelineChart
-              data={unifiedLogsChart}
-              className="-mb-2"
-              columnId="timestamp"
-              chartConfig={filteredChartConfig}
-            />
-          </DataTableHeaderLayout>
-
-          <Separator />
-
-          <ResizablePanelGroup direction="horizontal" className="w-full h-full">
-            <ResizablePanel defaultSize={selectedRowKey ? 60 : 100} minSize={30} className="h-full">
-              <ResizablePanelGroup key="main-logs" direction="vertical" className="h-full">
-                <ResizablePanel defaultSize={40} minSize={30}>
-                  <DataTableInfinite
-                    columns={UNIFIED_LOGS_COLUMNS}
-                    totalRows={totalDBRowCount}
-                    filterRows={filterDBRowCount}
-                    totalRowsFetched={totalFetched}
-                    fetchNextPage={fetchNextPage}
-                    hasNextPage={hasNextPage}
-                    renderLiveRow={(props) => {
-                      if (!liveMode.timestamp) return null
-                      if (props?.row?.original.id !== liveMode?.row?.id) return null
-                      return <LiveRow colSpan={UNIFIED_LOGS_COLUMNS.length - 1} />
-                    }}
-                    setColumnOrder={setColumnOrder}
-                    setColumnVisibility={setColumnVisibility}
-                    searchParamsParser={SEARCH_PARAMS_PARSER}
-                  />
-                </ResizablePanel>
-                {selectedRow?.original?.logs && selectedRow?.original?.logs?.length > 0 && (
-                  <>
-                    <ResizableHandle withHandle />
-                    <ResizablePanel defaultSize={60} minSize={20}>
-                      <div className="h-full flex flex-col overflow-hidden">
-                        <div className="px-5 py-3 border-b border-border flex justify-between items-center">
-                          <h3 className="text-sm font-medium">
-                            Function Logs (
-                            {selectedRow?.original?.logs &&
-                            Array.isArray(selectedRow?.original?.logs)
-                              ? selectedRow?.original?.logs?.length
-                              : 0}
-                            )
-                          </h3>
-                        </div>
-                        <div className="flex-grow overflow-auto">
-                          <FunctionLogsTab logs={selectedRow?.original?.logs} />
-                        </div>
-                      </div>
-                    </ResizablePanel>
-                  </>
-                )}
-              </ResizablePanelGroup>
-            </ResizablePanel>
-
-            {selectedRowKey && (
-              <>
-                <ResizableHandle withHandle />
-                <ResizablePanel defaultSize={45} minSize={45}>
-                  <div className="h-full overflow-auto">
-                    <DataTableSheetDetails
-                      title={selectedRow?.original?.pathname}
-                      titleClassName="font-mono text-sm"
-                    >
-                      <Tabs
-                        defaultValue="details"
-                        value={activeTab}
-                        onValueChange={setActiveTab}
-                        className="w-full h-full flex flex-col pt-2"
-                      >
-                        <TabsList className="flex gap-3 px-5">
-                          <TabsTrigger value="details">Log Details</TabsTrigger>
-                        </TabsList>
-
-                        <TabsContent
-                          value="details"
-                          className="flex-grow overflow-auto data-[state=active]:flex-grow px-5"
-                        >
-                          <MemoizedDataTableSheetContent
-                            table={table}
-                            data={selectedRow?.original}
-                            filterFields={filterFields}
-                            fields={sheetFields}
-                            metadata={{
-                              totalRows: totalDBRowCount ?? 0,
-                              filterRows: filterDBRowCount ?? 0,
-                              totalRowsFetched: totalFetched ?? 0,
-                              currentPercentiles: {} as any,
-                            }}
-                          />
-                        </TabsContent>
-                      </Tabs>
-                    </DataTableSheetDetails>
-                  </div>
-                </ResizablePanel>
-              </>
-            )}
-          </ResizablePanelGroup>
-        </div>
-=======
         <ResizablePanelGroup direction="horizontal" autoSaveId="logs-layout">
           <FilterSideBar />
           <ResizableHandle
@@ -442,6 +315,7 @@
               />
               <DataTableToolbar
                 renderActions={() => [
+                  <DownloadLogsButton searchParameters={searchParameters} />,
                   <RefreshButton isLoading={isRefetchingData} onRefresh={refetchAllData} />,
                   fetchPreviousPage ? (
                     <LiveButton
@@ -501,7 +375,6 @@
             </ResizablePanelGroup>
           </ResizablePanel>
         </ResizablePanelGroup>
->>>>>>> c0b3a860
       </DataTableSideBarLayout>
     </DataTableProvider>
   )
