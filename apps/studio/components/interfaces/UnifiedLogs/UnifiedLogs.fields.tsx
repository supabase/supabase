import { format } from 'date-fns'
import { User } from 'lucide-react'

import { LEVELS } from 'components/ui/DataTable/DataTable.constants'
import { DataTableFilterField, Option } from 'components/ui/DataTable/DataTable.types'
import { getLevelColor } from 'components/ui/DataTable/DataTable.utils'
import { cn } from 'ui'
import { LOG_TYPES, METHODS, STATUS_CODE_LABELS } from './UnifiedLogs.constants'
import { ColumnSchema } from './UnifiedLogs.schema'
import { LogsMeta, SheetField } from './UnifiedLogs.types'
import { getLevelLabel } from './UnifiedLogs.utils'

// instead of filterFields, maybe just 'fields' with a filterDisabled prop?
// that way, we could have 'message' or 'headers' field with label and value as well as type!
export const filterFields = [
  {
    label: 'Time Range',
    value: 'date',
    type: 'timerange',
    defaultOpen: true,
    commandDisabled: true,
  },
  {
    label: 'Log Type',
    value: 'log_type',
    type: 'checkbox',
    defaultOpen: true,
    options: LOG_TYPES.map((type) => ({ label: type, value: type })),
    component: (props: Option) => {
      return (
        <div className="flex w-full items-center justify-between gap-2">
          <span className="capitalize text-foreground/70 group-hover:text-accent-foreground text-xs">
            {props.label.replace('_', ' ')}
          </span>
        </div>
      )
    },
  },
  {
    label: 'Status',
    value: 'status',
    type: 'checkbox',
    defaultOpen: true,
    options: [],
    hasDynamicOptions: true,
    component: (props: Option) => {
      if (typeof props.value === 'boolean') return null
      if (typeof props.value === 'undefined') return null

      const statusValue = String(props.value)
      const statusLabel = STATUS_CODE_LABELS[statusValue as keyof typeof STATUS_CODE_LABELS]

      return (
        <div className="flex items-center gap-2 w-full min-w-0">
          <span className="flex-shrink-0 text-foreground">{statusValue}</span>
          {statusLabel && (
            <span className="text-[0.7rem] text-foreground-lighter truncate" title={statusLabel}>
              {statusLabel}
            </span>
          )}
        </div>
      )
    },
  },
  {
    label: 'Level',
    value: 'level',
    type: 'checkbox',
    defaultOpen: true,
    options: LEVELS.map((level) => ({ label: level, value: level })),
    component: (props: Option) => {
      // TODO: type `Option` with `options` values via Generics
      const value = props.value as (typeof LEVELS)[number]
      return (
        <div className="flex w-full max-w-28 items-center justify-between gap-2">
          <span className="capitalize text-foreground/70 group-hover:text-accent-foreground text-xs">
            {props.label}
          </span>
          <div className="flex items-center gap-2">
            <div className={cn('h-2.5 w-2.5 rounded-[2px]', getLevelColor(value).bg)} />
            <span className="text-xs text-muted-foreground/70">{getLevelLabel(value)}</span>
          </div>
        </div>
      )
    },
  },
  {
    label: 'Method',
    value: 'method',
    type: 'checkbox',
    defaultOpen: true,
    options: METHODS.map((method) => ({ label: method, value: method })),
    component: (props: Option) => {
      return (
        <span className="truncate block text-[0.75rem]" title={props.value as string}>
          {props.value}
        </span>
      )
    },
  },
  {
<<<<<<< HEAD
=======
    label: 'Host',
    value: 'host',
    type: 'checkbox',
    defaultOpen: false,
    options: [],
    hasDynamicOptions: true,
    hasAsyncSearch: true,
    component: (props: Option) => {
      return (
        <span className="truncate block text-[0.75rem]" title={props.value as string}>
          {props.value}
        </span>
      )
    },
  },
  {
>>>>>>> d8acd675
    label: 'Pathname',
    value: 'pathname',
    type: 'checkbox',
    defaultOpen: false,
    options: [],
    hasDynamicOptions: true,
    hasAsyncSearch: true,
    component: (props: Option) => {
      return (
        <span className="truncate block w-full text-[0.75rem]" title={props.value as string}>
          {props.value}
        </span>
      )
    },
  },
  {
    label: 'Auth User',
    value: 'auth_user',
    type: 'checkbox',
    defaultOpen: false,
    options: [],
    hasDynamicOptions: true,
    hasAsyncSearch: true,
    component: (props: Option) => {
      return (
        <div className="flex items-center gap-2 min-w-0">
          <User size={14} className="text-foreground-lighter flex-shrink-0" />
          <span className="truncate text-[0.75rem]" title={props.value as string}>
            {props.value}
          </span>
        </div>
      )
    },
  },
] satisfies DataTableFilterField<ColumnSchema>[]

export const sheetFields = [
  {
    id: 'id',
    label: 'Request ID',
    type: 'readonly',
    skeletonClassName: 'w-64',
  },
  {
    id: 'date',
    label: 'Date',
    type: 'timerange',
    component: (props) => {
      const date = new Date(props.date)
      const month = format(date, 'LLL')
      const day = format(date, 'dd')
      const year = format(date, 'y')
      const time = format(date, 'HH:mm:ss')

      return (
        <div className="font-mono whitespace-nowrap flex items-center gap-1 justify-end">
          <span>{month}</span>
          <span className="text-foreground/50">·</span>
          <span>{day}</span>
          <span className="text-foreground/50">·</span>
          <span>{year}</span>
          <span className="text-foreground/50">·</span>
          <span>{time}</span>
        </div>
      )
    },
    skeletonClassName: 'w-36',
  },
  {
    id: 'auth_user',
    label: 'Auth User',
    type: 'readonly',
    condition: (props) => Boolean(props.auth_user),
    component: (props) => (
      <div className="flex items-center gap-2">
        <User size={14} className="text-foreground-lighter" />
        <span className="font-mono">{props.auth_user}</span>
      </div>
    ),
    skeletonClassName: 'w-56',
  },
  {
    id: 'host',
    label: 'Host',
    type: 'input',
    skeletonClassName: 'w-24',
  },
  {
    id: 'pathname',
    label: 'Pathname',
    type: 'input',
    skeletonClassName: 'w-56',
  },
] satisfies SheetField<ColumnSchema, LogsMeta>[]<|MERGE_RESOLUTION|>--- conflicted
+++ resolved
@@ -99,25 +99,6 @@
     },
   },
   {
-<<<<<<< HEAD
-=======
-    label: 'Host',
-    value: 'host',
-    type: 'checkbox',
-    defaultOpen: false,
-    options: [],
-    hasDynamicOptions: true,
-    hasAsyncSearch: true,
-    component: (props: Option) => {
-      return (
-        <span className="truncate block text-[0.75rem]" title={props.value as string}>
-          {props.value}
-        </span>
-      )
-    },
-  },
-  {
->>>>>>> d8acd675
     label: 'Pathname',
     value: 'pathname',
     type: 'checkbox',
