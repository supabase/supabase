--- conflicted
+++ resolved
@@ -1,15 +1,10 @@
 import { DndContext, DragEndEvent, PointerSensor, useSensor, useSensors } from '@dnd-kit/core'
 import { arrayMove, SortableContext, verticalListSortingStrategy } from '@dnd-kit/sortable'
 import { useEffect, useRef } from 'react'
-<<<<<<< HEAD
 import { IS_PLATFORM, useParams } from 'common'
-=======
-
-import { useParams } from 'common'
 import { SortableSection } from 'components/interfaces/HomeNew/SortableSection'
 import { TopSection } from 'components/interfaces/HomeNew/TopSection'
 import { ScaffoldContainer, ScaffoldSection } from 'components/layouts/Scaffold'
->>>>>>> 8910c371
 import { useBranchesQuery } from 'data/branches/branches-query'
 import { useLocalStorage } from 'hooks/misc/useLocalStorage'
 import { useSelectedOrganizationQuery } from 'hooks/misc/useSelectedOrganization'
