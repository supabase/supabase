--- conflicted
+++ resolved
@@ -17,15 +17,12 @@
 import { PROJECT_STATUS } from 'lib/constants'
 import { useAppStateSnapshot } from 'state/app-state'
 import { AdvisorSection } from './AdvisorSection'
-<<<<<<< HEAD
 import { CustomReportSection } from './CustomReportSection'
-=======
 import {
   GettingStartedSection,
   type GettingStartedState,
 } from './GettingStarted/GettingStartedSection'
 import { ProjectUsageSection } from './ProjectUsageSection'
->>>>>>> 3bea8f5b
 
 export const HomeV2 = () => {
   const { ref, enableBranching } = useParams()
