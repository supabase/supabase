--- conflicted
+++ resolved
@@ -1,6 +1,7 @@
 import { DndContext, DragEndEvent, PointerSensor, useSensor, useSensors } from '@dnd-kit/core'
 import { arrayMove, SortableContext, verticalListSortingStrategy } from '@dnd-kit/sortable'
 import { useEffect, useRef } from 'react'
+
 import { IS_PLATFORM, useParams } from 'common'
 import { SortableSection } from 'components/interfaces/HomeNew/SortableSection'
 import { TopSection } from 'components/interfaces/HomeNew/TopSection'
@@ -16,14 +17,11 @@
 import { PROJECT_STATUS } from 'lib/constants'
 import { useAppStateSnapshot } from 'state/app-state'
 import { AdvisorSection } from './AdvisorSection'
-<<<<<<< HEAD
-import { ProjectUsageSection } from './ProjectUsageSection'
-=======
 import {
   GettingStartedSection,
   type GettingStartedState,
 } from './GettingStarted/GettingStartedSection'
->>>>>>> f07c9cad
+import { ProjectUsageSection } from './ProjectUsageSection'
 
 export const HomeV2 = () => {
   const { ref, enableBranching } = useParams()
@@ -109,12 +107,13 @@
                 strategy={verticalListSortingStrategy}
               >
                 {sectionOrder.map((id) => {
-<<<<<<< HEAD
-                  if (id === 'usage') {
+                  if (IS_PLATFORM && id === 'usage') {
                     return (
                       <SortableSection key={id} id={id}>
-                        {IS_PLATFORM && <ProjectUsageSection />}
-=======
+                        <ProjectUsageSection />
+                      </SortableSection>
+                    )
+                  }
                   if (id === 'getting-started') {
                     return gettingStartedState === 'hidden' ? null : (
                       <SortableSection key={id} id={id}>
@@ -122,7 +121,6 @@
                           value={gettingStartedState}
                           onChange={setGettingStartedState}
                         />
->>>>>>> f07c9cad
                       </SortableSection>
                     )
                   }
