import dayjs from 'dayjs'
import { AlertTriangle, CheckCircle2, ChevronRight, Loader2 } from 'lucide-react'
import Link from 'next/link'

import { useParams } from 'common'
import { InlineLink } from 'components/ui/InlineLink'
import { SingleStat } from 'components/ui/SingleStat'
import { useBranchesQuery } from 'data/branches/branches-query'
import { useEdgeFunctionServiceStatusQuery } from 'data/service-status/edge-functions-status-query'
import {
  ProjectServiceStatus,
  useProjectServiceStatusQuery,
} from 'data/service-status/service-status-query'
import { useIsFeatureEnabled } from 'hooks/misc/useIsFeatureEnabled'
import { useSelectedProjectQuery } from 'hooks/misc/useSelectedProject'
import { DOCS_URL } from 'lib/constants'
import { InfoIcon, PopoverContent, PopoverTrigger, Popover, PopoverSeparator, cn } from 'ui'

const SERVICE_STATUS_THRESHOLD = 5 // minutes

/**
 * [Joshen] JFYI before we go live with this, we need to revisit the migrations section
 * as I don't think it should live in the ServiceStatus component since its not indicative
 * of a project's "service". ServiceStatus's intention is to be an ongoing health/status check.
 *
 * For context, migrations are meant to be indicative for only when creating branches or projects
 * with an initial SQL, so "healthy" migrations just means that migrations have all been successfully
 * ran. So it might be a matter of decoupling "ready" state vs "health checks"
 * [Edit] Now that migrations are only showing up if the project is a branch, i think its okay for now
 *
 * [Joshen] Another issue that requires investigation before we go live with the changes:
 * We've removed the isProjectNew check in this component which we had that logic cause new
 * projects would show unhealthy as the services are still starting up - but it causes a
 * perceived negative impression as new projects were showing unhealthy, hence the 5 minute
 * threshold check (we’d show “Coming up” instead of “unhealthy” if the project is within 5
 * minutes of when it was created). Might be related to decoupling "ready" state vs "health checks"
 */

const StatusMessage = ({
  status,
  isLoading,
  isHealthy,
  isProjectNew,
}: {
  isLoading: boolean
  isHealthy: boolean
  isProjectNew: boolean
  status?: ProjectServiceStatus
}) => {
  if (isHealthy || status === 'ACTIVE_HEALTHY') return 'Healthy'
  if (isLoading) return 'Checking status'
  if (status === 'UNHEALTHY') return 'Unhealthy'
  if (isProjectNew || status === 'COMING_UP') return 'Coming up...'
  if (status) return status
  return 'Unable to connect'
}

const iconProps = {
  size: 18,
  strokeWidth: 1.5,
}
const LoaderIcon = () => <Loader2 {...iconProps} className="animate-spin" />
const AlertIcon = () => <AlertTriangle {...iconProps} />
const CheckIcon = () => <CheckCircle2 {...iconProps} className="text-brand" />

const StatusIcon = ({
  isLoading,
  isHealthy,
  isProjectNew,
  projectStatus,
}: {
  isLoading: boolean
  isHealthy: boolean
  isProjectNew: boolean
  projectStatus?: ProjectServiceStatus
}) => {
  if (isHealthy || projectStatus === 'ACTIVE_HEALTHY') return <CheckIcon />
  if (isLoading || isProjectNew || projectStatus === 'COMING_UP') return <LoaderIcon />
  return <AlertIcon />
}

export const ServiceStatus = () => {
  const { ref } = useParams()
  const { data: project } = useSelectedProjectQuery()

  const {
    projectAuthAll: authEnabled,
    projectEdgeFunctionAll: edgeFunctionsEnabled,
    realtimeAll: realtimeEnabled,
    projectStorageAll: storageEnabled,
  } = useIsFeatureEnabled([
    'project_auth:all',
    'project_edge_function:all',
    'realtime:all',
    'project_storage:all',
  ])

  const isBranch = project?.parentRef !== project?.ref

  // Get branches data when on a branch
  const { data: branches, isLoading: isBranchesLoading } = useBranchesQuery(
    { projectRef: isBranch ? project?.parentRef : undefined },
    {
      enabled: isBranch,
    }
  )

  const currentBranch = isBranch
    ? branches?.find((branch) => branch.project_ref === ref)
    : undefined

  // [Joshen] Need pooler service check eventually
  const { data: status, isLoading } = useProjectServiceStatusQuery(
    { projectRef: ref },
    {
      refetchInterval: (data) => {
        return data?.some((service) => !service.healthy) ? 5000 : false
      },
    }
  )
  const { data: edgeFunctionsStatus } = useEdgeFunctionServiceStatusQuery(
    { projectRef: ref },
    { refetchInterval: (data) => (!data?.healthy ? 5000 : false) }
  )

  const authStatus = status?.find((service) => service.name === 'auth')
  const restStatus = status?.find((service) => service.name === 'rest')
  const realtimeStatus = status?.find((service) => service.name === 'realtime')
  const storageStatus = status?.find((service) => service.name === 'storage')
  const dbStatus = status?.find((service) => service.name === 'db')

  const isMigrationLoading =
    project?.status === 'COMING_UP' ||
    (isBranch &&
      (isBranchesLoading ||
        currentBranch?.status === 'CREATING_PROJECT' ||
        currentBranch?.status === 'RUNNING_MIGRATIONS'))

  // [Joshen] Need individual troubleshooting docs for each service eventually for users to self serve
  const services: {
    name: string
    error?: string
    docsUrl?: string
    isLoading: boolean
    isHealthy: boolean
    status: ProjectServiceStatus
    logsUrl: string
  }[] = [
    {
      name: 'Database',
      error: undefined,
      docsUrl: undefined,
      isLoading: isLoading,
      isHealthy: !!dbStatus?.healthy,
      status: dbStatus?.status ?? 'UNHEALTHY',
      logsUrl: '/logs/postgres-logs',
    },
    {
      name: 'PostgREST',
      error: restStatus?.error,
      docsUrl: undefined,
      isLoading,
      isHealthy: !!restStatus?.healthy,
      status: restStatus?.status ?? 'UNHEALTHY',
      logsUrl: '/logs/postgrest-logs',
    },
    ...(authEnabled
      ? [
          {
            name: 'Auth',
            error: authStatus?.error,
            docsUrl: undefined,
            isLoading,
            isHealthy: !!authStatus?.healthy,
            status: authStatus?.status ?? 'UNHEALTHY',
            logsUrl: '/logs/auth-logs',
          },
        ]
      : []),
    ...(realtimeEnabled
      ? [
          {
            name: 'Realtime',
            error: realtimeStatus?.error,
            docsUrl: undefined,
            isLoading,
            isHealthy: !!realtimeStatus?.healthy,
            status: realtimeStatus?.status ?? 'UNHEALTHY',
            logsUrl: '/logs/realtime-logs',
          },
        ]
      : []),
    ...(storageEnabled
      ? [
          {
            name: 'Storage',
            error: storageStatus?.error,
            docsUrl: undefined,
            isLoading,
            isHealthy: !!storageStatus?.healthy,
            status: storageStatus?.status ?? 'UNHEALTHY',
            logsUrl: '/logs/storage-logs',
          },
        ]
      : []),
    ...(edgeFunctionsEnabled
      ? [
          {
            name: 'Edge Functions',
            error: undefined,
            docsUrl: `${DOCS_URL}/guides/functions/troubleshooting`,
            isLoading,
            isHealthy: !!edgeFunctionsStatus?.healthy,
            status: edgeFunctionsStatus?.healthy
              ? 'ACTIVE_HEALTHY'
              : isLoading
                ? 'COMING_UP'
                : ('UNHEALTHY' as ProjectServiceStatus),
            logsUrl: '/logs/edge-functions-logs',
          },
        ]
      : []),
    ...(isBranch
      ? [
          {
            name: 'Migrations',
            error: undefined,
            docsUrl: undefined,
            isLoading: isBranchesLoading,
            isHealthy: isBranch
              ? currentBranch?.status === 'FUNCTIONS_DEPLOYED'
              : !isMigrationLoading,
            status: (isBranch
              ? currentBranch?.status === 'FUNCTIONS_DEPLOYED'
                ? 'ACTIVE_HEALTHY'
                : currentBranch?.status === 'FUNCTIONS_FAILED' ||
                    currentBranch?.status === 'MIGRATIONS_FAILED'
                  ? 'UNHEALTHY'
                  : 'COMING_UP'
              : isMigrationLoading
                ? 'COMING_UP'
                : 'ACTIVE_HEALTHY') as ProjectServiceStatus,
            logsUrl: isBranch ? '/branches' : '/logs/database-logs',
          },
        ]
      : []),
  ]

  const isLoadingChecks = services.some((service) => service.isLoading)
  const allServicesOperational = services.every((service) => service.isHealthy)

  // Check if project or branch is in a startup state
  const isProjectNew =
    dayjs.utc().diff(dayjs.utc(project?.inserted_at), 'minute') < SERVICE_STATUS_THRESHOLD ||
    project?.status === 'COMING_UP' ||
    (isBranch &&
      (currentBranch?.status === 'CREATING_PROJECT' ||
        currentBranch?.status === 'RUNNING_MIGRATIONS' ||
        isMigrationLoading))

  const anyUnhealthy = services.some(
    (service) => !service.isHealthy && service.status !== 'COMING_UP'
  )
  const anyComingUp = services.some((service) => service.status === 'COMING_UP')
  // Spinner only while the overall project is in COMING_UP; otherwise show 6-dot grid
  const showSpinnerIcon = project?.status === 'COMING_UP'

  const getOverallStatusLabel = (): string => {
    if (isLoadingChecks) return 'Checking...'
    if (anyComingUp) return 'Coming up...'
    if (anyUnhealthy) return 'Unhealthy'
    return 'Healthy'
  }

  const overallStatusLabel = getOverallStatusLabel()

  return (
    <Popover>
      <PopoverTrigger>
        <SingleStat
          icon={
            showSpinnerIcon ? (
              <Loader2 className="animate-spin" size={18} />
            ) : (
              <div className="grid grid-cols-3 gap-1">
                {services.map((service, index) => (
                  <div
                    key={`${service.name}-${index}`}
                    className={cn(
                      'w-1.5 h-1.5 rounded-full',
                      service.isLoading ||
                        service.status === 'COMING_UP' ||
                        (isProjectNew && !service.isHealthy)
                        ? 'bg-foreground-lighter animate-pulse'
                        : service.isHealthy
                          ? 'bg-brand'
                          : 'bg-selection'
                    )}
                  />
                ))}
              </div>
            )
          }
          label={<span>Status</span>}
          value={<span>{overallStatusLabel}</span>}
        />
<<<<<<< HEAD
      </PopoverTrigger>
      <PopoverContent portal className="p-0 w-56" side="bottom" align="start">
=======
      </PopoverTrigger_Shadcn_>
      <PopoverContent_Shadcn_ portal className="p-0 w-60" side="bottom" align="start">
>>>>>>> 5701a291
        {services.map((service) => (
          <Link
            href={`/project/${ref}${service.logsUrl}`}
            key={service.name}
            className="transition px-3 py-2 text-xs flex items-center justify-between border-b last:border-none group relative hover:bg-surface-300"
          >
            <div className="flex gap-x-2">
              <StatusIcon
                isLoading={service.isLoading}
                isHealthy={!!service.isHealthy}
                isProjectNew={isProjectNew}
                projectStatus={service.status}
              />
              <div className="flex-1">
                <p>{service.name}</p>
                <p className="text-foreground-light flex items-center gap-1">
                  <StatusMessage
                    isLoading={service.isLoading}
                    isHealthy={!!service.isHealthy}
                    isProjectNew={isProjectNew}
                    status={service.status}
                  />
                </p>
              </div>
            </div>
            <div className="flex items-center gap-x-1 transition opacity-0 group-hover:opacity-100">
              <span className="text-xs text-foreground">View logs</span>
              <ChevronRight size={14} className="text-foreground" />
            </div>
          </Link>
        ))}
        {!allServicesOperational && (
          <div className="flex gap-2 text-xs text-foreground-light px-3 py-2">
            <div className="mt-0.5">
              <InfoIcon />
            </div>
            <div className="flex flex-col gap-y-1">
              <p>
                {isProjectNew ? 'New' : 'Recently restored'} projects can take up to{' '}
                {SERVICE_STATUS_THRESHOLD} minutes to become fully operational.
              </p>
              <p>
                If services stay unhealthy, refer to our{' '}
                <InlineLink
                  href={`${DOCS_URL}/guides/troubleshooting/project-status-reports-unhealthy-services`}
                >
                  docs
                </InlineLink>{' '}
                for more information.
              </p>
            </div>
          </div>
        )}
      </PopoverContent>
    </Popover>
  )
}<|MERGE_RESOLUTION|>--- conflicted
+++ resolved
@@ -304,13 +304,8 @@
           label={<span>Status</span>}
           value={<span>{overallStatusLabel}</span>}
         />
-<<<<<<< HEAD
       </PopoverTrigger>
-      <PopoverContent portal className="p-0 w-56" side="bottom" align="start">
-=======
-      </PopoverTrigger_Shadcn_>
-      <PopoverContent_Shadcn_ portal className="p-0 w-60" side="bottom" align="start">
->>>>>>> 5701a291
+      <PopoverContent portal className="p-0 w-60" side="bottom" align="start">
         {services.map((service) => (
           <Link
             href={`/project/${ref}${service.logsUrl}`}
