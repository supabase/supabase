import { useParams } from 'common'
import { useBranchesQuery } from 'data/branches/branches-query'
import { useTablesQuery } from 'data/tables/tables-query'
import { useSendEventMutation } from 'data/telemetry/send-event-mutation'
import { useSelectedProjectQuery } from 'hooks/misc/useSelectedProject'
<<<<<<< HEAD
import { useSelectedOrganizationQuery } from 'hooks/misc/useSelectedOrganization'
=======
import { useRouter } from 'next/router'
import { useCallback, useMemo, useState } from 'react'
import { useAiAssistantStateSnapshot } from 'state/ai-assistant-state'

>>>>>>> d276aca6
import { GettingStarted } from './GettingStarted'
import { FrameworkSelector } from './FrameworkSelector'
import {
  Code,
  Database,
  Table,
  User,
  Upload,
  UserPlus,
  BarChart3,
  Shield,
  Table2,
  GitBranch,
} from 'lucide-react'
import { FRAMEWORKS } from 'components/interfaces/Connect/Connect.constants'
import {
  AiIconAnimation,
  Button,
  Card,
  CardContent,
  CodeBlock,
  ToggleGroup,
  ToggleGroupItem,
} from 'ui'
import { BASE_PATH } from 'lib/constants'

export type GettingStartedAction = {
  label: string
  href?: string
  onClick?: () => void
  variant?: React.ComponentProps<typeof Button>['type']
  icon?: React.ReactNode
  component?: React.ReactNode
}

export type GettingStartedStep = {
  key: string
  status: 'complete' | 'incomplete'
  icon?: React.ReactNode
  title: string
  description: string
  image?: string
  actions: GettingStartedAction[]
}

export type GettingStartedState = 'empty' | 'code' | 'no-code' | 'hidden'

export function GettingStartedSection({
  value,
  onChange,
}: {
  value: GettingStartedState
  onChange: (v: GettingStartedState) => void
}) {
  const { data: project } = useSelectedProjectQuery()
  const { data: organization } = useSelectedOrganizationQuery()
  const { ref } = useParams()
  const aiSnap = useAiAssistantStateSnapshot()
  const router = useRouter()
  const { mutate: sendEvent } = useSendEventMutation()

  // Local state for framework selector preview
  const [selectedFramework, setSelectedFramework] = useState<string>(FRAMEWORKS[0]?.key ?? 'nextjs')
  const workflow: 'no-code' | 'code' | null = value === 'code' || value === 'no-code' ? value : null
  const [previousWorkflow, setPreviousWorkflow] = useState<'no-code' | 'code' | null>(null)

  const { data: tablesData } = useTablesQuery({
    projectRef: project?.ref,
    connectionString: project?.connectionString,
    schema: 'public',
  })

  const tablesCount = Math.max(0, tablesData?.length ?? 0)
  const { data: branchesData } = useBranchesQuery({
    projectRef: project?.parent_project_ref ?? project?.ref,
  })
  const isDefaultProject = project?.parent_project_ref === undefined
  const hasNonDefaultBranch =
    (branchesData ?? []).some((b) => !b.is_default) || isDefaultProject === false

  const selectedFrameworkMeta = useMemo(
    () => FRAMEWORKS.find((item) => item.key === selectedFramework),
    [selectedFramework]
  )

  // Helpers
  const openAiChat = useCallback(
    (name: string, initialInput: string) => aiSnap.newChat({ name, open: true, initialInput }),
    [aiSnap]
  )

  const openConnect = useCallback(() => {
    router.push(
      {
        pathname: router.pathname,
        query: {
          ...router.query,
          showConnect: true,
          connectTab: 'frameworks',
          framework: selectedFramework,
        },
      },
      undefined,
      { shallow: true }
    )
  }, [router, selectedFramework])

  const connectActions: GettingStartedAction[] = useMemo(
    () => [
      {
        label: 'Framework selector',
        component: (
          <FrameworkSelector
            value={selectedFramework}
            onChange={setSelectedFramework}
            items={FRAMEWORKS}
          />
        ),
      },
      {
        label: 'Connect',
        variant: 'primary',
        onClick: openConnect,
      },
    ],
    [openConnect, openAiChat, selectedFramework, selectedFrameworkMeta?.label]
  )

  const codeSteps: GettingStartedStep[] = useMemo(
    () => [
      {
        key: 'install-cli',
        status: 'incomplete',
        title: 'Install the Supabase CLI',
        icon: <Code strokeWidth={1} className="text-foreground-muted" size={16} />,
        description:
          'To get started, install the Supabase CLI—our command-line toolkit for managing projects locally, handling migrations, and seeding data—using the npm command below to add it to your workspace.',
        actions: [
          {
            label: 'Install via npm',
            component: (
              <CodeBlock className="w-full text-xs p-3 !bg" language="bash">
                npm install supabase --save-dev
              </CodeBlock>
            ),
          },
        ],
      },
      {
        key: 'design-db',
        status: tablesCount > 0 ? 'complete' : 'incomplete',
        title: 'Design your database schema',
        icon: <Database strokeWidth={1} className="text-foreground-muted" size={16} />,
        image: '/img/getting-started/declarative-schemas.png',
        description:
          'Next, create a schema file that defines the structure of your database, either following our declarative schema guide or asking the AI assistant to generate one for you.',
        actions: [
          {
            label: 'Create schema file',
            href: 'https://supabase.com/docs/guides/local-development/declarative-database-schemas',
            variant: 'default',
          },
          {
            label: 'Generate it',
            variant: 'default',
            icon: <AiIconAnimation size={14} />,
            onClick: () =>
              openAiChat(
                'Design my database',
                'Help me create a schema file for my database. We will be using Supabase declarative schemas which you can learn about by searching docs for declarative schema.'
              ),
          },
        ],
      },
      {
        key: 'add-data',
        status: 'incomplete',
        title: 'Seed your database with data',
        icon: <Table strokeWidth={1} className="text-foreground-muted" size={16} />,
        description:
          'Now, create a seed file to populate your database with initial data, using the docs for guidance or letting the AI assistant draft realistic inserts.',
        actions: [
          {
            label: 'Create a seed file',
            href: 'https://supabase.com/docs/guides/local-development/seeding-your-database',
            variant: 'default',
          },
          {
            label: 'Generate data',
            variant: 'default',
            icon: <AiIconAnimation size={14} />,
            onClick: () =>
              openAiChat(
                'Generate seed data',
                'Generate SQL INSERT statements for realistic seed data that I can run via the Supabase CLI.'
              ),
          },
        ],
      },
      {
        key: 'add-rls-policies',
        status: 'incomplete',
        title: 'Secure your data with RLS policies',
        icon: <Shield strokeWidth={1} className="text-foreground-muted" size={16} />,
        description:
          "Let's secure your data by enabling Row Level Security (per-row access rules that decide who can read or write specific records) and defining policies in a migration file, either configuring them manually or letting the AI assistant draft policies for your tables.",
        actions: [
          {
            label: 'Create a migration file',
            href: `/project/${ref}/auth/policies`,
            variant: 'default',
          },
          {
            label: 'Create policies for me',
            variant: 'default',
            icon: <AiIconAnimation size={14} />,
            onClick: () =>
              openAiChat(
                'Generate RLS policies',
                'Generate RLS policies for my existing tables in the public schema and guide me through the process of adding them as migration files to my codebase '
              ),
          },
        ],
      },
      {
        key: 'setup-auth',
        status: 'incomplete',
        title: 'Configure authentication',
        icon: <User strokeWidth={1} className="text-foreground-muted" size={16} />,
        description:
          "It's time to configure your authentication providers and settings for Supabase Auth, so jump into the configuration page and tailor the providers you need.",
        actions: [
          { label: 'Configure', href: `/project/${ref}/auth/providers`, variant: 'default' },
        ],
      },
      {
        key: 'connect-app',
        status: 'incomplete',
        title: 'Connect your application',
        icon: <Code strokeWidth={1} className="text-foreground-muted" size={16} />,
        description:
          'Your project is ready; use the framework selector to preview starter code and launch the Connect flow with the client library you prefer.',
        actions: connectActions,
      },
      {
        key: 'signup-first-user',
        status: 'incomplete',
        title: 'Sign up your first user',
        icon: <UserPlus strokeWidth={1} className="text-foreground-muted" size={16} />,
        description:
          'Test your authentication setup by creating the first user account, following the docs if you need a step-by-step walkthrough.',
        actions: [
          {
            label: 'Read docs',
            href: 'https://supabase.com/docs/guides/auth',
            variant: 'default',
          },
        ],
      },
      {
        key: 'upload-file',
        status: 'incomplete',
        title: 'Upload a file',
        icon: <Upload strokeWidth={1} className="text-foreground-muted" size={16} />,
        description:
          'Integrate file storage by creating a bucket and uploading a file, starting from the buckets dashboard linked below.',
        actions: [
          { label: 'Buckets', href: `/project/${ref}/storage/buckets`, variant: 'default' },
        ],
      },
      {
        key: 'create-edge-function',
        status: 'incomplete',
        title: 'Deploy an Edge Function',
        icon: <Code strokeWidth={1} className="text-foreground-muted" size={16} />,
        description:
          'Add server-side logic by creating and deploying your first Edge Function—a lightweight TypeScript or JavaScript function that runs close to your users—then revisit the list to monitor and iterate on it.',
        actions: [
          {
            label: 'Create a function',
            href: `/project/${ref}/functions/new`,
            variant: 'default',
          },
          { label: 'View functions', href: `/project/${ref}/functions`, variant: 'default' },
        ],
      },
      {
        key: 'monitor-progress',
        status: 'incomplete',
        title: "Monitor your project's usage",
        icon: <BarChart3 strokeWidth={1} className="text-foreground-muted" size={16} />,
        description:
          "Track your project's activity by creating custom reports for API, database, and auth events right from the reports dashboard.",
        actions: [{ label: 'Reports', href: `/project/${ref}/reports`, variant: 'default' }],
      },
      {
        key: 'create-first-branch',
        status: hasNonDefaultBranch ? 'complete' : 'incomplete',
        title: 'Connect to GitHub',
        icon: <GitBranch strokeWidth={1} className="text-foreground-muted" size={16} />,
        description:
          'Streamline your development workflow by connecting your project to GitHub, using the integrations page to automate branch management.',
        actions: [
          {
            label: 'Connect to GitHub',
            href: `/project/${ref}/settings/integrations`,
            variant: 'default',
          },
        ],
      },
    ],
    [tablesCount, ref, openAiChat, connectActions, hasNonDefaultBranch]
  )

  const noCodeSteps: GettingStartedStep[] = useMemo(
    () => [
      {
        key: 'design-db',
        status: tablesCount > 0 ? 'complete' : 'incomplete',
        title: 'Create your first table',
        icon: <Database strokeWidth={1} className="text-foreground-muted" size={16} />,
        image: '/img/getting-started/sample.png',
        description:
          "To kick off your new project, let's start by creating your very first database table using either the table editor or the AI assistant to shape the structure for you.",
        actions: [
          { label: 'Create a table', href: `/project/${ref}/editor`, variant: 'default' },
          {
            label: 'Do it for me',
            variant: 'default',
            icon: <AiIconAnimation size={14} />,
            onClick: () =>
              openAiChat(
                'Design my database',
                'I want to design my database schema. Please propose tables, relationships, and SQL to create them for my app. Ask clarifying questions if needed.'
              ),
          },
        ],
      },
      {
        key: 'add-data',
        status: 'incomplete',
        title: 'Add sample data',
        icon: <Table strokeWidth={1} className="text-foreground-muted" size={16} />,
        description:
          "Next, let's add some sample data that you can play with once you connect your app, either by inserting rows yourself or letting the AI assistant craft realistic examples.",
        actions: [
          { label: 'Add data', href: `/project/${ref}/editor`, variant: 'default' },
          {
            label: 'Do it for me',
            variant: 'default',
            icon: <AiIconAnimation size={14} />,
            onClick: () =>
              openAiChat(
                'Generate sample data',
                'Generate SQL INSERT statements to add realistic sample data to my existing tables. Use safe defaults and avoid overwriting data.'
              ),
          },
        ],
      },
      {
        key: 'add-rls-policies',
        status: 'incomplete',
        title: 'Secure your data with Row Level Security',
        icon: <Shield strokeWidth={1} className="text-foreground-muted" size={16} />,
        description:
          "Now that you have some data, let's secure it by enabling Row Level Security (row-specific access rules that control who can view or modify records) and creating policies yourself or with help from the AI assistant.",
        actions: [
          {
            label: 'Create a policy',
            href: `/project/${ref}/auth/policies`,
            variant: 'default',
          },
          {
            label: 'Do it for me',
            variant: 'default',
            icon: <AiIconAnimation size={14} />,
            onClick: () =>
              openAiChat(
                'Generate RLS policies',
                'Generate RLS policies for my existing tables in the public schema. '
              ),
          },
        ],
      },
      {
        key: 'setup-auth',
        status: 'incomplete',
        title: 'Set up authentication',
        icon: <User strokeWidth={1} className="text-foreground-muted" size={16} />,
        description:
          "It's time to set up authentication so you can start signing up users, configuring providers and settings from the auth dashboard.",
        actions: [
          {
            label: 'Configure auth',
            href: `/project/${ref}/auth/providers`,
            variant: 'default',
          },
        ],
      },
      {
        key: 'connect-app',
        status: 'incomplete',
        title: 'Connect your application',
        icon: <Code strokeWidth={1} className="text-foreground-muted" size={16} />,
        description:
          'Your project is ready; use the framework selector to preview starter code and launch the Connect flow to wire up your app.',
        actions: connectActions,
      },
      {
        key: 'signup-first-user',
        status: 'incomplete',
        title: 'Sign up your first user',
        icon: <UserPlus strokeWidth={1} className="text-foreground-muted" size={16} />,
        description:
          'Test your authentication by signing up your first user, referencing the docs if you need sample flows or troubleshooting tips.',
        actions: [
          {
            label: 'Read docs',
            href: 'https://supabase.com/docs/guides/auth',
            variant: 'default',
          },
        ],
      },
      {
        key: 'upload-file',
        status: 'incomplete',
        title: 'Upload a file',
        icon: <Upload strokeWidth={1} className="text-foreground-muted" size={16} />,
        description:
          "Let's add file storage to your app by creating a bucket and uploading your first file from the buckets dashboard.",
        actions: [
          { label: 'Buckets', href: `/project/${ref}/storage/buckets`, variant: 'default' },
        ],
      },
      {
        key: 'create-edge-function',
        status: 'incomplete',
        title: 'Add server-side logic',
        icon: <Code strokeWidth={1} className="text-foreground-muted" size={16} />,
        description:
          "Extend your app's functionality by creating an Edge Function—a lightweight serverless function that executes close to your users—for server-side logic directly from the functions page.",
        actions: [
          {
            label: 'Create a function',
            href: `/project/${ref}/functions/new`,
            variant: 'default',
          },
        ],
      },
      {
        key: 'monitor-progress',
        status: 'incomplete',
        title: "Monitor your project's health",
        icon: <BarChart3 strokeWidth={1} className="text-foreground-muted" size={16} />,
        description:
          "Keep an eye on your project's performance and usage by setting up custom reports from the reports dashboard.",
        actions: [
          { label: 'Create a report', href: `/project/${ref}/reports`, variant: 'default' },
        ],
      },
      {
        key: 'create-first-branch',
        status: hasNonDefaultBranch ? 'complete' : 'incomplete',
        title: 'Create a branch to test changes',
        icon: <GitBranch strokeWidth={1} className="text-foreground-muted" size={16} />,
        description:
          'Safely test changes by creating a preview branch before deploying to production, using the branches view to spin one up.',
        actions: [
          { label: 'Create a branch', href: `/project/${ref}/branches`, variant: 'default' },
        ],
      },
    ],
    [tablesCount, ref, openAiChat, connectActions, hasNonDefaultBranch]
  )

  const steps = workflow === 'code' ? codeSteps : workflow === 'no-code' ? noCodeSteps : []

  return (
    <section className="w-full">
      <div className="flex justify-between items-center mb-6">
        <h3 className="heading-section">Getting started</h3>
        <div className="flex items-center gap-2">
          <ToggleGroup
            type="single"
            value={workflow ?? undefined}
            onValueChange={(v) => {
              if (v) {
                const newWorkflow = v as 'no-code' | 'code'
                setPreviousWorkflow(workflow)
                onChange(newWorkflow)
                sendEvent({
                  action: 'home_getting_started_workflow_clicked',
                  properties: {
                    workflow: newWorkflow === 'no-code' ? 'no_code' : 'code',
                    is_switch: previousWorkflow !== null,
                  },
                  groups: {
                    project: project?.ref || '',
                    organization: organization?.slug || '',
                  },
                })
              }
            }}
          >
            <ToggleGroupItem
              value="no-code"
              aria-label="No-code workflow"
              size="sm"
              className="text-xs gap-2 h-auto"
            >
              <Table2 size={16} strokeWidth={1.5} />
              Code
            </ToggleGroupItem>
            <ToggleGroupItem
              value="code"
              size="sm"
              aria-label="Code workflow"
              className="text-xs gap-2 h-auto"
            >
              <Code size={16} strokeWidth={1.5} />
              No-code
            </ToggleGroupItem>
          </ToggleGroup>
          <Button
            size="tiny"
            type="outline"
            onClick={() => {
              onChange('hidden')
              if (workflow) {
                const completedSteps = (workflow === 'code' ? codeSteps : noCodeSteps).filter(
                  (step) => step.status === 'complete'
                ).length
                const totalSteps = (workflow === 'code' ? codeSteps : noCodeSteps).length
                sendEvent({
                  action: 'home_getting_started_closed',
                  properties: {
                    workflow: workflow === 'no-code' ? 'no_code' : 'code',
                    steps_completed: completedSteps,
                    total_steps: totalSteps,
                  },
                  groups: {
                    project: project?.ref || '',
                    organization: organization?.slug || '',
                  },
                })
              }
            }}
          >
            Dismiss
          </Button>
        </div>
      </div>

      {steps.length === 0 ? (
        <Card className="bg-background/25 border-dashed relative">
          <div className="absolute -inset-16 z-0 opacity-50">
            <img
              src={`${BASE_PATH}/img/reports/bg-grafana-dark.svg`}
              alt="Supabase Grafana"
              className="w-full h-full object-cover object-right hidden dark:block"
            />
            <img
              src={`${BASE_PATH}/img/reports/bg-grafana-light.svg`}
              alt="Supabase Grafana"
              className="w-full h-full object-cover object-right dark:hidden"
            />
            <div className="absolute inset-0 bg-gradient-to-r from-background-alternative to-transparent" />
          </div>
          <CardContent className="relative z-10 p-8 md:p-12 grid lg:grid-cols-2 gap-16 items-center">
            <div>
              <h2 className="heading-subSection mb-0 heading-meta text-foreground-light mb-4">
                Choose a preferred workflow
              </h2>
              <p className="text-foreground">
                With Supabase, you have the flexibility to adopt a workflow that works for you. You
                can do everything via the dashboard, or manage your entire project within your own
                codebase.
              </p>
            </div>
            <div className="flex items-stretch gap-4">
              <Button
                size="medium"
                type="outline"
                onClick={() => {
                  setPreviousWorkflow(workflow)
                  onChange('no-code')
                  sendEvent({
                    action: 'home_getting_started_workflow_clicked',
                    properties: {
                      workflow: 'no_code',
                      is_switch: previousWorkflow !== null,
                    },
                    groups: {
                      project: project?.ref || '',
                      organization: organization?.slug || '',
                    },
                  })
                }}
                className="block gap-2 h-auto p-4 md:p-8 max-w-80 text-left justify-start bg-background "
              >
                <Table2 size={20} strokeWidth={1.5} className="text-brand" />
                <div className="mt-4">
                  <div>No-code</div>
                  <div className="text-foreground-light w-full whitespace-normal">
                    Ideal for prototyping or getting your project up and running
                  </div>
                </div>
              </Button>
              <Button
                size="medium"
                type="outline"
                onClick={() => {
                  setPreviousWorkflow(workflow)
                  onChange('code')
                  sendEvent({
                    action: 'home_getting_started_workflow_clicked',
                    properties: {
                      workflow: 'code',
                      is_switch: previousWorkflow !== null,
                    },
                    groups: {
                      project: project?.ref || '',
                      organization: organization?.slug || '',
                    },
                  })
                }}
                className="bg-background block gap-2 h-auto p-4 md:p-8 max-w-80 text-left justify-start"
              >
                <Code size={20} strokeWidth={1.5} className="text-brand" />
                <div className="mt-4">
                  <div>Code</div>
                  <div className="text-foreground-light whitespace-normal">
                    Ideal for teams that want full control of their project
                  </div>
                </div>
              </Button>
            </div>
          </CardContent>
        </Card>
      ) : (
        <GettingStarted
          steps={steps}
          onStepClick={(stepIndex, stepTitle, actionType, wasCompleted) => {
            if (workflow) {
              sendEvent({
                action: 'home_getting_started_step_clicked',
                properties: {
                  workflow: workflow === 'no-code' ? 'no_code' : 'code',
                  step_number: stepIndex + 1,
                  step_title: stepTitle,
                  action_type: actionType,
                  was_completed: wasCompleted,
                },
                groups: {
                  project: project?.ref || '',
                  organization: organization?.slug || '',
                },
              })
            }
          }}
        />
      )}
    </section>
  )
}<|MERGE_RESOLUTION|>--- conflicted
+++ resolved
@@ -1,31 +1,27 @@
+import {
+  BarChart3,
+  Code,
+  Database,
+  GitBranch,
+  Shield,
+  Table,
+  Table2,
+  Upload,
+  User,
+  UserPlus,
+} from 'lucide-react'
+import { useRouter } from 'next/router'
+import { useCallback, useMemo, useState } from 'react'
+
 import { useParams } from 'common'
+import { FRAMEWORKS } from 'components/interfaces/Connect/Connect.constants'
 import { useBranchesQuery } from 'data/branches/branches-query'
 import { useTablesQuery } from 'data/tables/tables-query'
 import { useSendEventMutation } from 'data/telemetry/send-event-mutation'
+import { useSelectedOrganizationQuery } from 'hooks/misc/useSelectedOrganization'
 import { useSelectedProjectQuery } from 'hooks/misc/useSelectedProject'
-<<<<<<< HEAD
-import { useSelectedOrganizationQuery } from 'hooks/misc/useSelectedOrganization'
-=======
-import { useRouter } from 'next/router'
-import { useCallback, useMemo, useState } from 'react'
+import { BASE_PATH } from 'lib/constants'
 import { useAiAssistantStateSnapshot } from 'state/ai-assistant-state'
-
->>>>>>> d276aca6
-import { GettingStarted } from './GettingStarted'
-import { FrameworkSelector } from './FrameworkSelector'
-import {
-  Code,
-  Database,
-  Table,
-  User,
-  Upload,
-  UserPlus,
-  BarChart3,
-  Shield,
-  Table2,
-  GitBranch,
-} from 'lucide-react'
-import { FRAMEWORKS } from 'components/interfaces/Connect/Connect.constants'
 import {
   AiIconAnimation,
   Button,
@@ -35,7 +31,8 @@
   ToggleGroup,
   ToggleGroupItem,
 } from 'ui'
-import { BASE_PATH } from 'lib/constants'
+import { FrameworkSelector } from './FrameworkSelector'
+import { GettingStarted } from './GettingStarted'
 
 export type GettingStartedAction = {
   label: string
@@ -653,7 +650,7 @@
       ) : (
         <GettingStarted
           steps={steps}
-          onStepClick={(stepIndex, stepTitle, actionType, wasCompleted) => {
+          onStepClick={({ stepIndex, stepTitle, actionType, wasCompleted }) => {
             if (workflow) {
               sendEvent({
                 action: 'home_getting_started_step_clicked',
