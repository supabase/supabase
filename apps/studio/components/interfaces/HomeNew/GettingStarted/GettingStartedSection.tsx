<<<<<<< HEAD
import { useParams } from 'common'
import { useRouter } from 'next/router'
import { useCallback, useMemo, useState } from 'react'
import { useAiAssistantStateSnapshot } from 'state/ai-assistant-state'

import { FRAMEWORKS } from 'components/interfaces/Connect/Connect.constants'
import { Code, Table2 } from 'lucide-react'
import { GettingStarted } from './GettingStarted'
import { FrameworkSelector } from './FrameworkSelector'
import {
  DEFAULT_FRAMEWORK_KEY,
  getCodeWorkflowSteps,
  getNoCodeWorkflowSteps,
} from './GettingStarted.utils'
import {
  GettingStartedAction,
  GettingStartedState,
  GettingStartedStep,
} from './GettingStarted.types'
import { useGettingStartedProgress } from './useGettingStartedProgress'
import { Button, Card, CardContent, ToggleGroup, ToggleGroupItem } from 'ui'
import { BASE_PATH } from 'lib/constants'
=======
import {
  BarChart3,
  Code,
  Database,
  GitBranch,
  Shield,
  Table,
  Table2,
  Upload,
  User,
  UserPlus,
} from 'lucide-react'
import { useRouter } from 'next/router'
import { useCallback, useMemo, useState } from 'react'

import { useParams } from 'common'
import { FRAMEWORKS } from 'components/interfaces/Connect/Connect.constants'
import { useBranchesQuery } from 'data/branches/branches-query'
import { useTablesQuery } from 'data/tables/tables-query'
import { useSendEventMutation } from 'data/telemetry/send-event-mutation'
import { useSelectedOrganizationQuery } from 'hooks/misc/useSelectedOrganization'
import { useSelectedProjectQuery } from 'hooks/misc/useSelectedProject'
import { BASE_PATH } from 'lib/constants'
import { useAiAssistantStateSnapshot } from 'state/ai-assistant-state'
import {
  AiIconAnimation,
  Button,
  Card,
  CardContent,
  CodeBlock,
  ToggleGroup,
  ToggleGroupItem,
} from 'ui'
import { FrameworkSelector } from './FrameworkSelector'
import { GettingStarted } from './GettingStarted'
>>>>>>> cc833357

export function GettingStartedSection({
  value,
  onChange,
}: {
  value: GettingStartedState
  onChange: (v: GettingStartedState) => void
}) {
<<<<<<< HEAD
=======
  const { data: project } = useSelectedProjectQuery()
  const { data: organization } = useSelectedOrganizationQuery()
>>>>>>> cc833357
  const { ref } = useParams()
  const aiSnap = useAiAssistantStateSnapshot()
  const router = useRouter()
  const { mutate: sendEvent } = useSendEventMutation()

  const [selectedFramework, setSelectedFramework] = useState<string>(DEFAULT_FRAMEWORK_KEY)
  const workflow: 'no-code' | 'code' | null = value === 'code' || value === 'no-code' ? value : null
  const [previousWorkflow, setPreviousWorkflow] = useState<'no-code' | 'code' | null>(null)

  const statuses = useGettingStartedProgress()

  const openAiChat = useCallback(
    (name: string, initialInput: string) => aiSnap.newChat({ name, open: true, initialInput }),
    [aiSnap]
  )

  const openConnect = useCallback(() => {
    router.push(
      {
        pathname: router.pathname,
        query: {
          ...router.query,
          showConnect: true,
          connectTab: 'frameworks',
          framework: selectedFramework,
        },
      },
      undefined,
      { shallow: true }
    )
  }, [router, selectedFramework])

  const connectActions: GettingStartedAction[] = useMemo(
    () => [
      {
        label: 'Framework selector',
        component: (
          <FrameworkSelector
            value={selectedFramework}
            onChange={setSelectedFramework}
            items={FRAMEWORKS}
          />
        ),
      },
      {
        label: 'Connect',
        variant: 'primary',
        onClick: openConnect,
      },
    ],
    [openConnect, selectedFramework]
  )

  const codeSteps: GettingStartedStep[] = useMemo(
<<<<<<< HEAD
    () =>
      getCodeWorkflowSteps({
        ref,
        openAiChat,
        connectActions,
        statuses,
      }),
    [connectActions, openAiChat, ref, statuses]
  )

  const noCodeSteps: GettingStartedStep[] = useMemo(
    () =>
      getNoCodeWorkflowSteps({
        ref,
        openAiChat,
        connectActions,
        statuses,
      }),
    [connectActions, openAiChat, ref, statuses]
=======
    () => [
      {
        key: 'install-cli',
        status: 'incomplete',
        title: 'Install the Supabase CLI',
        icon: <Code strokeWidth={1} className="text-foreground-muted" size={16} />,
        description:
          'To get started, install the Supabase CLI—our command-line toolkit for managing projects locally, handling migrations, and seeding data—using the npm command below to add it to your workspace.',
        actions: [
          {
            label: 'Install via npm',
            component: (
              <CodeBlock className="w-full text-xs p-3 !bg" language="bash">
                npm install supabase --save-dev
              </CodeBlock>
            ),
          },
        ],
      },
      {
        key: 'design-db',
        status: tablesCount > 0 ? 'complete' : 'incomplete',
        title: 'Design your database schema',
        icon: <Database strokeWidth={1} className="text-foreground-muted" size={16} />,
        image: `${BASE_PATH}/img/getting-started/declarative-schemas.png`,
        description:
          'Next, create a schema file that defines the structure of your database, either following our declarative schema guide or asking the AI assistant to generate one for you.',
        actions: [
          {
            label: 'Create schema file',
            href: 'https://supabase.com/docs/guides/local-development/declarative-database-schemas',
            variant: 'default',
          },
          {
            label: 'Generate it',
            variant: 'default',
            icon: <AiIconAnimation size={14} />,
            onClick: () =>
              openAiChat(
                'Design my database',
                'Help me create a schema file for my database. We will be using Supabase declarative schemas which you can learn about by searching docs for declarative schema.'
              ),
          },
        ],
      },
      {
        key: 'add-data',
        status: 'incomplete',
        title: 'Seed your database with data',
        icon: <Table strokeWidth={1} className="text-foreground-muted" size={16} />,
        description:
          'Now, create a seed file to populate your database with initial data, using the docs for guidance or letting the AI assistant draft realistic inserts.',
        actions: [
          {
            label: 'Create a seed file',
            href: 'https://supabase.com/docs/guides/local-development/seeding-your-database',
            variant: 'default',
          },
          {
            label: 'Generate data',
            variant: 'default',
            icon: <AiIconAnimation size={14} />,
            onClick: () =>
              openAiChat(
                'Generate seed data',
                'Generate SQL INSERT statements for realistic seed data that I can run via the Supabase CLI.'
              ),
          },
        ],
      },
      {
        key: 'add-rls-policies',
        status: 'incomplete',
        title: 'Secure your data with RLS policies',
        icon: <Shield strokeWidth={1} className="text-foreground-muted" size={16} />,
        description:
          "Let's secure your data by enabling Row Level Security (per-row access rules that decide who can read or write specific records) and defining policies in a migration file, either configuring them manually or letting the AI assistant draft policies for your tables.",
        actions: [
          {
            label: 'Create a migration file',
            href: `/project/${ref}/auth/policies`,
            variant: 'default',
          },
          {
            label: 'Create policies for me',
            variant: 'default',
            icon: <AiIconAnimation size={14} />,
            onClick: () =>
              openAiChat(
                'Generate RLS policies',
                'Generate RLS policies for my existing tables in the public schema and guide me through the process of adding them as migration files to my codebase '
              ),
          },
        ],
      },
      {
        key: 'setup-auth',
        status: 'incomplete',
        title: 'Configure authentication',
        icon: <User strokeWidth={1} className="text-foreground-muted" size={16} />,
        description:
          "It's time to configure your authentication providers and settings for Supabase Auth, so jump into the configuration page and tailor the providers you need.",
        actions: [
          { label: 'Configure', href: `/project/${ref}/auth/providers`, variant: 'default' },
        ],
      },
      {
        key: 'connect-app',
        status: 'incomplete',
        title: 'Connect your application',
        icon: <Code strokeWidth={1} className="text-foreground-muted" size={16} />,
        description:
          'Your project is ready; use the framework selector to preview starter code and launch the Connect flow with the client library you prefer.',
        actions: connectActions,
      },
      {
        key: 'signup-first-user',
        status: 'incomplete',
        title: 'Sign up your first user',
        icon: <UserPlus strokeWidth={1} className="text-foreground-muted" size={16} />,
        description:
          'Test your authentication setup by creating the first user account, following the docs if you need a step-by-step walkthrough.',
        actions: [
          {
            label: 'Read docs',
            href: 'https://supabase.com/docs/guides/auth',
            variant: 'default',
          },
        ],
      },
      {
        key: 'upload-file',
        status: 'incomplete',
        title: 'Upload a file',
        icon: <Upload strokeWidth={1} className="text-foreground-muted" size={16} />,
        description:
          'Integrate file storage by creating a bucket and uploading a file, starting from the buckets dashboard linked below.',
        actions: [
          { label: 'Buckets', href: `/project/${ref}/storage/buckets`, variant: 'default' },
        ],
      },
      {
        key: 'create-edge-function',
        status: 'incomplete',
        title: 'Deploy an Edge Function',
        icon: <Code strokeWidth={1} className="text-foreground-muted" size={16} />,
        description:
          'Add server-side logic by creating and deploying your first Edge Function—a lightweight TypeScript or JavaScript function that runs close to your users—then revisit the list to monitor and iterate on it.',
        actions: [
          {
            label: 'Create a function',
            href: `/project/${ref}/functions/new`,
            variant: 'default',
          },
          { label: 'View functions', href: `/project/${ref}/functions`, variant: 'default' },
        ],
      },
      {
        key: 'monitor-progress',
        status: 'incomplete',
        title: "Monitor your project's usage",
        icon: <BarChart3 strokeWidth={1} className="text-foreground-muted" size={16} />,
        description:
          "Track your project's activity by creating custom reports for API, database, and auth events right from the reports dashboard.",
        actions: [{ label: 'Reports', href: `/project/${ref}/reports`, variant: 'default' }],
      },
      {
        key: 'create-first-branch',
        status: hasNonDefaultBranch ? 'complete' : 'incomplete',
        title: 'Connect to GitHub',
        icon: <GitBranch strokeWidth={1} className="text-foreground-muted" size={16} />,
        description:
          'Streamline your development workflow by connecting your project to GitHub, using the integrations page to automate branch management.',
        actions: [
          {
            label: 'Connect to GitHub',
            href: `/project/${ref}/settings/integrations`,
            variant: 'default',
          },
        ],
      },
    ],
    [tablesCount, ref, openAiChat, connectActions, hasNonDefaultBranch]
  )

  const noCodeSteps: GettingStartedStep[] = useMemo(
    () => [
      {
        key: 'design-db',
        status: tablesCount > 0 ? 'complete' : 'incomplete',
        title: 'Create your first table',
        icon: <Database strokeWidth={1} className="text-foreground-muted" size={16} />,
        image: `${BASE_PATH}/img/getting-started/sample.png`,
        description:
          "To kick off your new project, let's start by creating your very first database table using either the table editor or the AI assistant to shape the structure for you.",
        actions: [
          { label: 'Create a table', href: `/project/${ref}/editor`, variant: 'default' },
          {
            label: 'Do it for me',
            variant: 'default',
            icon: <AiIconAnimation size={14} />,
            onClick: () =>
              openAiChat(
                'Design my database',
                'I want to design my database schema. Please propose tables, relationships, and SQL to create them for my app. Ask clarifying questions if needed.'
              ),
          },
        ],
      },
      {
        key: 'add-data',
        status: 'incomplete',
        title: 'Add sample data',
        icon: <Table strokeWidth={1} className="text-foreground-muted" size={16} />,
        description:
          "Next, let's add some sample data that you can play with once you connect your app, either by inserting rows yourself or letting the AI assistant craft realistic examples.",
        actions: [
          { label: 'Add data', href: `/project/${ref}/editor`, variant: 'default' },
          {
            label: 'Do it for me',
            variant: 'default',
            icon: <AiIconAnimation size={14} />,
            onClick: () =>
              openAiChat(
                'Generate sample data',
                'Generate SQL INSERT statements to add realistic sample data to my existing tables. Use safe defaults and avoid overwriting data.'
              ),
          },
        ],
      },
      {
        key: 'add-rls-policies',
        status: 'incomplete',
        title: 'Secure your data with Row Level Security',
        icon: <Shield strokeWidth={1} className="text-foreground-muted" size={16} />,
        description:
          "Now that you have some data, let's secure it by enabling Row Level Security (row-specific access rules that control who can view or modify records) and creating policies yourself or with help from the AI assistant.",
        actions: [
          {
            label: 'Create a policy',
            href: `/project/${ref}/auth/policies`,
            variant: 'default',
          },
          {
            label: 'Do it for me',
            variant: 'default',
            icon: <AiIconAnimation size={14} />,
            onClick: () =>
              openAiChat(
                'Generate RLS policies',
                'Generate RLS policies for my existing tables in the public schema. '
              ),
          },
        ],
      },
      {
        key: 'setup-auth',
        status: 'incomplete',
        title: 'Set up authentication',
        icon: <User strokeWidth={1} className="text-foreground-muted" size={16} />,
        description:
          "It's time to set up authentication so you can start signing up users, configuring providers and settings from the auth dashboard.",
        actions: [
          {
            label: 'Configure auth',
            href: `/project/${ref}/auth/providers`,
            variant: 'default',
          },
        ],
      },
      {
        key: 'connect-app',
        status: 'incomplete',
        title: 'Connect your application',
        icon: <Code strokeWidth={1} className="text-foreground-muted" size={16} />,
        description:
          'Your project is ready; use the framework selector to preview starter code and launch the Connect flow to wire up your app.',
        actions: connectActions,
      },
      {
        key: 'signup-first-user',
        status: 'incomplete',
        title: 'Sign up your first user',
        icon: <UserPlus strokeWidth={1} className="text-foreground-muted" size={16} />,
        description:
          'Test your authentication by signing up your first user, referencing the docs if you need sample flows or troubleshooting tips.',
        actions: [
          {
            label: 'Read docs',
            href: 'https://supabase.com/docs/guides/auth',
            variant: 'default',
          },
        ],
      },
      {
        key: 'upload-file',
        status: 'incomplete',
        title: 'Upload a file',
        icon: <Upload strokeWidth={1} className="text-foreground-muted" size={16} />,
        description:
          "Let's add file storage to your app by creating a bucket and uploading your first file from the buckets dashboard.",
        actions: [
          { label: 'Buckets', href: `/project/${ref}/storage/buckets`, variant: 'default' },
        ],
      },
      {
        key: 'create-edge-function',
        status: 'incomplete',
        title: 'Add server-side logic',
        icon: <Code strokeWidth={1} className="text-foreground-muted" size={16} />,
        description:
          "Extend your app's functionality by creating an Edge Function—a lightweight serverless function that executes close to your users—for server-side logic directly from the functions page.",
        actions: [
          {
            label: 'Create a function',
            href: `/project/${ref}/functions/new`,
            variant: 'default',
          },
        ],
      },
      {
        key: 'monitor-progress',
        status: 'incomplete',
        title: "Monitor your project's health",
        icon: <BarChart3 strokeWidth={1} className="text-foreground-muted" size={16} />,
        description:
          "Keep an eye on your project's performance and usage by setting up custom reports from the reports dashboard.",
        actions: [
          { label: 'Create a report', href: `/project/${ref}/reports`, variant: 'default' },
        ],
      },
      {
        key: 'create-first-branch',
        status: hasNonDefaultBranch ? 'complete' : 'incomplete',
        title: 'Create a branch to test changes',
        icon: <GitBranch strokeWidth={1} className="text-foreground-muted" size={16} />,
        description:
          'Safely test changes by creating a preview branch before deploying to production, using the branches view to spin one up.',
        actions: [
          { label: 'Create a branch', href: `/project/${ref}/branches`, variant: 'default' },
        ],
      },
    ],
    [tablesCount, ref, openAiChat, connectActions, hasNonDefaultBranch]
>>>>>>> cc833357
  )

  const steps = workflow === 'code' ? codeSteps : workflow === 'no-code' ? noCodeSteps : []

  return (
    <section className="w-full">
      <div className="flex justify-between items-center mb-6">
        <h3 className="heading-section">Getting started</h3>
        <div className="flex items-center gap-2">
          <ToggleGroup
            type="single"
            value={workflow ?? undefined}
            onValueChange={(v) => {
              if (v) {
                const newWorkflow = v as 'no-code' | 'code'
                setPreviousWorkflow(workflow)
                onChange(newWorkflow)
                sendEvent({
                  action: 'home_getting_started_workflow_clicked',
                  properties: {
                    workflow: newWorkflow === 'no-code' ? 'no_code' : 'code',
                    is_switch: previousWorkflow !== null,
                  },
                  groups: {
                    project: project?.ref || '',
                    organization: organization?.slug || '',
                  },
                })
              }
            }}
          >
            <ToggleGroupItem
              value="no-code"
              aria-label="No-code workflow"
              size="sm"
              className="text-xs gap-2 h-auto"
            >
              <Table2 size={16} strokeWidth={1.5} />
              No-code
            </ToggleGroupItem>
            <ToggleGroupItem
              value="code"
              size="sm"
              aria-label="Code workflow"
              className="text-xs gap-2 h-auto"
            >
              <Code size={16} strokeWidth={1.5} />
              Code
            </ToggleGroupItem>
          </ToggleGroup>
          <Button
            size="tiny"
            type="outline"
            onClick={() => {
              onChange('hidden')
              if (workflow) {
                const completedSteps = (workflow === 'code' ? codeSteps : noCodeSteps).filter(
                  (step) => step.status === 'complete'
                ).length
                const totalSteps = (workflow === 'code' ? codeSteps : noCodeSteps).length
                sendEvent({
                  action: 'home_getting_started_closed',
                  properties: {
                    workflow: workflow === 'no-code' ? 'no_code' : 'code',
                    steps_completed: completedSteps,
                    total_steps: totalSteps,
                  },
                  groups: {
                    project: project?.ref || '',
                    organization: organization?.slug || '',
                  },
                })
              }
            }}
          >
            Dismiss
          </Button>
        </div>
      </div>

      {steps.length === 0 ? (
        <Card className="bg-background/25 border-dashed relative">
          <div className="absolute -inset-16 z-0 opacity-50">
            <img
              src={`${BASE_PATH}/img/reports/bg-grafana-dark.svg`}
              alt="Supabase Grafana"
              className="w-full h-full object-cover object-right hidden dark:block"
            />
            <img
              src={`${BASE_PATH}/img/reports/bg-grafana-light.svg`}
              alt="Supabase Grafana"
              className="w-full h-full object-cover object-right dark:hidden"
            />
            <div className="absolute inset-0 bg-gradient-to-r from-background-alternative to-transparent" />
          </div>
          <CardContent className="relative z-10 p-8 md:p-12 grid lg:grid-cols-2 gap-16 items-center">
            <div>
              <h2 className="heading-subSection mb-0 heading-meta text-foreground-light mb-4">
                Choose a preferred workflow
              </h2>
              <p className="text-foreground">
                With Supabase, you have the flexibility to adopt a workflow that works for you. You
                can do everything via the dashboard, or manage your entire project within your own
                codebase.
              </p>
            </div>
            <div className="flex items-stretch gap-4">
              <Button
                size="medium"
                type="outline"
                onClick={() => {
                  setPreviousWorkflow(workflow)
                  onChange('no-code')
                  sendEvent({
                    action: 'home_getting_started_workflow_clicked',
                    properties: {
                      workflow: 'no_code',
                      is_switch: previousWorkflow !== null,
                    },
                    groups: {
                      project: project?.ref || '',
                      organization: organization?.slug || '',
                    },
                  })
                }}
                className="block gap-2 h-auto p-4 md:p-8 max-w-80 text-left justify-start bg-background "
              >
                <Table2 size={20} strokeWidth={1.5} className="text-brand" />
                <div className="mt-4">
                  <div>No-code</div>
                  <div className="text-foreground-light w-full whitespace-normal">
                    Ideal for prototyping or getting your project up and running
                  </div>
                </div>
              </Button>
              <Button
                size="medium"
                type="outline"
                onClick={() => {
                  setPreviousWorkflow(workflow)
                  onChange('code')
                  sendEvent({
                    action: 'home_getting_started_workflow_clicked',
                    properties: {
                      workflow: 'code',
                      is_switch: previousWorkflow !== null,
                    },
                    groups: {
                      project: project?.ref || '',
                      organization: organization?.slug || '',
                    },
                  })
                }}
                className="bg-background block gap-2 h-auto p-4 md:p-8 max-w-80 text-left justify-start"
              >
                <Code size={20} strokeWidth={1.5} className="text-brand" />
                <div className="mt-4">
                  <div>Code</div>
                  <div className="text-foreground-light whitespace-normal">
                    Ideal for teams that want full control of their project
                  </div>
                </div>
              </Button>
            </div>
          </CardContent>
        </Card>
      ) : (
        <GettingStarted
          steps={steps}
          onStepClick={({ stepIndex, stepTitle, actionType, wasCompleted }) => {
            if (workflow) {
              sendEvent({
                action: 'home_getting_started_step_clicked',
                properties: {
                  workflow: workflow === 'no-code' ? 'no_code' : 'code',
                  step_number: stepIndex + 1,
                  step_title: stepTitle,
                  action_type: actionType,
                  was_completed: wasCompleted,
                },
                groups: {
                  project: project?.ref || '',
                  organization: organization?.slug || '',
                },
              })
            }
          }}
        />
      )}
    </section>
  )
}<|MERGE_RESOLUTION|>--- conflicted
+++ resolved
@@ -1,4 +1,3 @@
-<<<<<<< HEAD
 import { useParams } from 'common'
 import { useRouter } from 'next/router'
 import { useCallback, useMemo, useState } from 'react'
@@ -21,43 +20,9 @@
 import { useGettingStartedProgress } from './useGettingStartedProgress'
 import { Button, Card, CardContent, ToggleGroup, ToggleGroupItem } from 'ui'
 import { BASE_PATH } from 'lib/constants'
-=======
-import {
-  BarChart3,
-  Code,
-  Database,
-  GitBranch,
-  Shield,
-  Table,
-  Table2,
-  Upload,
-  User,
-  UserPlus,
-} from 'lucide-react'
-import { useRouter } from 'next/router'
-import { useCallback, useMemo, useState } from 'react'
-
-import { useParams } from 'common'
-import { FRAMEWORKS } from 'components/interfaces/Connect/Connect.constants'
-import { useBranchesQuery } from 'data/branches/branches-query'
-import { useTablesQuery } from 'data/tables/tables-query'
+import { useSelectedProjectQuery } from 'hooks/misc/useSelectedProject'
 import { useSendEventMutation } from 'data/telemetry/send-event-mutation'
 import { useSelectedOrganizationQuery } from 'hooks/misc/useSelectedOrganization'
-import { useSelectedProjectQuery } from 'hooks/misc/useSelectedProject'
-import { BASE_PATH } from 'lib/constants'
-import { useAiAssistantStateSnapshot } from 'state/ai-assistant-state'
-import {
-  AiIconAnimation,
-  Button,
-  Card,
-  CardContent,
-  CodeBlock,
-  ToggleGroup,
-  ToggleGroupItem,
-} from 'ui'
-import { FrameworkSelector } from './FrameworkSelector'
-import { GettingStarted } from './GettingStarted'
->>>>>>> cc833357
 
 export function GettingStartedSection({
   value,
@@ -66,11 +31,8 @@
   value: GettingStartedState
   onChange: (v: GettingStartedState) => void
 }) {
-<<<<<<< HEAD
-=======
   const { data: project } = useSelectedProjectQuery()
   const { data: organization } = useSelectedOrganizationQuery()
->>>>>>> cc833357
   const { ref } = useParams()
   const aiSnap = useAiAssistantStateSnapshot()
   const router = useRouter()
@@ -125,7 +87,6 @@
   )
 
   const codeSteps: GettingStartedStep[] = useMemo(
-<<<<<<< HEAD
     () =>
       getCodeWorkflowSteps({
         ref,
@@ -145,352 +106,6 @@
         statuses,
       }),
     [connectActions, openAiChat, ref, statuses]
-=======
-    () => [
-      {
-        key: 'install-cli',
-        status: 'incomplete',
-        title: 'Install the Supabase CLI',
-        icon: <Code strokeWidth={1} className="text-foreground-muted" size={16} />,
-        description:
-          'To get started, install the Supabase CLI—our command-line toolkit for managing projects locally, handling migrations, and seeding data—using the npm command below to add it to your workspace.',
-        actions: [
-          {
-            label: 'Install via npm',
-            component: (
-              <CodeBlock className="w-full text-xs p-3 !bg" language="bash">
-                npm install supabase --save-dev
-              </CodeBlock>
-            ),
-          },
-        ],
-      },
-      {
-        key: 'design-db',
-        status: tablesCount > 0 ? 'complete' : 'incomplete',
-        title: 'Design your database schema',
-        icon: <Database strokeWidth={1} className="text-foreground-muted" size={16} />,
-        image: `${BASE_PATH}/img/getting-started/declarative-schemas.png`,
-        description:
-          'Next, create a schema file that defines the structure of your database, either following our declarative schema guide or asking the AI assistant to generate one for you.',
-        actions: [
-          {
-            label: 'Create schema file',
-            href: 'https://supabase.com/docs/guides/local-development/declarative-database-schemas',
-            variant: 'default',
-          },
-          {
-            label: 'Generate it',
-            variant: 'default',
-            icon: <AiIconAnimation size={14} />,
-            onClick: () =>
-              openAiChat(
-                'Design my database',
-                'Help me create a schema file for my database. We will be using Supabase declarative schemas which you can learn about by searching docs for declarative schema.'
-              ),
-          },
-        ],
-      },
-      {
-        key: 'add-data',
-        status: 'incomplete',
-        title: 'Seed your database with data',
-        icon: <Table strokeWidth={1} className="text-foreground-muted" size={16} />,
-        description:
-          'Now, create a seed file to populate your database with initial data, using the docs for guidance or letting the AI assistant draft realistic inserts.',
-        actions: [
-          {
-            label: 'Create a seed file',
-            href: 'https://supabase.com/docs/guides/local-development/seeding-your-database',
-            variant: 'default',
-          },
-          {
-            label: 'Generate data',
-            variant: 'default',
-            icon: <AiIconAnimation size={14} />,
-            onClick: () =>
-              openAiChat(
-                'Generate seed data',
-                'Generate SQL INSERT statements for realistic seed data that I can run via the Supabase CLI.'
-              ),
-          },
-        ],
-      },
-      {
-        key: 'add-rls-policies',
-        status: 'incomplete',
-        title: 'Secure your data with RLS policies',
-        icon: <Shield strokeWidth={1} className="text-foreground-muted" size={16} />,
-        description:
-          "Let's secure your data by enabling Row Level Security (per-row access rules that decide who can read or write specific records) and defining policies in a migration file, either configuring them manually or letting the AI assistant draft policies for your tables.",
-        actions: [
-          {
-            label: 'Create a migration file',
-            href: `/project/${ref}/auth/policies`,
-            variant: 'default',
-          },
-          {
-            label: 'Create policies for me',
-            variant: 'default',
-            icon: <AiIconAnimation size={14} />,
-            onClick: () =>
-              openAiChat(
-                'Generate RLS policies',
-                'Generate RLS policies for my existing tables in the public schema and guide me through the process of adding them as migration files to my codebase '
-              ),
-          },
-        ],
-      },
-      {
-        key: 'setup-auth',
-        status: 'incomplete',
-        title: 'Configure authentication',
-        icon: <User strokeWidth={1} className="text-foreground-muted" size={16} />,
-        description:
-          "It's time to configure your authentication providers and settings for Supabase Auth, so jump into the configuration page and tailor the providers you need.",
-        actions: [
-          { label: 'Configure', href: `/project/${ref}/auth/providers`, variant: 'default' },
-        ],
-      },
-      {
-        key: 'connect-app',
-        status: 'incomplete',
-        title: 'Connect your application',
-        icon: <Code strokeWidth={1} className="text-foreground-muted" size={16} />,
-        description:
-          'Your project is ready; use the framework selector to preview starter code and launch the Connect flow with the client library you prefer.',
-        actions: connectActions,
-      },
-      {
-        key: 'signup-first-user',
-        status: 'incomplete',
-        title: 'Sign up your first user',
-        icon: <UserPlus strokeWidth={1} className="text-foreground-muted" size={16} />,
-        description:
-          'Test your authentication setup by creating the first user account, following the docs if you need a step-by-step walkthrough.',
-        actions: [
-          {
-            label: 'Read docs',
-            href: 'https://supabase.com/docs/guides/auth',
-            variant: 'default',
-          },
-        ],
-      },
-      {
-        key: 'upload-file',
-        status: 'incomplete',
-        title: 'Upload a file',
-        icon: <Upload strokeWidth={1} className="text-foreground-muted" size={16} />,
-        description:
-          'Integrate file storage by creating a bucket and uploading a file, starting from the buckets dashboard linked below.',
-        actions: [
-          { label: 'Buckets', href: `/project/${ref}/storage/buckets`, variant: 'default' },
-        ],
-      },
-      {
-        key: 'create-edge-function',
-        status: 'incomplete',
-        title: 'Deploy an Edge Function',
-        icon: <Code strokeWidth={1} className="text-foreground-muted" size={16} />,
-        description:
-          'Add server-side logic by creating and deploying your first Edge Function—a lightweight TypeScript or JavaScript function that runs close to your users—then revisit the list to monitor and iterate on it.',
-        actions: [
-          {
-            label: 'Create a function',
-            href: `/project/${ref}/functions/new`,
-            variant: 'default',
-          },
-          { label: 'View functions', href: `/project/${ref}/functions`, variant: 'default' },
-        ],
-      },
-      {
-        key: 'monitor-progress',
-        status: 'incomplete',
-        title: "Monitor your project's usage",
-        icon: <BarChart3 strokeWidth={1} className="text-foreground-muted" size={16} />,
-        description:
-          "Track your project's activity by creating custom reports for API, database, and auth events right from the reports dashboard.",
-        actions: [{ label: 'Reports', href: `/project/${ref}/reports`, variant: 'default' }],
-      },
-      {
-        key: 'create-first-branch',
-        status: hasNonDefaultBranch ? 'complete' : 'incomplete',
-        title: 'Connect to GitHub',
-        icon: <GitBranch strokeWidth={1} className="text-foreground-muted" size={16} />,
-        description:
-          'Streamline your development workflow by connecting your project to GitHub, using the integrations page to automate branch management.',
-        actions: [
-          {
-            label: 'Connect to GitHub',
-            href: `/project/${ref}/settings/integrations`,
-            variant: 'default',
-          },
-        ],
-      },
-    ],
-    [tablesCount, ref, openAiChat, connectActions, hasNonDefaultBranch]
-  )
-
-  const noCodeSteps: GettingStartedStep[] = useMemo(
-    () => [
-      {
-        key: 'design-db',
-        status: tablesCount > 0 ? 'complete' : 'incomplete',
-        title: 'Create your first table',
-        icon: <Database strokeWidth={1} className="text-foreground-muted" size={16} />,
-        image: `${BASE_PATH}/img/getting-started/sample.png`,
-        description:
-          "To kick off your new project, let's start by creating your very first database table using either the table editor or the AI assistant to shape the structure for you.",
-        actions: [
-          { label: 'Create a table', href: `/project/${ref}/editor`, variant: 'default' },
-          {
-            label: 'Do it for me',
-            variant: 'default',
-            icon: <AiIconAnimation size={14} />,
-            onClick: () =>
-              openAiChat(
-                'Design my database',
-                'I want to design my database schema. Please propose tables, relationships, and SQL to create them for my app. Ask clarifying questions if needed.'
-              ),
-          },
-        ],
-      },
-      {
-        key: 'add-data',
-        status: 'incomplete',
-        title: 'Add sample data',
-        icon: <Table strokeWidth={1} className="text-foreground-muted" size={16} />,
-        description:
-          "Next, let's add some sample data that you can play with once you connect your app, either by inserting rows yourself or letting the AI assistant craft realistic examples.",
-        actions: [
-          { label: 'Add data', href: `/project/${ref}/editor`, variant: 'default' },
-          {
-            label: 'Do it for me',
-            variant: 'default',
-            icon: <AiIconAnimation size={14} />,
-            onClick: () =>
-              openAiChat(
-                'Generate sample data',
-                'Generate SQL INSERT statements to add realistic sample data to my existing tables. Use safe defaults and avoid overwriting data.'
-              ),
-          },
-        ],
-      },
-      {
-        key: 'add-rls-policies',
-        status: 'incomplete',
-        title: 'Secure your data with Row Level Security',
-        icon: <Shield strokeWidth={1} className="text-foreground-muted" size={16} />,
-        description:
-          "Now that you have some data, let's secure it by enabling Row Level Security (row-specific access rules that control who can view or modify records) and creating policies yourself or with help from the AI assistant.",
-        actions: [
-          {
-            label: 'Create a policy',
-            href: `/project/${ref}/auth/policies`,
-            variant: 'default',
-          },
-          {
-            label: 'Do it for me',
-            variant: 'default',
-            icon: <AiIconAnimation size={14} />,
-            onClick: () =>
-              openAiChat(
-                'Generate RLS policies',
-                'Generate RLS policies for my existing tables in the public schema. '
-              ),
-          },
-        ],
-      },
-      {
-        key: 'setup-auth',
-        status: 'incomplete',
-        title: 'Set up authentication',
-        icon: <User strokeWidth={1} className="text-foreground-muted" size={16} />,
-        description:
-          "It's time to set up authentication so you can start signing up users, configuring providers and settings from the auth dashboard.",
-        actions: [
-          {
-            label: 'Configure auth',
-            href: `/project/${ref}/auth/providers`,
-            variant: 'default',
-          },
-        ],
-      },
-      {
-        key: 'connect-app',
-        status: 'incomplete',
-        title: 'Connect your application',
-        icon: <Code strokeWidth={1} className="text-foreground-muted" size={16} />,
-        description:
-          'Your project is ready; use the framework selector to preview starter code and launch the Connect flow to wire up your app.',
-        actions: connectActions,
-      },
-      {
-        key: 'signup-first-user',
-        status: 'incomplete',
-        title: 'Sign up your first user',
-        icon: <UserPlus strokeWidth={1} className="text-foreground-muted" size={16} />,
-        description:
-          'Test your authentication by signing up your first user, referencing the docs if you need sample flows or troubleshooting tips.',
-        actions: [
-          {
-            label: 'Read docs',
-            href: 'https://supabase.com/docs/guides/auth',
-            variant: 'default',
-          },
-        ],
-      },
-      {
-        key: 'upload-file',
-        status: 'incomplete',
-        title: 'Upload a file',
-        icon: <Upload strokeWidth={1} className="text-foreground-muted" size={16} />,
-        description:
-          "Let's add file storage to your app by creating a bucket and uploading your first file from the buckets dashboard.",
-        actions: [
-          { label: 'Buckets', href: `/project/${ref}/storage/buckets`, variant: 'default' },
-        ],
-      },
-      {
-        key: 'create-edge-function',
-        status: 'incomplete',
-        title: 'Add server-side logic',
-        icon: <Code strokeWidth={1} className="text-foreground-muted" size={16} />,
-        description:
-          "Extend your app's functionality by creating an Edge Function—a lightweight serverless function that executes close to your users—for server-side logic directly from the functions page.",
-        actions: [
-          {
-            label: 'Create a function',
-            href: `/project/${ref}/functions/new`,
-            variant: 'default',
-          },
-        ],
-      },
-      {
-        key: 'monitor-progress',
-        status: 'incomplete',
-        title: "Monitor your project's health",
-        icon: <BarChart3 strokeWidth={1} className="text-foreground-muted" size={16} />,
-        description:
-          "Keep an eye on your project's performance and usage by setting up custom reports from the reports dashboard.",
-        actions: [
-          { label: 'Create a report', href: `/project/${ref}/reports`, variant: 'default' },
-        ],
-      },
-      {
-        key: 'create-first-branch',
-        status: hasNonDefaultBranch ? 'complete' : 'incomplete',
-        title: 'Create a branch to test changes',
-        icon: <GitBranch strokeWidth={1} className="text-foreground-muted" size={16} />,
-        description:
-          'Safely test changes by creating a preview branch before deploying to production, using the branches view to spin one up.',
-        actions: [
-          { label: 'Create a branch', href: `/project/${ref}/branches`, variant: 'default' },
-        ],
-      },
-    ],
-    [tablesCount, ref, openAiChat, connectActions, hasNonDefaultBranch]
->>>>>>> cc833357
   )
 
   const steps = workflow === 'code' ? codeSteps : workflow === 'no-code' ? noCodeSteps : []
