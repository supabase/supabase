import dayjs from 'dayjs'
import { Archive, Code, Database, Key, Zap, ChevronDown } from 'lucide-react'
import Link from 'next/link'
import { useRouter } from 'next/router'
import { useMemo, useState } from 'react'

import { useParams } from 'common'
import NoDataPlaceholder from 'components/ui/Charts/NoDataPlaceholder'
import { InlineLink } from 'components/ui/InlineLink'
import { useSendEventMutation } from 'data/telemetry/send-event-mutation'
import useProjectUsageStats from 'hooks/analytics/useProjectUsageStats'
import { useCurrentOrgPlan } from 'hooks/misc/useCurrentOrgPlan'
import { useIsFeatureEnabled } from 'hooks/misc/useIsFeatureEnabled'
import { useSelectedOrganizationQuery } from 'hooks/misc/useSelectedOrganization'
import type { ChartIntervals } from 'types'
import {
  Button,
  Card,
  CardContent,
  CardHeader,
  CardTitle,
  DropdownMenu,
  DropdownMenuTrigger,
  DropdownMenuContent,
  DropdownMenuRadioGroup,
  DropdownMenuRadioItem,
  TooltipTrigger,
  Loading,
  Tooltip,
  TooltipContent,
  cn,
} from 'ui'
import { Row } from 'ui-patterns'
import { LogsBarChart } from 'ui-patterns/LogsBarChart'
import { useServiceStats } from './ProjectUsageSection.utils'

const LOG_RETENTION = { free: 1, pro: 7, team: 28, enterprise: 90 }

const CHART_INTERVALS: ChartIntervals[] = [
  {
    key: '1hr',
    label: 'Last 60 minutes',
    startValue: 1,
    startUnit: 'hour',
    format: 'MMM D, h:mma',
    availableIn: ['free', 'pro', 'team', 'enterprise'],
  },
  {
    key: '1day',
    label: 'Last 24 hours',
    startValue: 24,
    startUnit: 'hour',
    format: 'MMM D, ha',
    availableIn: ['free', 'pro', 'team', 'enterprise'],
  },
  {
    key: '7day',
    label: 'Last 7 days',
    startValue: 7,
    startUnit: 'day',
    format: 'MMM D',
    availableIn: ['pro', 'team', 'enterprise'],
  },
]

type ChartIntervalKey = '1hr' | '1day' | '7day'

type LogsBarChartDatum = {
  timestamp: string
  error_count: number
  ok_count: number
  warning_count: number
}

type ServiceKey = 'db' | 'functions' | 'auth' | 'storage' | 'realtime'

type ServiceEntry = {
  key: ServiceKey
  title: string
  icon: React.ReactNode
  href?: string
  route: string
  enabled: boolean
}

type ServiceComputed = ServiceEntry & {
  data: LogsBarChartDatum[]
  total: number
  warn: number
  err: number
  stats: ReturnType<typeof useProjectUsageStats>
}

export const ProjectUsageSection = () => {
  const router = useRouter()
  const { ref: projectRef } = useParams()
  const { data: organization } = useSelectedOrganizationQuery()
  const { mutate: sendEvent } = useSendEventMutation()
  const { projectAuthAll: authEnabled, projectStorageAll: storageEnabled } = useIsFeatureEnabled([
    'project_auth:all',
    'project_storage:all',
  ])
  const { plan } = useCurrentOrgPlan()

  const DEFAULT_INTERVAL: ChartIntervalKey = plan?.id === 'free' ? '1hr' : '1day'
  const [interval, setInterval] = useState<ChartIntervalKey>(DEFAULT_INTERVAL)

  const selectedInterval = CHART_INTERVALS.find((i) => i.key === interval) || CHART_INTERVALS[1]

  const { timestampStart, timestampEnd, datetimeFormat } = useMemo(() => {
    const startDateLocal = dayjs().subtract(
      selectedInterval.startValue,
      selectedInterval.startUnit as dayjs.ManipulateType
    )
    const endDateLocal = dayjs()
    const format = selectedInterval.format || 'MMM D, ha'

    return {
      timestampStart: startDateLocal.toISOString(),
      timestampEnd: endDateLocal.toISOString(),
      datetimeFormat: format,
    }
  }, [selectedInterval]) // Only recalculate when interval changes

  const { previousStart, previousEnd } = useMemo(() => {
    const currentStart = dayjs(timestampStart)
    const currentEnd = dayjs(timestampEnd)
    const durationMs = currentEnd.diff(currentStart)
    const prevEnd = currentStart
    const prevStart = currentStart.subtract(durationMs, 'millisecond')
    return { previousStart: prevStart.toISOString(), previousEnd: prevEnd.toISOString() }
  }, [timestampStart, timestampEnd])

  const statsByService = useServiceStats(
    projectRef as string,
    timestampStart,
    timestampEnd,
    previousStart,
    previousEnd
  )

  const toLogsBarChartData = (rows: any[] = []): LogsBarChartDatum[] => {
    return rows.map((r) => ({
      timestamp: String(r.timestamp),
      ok_count: Number(r.ok_count || 0),
      warning_count: Number(r.warning_count || 0),
      error_count: Number(r.error_count || 0),
    }))
  }

  const sumTotal = (data: LogsBarChartDatum[]) =>
    data.reduce((acc, r) => acc + r.ok_count + r.warning_count + r.error_count, 0)
  const sumWarnings = (data: LogsBarChartDatum[]) =>
    data.reduce((acc, r) => acc + r.warning_count, 0)
  const sumErrors = (data: LogsBarChartDatum[]) => data.reduce((acc, r) => acc + r.error_count, 0)

  const serviceBase: ServiceEntry[] = useMemo(
    () => [
      {
        key: 'db',
        title: 'Database requests',
        icon: <Database strokeWidth={1.5} size={16} className="text-foreground-lighter" />,
        href: `/project/${projectRef}/editor`,
        route: '/logs/postgres-logs',
        enabled: true,
      },
      {
        key: 'functions',
        title: 'Functions requests',
        icon: <Code strokeWidth={1.5} size={16} className="text-foreground-lighter" />,
        route: '/logs/edge-functions-logs',
        enabled: true,
      },
      {
        key: 'auth',
        title: 'Auth requests',
        icon: <Key strokeWidth={1.5} size={16} className="text-foreground-lighter" />,
        href: `/project/${projectRef}/auth/users`,
        route: '/logs/auth-logs',
        enabled: authEnabled,
      },
      {
        key: 'storage',
        title: 'Storage requests',
        icon: <Archive strokeWidth={1.5} size={16} className="text-foreground-lighter" />,
        href: `/project/${projectRef}/storage/buckets`,
        route: '/logs/storage-logs',
        enabled: storageEnabled,
      },
      {
        key: 'realtime',
        title: 'Realtime requests',
        icon: <Zap strokeWidth={1.5} size={16} className="text-foreground-lighter" />,
        route: '/logs/realtime-logs',
        enabled: true,
      },
    ],
    [projectRef, authEnabled, storageEnabled]
  )

  const services: ServiceComputed[] = useMemo(
    () =>
      serviceBase.map((s) => {
        const currentStats = statsByService[s.key].current
        const data = toLogsBarChartData(currentStats.eventChartData)
        const total = sumTotal(data)
        const warn = sumWarnings(data)
        const err = sumErrors(data)
        return { ...s, stats: currentStats, data, total, warn, err }
      }),
    [serviceBase, statsByService]
  )

  const isLoading = services.some((s) => s.stats.isLoading)

  const handleBarClick = (logRoute: string, serviceKey: ServiceKey) => (datum: any) => {
    if (!datum?.timestamp) return

    const datumTimestamp = dayjs(datum.timestamp).toISOString()
    const start = dayjs(datumTimestamp).subtract(1, 'minute').toISOString()
    const end = dayjs(datumTimestamp).add(1, 'minute').toISOString()

    const queryParams = new URLSearchParams({
      iso_timestamp_start: start,
      iso_timestamp_end: end,
    })

    router.push(`/project/${projectRef}${logRoute}?${queryParams.toString()}`)

    if (projectRef && organization?.slug) {
      sendEvent({
        action: 'home_project_usage_chart_clicked',
        properties: {
          service_type: serviceKey,
          bar_timestamp: datum.timestamp,
        },
        groups: {
          project: projectRef,
          organization: organization.slug,
        },
      })
    }
  }

  const enabledServices = services.filter((s) => s.enabled)
  const totalRequests = enabledServices.reduce((sum, s) => sum + (s.total || 0), 0)
  const totalErrors = enabledServices.reduce((sum, s) => sum + (s.err || 0), 0)
  const errorRate = totalRequests > 0 ? (totalErrors / totalRequests) * 100 : 0

  const prevServiceTotals = useMemo(
    () =>
      serviceBase.map((s) => {
        const previousStats = statsByService[s.key].previous
        const data = toLogsBarChartData(previousStats.eventChartData)
        return {
          enabled: s.enabled,
          total: sumTotal(data),
          err: sumErrors(data),
        }
      }),
    [serviceBase, statsByService]
  )

  const enabledPrev = prevServiceTotals.filter((s) => s.enabled)
  const prevTotalRequests = enabledPrev.reduce((sum, s) => sum + (s.total || 0), 0)
  const prevTotalErrors = enabledPrev.reduce((sum, s) => sum + (s.err || 0), 0)
  const prevErrorRate = prevTotalRequests > 0 ? (prevTotalErrors / prevTotalRequests) * 100 : 0

  const totalRequestsChangePct =
    prevTotalRequests === 0
      ? totalRequests > 0
        ? 100
        : 0
      : ((totalRequests - prevTotalRequests) / prevTotalRequests) * 100
  const errorRateChangePct =
    prevErrorRate === 0
      ? errorRate > 0
        ? 100
        : 0
      : ((errorRate - prevErrorRate) / prevErrorRate) * 100
  const formatDelta = (v: number) => `${v >= 0 ? '+' : ''}${v.toFixed(1)}%`
  const totalDeltaClass = totalRequestsChangePct >= 0 ? 'text-brand' : 'text-destructive'
  const errorDeltaClass = errorRateChangePct <= 0 ? 'text-brand' : 'text-destructive'

  return (
    <div className="space-y-6">
      <div className="flex flex-row justify-between items-center gap-x-2">
        <div className="flex flex-col md:flex-row md:items-center md:gap-6">
          <div className="flex items-start gap-2 heading-section text-foreground-light">
            <span className="text-foreground">{totalRequests.toLocaleString()}</span>
            <span>Total Requests</span>
            <span className={cn('text-sm', totalDeltaClass)}>
              {formatDelta(totalRequestsChangePct)}
            </span>
          </div>
          <div className="flex items-start gap-2 heading-section text-foreground-light">
            <span className="text-foreground">{errorRate.toFixed(1)}%</span>
            <span>Error Rate</span>
            <span className={cn('text-sm', errorDeltaClass)}>
              {formatDelta(errorRateChangePct)}
            </span>
          </div>
        </div>
        <DropdownMenu>
          <DropdownMenuTrigger asChild>
            <Button type="default" iconRight={<ChevronDown size={14} />}>
              <span>{selectedInterval.label}</span>
            </Button>
          </DropdownMenuTrigger>
          <DropdownMenuContent side="bottom" align="end" className="w-40">
            <DropdownMenuRadioGroup
              value={interval}
              onValueChange={(interval) => setInterval(interval as ChartIntervalKey)}
            >
              {CHART_INTERVALS.map((i) => {
                const disabled = !i.availableIn?.includes(plan?.id || 'free')

                if (disabled) {
                  const retentionDuration = LOG_RETENTION[plan?.id ?? 'free']
                  return (
                    <Tooltip key={i.key}>
                      <TooltipTrigger asChild>
                        <DropdownMenuRadioItem
                          disabled
                          value={i.key}
                          className="!pointer-events-auto"
                        >
                          {i.label}
                        </DropdownMenuRadioItem>
                      </TooltipTrigger>
                      <TooltipContent side="left">
                        <p>
                          {plan?.name} plan only includes up to {retentionDuration} day
                          {retentionDuration > 1 ? 's' : ''} of log retention
                        </p>
                        <p className="text-foreground-light">
                          <InlineLink
                            className="text-foreground-light hover:text-foreground"
                            href={`/org/${organization?.slug}/billing?panel=subscriptionPlan`}
                          >
                            Upgrade your plan
                          </InlineLink>{' '}
                          to increase log retention and view statistics for the{' '}
                          {i.label.toLowerCase()}
                        </p>
                      </TooltipContent>
                    </Tooltip>
                  )
                } else {
                  return (
                    <DropdownMenuRadioItem key={i.key} value={i.key}>
                      {i.label}
                    </DropdownMenuRadioItem>
                  )
                }
              })}
            </DropdownMenuRadioGroup>
          </DropdownMenuContent>
        </DropdownMenu>
      </div>
      <Row columns={[3, 2, 1]}>
        {enabledServices.map((s) => (
          <Card key={s.key} className="mb-0 md:mb-0 h-full flex flex-col h-64">
            <CardHeader className="flex flex-row items-end justify-between gap-2 space-y-0 pb-0 border-b-0">
              <div className="flex items-center gap-2">
                <div className="flex flex-col">
                  <div className="flex items-center gap-2">
                    <CardTitle className="text-foreground-light">
                      {s.href ? (
                        <Link
                          href={s.href}
                          onClick={() => {
                            if (projectRef && organization?.slug) {
                              sendEvent({
                                action: 'home_project_usage_service_clicked',
                                properties: {
                                  service_type: s.key,
                                  total_requests: s.total || 0,
                                  error_count: s.err || 0,
                                },
                                groups: {
                                  project: projectRef,
                                  organization: organization.slug,
                                },
                              })
                            }
                          }}
                        >
                          {s.title}
                        </Link>
                      ) : (
                        s.title
                      )}
                    </CardTitle>
                  </div>
                  <span className="text-foreground text-xl">{(s.total || 0).toLocaleString()}</span>
                </div>
              </div>
              <div className="flex items-end gap-4 text-foreground-light">
                <div className="flex flex-col items-end">
                  <div className="flex items-center gap-2">
                    <div className="w-1.5 h-1.5 bg-warning rounded-full" />
                    <span className="heading-meta">Warn</span>
                  </div>
                  <span className="text-foreground text-xl">{(s.warn || 0).toLocaleString()}</span>
                </div>
                <div className="flex flex-col items-end">
                  <div className="flex items-center gap-2">
                    <div className="w-1.5 h-1.5 bg-destructive rounded-full" />
                    <span className="heading-meta">Err</span>
                  </div>
                  <span className="text-foreground text-xl">{(s.err || 0).toLocaleString()}</span>
                </div>
              </div>
            </CardHeader>
            <CardContent className="p-6 pt-4 flex-1 h-full overflow-hidden">
              <Loading isFullHeight active={isLoading}>
                <LogsBarChart
                  data={s.data}
                  DateTimeFormat={datetimeFormat}
<<<<<<< HEAD
                  onBarClick={handleBarClick(s.route, s.key)}
=======
                  onBarClick={handleBarClick(s.route)}
                  isFullHeight
>>>>>>> d276aca6
                  EmptyState={
                    <NoDataPlaceholder
                      size="small"
                      message="No data for selected period"
                      isFullHeight
                    />
                  }
                />
              </Loading>
            </CardContent>
          </Card>
        ))}
      </Row>
    </div>
  )
}<|MERGE_RESOLUTION|>--- conflicted
+++ resolved
@@ -1,5 +1,5 @@
 import dayjs from 'dayjs'
-import { Archive, Code, Database, Key, Zap, ChevronDown } from 'lucide-react'
+import { Archive, ChevronDown, Code, Database, Key, Zap } from 'lucide-react'
 import Link from 'next/link'
 import { useRouter } from 'next/router'
 import { useMemo, useState } from 'react'
@@ -20,14 +20,14 @@
   CardHeader,
   CardTitle,
   DropdownMenu,
-  DropdownMenuTrigger,
   DropdownMenuContent,
   DropdownMenuRadioGroup,
   DropdownMenuRadioItem,
-  TooltipTrigger,
+  DropdownMenuTrigger,
   Loading,
   Tooltip,
   TooltipContent,
+  TooltipTrigger,
   cn,
 } from 'ui'
 import { Row } from 'ui-patterns'
@@ -416,14 +416,10 @@
             <CardContent className="p-6 pt-4 flex-1 h-full overflow-hidden">
               <Loading isFullHeight active={isLoading}>
                 <LogsBarChart
+                  isFullHeight
                   data={s.data}
                   DateTimeFormat={datetimeFormat}
-<<<<<<< HEAD
                   onBarClick={handleBarClick(s.route, s.key)}
-=======
-                  onBarClick={handleBarClick(s.route)}
-                  isFullHeight
->>>>>>> d276aca6
                   EmptyState={
                     <NoDataPlaceholder
                       size="small"
