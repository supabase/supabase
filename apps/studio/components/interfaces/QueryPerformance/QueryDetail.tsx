import { Lightbulb } from 'lucide-react'
import { useEffect, useState } from 'react'
import dynamic from 'next/dynamic'
import dayjs from 'dayjs'

import { formatSql } from 'lib/formatSql'
import { AlertDescription_Shadcn_, AlertTitle_Shadcn_, Alert_Shadcn_, Button, cn } from 'ui'
import { QueryPanelContainer, QueryPanelSection } from './QueryPanel'
import {
  QUERY_PERFORMANCE_COLUMNS,
  QUERY_PERFORMANCE_REPORT_TYPES,
} from './QueryPerformance.constants'

interface QueryDetailProps {
  reportType: QUERY_PERFORMANCE_REPORT_TYPES
  selectedRow: any
  onClickViewSuggestion: () => void
}

// Load SqlMonacoBlock (monaco editor) client-side only (does not behave well server-side)
const SqlMonacoBlock = dynamic(
  () => import('./SqlMonacoBlock').then(({ SqlMonacoBlock }) => SqlMonacoBlock),
  {
    ssr: false,
  }
)

export const QueryDetail = ({ selectedRow, onClickViewSuggestion }: QueryDetailProps) => {
  // [Joshen] TODO implement this logic once the linter rules are in
  const isLinterWarning = false
  const report = QUERY_PERFORMANCE_COLUMNS
  const [query, setQuery] = useState(selectedRow?.['query'])

  useEffect(() => {
    if (selectedRow !== undefined) {
      const formattedQuery = formatSql(selectedRow['query'])
      setQuery(formattedQuery)
    }
  }, [selectedRow])

<<<<<<< HEAD
  const [isExpanded, setIsExpanded] = useState(false)

  return (
    <QueryPanelContainer>
      <QueryPanelSection
        className={cn(
          'overflow-hidden pb-0 relative transition-all duration-300',
          isExpanded ? 'h-[420px]' : 'h-[190px]'
=======
  const formatDuration = (seconds: number) => {
    const dur = dayjs.duration(seconds, 'seconds')

    const minutes = Math.floor(dur.asMinutes())
    const remainingSeconds = dur.seconds() + dur.milliseconds() / 1000

    const parts = []
    if (minutes > 0) parts.push(`${minutes}m`)
    if (remainingSeconds > 0) {
      const formattedSeconds = remainingSeconds.toFixed(2)
      parts.push(`${formattedSeconds}s`)
    }

    return parts.join(' ')
  }

  return (
    <QueryPanelContainer>
      <QueryPanelSection>
        <h4 className="mb-2">Query pattern</h4>
        <SqlMonacoBlock value={query} height={310} lineNumbers="off" wrapperClassName="pl-3" />
        {isLinterWarning && (
          <Alert_Shadcn_
            variant="default"
            className="mt-2 border-brand-400 bg-alternative [&>svg]:p-0.5 [&>svg]:bg-transparent [&>svg]:text-brand"
          >
            <Lightbulb />
            <AlertTitle_Shadcn_>Suggested optimization: Add an index</AlertTitle_Shadcn_>
            <AlertDescription_Shadcn_>
              Adding an index will help this query execute faster
            </AlertDescription_Shadcn_>
            <AlertDescription_Shadcn_>
              <Button className="mt-3" onClick={() => onClickViewSuggestion()}>
                View suggestion
              </Button>
            </AlertDescription_Shadcn_>
          </Alert_Shadcn_>
>>>>>>> 73b0b21b
        )}
      >
        <div className="h-full pb-6">
          <h4 className="mb-2">Query pattern</h4>
          <SqlMonacoBlock value={query} height={368} lineNumbers="off" wrapperClassName="pl-3" />
          {isLinterWarning && (
            <Alert_Shadcn_
              variant="default"
              className="mt-2 border-brand-400 bg-alternative [&>svg]:p-0.5 [&>svg]:bg-transparent [&>svg]:text-brand"
            >
              <Lightbulb />
              <AlertTitle_Shadcn_>Suggested optimization: Add an index</AlertTitle_Shadcn_>
              <AlertDescription_Shadcn_>
                Adding an index will help this query execute faster
              </AlertDescription_Shadcn_>
              <AlertDescription_Shadcn_>
                <Button className="mt-3" onClick={() => onClickViewSuggestion()}>
                  View suggestion
                </Button>
              </AlertDescription_Shadcn_>
            </Alert_Shadcn_>
          )}
        </div>
        <button onClick={() => setIsExpanded(!isExpanded)} className="absolute bottom-0 right-0">
          Expand
        </button>
      </QueryPanelSection>
      <div className="border-t" />
      <QueryPanelSection className="pb-3">
        <h4 className="mb-2">Metadata</h4>
        <ul className="flex flex-col gap-y-3 divide-y divide-dashed">
          {report
            .filter((x) => x.id !== 'query')
            .map((x) => {
              const rawValue = selectedRow?.[x.id]
              const isTime = x.name.includes('time')

              const formattedValue = isTime
                ? typeof rawValue === 'number' && !isNaN(rawValue) && isFinite(rawValue)
                  ? `${Math.round(rawValue).toLocaleString()}ms`
                  : 'n/a'
                : rawValue != null
                  ? String(rawValue)
                  : 'n/a'

              if (x.id === 'prop_total_time') {
                const percentage = selectedRow?.prop_total_time || 0
                const totalTime = selectedRow?.total_time || 0

                return (
                  <li key={x.id} className="flex justify-between pt-3 text-sm">
                    <p className="text-foreground-light">{x.name}</p>
                    {percentage && totalTime ? (
                      <p className="flex items-center gap-x-1.5">
                        <span
                          className={cn(
                            'tabular-nums',
                            percentage.toFixed(1) === '0.0' && 'text-foreground-lighter'
                          )}
                        >
                          {percentage.toFixed(1)}%
                        </span>{' '}
                        <span className="text-muted">/</span>{' '}
                        <span
                          className={cn(
                            'tabular-nums',
                            formatDuration(rawValue / 1000) === '0.00s' && 'text-foreground-lighter'
                          )}
                        >
                          {formatDuration(totalTime / 1000)}
                        </span>
                      </p>
                    ) : (
                      <p className="text-muted">&ndash;</p>
                    )}
                  </li>
                )
              }

              if (x.id == 'rows_read') {
                return (
                  <li key={x.id} className="flex justify-between pt-3 text-sm">
                    <p className="text-foreground-light">{x.name}</p>
                    {typeof rawValue === 'number' && !isNaN(rawValue) && isFinite(rawValue) ? (
                      <p
                        className={cn('tabular-nums', rawValue === 0 && 'text-foreground-lighter')}
                      >
                        {rawValue.toLocaleString()}
                      </p>
                    ) : (
                      <p className="text-muted">&ndash;</p>
                    )}
                  </li>
                )
              }

              const cacheHitRateToNumber = (value: number | string) => {
                if (typeof value === 'number') return value
                return parseFloat(value.toString().replace('%', '')) || 0
              }

              if (x.id === 'cache_hit_rate') {
                return (
                  <li key={x.id} className="flex justify-between pt-3 text-sm">
                    <p className="text-foreground-light">{x.name}</p>
                    {typeof rawValue === 'string' ? (
                      <p
                        className={cn(
                          cacheHitRateToNumber(rawValue).toFixed(2) === '0.00' &&
                            'text-foreground-lighter'
                        )}
                      >
                        {cacheHitRateToNumber(rawValue).toLocaleString(undefined, {
                          minimumFractionDigits: 2,
                          maximumFractionDigits: 2,
                        })}
                        %
                      </p>
                    ) : (
                      <p className="text-muted">&ndash;</p>
                    )}
                  </li>
                )
              }

              return (
                <li key={x.id} className="flex justify-between pt-3 text-sm">
                  <p className="text-foreground-light">{x.name}</p>
                  <p className={cn('tabular-nums', x.id === 'rolname' && 'font-mono')}>
                    {formattedValue}
                  </p>
                </li>
              )
            })}
        </ul>
      </QueryPanelSection>
    </QueryPanelContainer>
  )
}<|MERGE_RESOLUTION|>--- conflicted
+++ resolved
@@ -38,16 +38,8 @@
     }
   }, [selectedRow])
 
-<<<<<<< HEAD
   const [isExpanded, setIsExpanded] = useState(false)
 
-  return (
-    <QueryPanelContainer>
-      <QueryPanelSection
-        className={cn(
-          'overflow-hidden pb-0 relative transition-all duration-300',
-          isExpanded ? 'h-[420px]' : 'h-[190px]'
-=======
   const formatDuration = (seconds: number) => {
     const dur = dayjs.duration(seconds, 'seconds')
 
@@ -66,31 +58,20 @@
 
   return (
     <QueryPanelContainer>
-      <QueryPanelSection>
-        <h4 className="mb-2">Query pattern</h4>
-        <SqlMonacoBlock value={query} height={310} lineNumbers="off" wrapperClassName="pl-3" />
-        {isLinterWarning && (
-          <Alert_Shadcn_
-            variant="default"
-            className="mt-2 border-brand-400 bg-alternative [&>svg]:p-0.5 [&>svg]:bg-transparent [&>svg]:text-brand"
-          >
-            <Lightbulb />
-            <AlertTitle_Shadcn_>Suggested optimization: Add an index</AlertTitle_Shadcn_>
-            <AlertDescription_Shadcn_>
-              Adding an index will help this query execute faster
-            </AlertDescription_Shadcn_>
-            <AlertDescription_Shadcn_>
-              <Button className="mt-3" onClick={() => onClickViewSuggestion()}>
-                View suggestion
-              </Button>
-            </AlertDescription_Shadcn_>
-          </Alert_Shadcn_>
->>>>>>> 73b0b21b
-        )}
-      >
-        <div className="h-full pb-6">
-          <h4 className="mb-2">Query pattern</h4>
-          <SqlMonacoBlock value={query} height={368} lineNumbers="off" wrapperClassName="pl-3" />
+      <QueryPanelSection className="pt-2 border-b relative">
+        <h4 className="mb-4">Query pattern</h4>
+        <div
+          className={cn(
+            'overflow-hidden pb-0 z-0 relative transition-all duration-300',
+            isExpanded ? 'h-[348px]' : 'h-[120px]'
+          )}
+        >
+          <SqlMonacoBlock
+            value={query}
+            height={324}
+            lineNumbers="off"
+            wrapperClassName="pl-3 bg-surface-100"
+          />
           {isLinterWarning && (
             <Alert_Shadcn_
               variant="default"
@@ -109,12 +90,11 @@
             </Alert_Shadcn_>
           )}
         </div>
-        <button onClick={() => setIsExpanded(!isExpanded)} className="absolute bottom-0 right-0">
-          Expand
-        </button>
+        <div className="absolute -bottom-3 left-0 right-0 w-full flex items-center justify-center z-10">
+          <button onClick={() => setIsExpanded(!isExpanded)}>Expand</button>
+        </div>
       </QueryPanelSection>
-      <div className="border-t" />
-      <QueryPanelSection className="pb-3">
+      <QueryPanelSection className="pb-3 pt-6">
         <h4 className="mb-2">Metadata</h4>
         <ul className="flex flex-col gap-y-3 divide-y divide-dashed">
           {report
