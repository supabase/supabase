<<<<<<< HEAD
import { ArrowDown, ArrowUp, ChevronDown, TextSearch, X } from 'lucide-react'
=======
import { ArrowDown, ArrowUp, TextSearch, X } from 'lucide-react'
import dynamic from 'next/dynamic'
>>>>>>> be994a1f
import { useRouter } from 'next/router'
import { useCallback, useEffect, useMemo, useRef, useState } from 'react'
import DataGrid, { Column, DataGridHandle, Row } from 'react-data-grid'

import { useParams } from 'common'
import { DbQueryHook } from 'hooks/analytics/useDbQuery'
import {
  Button,
  DropdownMenu,
  DropdownMenuContent,
  DropdownMenuItem,
  DropdownMenuTrigger,
  ResizableHandle,
  ResizablePanel,
  ResizablePanelGroup,
  TabsContent_Shadcn_,
  TabsList_Shadcn_,
  TabsTrigger_Shadcn_,
  Tabs_Shadcn_,
  cn,
} from 'ui'
import { GenericSkeletonLoader } from 'ui-patterns/ShimmeringLoader'
import { QueryPerformanceSort } from '../Reports/Reports.queries'
import { hasIndexRecommendations } from './index-advisor.utils'
import { IndexSuggestionIcon } from './IndexSuggestionIcon'
import { QueryDetail } from './QueryDetail'
import { QueryIndexes } from './QueryIndexes'
import {
  QUERY_PERFORMANCE_REPORTS,
  QUERY_PERFORMANCE_REPORT_TYPES,
} from './QueryPerformance.constants'
import { CodeBlock } from 'ui'

interface QueryPerformanceGridProps {
  queryPerformanceQuery: DbQueryHook<any>
}

export const QueryPerformanceGrid = ({ queryPerformanceQuery }: QueryPerformanceGridProps) => {
  const router = useRouter()
  const gridRef = useRef<DataGridHandle>(null)
  const { preset, sort: urlSort, order, roles, search } = useParams()
  const { isLoading, data } = queryPerformanceQuery

  const defaultSortValue = router.query.sort
    ? ({ column: router.query.sort, order: router.query.order } as QueryPerformanceSort)
    : undefined

  const [view, setView] = useState<'details' | 'suggestion'>('details')
  const [sort, setSort] = useState<QueryPerformanceSort | undefined>(defaultSortValue)
  const [selectedRow, setSelectedRow] = useState<number>()
  const reportType =
    (preset as QUERY_PERFORMANCE_REPORT_TYPES) ?? QUERY_PERFORMANCE_REPORT_TYPES.MOST_TIME_CONSUMING

  const columns = QUERY_PERFORMANCE_REPORTS[reportType].map((col) => {
    const nonSortableColumns = ['query']

    const result: Column<any> = {
      key: col.id,
      name: col.name,
      resizable: true,
      minWidth: col.minWidth ?? 120,
      sortable: !nonSortableColumns.includes(col.id),
      headerCellClass: 'first:pl-6 cursor-pointer',
      renderHeaderCell: () => {
        const isSortable = !nonSortableColumns.includes(col.id)

        return (
          <div className="flex items-center justify-between text-xs w-full">
            <div className="flex items-center gap-x-2">
              <p className="!text-foreground font-medium">{col.name}</p>
              {col.description && (
                <p className="text-foreground-lighter font-normal">{col.description}</p>
              )}
            </div>

            {isSortable && (
              <DropdownMenu>
                <DropdownMenuTrigger asChild>
                  <Button
                    type="text"
                    size="tiny"
                    className="p-1 h-5 w-5"
                    icon={<ChevronDown size={14} className="text-foreground-muted" />}
                  />
                </DropdownMenuTrigger>
                <DropdownMenuContent align="end" className="w-48">
                  <DropdownMenuItem
                    onClick={() => {
                      setSort({ column: col.id, order: 'asc' })
                      router.push({
                        ...router,
                        query: { ...router.query, sort: col.id, order: 'asc' },
                      })
                    }}
                    className="flex gap-2"
                  >
                    <ArrowUp size={14} />
                    Sort Ascending
                  </DropdownMenuItem>
                  <DropdownMenuItem
                    onClick={() => {
                      setSort({ column: col.id, order: 'desc' })
                      router.push({
                        ...router,
                        query: { ...router.query, sort: col.id, order: 'desc' },
                      })
                    }}
                    className="flex gap-2"
                  >
                    <ArrowDown size={14} />
                    Sort Descending
                  </DropdownMenuItem>
                </DropdownMenuContent>
              </DropdownMenu>
            )}
          </div>
        )
      },
      renderCell: (props) => {
        const value = props.row?.[col.id]
        if (col.id === 'query') {
          return (
            <div className="w-full flex items-center gap-x-3">
              {hasIndexRecommendations(props.row.index_advisor_result, true) && (
                <IndexSuggestionIcon
                  indexAdvisorResult={props.row.index_advisor_result}
                  onClickIcon={() => {
                    setSelectedRow(props.rowIdx)
                    setView('suggestion')
                    gridRef.current?.scrollToCell({ idx: 0, rowIdx: props.rowIdx })
                  }}
                />
              )}
              <CodeBlock
                language="pgsql"
                className="!bg-transparent !p-0 !m-0 !border-none !whitespace-nowrap [&>code]:!whitespace-nowrap [&>code]:break-words !overflow-visible !truncate !w-full !pr-8 flex-grow pointer-events-none"
                wrapperClassName="!max-w-full"
                hideLineNumbers
                hideCopy
                value={value.replace(/\s+/g, ' ').trim() as string}
                wrapLines={false}
              />
            </div>
          )
        }

        if (col.id === 'rolname') {
          return (
            <div className="w-full flex flex-col justify-center font-mono text-xs">
              <p>{value || 'n/a'}</p>
            </div>
          )
        }

        if (col.id === 'prop_total_time') {
          return (
            <div className="w-full flex flex-col justify-center text-xs">
              <p>{value || 'n/a'}</p>
            </div>
          )
        }

        const isTime = col.name.includes('time')
        const formattedValue =
          !!value && typeof value === 'number' && !isNaN(value) && isFinite(value)
            ? isTime
              ? `${value.toFixed(0)}ms`
              : value.toLocaleString()
            : ''
        return (
          <div className="w-full flex flex-col gap-y-0.5 justify-center text-xs">
            <p>{formattedValue}</p>
            {isTime && typeof value === 'number' && !isNaN(value) && isFinite(value) && (
              <p className="text-foreground-lighter font-mono">{(value / 1000).toFixed(2)}s</p>
            )}
          </div>
        )
      },
    }
    return result
  })

  const reportData = useMemo(() => data ?? [], [data])
  const selectedQuery = selectedRow !== undefined ? reportData[selectedRow]?.query : undefined
  const query = (selectedQuery ?? '').trim().toLowerCase()
  const showIndexSuggestions =
    (query.startsWith('select') ||
      query.startsWith('with pgrst_source') ||
      query.startsWith('with pgrst_payload')) &&
    hasIndexRecommendations(reportData[selectedRow!]?.index_advisor_result, true)

  const onSortChange = (column: string, direction?: 'asc' | 'desc') => {
    let updatedSort = undefined

    if (direction) {
      // If direction is specified, set that specific direction
      updatedSort = { column, order: direction }
    } else if (sort?.column === column) {
      // If no direction specified, toggle as before
      if (sort.order === 'desc') {
        updatedSort = { column, order: 'asc' }
      } else {
        updatedSort = undefined
      }
    } else {
      updatedSort = { column, order: 'desc' }
    }

    setSort(updatedSort as QueryPerformanceSort)

    if (updatedSort === undefined) {
      const { sort, order, ...otherParams } = router.query
      router.push({ ...router, query: otherParams })
    } else {
      router.push({
        ...router,
        query: { ...router.query, sort: updatedSort.column, order: updatedSort.order },
      })
    }
  }

  useEffect(() => {
    setSelectedRow(undefined)
  }, [preset, search, roles, urlSort, order])

  const handleKeyDown = useCallback(
    (event: KeyboardEvent) => {
      if (!reportData.length || selectedRow === undefined) return

      if (event.key !== 'ArrowUp' && event.key !== 'ArrowDown') return

      // stop default RDG behavior (which moves focus to header when selectedRow is 0)
      event.stopPropagation()

      let nextIndex = selectedRow
      if (event.key === 'ArrowUp' && selectedRow > 0) {
        nextIndex = selectedRow - 1
      } else if (event.key === 'ArrowDown' && selectedRow < reportData.length - 1) {
        nextIndex = selectedRow + 1
      }

      if (nextIndex !== selectedRow) {
        setSelectedRow(nextIndex)
        gridRef.current?.scrollToCell({ idx: 0, rowIdx: nextIndex })

        const rowQuery = reportData[nextIndex]?.query ?? ''
        if (!rowQuery.trim().toLowerCase().startsWith('select')) {
          setView('details')
        }
      }
    },
    [reportData, selectedRow]
  )

  useEffect(() => {
    // run before RDG to prevent header focus (the third param: true)
    window.addEventListener('keydown', handleKeyDown, true)
    return () => {
      window.removeEventListener('keydown', handleKeyDown, true)
    }
  }, [handleKeyDown])

  return (
    <ResizablePanelGroup
      direction="horizontal"
      className="relative flex flex-grow bg-alternative min-h-0"
      autoSaveId="query-performance-layout-v1"
    >
      <ResizablePanel defaultSize={1}>
        <DataGrid
          ref={gridRef}
          style={{ height: '100%' }}
          className={cn('flex-1 flex-grow h-full')}
          rowHeight={44}
          headerRowHeight={36}
          columns={columns}
          rows={reportData}
          rowClass={(_, idx) => {
            const isSelected = idx === selectedRow
            return [
              `${isSelected ? 'bg-surface-300 dark:bg-surface-300' : 'bg-200'} cursor-pointer`,
              `${isSelected ? '[&>div:first-child]:border-l-4 border-l-secondary [&>div]:border-l-foreground' : ''}`,
              '[&>.rdg-cell]:box-border [&>.rdg-cell]:outline-none [&>.rdg-cell]:shadow-none',
              '[&>.rdg-cell:first-child>div]:ml-4',
            ].join(' ')
          }}
          renderers={{
            renderRow(idx, props) {
              return (
                <Row
                  {...props}
                  key={`qp-row-${props.rowIdx}`}
                  onClick={() => {
                    if (typeof idx === 'number' && idx >= 0) {
                      setSelectedRow(idx)
                      gridRef.current?.scrollToCell({ idx: 0, rowIdx: idx })

                      const rowQuery = reportData[idx]?.query ?? ''
                      if (!rowQuery.trim().toLowerCase().startsWith('select')) {
                        setView('details')
                      }
                    }
                  }}
                />
              )
            },
            noRowsFallback: isLoading ? (
              <div className="absolute top-14 px-6 w-full">
                <GenericSkeletonLoader />
              </div>
            ) : (
              <div className="absolute top-20 px-6 flex flex-col items-center justify-center w-full gap-y-2">
                <TextSearch className="text-foreground-muted" strokeWidth={1} />
                <div className="text-center">
                  <p className="text-foreground">No queries detected</p>
                  <p className="text-foreground-light">
                    There are no actively running queries that match the criteria
                  </p>
                </div>
              </div>
            ),
          }}
        />
      </ResizablePanel>
      {selectedRow !== undefined && (
        <>
          <ResizableHandle withHandle />
          <ResizablePanel defaultSize={30} maxSize={45} minSize={30} className="bg-studio border-t">
            <Button
              type="text"
              className="absolute top-3 right-3 px-1"
              icon={<X />}
              onClick={() => setSelectedRow(undefined)}
            />
            <Tabs_Shadcn_
              value={view}
              className="flex flex-col h-full"
              onValueChange={(value: any) => setView(value)}
            >
              <TabsList_Shadcn_ className="px-5 flex gap-x-4 min-h-[46px]">
                <TabsTrigger_Shadcn_
                  value="details"
                  className="px-0 pb-0 h-full text-xs  data-[state=active]:bg-transparent !shadow-none"
                >
                  Query details
                </TabsTrigger_Shadcn_>
                {showIndexSuggestions && (
                  <TabsTrigger_Shadcn_
                    value="suggestion"
                    className="px-0 pb-0 h-full text-xs data-[state=active]:bg-transparent !shadow-none"
                  >
                    Indexes
                  </TabsTrigger_Shadcn_>
                )}
              </TabsList_Shadcn_>
              <TabsContent_Shadcn_
                value="details"
                className="mt-0 flex-grow min-h-0 overflow-y-auto"
              >
                <QueryDetail
                  reportType={reportType}
                  selectedRow={reportData[selectedRow]}
                  onClickViewSuggestion={() => setView('suggestion')}
                />
              </TabsContent_Shadcn_>
              <TabsContent_Shadcn_
                value="suggestion"
                className="mt-0 flex-grow min-h-0 overflow-y-auto"
              >
                <QueryIndexes selectedRow={reportData[selectedRow]} />
              </TabsContent_Shadcn_>
            </Tabs_Shadcn_>
          </ResizablePanel>
        </>
      )}
    </ResizablePanelGroup>
  )
}<|MERGE_RESOLUTION|>--- conflicted
+++ resolved
@@ -1,9 +1,4 @@
-<<<<<<< HEAD
 import { ArrowDown, ArrowUp, ChevronDown, TextSearch, X } from 'lucide-react'
-=======
-import { ArrowDown, ArrowUp, TextSearch, X } from 'lucide-react'
-import dynamic from 'next/dynamic'
->>>>>>> be994a1f
 import { useRouter } from 'next/router'
 import { useCallback, useEffect, useMemo, useRef, useState } from 'react'
 import DataGrid, { Column, DataGridHandle, Row } from 'react-data-grid'
