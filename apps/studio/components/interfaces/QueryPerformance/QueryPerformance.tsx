import { useRouter } from 'next/router'

import Table from 'components/to-be-cleaned/Table'
import { DbQueryHook } from 'hooks/analytics/useDbQuery'
import { Tabs } from 'ui'
import { Markdown } from '../Markdown'
import ReportQueryPerformanceTableRow from '../Reports/ReportQueryPerformanceTableRow'
import { PresetHookResult } from '../Reports/Reports.utils'
import { QueryPerformanceFilterBar } from '../QueryPerformanceV2/QueryPerformanceFilterBar'
import { ResetAnalysisNotice } from './ResetAnalysisNotice'
import ShimmeringLoader from 'ui-patterns/ShimmeringLoader'

type QueryPerformancePreset = 'time' | 'frequent' | 'slowest'

const panelClassNames = 'text-sm max-w-none flex flex-col gap-4'

const TimeConsumingHelperText = `This table lists queries ordered by their cumulative total execution time.

It displays the total time a query has spent running and the proportion of total execution time the query has consumed.
`

const MostFrequentHelperText = `This table lists queries in order of their execution count, providing insights into the most frequently executed queries.

Pay attention to queries with high max_time or mean_time values that are called frequently, as they may benefit from optimization.
`

const SlowestExecutionHelperText = `This table lists queries ordered by their maximum execution time. It shows outliers with high execution times.

Look for queries with high or mean execution times as these are often good candidates for optimization.
`

interface QueryPerformanceProps {
  queryHitRate: PresetHookResult
  queryPerformanceQuery: DbQueryHook<any>
}

const QueryPerformanceLoadingRow = ({ colSpan }: { colSpan: number }) => {
  return (
    <>
      {Array(4)
        .fill('')
        .map((_, i) => (
<<<<<<< HEAD
          <tr key={'loading-' + { i }}>
=======
          <tr key={'loading-' + i}>
>>>>>>> ec59752b
            <td colSpan={colSpan}>
              <ShimmeringLoader />
            </td>
          </tr>
        ))}
    </>
  )
}

export const QueryPerformance = ({
  queryHitRate,
  queryPerformanceQuery,
}: QueryPerformanceProps) => {
  const router = useRouter()

  const handleRefresh = async () => {
    queryPerformanceQuery.runQuery()
    queryHitRate.runQuery()
  }

  return (
    <Tabs
      type="underlined"
      size="medium"
      onChange={(e: string) => {
        // To reset the search and sort query params when switching tabs
        const { sort, search, ...rest } = router.query
        router.push({
          ...router,
          query: {
            ...rest,
            preset: e,
          },
        })
      }}
    >
      <Tabs.Panel key="time" id="time" label="Most time consuming">
        <div className={panelClassNames}>
          <Markdown
            content={TimeConsumingHelperText}
            className="max-w-full [&>p]:mt-0 [&>p]:m-0 space-y-2"
          />
          <ResetAnalysisNotice handleRefresh={handleRefresh} />
          <div className="thin-scrollbars max-w-full overflow-auto space-y-3">
            <QueryPerformanceFilterBar queryPerformanceQuery={queryPerformanceQuery} />
            <Table
              className="table-fixed"
              head={
                <>
                  <Table.th className="text-ellipsis overflow-hidden">Role</Table.th>
                  <Table.th className="w-[300px]">Query</Table.th>
                  <Table.th className="text-right">Calls</Table.th>
                  <Table.th className="text-right">Time Consumed</Table.th>
                  <Table.th className="text-right">Total Latency</Table.th>
                </>
              }
              body={
                !queryPerformanceQuery.isLoading ? (
                  queryPerformanceQuery?.data?.map((item, i) => {
                    return (
                      <ReportQueryPerformanceTableRow
                        key={i + '-mosttimeconsumed'}
                        sql={item.query}
                        colSpan={5}
                      >
                        <Table.td className="truncate" title={item.rolname}>
                          {item.rolname}
                        </Table.td>
                        <Table.td className="max-w-xs">
                          <p className="font-mono line-clamp-2 text-xs">{item.query}</p>
                        </Table.td>
                        <Table.td className="truncate text-right">{item.calls}</Table.td>
                        <Table.td className="truncate text-right">{item.prop_total_time}</Table.td>
                        <Table.td className="truncate text-right">
                          {item.total_time.toFixed(2)}ms
                        </Table.td>
                      </ReportQueryPerformanceTableRow>
                    )
                  })
                ) : (
                  <QueryPerformanceLoadingRow colSpan={5} />
                )
              }
            />
          </div>
        </div>
      </Tabs.Panel>
      <Tabs.Panel key="frequent" id="frequent" label="Most frequent">
        <div className={panelClassNames}>
          <Markdown
            content={MostFrequentHelperText}
            className="max-w-full [&>p]:mt-0 [&>p]:m-0 space-y-2"
          />
          <ResetAnalysisNotice handleRefresh={handleRefresh} />
          <div className="thin-scrollbars max-w-full overflow-auto space-y-3">
            <QueryPerformanceFilterBar queryPerformanceQuery={queryPerformanceQuery} />
            <Table
              head={
                <>
                  <Table.th className="">Role</Table.th>
                  <Table.th className="w-[300px]">Query</Table.th>
                  <Table.th className="text-right">Avg. Roles</Table.th>
                  <Table.th className="text-right">Calls</Table.th>
                  <Table.th className="text-right">Max Time</Table.th>
                  <Table.th className="text-right">Mean Time</Table.th>
                  <Table.th className="text-right">Min Time</Table.th>
                  <Table.th className="text-right">Total Latency</Table.th>
                </>
              }
              body={
                queryPerformanceQuery.isLoading ? (
                  <QueryPerformanceLoadingRow colSpan={8} />
                ) : (
                  queryPerformanceQuery.data?.map((item, i) => {
                    return (
                      <ReportQueryPerformanceTableRow
                        key={i + '-mostfreq'}
                        sql={item.query}
                        colSpan={8}
                      >
                        <Table.td className="truncate" title={item.rolname}>
                          {item.rolname}
                        </Table.td>
                        <Table.td className="min-w-xs">
                          <p className="text-xs font-mono line-clamp-2">{item.query}</p>
                        </Table.td>
                        <Table.td className="truncate text-right">{item.avg_rows}</Table.td>
                        <Table.td className="truncate text-right">{item.calls}</Table.td>
                        <Table.td className="truncate text-right">
                          {item.max_time?.toFixed(2)}ms
                        </Table.td>
                        <Table.td className="text-right truncate">
                          {item.mean_time?.toFixed(2)}ms
                        </Table.td>
                        <Table.td className="text-right truncate">
                          {item.min_time?.toFixed(2)}ms
                        </Table.td>
                        <Table.td className="text-right truncate">
                          {item.total_time?.toFixed(2)}ms
                        </Table.td>
                      </ReportQueryPerformanceTableRow>
                    )
                  })
                )
              }
            />
          </div>
        </div>
      </Tabs.Panel>
      <Tabs.Panel key="slowest" id="slowest" label="Slowest execution time">
        <div className={panelClassNames}>
          <Markdown
            content={SlowestExecutionHelperText}
            className="max-w-full [&>p]:mt-0 [&>p]:m-0 space-y-2"
          />
          <ResetAnalysisNotice handleRefresh={handleRefresh} />
          <div className="thin-scrollbars max-w-full overflow-auto space-y-3">
            <QueryPerformanceFilterBar queryPerformanceQuery={queryPerformanceQuery} />
            <Table
              head={
                <>
                  <Table.th className="table-cell">Role</Table.th>
                  <Table.th className="table-cell">Query</Table.th>
                  <Table.th className="table-cell">Avg Rows</Table.th>
                  <Table.th className="table-cell">Calls</Table.th>
                  <Table.th className="table-cell">Max Time</Table.th>
                  <Table.th className="table-cell">Mean Time</Table.th>
                  <Table.th className="table-cell">Min Time</Table.th>
                  <Table.th className="table-cell">Total Latency</Table.th>
                </>
              }
              body={
                queryPerformanceQuery.isLoading ? (
                  <QueryPerformanceLoadingRow colSpan={8} />
                ) : (
                  queryPerformanceQuery.data?.map((item, i) => {
                    return (
                      <ReportQueryPerformanceTableRow
                        key={i + '-slowestexec'}
                        sql={item.query}
                        colSpan={8}
                      >
                        <Table.td className="truncate" title={item.rolname}>
                          {item.rolname}
                        </Table.td>
                        <Table.td className="max-w-xs">
                          <p className="font-mono line-clamp-2 text-xs">{item.query}</p>
                        </Table.td>
                        <Table.td className="truncate">{item.avg_rows}</Table.td>
                        <Table.td className="truncate">{item.calls}</Table.td>
                        <Table.td className="truncate">{item.max_time?.toFixed(2)}ms</Table.td>
                        <Table.td className="truncate">{item.mean_time?.toFixed(2)}ms</Table.td>
                        <Table.td className="truncate">{item.min_time?.toFixed(2)}ms</Table.td>
                        <Table.td className="truncate">{item.total_time?.toFixed(2)}ms</Table.td>
                      </ReportQueryPerformanceTableRow>
                    )
                  })
                )
              }
            />
          </div>
        </div>
      </Tabs.Panel>
    </Tabs>
  )
}<|MERGE_RESOLUTION|>--- conflicted
+++ resolved
@@ -40,11 +40,7 @@
       {Array(4)
         .fill('')
         .map((_, i) => (
-<<<<<<< HEAD
-          <tr key={'loading-' + { i }}>
-=======
           <tr key={'loading-' + i}>
->>>>>>> ec59752b
             <td colSpan={colSpan}>
               <ShimmeringLoader />
             </td>
