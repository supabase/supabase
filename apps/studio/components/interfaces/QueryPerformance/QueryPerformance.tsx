import { useEffect } from 'react'

import { WithMonitor } from './WithMonitor/WithMonitor'
import { WithStatements } from './WithStatements/WithStatements'
import { useParams } from 'common'
import { DbQueryHook } from 'hooks/analytics/useDbQuery'
import { useDatabaseSelectorStateSnapshot } from 'state/database-selector'
import { PresetHookResult } from '../Reports/Reports.utils'

interface QueryPerformanceProps {
  queryHitRate: PresetHookResult
  queryPerformanceQuery: DbQueryHook<any>
  queryMetrics: PresetHookResult
  isPgStatMonitorEnabled: boolean
  dateRange?: {
    period_start: { date: string; time_period: string }
    period_end: { date: string; time_period: string }
    interval: string
  }
  onDateRangeChange?: (from: string, to: string) => void
}

export const QueryPerformance = ({
  queryHitRate,
  queryPerformanceQuery,
  queryMetrics,
  isPgStatMonitorEnabled,
  dateRange,
  onDateRangeChange,
}: QueryPerformanceProps) => {
  const { ref } = useParams()
  const state = useDatabaseSelectorStateSnapshot()

  useEffect(() => {
    state.setSelectedDatabaseId(ref)
    // eslint-disable-next-line react-hooks/exhaustive-deps
  }, [ref])

<<<<<<< HEAD
  return (
    <>
      <QueryPerformanceMetrics />

      <QueryPerformanceFilterBar
        queryPerformanceQuery={queryPerformanceQuery}
        onResetReportClick={() => setShowResetgPgStatStatements(true)}
      />
      <LoadingLine loading={isLoading || isRefetching} />

      <QueryPerformanceGrid queryPerformanceQuery={queryPerformanceQuery} />

      <div
        className={cn('px-6 py-6 flex gap-x-4 border-t relative', {
          hidden: showBottomSection === false,
        })}
      >
        <Button
          className="absolute top-1.5 right-3 px-1.5"
          type="text"
          size="tiny"
          onClick={() => setShowBottomSection(false)}
        >
          <X size="14" />
        </Button>
        <div className="w-[33%] flex flex-col gap-y-1 text-sm">
          <p>Reset report</p>
          <p className="text-xs text-foreground-light">
            Consider resetting the analysis after optimizing any queries
          </p>
          <Button
            type="default"
            className="!mt-3 w-min"
            onClick={() => setShowResetgPgStatStatements(true)}
          >
            Reset report
          </Button>
        </div>

        <div className="w-[33%] flex flex-col gap-y-1 text-sm">
          <p>How is this report generated?</p>
          <Markdown
            className="text-xs"
            content={`This report uses the pg_stat_statements table, and pg_stat_statements extension. [Learn more here](${DOCS_URL}/guides/platform/performance#examining-query-performance).`}
          />
        </div>

        <div className="w-[33%] flex flex-col gap-y-1 text-sm">
          <p>Inspect your database for potential issues</p>
          <Markdown
            className="text-xs"
            content={`The Supabase CLI comes with a range of tools to help inspect your Postgres instances for
            potential issues. [Learn more here](${DOCS_URL}/guides/database/inspect).`}
          />
        </div>
      </div>

      <ConfirmationModal
        visible={showResetgPgStatStatements}
        size="medium"
        variant="destructive"
        title="Reset query performance analysis"
        confirmLabel="Reset report"
        confirmLabelLoading="Resetting report"
        onCancel={() => setShowResetgPgStatStatements(false)}
        onConfirm={async () => {
          const connectionString = databases?.find(
            (db) => db.identifier === state.selectedDatabaseId
          )?.connectionString

          if (IS_PLATFORM && !connectionString) {
            return toast.error('Unable to run query: Connection string is missing')
          }
=======
  if (isPgStatMonitorEnabled) {
    return <WithMonitor dateRange={dateRange} onDateRangeChange={onDateRangeChange} />
  }
>>>>>>> 263730a8

  return (
    <WithStatements
      queryHitRate={queryHitRate}
      queryPerformanceQuery={queryPerformanceQuery}
      queryMetrics={queryMetrics}
    />
  )
}<|MERGE_RESOLUTION|>--- conflicted
+++ resolved
@@ -36,85 +36,9 @@
     // eslint-disable-next-line react-hooks/exhaustive-deps
   }, [ref])
 
-<<<<<<< HEAD
-  return (
-    <>
-      <QueryPerformanceMetrics />
-
-      <QueryPerformanceFilterBar
-        queryPerformanceQuery={queryPerformanceQuery}
-        onResetReportClick={() => setShowResetgPgStatStatements(true)}
-      />
-      <LoadingLine loading={isLoading || isRefetching} />
-
-      <QueryPerformanceGrid queryPerformanceQuery={queryPerformanceQuery} />
-
-      <div
-        className={cn('px-6 py-6 flex gap-x-4 border-t relative', {
-          hidden: showBottomSection === false,
-        })}
-      >
-        <Button
-          className="absolute top-1.5 right-3 px-1.5"
-          type="text"
-          size="tiny"
-          onClick={() => setShowBottomSection(false)}
-        >
-          <X size="14" />
-        </Button>
-        <div className="w-[33%] flex flex-col gap-y-1 text-sm">
-          <p>Reset report</p>
-          <p className="text-xs text-foreground-light">
-            Consider resetting the analysis after optimizing any queries
-          </p>
-          <Button
-            type="default"
-            className="!mt-3 w-min"
-            onClick={() => setShowResetgPgStatStatements(true)}
-          >
-            Reset report
-          </Button>
-        </div>
-
-        <div className="w-[33%] flex flex-col gap-y-1 text-sm">
-          <p>How is this report generated?</p>
-          <Markdown
-            className="text-xs"
-            content={`This report uses the pg_stat_statements table, and pg_stat_statements extension. [Learn more here](${DOCS_URL}/guides/platform/performance#examining-query-performance).`}
-          />
-        </div>
-
-        <div className="w-[33%] flex flex-col gap-y-1 text-sm">
-          <p>Inspect your database for potential issues</p>
-          <Markdown
-            className="text-xs"
-            content={`The Supabase CLI comes with a range of tools to help inspect your Postgres instances for
-            potential issues. [Learn more here](${DOCS_URL}/guides/database/inspect).`}
-          />
-        </div>
-      </div>
-
-      <ConfirmationModal
-        visible={showResetgPgStatStatements}
-        size="medium"
-        variant="destructive"
-        title="Reset query performance analysis"
-        confirmLabel="Reset report"
-        confirmLabelLoading="Resetting report"
-        onCancel={() => setShowResetgPgStatStatements(false)}
-        onConfirm={async () => {
-          const connectionString = databases?.find(
-            (db) => db.identifier === state.selectedDatabaseId
-          )?.connectionString
-
-          if (IS_PLATFORM && !connectionString) {
-            return toast.error('Unable to run query: Connection string is missing')
-          }
-=======
   if (isPgStatMonitorEnabled) {
     return <WithMonitor dateRange={dateRange} onDateRangeChange={onDateRangeChange} />
   }
->>>>>>> 263730a8
 
   return (
     <WithStatements
