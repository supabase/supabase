import { MoreHorizontal, Pencil, TrashIcon } from 'lucide-react'
import React, { useState } from 'react'
import { toast } from 'sonner'
<<<<<<< HEAD

import { useFlag, useParams } from 'common'
=======
import { useFlag, useParams, IS_PLATFORM } from 'common'
>>>>>>> 7898abe0
import AlertError from 'components/ui/AlertError'
import { useDeleteLogDrainMutation } from 'data/log-drains/delete-log-drain-mutation'
import { LogDrainData, useLogDrainsQuery } from 'data/log-drains/log-drains-query'
import { useCurrentOrgPlan } from 'hooks/misc/useCurrentOrgPlan'
import { useTrack } from 'lib/telemetry/track'
import {
  Button,
  Card,
  cn,
  DropdownMenu,
  DropdownMenuContent,
  DropdownMenuItem,
  DropdownMenuTrigger,
  Table,
  TableBody,
  TableCell,
  TableHead,
  TableHeader,
  TableRow,
} from 'ui'
import ConfirmationModal from 'ui-patterns/Dialogs/ConfirmationModal'
import { GenericSkeletonLoader } from 'ui-patterns/ShimmeringLoader'
import { LOG_DRAIN_TYPES, LogDrainType } from './LogDrains.constants'
import { LogDrainsCard } from './LogDrainsCard'
import { LogDrainsEmpty } from './LogDrainsEmpty'
import { VoteLink } from './VoteLink'

export function LogDrains({
  onNewDrainClick,
  onUpdateDrainClick,
}: {
  onNewDrainClick: (src: LogDrainType) => void
  onUpdateDrainClick: (drain: LogDrainData) => void
}) {
  const { isLoading: orgPlanLoading, plan } = useCurrentOrgPlan()
  const logDrainsEnabled = !orgPlanLoading && (plan?.id === 'team' || plan?.id === 'enterprise')
  const track = useTrack()
  const [isDeleteModalOpen, setIsDeleteModalOpen] = useState(false)
  const [selectedLogDrain, setSelectedLogDrain] = useState<LogDrainData | null>(null)
  const { ref } = useParams()
  const {
    data: logDrains,
    isLoading,
    refetch,
    error,
    isError,
  } = useLogDrainsQuery(
    { ref },
    {
      enabled: logDrainsEnabled,
    }
  )
  const sentryEnabled = useFlag('SentryLogDrain')
  const hasLogDrains = !!logDrains?.length

  const { mutate: deleteLogDrain } = useDeleteLogDrainMutation({
    onSuccess: () => {
      setIsDeleteModalOpen(false)
      setSelectedLogDrain(null)
    },
    onError: () => {
      setIsDeleteModalOpen(false)
      setSelectedLogDrain(null)
      toast.error('Failed to delete log drain')
    },
  })

  if (!orgPlanLoading && !logDrainsEnabled) {
    return <LogDrainsEmpty />
  }

  if (isLoading || orgPlanLoading) {
    return (
      <div>
        <GenericSkeletonLoader />
      </div>
    )
  }

  if (!isLoading && !hasLogDrains) {
    return (
      <>
        <div className="grid lg:grid-cols-2 gap-4">
          {LOG_DRAIN_TYPES.filter((t) => t.value !== 'sentry' || sentryEnabled).map((src) => (
            <LogDrainsCard
              key={src.value}
              title={src.name}
              description={src.description}
              icon={src.icon}
              rightLabel={IS_PLATFORM ? 'Additional $60' : undefined}
              onClick={() => {
                onNewDrainClick(src.value)
              }}
            />
          ))}
        </div>
        <VoteLink />
      </>
    )
  }

  if (isError) {
    return <AlertError error={error}></AlertError>
  }

  return (
    <>
      <Card>
        <Table>
          <TableHeader>
            <TableRow>
              <TableHead className="max-w-[200px]">Name</TableHead>
              <TableHead className="w-96">Description</TableHead>
              <TableHead className="w-48">Destination</TableHead>
              <TableHead className="text-right">
                <div className="sr-only">Actions</div>
              </TableHead>
            </TableRow>
          </TableHeader>
          <TableBody>
            {logDrains
              ?.slice()
              .sort((a, b) => b.id - a.id)
              .map((drain) => (
                <TableRow key={drain.id}>
                  <TableCell className="font-medium truncate max-w-72" title={drain.name}>
                    {drain.name}
                  </TableCell>
                  <TableCell
                    className={cn(
                      'truncate max-w-96',
                      drain.description ? 'text-foreground-light' : 'text-foreground-muted'
                    )}
                    title={drain.description}
                  >
                    {drain.description || '-'}
                  </TableCell>
                  <TableCell className="text-foreground-light">
                    <div className="flex items-center gap-2">
                      {React.cloneElement(
                        LOG_DRAIN_TYPES.find((t) => t.value === drain.type)
                          ?.icon as React.ReactElement,
                        { width: 16, height: 16 }
                      )}
                      <span className="truncate max-w-40">
                        {LOG_DRAIN_TYPES.find((t) => t.value === drain.type)?.name}
                      </span>
                    </div>
                  </TableCell>
                  <TableCell className="text-right">
                    <DropdownMenu>
                      <DropdownMenuTrigger asChild>
                        <Button
                          type="text"
                          className="px-1 opacity-50 hover:opacity-100 !bg-transparent flex-shrink-0"
                          icon={<MoreHorizontal />}
                        />
                      </DropdownMenuTrigger>
                      <DropdownMenuContent className="max-w-[140px]" align="end">
                        <DropdownMenuItem
                          onClick={() => {
                            onUpdateDrainClick(drain)
                          }}
                        >
                          <Pencil className="h-4 w-4 mr-2" />
                          Update
                        </DropdownMenuItem>
                        <DropdownMenuItem
                          onClick={() => {
                            setSelectedLogDrain(drain)
                            setIsDeleteModalOpen(true)
                          }}
                        >
                          <TrashIcon className="h-4 w-4 mr-2" />
                          Delete
                        </DropdownMenuItem>
                      </DropdownMenuContent>
                    </DropdownMenu>
                  </TableCell>
                </TableRow>
              ))}
          </TableBody>

          <ConfirmationModal
            confirmLabel="Delete"
            variant="destructive"
            title="Delete Log Drain"
            visible={isDeleteModalOpen}
            onConfirm={() => {
              if (selectedLogDrain && ref) {
                deleteLogDrain({ token: selectedLogDrain.token, projectRef: ref })
                track('log_drain_confirm_button_submitted', {
                  destination: selectedLogDrain.type as Exclude<
                    LogDrainType,
                    'elastic' | 'postgres' | 'bigquery' | 'clickhouse' | 's3' | 'axiom'
                  >,
                })
              }
            }}
            onCancel={() => setIsDeleteModalOpen(false)}
          >
            <div className="text-foreground-light text-sm">
              <p>
                Are you sure you want to delete{' '}
                <span className="text-foreground">{selectedLogDrain?.name}</span>?
              </p>
              <p>This action cannot be undone.</p>
            </div>
          </ConfirmationModal>
        </Table>
      </Card>
    </>
  )
}<|MERGE_RESOLUTION|>--- conflicted
+++ resolved
@@ -1,12 +1,8 @@
 import { MoreHorizontal, Pencil, TrashIcon } from 'lucide-react'
 import React, { useState } from 'react'
 import { toast } from 'sonner'
-<<<<<<< HEAD
-
-import { useFlag, useParams } from 'common'
-=======
-import { useFlag, useParams, IS_PLATFORM } from 'common'
->>>>>>> 7898abe0
+
+import { IS_PLATFORM, useFlag, useParams } from 'common'
 import AlertError from 'components/ui/AlertError'
 import { useDeleteLogDrainMutation } from 'data/log-drains/delete-log-drain-mutation'
 import { LogDrainData, useLogDrainsQuery } from 'data/log-drains/log-drains-query'
