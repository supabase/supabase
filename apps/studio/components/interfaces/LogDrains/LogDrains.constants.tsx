<<<<<<< HEAD
import { components } from 'api-types'
import { Datadog, Grafana } from 'icons'
=======
import { Datadog, Grafana, Sentry } from 'icons'
import { components } from 'api-types'
>>>>>>> c8ee8cd6
import { BracesIcon } from 'lucide-react'

const iconProps = {
  height: 24,
  width: 24,
  className: 'text-foreground-light',
}

export type LogDrainType = components['schemas']['CreateBackendParamsOpenapi']['type']

export const LOG_DRAIN_TYPES = [
  {
    value: 'webhook',
    name: 'HTTP Endpoint',
    description: 'Forward logs as a POST request to a custom HTTP endpoint',
    icon: <BracesIcon {...iconProps} />,
  },
  {
    value: 'datadog',
    name: 'Datadog',
    description: 'Datadog is a monitoring service for cloud-scale applications',
    icon: <Datadog {...iconProps} fill="currentColor" strokeWidth={0} />,
  },
  {
    value: 'loki',
    name: 'Loki',
    description:
      'Loki is an open-source log aggregation system designed to store and query logs from multiple sources',
    icon: <Grafana {...iconProps} fill="currentColor" strokeWidth={0} />,
  },
  {
    value: 'sentry',
    name: 'Sentry',
    description:
      'Sentry is an application monitoring service that helps developers identify and debug performance issues and errors',
    icon: <Sentry {...iconProps} fill="currentColor" strokeWidth={0} />,
  },
] as const

export const LOG_DRAIN_SOURCE_VALUES = LOG_DRAIN_TYPES.map((source) => source.value)

<<<<<<< HEAD
=======
// export type LogDrainType =
//   | (typeof LOG_DRAIN_TYPES)[number]['value']
//   | 'postgres'
//   | 'bigquery'
//   | 'elastic'

export type LogDrainType = components['schemas']['LFBackend']['type']

>>>>>>> c8ee8cd6
export const DATADOG_REGIONS = [
  {
    label: 'AP1',
    value: 'AP1',
  },
  {
    label: 'AP2',
    value: 'AP2',
  },
  {
    label: 'EU',
    value: 'EU',
  },
  {
    label: 'US1',
    value: 'US1',
  },
  {
    label: 'US1-FED',
    value: 'US1-FED',
  },
  {
    label: 'US3',
    value: 'US3',
  },
  {
    label: 'US5',
    value: 'US5',
  },
] as const

export type LogDrainDatadogConfig = {
  api_key: string
  region: string
}

export type LogDrainWebhookConfig = {
  url: string
}<|MERGE_RESOLUTION|>--- conflicted
+++ resolved
@@ -1,10 +1,5 @@
-<<<<<<< HEAD
 import { components } from 'api-types'
-import { Datadog, Grafana } from 'icons'
-=======
 import { Datadog, Grafana, Sentry } from 'icons'
-import { components } from 'api-types'
->>>>>>> c8ee8cd6
 import { BracesIcon } from 'lucide-react'
 
 const iconProps = {
@@ -46,17 +41,6 @@
 
 export const LOG_DRAIN_SOURCE_VALUES = LOG_DRAIN_TYPES.map((source) => source.value)
 
-<<<<<<< HEAD
-=======
-// export type LogDrainType =
-//   | (typeof LOG_DRAIN_TYPES)[number]['value']
-//   | 'postgres'
-//   | 'bigquery'
-//   | 'elastic'
-
-export type LogDrainType = components['schemas']['LFBackend']['type']
-
->>>>>>> c8ee8cd6
 export const DATADOG_REGIONS = [
   {
     label: 'AP1',
