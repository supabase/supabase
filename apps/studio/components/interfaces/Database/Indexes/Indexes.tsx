import { partition, sortBy } from 'lodash'
import { useEffect, useState } from 'react'
import { toast } from 'sonner'

import { useParams } from 'common'
import { useProjectContext } from 'components/layouts/ProjectLayout/ProjectContext'
import Table from 'components/to-be-cleaned/Table'
import AlertError from 'components/ui/AlertError'
import CodeEditor from 'components/ui/CodeEditor/CodeEditor'
import SchemaSelector from 'components/ui/SchemaSelector'
import ShimmeringLoader, { GenericSkeletonLoader } from 'components/ui/ShimmeringLoader'
import { DatabaseIndex, useIndexesQuery } from 'data/database/indexes-query'
import { useSchemasQuery } from 'data/database/schemas-query'
import { useExecuteSqlMutation } from 'data/sql/execute-sql-mutation'
import { useQuerySchemaState } from 'hooks/misc/useSchemaQueryState'
import { EXCLUDED_SCHEMAS } from 'lib/constants/schemas'
import { AlertCircle, Search, Trash } from 'lucide-react'
import { Button, Input, SidePanel } from 'ui'
import ConfirmationModal from 'ui-patterns/Dialogs/ConfirmationModal'
import ProtectedSchemaWarning from '../ProtectedSchemaWarning'
import CreateIndexSidePanel from './CreateIndexSidePanel'

const Indexes = () => {
  const { project } = useProjectContext()
  const { schema: urlSchema, table } = useParams()

  const [search, setSearch] = useState('')
  const { selectedSchema, setSelectedSchema } = useQuerySchemaState()
  const [showCreateIndex, setShowCreateIndex] = useState(false)
  const [selectedIndex, setSelectedIndex] = useState<DatabaseIndex>()
  const [selectedIndexToDelete, setSelectedIndexToDelete] = useState<DatabaseIndex>()

  const {
    data: allIndexes,
    refetch: refetchIndexes,
    error: indexesError,
    isLoading: isLoadingIndexes,
    isSuccess: isSuccessIndexes,
    isError: isErrorIndexes,
  } = useIndexesQuery({
    schema: selectedSchema,
    projectRef: project?.ref,
    connectionString: project?.connectionString,
  })
  const {
    data: schemas,
    isLoading: isLoadingSchemas,
    isSuccess: isSuccessSchemas,
    isError: isErrorSchemas,
  } = useSchemasQuery({
    projectRef: project?.ref,
    connectionString: project?.connectionString,
  })

  const { mutate: execute, isLoading: isExecuting } = useExecuteSqlMutation({
    onSuccess() {
      refetchIndexes()
      setSelectedIndexToDelete(undefined)
      toast.success('Successfully deleted index')
    },
    onError(error) {
      toast.error(`Failed to delete index: ${error.message}`)
    },
  })

  const [protectedSchemas] = partition(schemas ?? [], (schema) =>
    EXCLUDED_SCHEMAS.includes(schema?.name ?? '')
  )
  const schema = schemas?.find((schema) => schema.name === selectedSchema)
  const isLocked = protectedSchemas.some((s) => s.id === schema?.id)

  const sortedIndexes = sortBy(allIndexes?.result ?? [], (index) => index.name.toLocaleLowerCase())
  const indexes =
    search.length > 0
      ? sortedIndexes.filter((index) => index.name.includes(search) || index.table.includes(search))
      : sortedIndexes

  const onConfirmDeleteIndex = (index: DatabaseIndex) => {
    if (!project) return console.error('Project is required')
    execute({
      projectRef: project.ref,
      connectionString: project.connectionString,
      sql: `drop index if exists "${index.name}"`,
    })
  }

  useEffect(() => {
    if (urlSchema !== undefined) {
      const schema = schemas?.find((s) => s.name === urlSchema)
      if (schema !== undefined) setSelectedSchema(schema.name)
    }
  }, [urlSchema, isSuccessSchemas])

  useEffect(() => {
    if (table !== undefined) setSearch(table)
  }, [table])

  return (
    <>
      <div className="pb-8">
        <div className="flex flex-col gap-y-4">
<<<<<<< HEAD
          <div className="flex items-center justify-between">
            <div className="flex items-center space-x-2">
              {isLoadingSchemas && <ShimmeringLoader className="w-[260px]" />}
              {isErrorSchemas && (
                <div className="w-[260px] text-foreground-light text-sm border px-3 py-1.5 rounded flex items-center space-x-2">
                  <AlertCircle strokeWidth={2} size={16} />
                  <p>Failed to load schemas</p>
                </div>
              )}
              {isSuccessSchemas && (
                <SchemaSelector
                  className="w-[260px]"
                  size="small"
                  showError={false}
                  selectedSchemaName={selectedSchema}
                  onSelectSchema={setSelectedSchema}
                />
              )}
              <Input
                size="small"
                value={search}
                className="w-64"
                onChange={(e) => setSearch(e.target.value)}
                placeholder="Search for an index"
                icon={<Search size={14} />}
=======
          <div className="flex items-center gap-2 flex-wrap">
            {isLoadingSchemas && <ShimmeringLoader className="w-[260px]" />}
            {isErrorSchemas && (
              <div className="w-[260px] text-foreground-light text-sm border px-3 py-1.5 rounded flex items-center space-x-2">
                <IconAlertCircle strokeWidth={2} size={16} />
                <p>Failed to load schemas</p>
              </div>
            )}
            {isSuccessSchemas && (
              <SchemaSelector
                className="w-[260px]"
                size="small"
                showError={false}
                selectedSchemaName={selectedSchema}
                onSelectSchema={setSelectedSchema}
>>>>>>> 3fa447d5
              />
            )}
            <Input
              size="small"
              value={search}
              className="w-64"
              onChange={(e) => setSearch(e.target.value)}
              placeholder="Search for an index"
              icon={<IconSearch size={14} />}
            />

            {!isLocked && (
              <Button
                className="ml-auto"
                type="primary"
                onClick={() => setShowCreateIndex(true)}
                disabled={!isSuccessSchemas}
              >
                Create index
              </Button>
            )}
          </div>

          {isLocked && <ProtectedSchemaWarning schema={selectedSchema} entity="indexes" />}

          {isLoadingIndexes && <GenericSkeletonLoader />}

          {isErrorIndexes && (
            <AlertError error={indexesError as any} subject="Failed to retrieve database indexes" />
          )}

          {isSuccessIndexes && (
            <Table
              head={[
                <Table.th key="schema">Schema</Table.th>,
                <Table.th key="table">Table</Table.th>,
                <Table.th key="name">Name</Table.th>,
                <Table.th key="buttons"></Table.th>,
              ]}
              body={
                <>
                  {sortedIndexes.length === 0 && search.length === 0 && (
                    <Table.tr>
                      <Table.td colSpan={4}>
                        <p className="text-sm text-foreground">No indexes created yet</p>
                        <p className="text-sm text-foreground-light">
                          There are no indexes found in the schema "{selectedSchema}"
                        </p>
                      </Table.td>
                    </Table.tr>
                  )}
                  {sortedIndexes.length === 0 && search.length > 0 && (
                    <Table.tr>
                      <Table.td colSpan={4}>
                        <p className="text-sm text-foreground">No results found</p>
                        <p className="text-sm text-foreground-light">
                          Your search for "{search}" did not return any results
                        </p>
                      </Table.td>
                    </Table.tr>
                  )}
                  {indexes.length > 0 &&
                    indexes.map((index) => (
                      <Table.tr key={index.name}>
                        <Table.td>
                          <p title={index.schema}>{index.schema}</p>
                        </Table.td>
                        <Table.td>
                          <p title={index.table}>{index.table}</p>
                        </Table.td>
                        <Table.td>
                          <p title={index.name}>{index.name}</p>
                        </Table.td>
                        <Table.td>
                          <div className="flex justify-end items-center space-x-2">
                            <Button type="default" onClick={() => setSelectedIndex(index)}>
                              View definition
                            </Button>
                            {!isLocked && (
                              <Button
                                type="text"
                                className="px-1"
                                icon={<Trash />}
                                onClick={() => setSelectedIndexToDelete(index)}
                              />
                            )}
                          </div>
                        </Table.td>
                      </Table.tr>
                    ))}
                </>
              }
            />
          )}
        </div>
      </div>

      <SidePanel
        size="xlarge"
        visible={selectedIndex !== undefined}
        header={
          <>
            <span>Index:</span>
            <code className="text-sm ml-2">{selectedIndex?.name}</code>
          </>
        }
        onCancel={() => setSelectedIndex(undefined)}
      >
        <div className="h-full">
          <div className="relative h-full">
            <CodeEditor
              isReadOnly
              id={selectedIndex?.name ?? ''}
              language="pgsql"
              defaultValue={selectedIndex?.definition ?? ''}
            />
          </div>
        </div>
      </SidePanel>

      <CreateIndexSidePanel visible={showCreateIndex} onClose={() => setShowCreateIndex(false)} />

      <ConfirmationModal
        variant="warning"
        size="medium"
        loading={isExecuting}
        visible={selectedIndexToDelete !== undefined}
        title={
          <>
            Confirm to delete index <code className="text-sm">{selectedIndexToDelete?.name}</code>
          </>
        }
        confirmLabel="Confirm delete"
        confirmLabelLoading="Deleting..."
        onConfirm={() =>
          selectedIndexToDelete !== undefined ? onConfirmDeleteIndex(selectedIndexToDelete) : {}
        }
        onCancel={() => setSelectedIndexToDelete(undefined)}
        alert={{
          title: 'This action cannot be undone',
          description:
            'Deleting an index that is still in use will cause queries to slow down, and in some cases causing significant performance issues.',
        }}
      >
        <ul className="mt-4 space-y-5">
          <li className="flex gap-3">
            <div>
              <strong className="text-sm">Before deleting this index, consider:</strong>
              <ul className="space-y-2 mt-2 text-sm text-foreground-light">
                <li className="list-disc ml-6">This index is no longer in use</li>
                <li className="list-disc ml-6">
                  The table which the index is on is not currently in use, as dropping an index
                  requires a short exclusive access lock on the table.
                </li>
              </ul>
            </div>
          </li>
        </ul>
      </ConfirmationModal>
    </>
  )
}

export default Indexes<|MERGE_RESOLUTION|>--- conflicted
+++ resolved
@@ -99,38 +99,11 @@
     <>
       <div className="pb-8">
         <div className="flex flex-col gap-y-4">
-<<<<<<< HEAD
-          <div className="flex items-center justify-between">
-            <div className="flex items-center space-x-2">
-              {isLoadingSchemas && <ShimmeringLoader className="w-[260px]" />}
-              {isErrorSchemas && (
-                <div className="w-[260px] text-foreground-light text-sm border px-3 py-1.5 rounded flex items-center space-x-2">
-                  <AlertCircle strokeWidth={2} size={16} />
-                  <p>Failed to load schemas</p>
-                </div>
-              )}
-              {isSuccessSchemas && (
-                <SchemaSelector
-                  className="w-[260px]"
-                  size="small"
-                  showError={false}
-                  selectedSchemaName={selectedSchema}
-                  onSelectSchema={setSelectedSchema}
-                />
-              )}
-              <Input
-                size="small"
-                value={search}
-                className="w-64"
-                onChange={(e) => setSearch(e.target.value)}
-                placeholder="Search for an index"
-                icon={<Search size={14} />}
-=======
           <div className="flex items-center gap-2 flex-wrap">
             {isLoadingSchemas && <ShimmeringLoader className="w-[260px]" />}
             {isErrorSchemas && (
               <div className="w-[260px] text-foreground-light text-sm border px-3 py-1.5 rounded flex items-center space-x-2">
-                <IconAlertCircle strokeWidth={2} size={16} />
+                <AlertCircle strokeWidth={2} size={16} />
                 <p>Failed to load schemas</p>
               </div>
             )}
@@ -141,7 +114,6 @@
                 showError={false}
                 selectedSchemaName={selectedSchema}
                 onSelectSchema={setSelectedSchema}
->>>>>>> 3fa447d5
               />
             )}
             <Input
@@ -150,7 +122,7 @@
               className="w-64"
               onChange={(e) => setSearch(e.target.value)}
               placeholder="Search for an index"
-              icon={<IconSearch size={14} />}
+              icon={<Search size={14} />}
             />
 
             {!isLocked && (
