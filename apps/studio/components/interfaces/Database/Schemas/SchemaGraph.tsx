--- conflicted
+++ resolved
@@ -148,44 +148,6 @@
         </div>
       )}
       {isSuccessTables && (
-<<<<<<< HEAD
-        <div className="w-full h-full">
-          <ReactFlow
-            defaultNodes={[]}
-            defaultEdges={[]}
-            defaultEdgeOptions={{
-              type: 'smoothstep',
-              animated: true,
-              deletable: false,
-              style: {
-                stroke: 'hsl(var(--border-stronger))',
-                strokeWidth: 1,
-              },
-            }}
-            nodeTypes={nodeTypes}
-            fitView
-            minZoom={0.8}
-            maxZoom={1.8}
-            proOptions={{ hideAttribution: true }}
-            onNodeDragStop={() => saveNodePositions()}
-          >
-            <Background
-              gap={16}
-              className="[&>*]:stroke-foreground-muted opacity-[25%]"
-              variant={BackgroundVariant.Dots}
-              color={'inherit'}
-            />
-            <MiniMap
-              pannable
-              zoomable
-              nodeColor={miniMapNodeColor}
-              maskColor={miniMapMaskColor}
-              className="border rounded-md shadow-sm"
-            />
-            <SchemaGraphLegend />
-          </ReactFlow>
-        </div>
-=======
         <>
           {tables.length === 0 ? (
             <div className="h-full flex items-center justify-center">
@@ -210,7 +172,7 @@
                   deletable: false,
                   style: {
                     stroke: 'hsl(var(--border-stronger))',
-                    strokeWidth: 0.5,
+                    strokeWidth: 1,
                   },
                 }}
                 nodeTypes={nodeTypes}
@@ -238,7 +200,6 @@
             </div>
           )}
         </>
->>>>>>> ce6a4325
       )}
     </>
   )
