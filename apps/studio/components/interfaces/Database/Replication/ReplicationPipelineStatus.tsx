--- conflicted
+++ resolved
@@ -200,42 +200,6 @@
           subject={PIPELINE_ERROR_MESSAGES.RETRIEVE_REPLICATION_STATUS}
         />
       )}
-
-<<<<<<< HEAD
-      {hasErrors && (
-        <div className="p-4 border border-destructive-300 bg-destructive-100 rounded-lg">
-          <div className="flex items-start gap-3">
-            <AlertTriangle className="w-5 h-5 text-destructive-600 mt-0.5 shrink-0" />
-            <div className="flex-1 min-w-0">
-              <h4 className="font-medium text-destructive-900 mb-1">
-                {errorTables.length} table{errorTables.length > 1 ? 's' : ''} failed
-              </h4>
-              <p className="text-sm text-destructive-700 mb-3">
-                Some tables encountered replication errors. Check the logs for detailed error
-                information.
-              </p>
-              <Button
-                asChild
-                type="outline"
-                size="tiny"
-                icon={<ExternalLink className="w-3 h-3" />}
-                className="text-destructive-600 border-destructive-300 hover:bg-destructive-50"
-              >
-                <Link
-                  target="_blank"
-                  rel="noreferrer noopener"
-                  href={`/org/${slug}/project/${projectRef}/logs/postgres-logs`}
-                >
-                  View Logs
-                </Link>
-              </Button>
-            </div>
-          </div>
-        </div>
-      )}
-
-=======
->>>>>>> b68b2ebc
       {hasTableData && (
         <div className="flex flex-col gap-y-4">
           {showDisabledState && (
@@ -269,50 +233,11 @@
                 <Table.th key="status">Status</Table.th>,
                 <Table.th key="details">Details</Table.th>,
               ]}
-<<<<<<< HEAD
-              body={filteredTableStatuses.map((table: TableState, index: number) => {
-                const statusConfig = getStatusConfig(table.state)
-                return (
-                  <Table.tr key={`${table.table_name}-${index}`} className="border-t">
-                    <Table.td>
-                      <div className="flex items-center gap-x-2">
-                        <p>{table.table_name}</p>
-
-                        <ButtonTooltip
-                          asChild
-                          type="text"
-                          className="px-1.5"
-                          icon={<ExternalLink />}
-                          tooltip={{ content: { side: 'bottom', text: 'Open in Table Editor' } }}
-                        >
-                          <a
-                            target="_blank"
-                            rel="noopener noreferrer"
-                            href={`/org/${slug}/project/${projectRef}/editor/${table.table_id}`}
-                          />
-                        </ButtonTooltip>
-                      </div>
-                    </Table.td>
-                    <Table.td>
-                      {showDisabledState ? (
-                        <Badge variant="default">Not Available</Badge>
-                      ) : (
-                        statusConfig.badge
-                      )}
-                    </Table.td>
-                    <Table.td>
-                      {showDisabledState ? (
-                        <p className="text-sm text-foreground-lighter">
-                          Status unavailable while pipeline is {config.badge.toLowerCase()}
-                        </p>
-                      ) : (
-=======
               body={
                 <>
                   {filteredTableStatuses.length === 0 && hasTableData && (
                     <Table.tr>
                       <Table.td colSpan={3}>
->>>>>>> b68b2ebc
                         <div className="space-y-1">
                           <p className="text-sm text-foreground">No results found</p>
                           <p className="text-sm text-foreground-light">
