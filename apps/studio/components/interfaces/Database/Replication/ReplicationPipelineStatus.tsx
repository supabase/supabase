<<<<<<< HEAD
// @ts-nocheck [Joshen] Temporarily silencing the TS checks here but please eventually remove
// it's cause the API types are conflicting a bit - API types have probably been updated for the UI here
// but the UI hasn't been updated yet to fit the new API types

import { Activity, AlertTriangle, ChevronLeft, Copy, ExternalLink, Search } from 'lucide-react'
=======
import { Activity, ChevronLeft, ExternalLink, Search, X } from 'lucide-react'
>>>>>>> 4418e6df
import Link from 'next/link'
import { useEffect, useState } from 'react'
import { toast } from 'sonner'

import { useParams } from 'common'
import Table from 'components/to-be-cleaned/Table'
import AlertError from 'components/ui/AlertError'
import { ButtonTooltip } from 'components/ui/ButtonTooltip'
import { useReplicationPipelineByIdQuery } from 'data/replication/pipeline-by-id-query'
import { useReplicationPipelineReplicationStatusQuery } from 'data/replication/pipeline-replication-status-query'
import { useReplicationPipelineStatusQuery } from 'data/replication/pipeline-status-query'
import { useStartPipelineMutation } from 'data/replication/start-pipeline-mutation'
import { useStopPipelineMutation } from 'data/replication/stop-pipeline-mutation'
import {
  PipelineStatusRequestStatus,
  usePipelineRequestStatus,
} from 'state/replication-pipeline-request-status'
import { Badge, Button, cn } from 'ui'
import { GenericSkeletonLoader } from 'ui-patterns'
import { Input } from 'ui-patterns/DataInputs/Input'
import { ErroredTableDetails } from './ErroredTableDetails'
import { getStatusName, PIPELINE_ERROR_MESSAGES } from './Pipeline.utils'
import { PipelineStatus } from './PipelineStatus'
import { STATUS_REFRESH_FREQUENCY_MS } from './Replication.constants'
import { TableState } from './ReplicationPipelineStatus.types'
import { getDisabledStateConfig, getStatusConfig } from './ReplicationPipelineStatus.utils'

/**
 * Component for displaying replication pipeline status and table replication details.
 * Supports both legacy 'error' state and new 'errored' state with retry policies.
 */
export const ReplicationPipelineStatus = () => {
  const { ref: projectRef, pipelineId: _pipelineId } = useParams()
  const [filterString, setFilterString] = useState<string>('')

  const pipelineId = Number(_pipelineId)
  const { getRequestStatus, updatePipelineStatus, setRequestStatus } = usePipelineRequestStatus()
  const requestStatus = getRequestStatus(pipelineId)

  const {
    data: pipeline,
    error: pipelineError,
    isLoading: isPipelineLoading,
    isError: isPipelineError,
  } = useReplicationPipelineByIdQuery({
    projectRef,
    pipelineId,
  })

  const {
    data: pipelineStatusData,
    error: pipelineStatusError,
    isLoading: isPipelineStatusLoading,
    isError: isPipelineStatusError,
    isSuccess: isPipelineStatusSuccess,
  } = useReplicationPipelineStatusQuery(
    { projectRef, pipelineId },
    {
      enabled: !!pipelineId,
      refetchInterval: STATUS_REFRESH_FREQUENCY_MS,
    }
  )

  const {
    data: replicationStatusData,
    error: statusError,
    isLoading: isStatusLoading,
    isError: isStatusError,
  } = useReplicationPipelineReplicationStatusQuery(
    { projectRef, pipelineId },
    {
      enabled: !!pipelineId,
      refetchInterval: STATUS_REFRESH_FREQUENCY_MS,
    }
  )

  const { mutateAsync: startPipeline, isLoading: isStartingPipeline } = useStartPipelineMutation()
  const { mutateAsync: stopPipeline, isLoading: isStoppingPipeline } = useStopPipelineMutation()

  const destinationName = pipeline?.destination_name
  const statusName = getStatusName(pipelineStatusData?.status)
  const config = getDisabledStateConfig({ requestStatus, statusName })

  const tableStatuses = replicationStatusData?.table_statuses || []
  const filteredTableStatuses =
    filterString.length === 0
      ? tableStatuses
      : tableStatuses.filter((table: TableState) =>
          table.table_name.toLowerCase().includes(filterString.toLowerCase())
        )

  const isPipelineRunning = statusName === 'started'
  const hasTableData = tableStatuses.length > 0
  const isEnablingDisabling =
    requestStatus === PipelineStatusRequestStatus.EnableRequested ||
    requestStatus === PipelineStatusRequestStatus.DisableRequested
  const showDisabledState = !isPipelineRunning || isEnablingDisabling

  const onTogglePipeline = async () => {
    if (!projectRef) {
      return console.error('Project ref is required')
    }
    if (!pipeline) {
      return toast.error(PIPELINE_ERROR_MESSAGES.NO_PIPELINE_FOUND)
    }

    try {
      if (statusName === 'stopped') {
        await startPipeline({ projectRef, pipelineId: pipeline.id })
        setRequestStatus(pipeline.id, PipelineStatusRequestStatus.EnableRequested)
      } else if (statusName === 'started') {
        await stopPipeline({ projectRef, pipelineId: pipeline.id })
        setRequestStatus(pipeline.id, PipelineStatusRequestStatus.DisableRequested)
      }
    } catch (error) {
      toast.error(PIPELINE_ERROR_MESSAGES.ENABLE_DESTINATION)
    }
  }

  useEffect(() => {
    updatePipelineStatus(pipelineId, statusName)
  }, [pipelineId, statusName, updatePipelineStatus])

  return (
    <div className="space-y-4">
      <div className="flex items-center justify-between">
        <div className="flex items-center gap-x-3">
          <Button asChild type="outline" icon={<ChevronLeft />} style={{ padding: '5px' }}>
            <Link href={`/project/${projectRef}/database/replication`} />
          </Button>
          <div>
            <div className="flex items-center gap-x-3">
              <h3 className="text-xl font-semibold">{destinationName || 'Pipeline'}</h3>
              <PipelineStatus
                pipelineStatus={pipelineStatusData?.status}
                error={pipelineStatusError}
                isLoading={isPipelineStatusLoading}
                isError={isPipelineStatusError}
                isSuccess={isPipelineStatusSuccess}
                requestStatus={requestStatus}
              />
            </div>
          </div>
        </div>
        <div className="flex items-center gap-x-2">
          <div className="relative">
            <Search
              className="absolute left-2 top-1/2 transform -translate-y-1/2 text-foreground-lighter"
              size={14}
            />
            <Input
              className="pl-7 h-[26px] text-xs"
              placeholder="Search for tables"
              value={filterString}
              disabled={isPipelineError}
              onChange={(e) => setFilterString(e.target.value)}
              actions={
                filterString.length > 0
                  ? [
                      <X
                        key="close"
                        className="mx-2 cursor-pointer text-foreground"
                        size={14}
                        strokeWidth={2}
                        onClick={() => setFilterString('')}
                      />,
                    ]
                  : undefined
              }
            />
          </div>
          <Button
            type={statusName === 'stopped' ? 'primary' : 'default'}
            onClick={() => onTogglePipeline()}
            loading={isPipelineError || isStartingPipeline || isStoppingPipeline}
            disabled={!['failed', 'started', 'stopped', 'stopping'].includes(statusName ?? '')}
          >
            {statusName === 'stopped' ? 'Enable' : 'Disable'} pipeline
          </Button>
        </div>
      </div>

      {(isPipelineLoading || isStatusLoading) && <GenericSkeletonLoader />}

      {isPipelineError && (
        <AlertError error={pipelineError} subject={PIPELINE_ERROR_MESSAGES.RETRIEVE_PIPELINE} />
      )}

      {isStatusError && (
        <AlertError
          error={statusError}
          subject={PIPELINE_ERROR_MESSAGES.RETRIEVE_REPLICATION_STATUS}
        />
      )}

      {hasTableData && (
        <div className="flex flex-col gap-y-4">
          {showDisabledState && (
            <div
              className={cn(
                'p-4 border border-default rounded-lg flex items-center justify-between',
                config.colors.bg
              )}
            >
              <div className="flex items-center gap-x-3">
                <div
                  className={cn(
                    'w-10 h-10 rounded-full flex items-center justify-center',
                    config.colors.iconBg
                  )}
                >
                  <div className={config.colors.icon}>{config.icon}</div>
                </div>
                <div className="flex-1">
                  <h4 className={`text-sm font-medium ${config.colors.text}`}>{config.title}</h4>
                  <p className={`text-sm ${config.colors.subtext}`}>{config.message}</p>
                </div>
              </div>
            </div>
          )}

          <div className="w-full overflow-hidden overflow-x-auto">
            <Table
              head={[
                <Table.th key="table">Table</Table.th>,
                <Table.th key="status">Status</Table.th>,
                <Table.th key="details">Details</Table.th>,
              ]}
              body={
                <>
                  {filteredTableStatuses.length === 0 && hasTableData && (
                    <Table.tr>
                      <Table.td colSpan={3}>
                        <div className="space-y-1">
                          <p className="text-sm text-foreground">No results found</p>
                          <p className="text-sm text-foreground-light">
                            Your search for "{filterString}" did not return any results
                          </p>
                        </div>
                      </Table.td>
                    </Table.tr>
                  )}
                  {filteredTableStatuses.map((table: TableState, index: number) => {
                    const statusConfig = getStatusConfig(table.state)
                    return (
                      <Table.tr key={`${table.table_name}-${index}`} className="border-t">
                        <Table.td className="align-top">
                          <div className="flex items-center gap-x-2">
                            <p>{table.table_name}</p>

                            <ButtonTooltip
                              asChild
                              type="text"
                              className="px-1.5"
                              icon={<ExternalLink />}
                              tooltip={{
                                content: { side: 'bottom', text: 'Open in Table Editor' },
                              }}
                            >
                              <a
                                target="_blank"
                                rel="noopener noreferrer"
                                href={`/project/${projectRef}/editor/${table.table_id}`}
                              />
                            </ButtonTooltip>
                          </div>
                        </Table.td>
                        <Table.td className="align-top">
                          {showDisabledState ? (
                            <Badge variant="default">Not Available</Badge>
                          ) : (
                            statusConfig.badge
                          )}
                        </Table.td>
                        <Table.td className="align-top">
                          {showDisabledState ? (
                            <p className="text-sm text-foreground-lighter">
                              Status unavailable while pipeline is {config.badge.toLowerCase()}
                            </p>
                          ) : (
                            <div className="space-y-3">
                              <div className="text-sm text-foreground">
                                {statusConfig.description}
                              </div>
                              {'lag' in table.state && (
                                <div className="text-xs text-foreground-light">
                                  Lag: {table.state.lag}ms
                                </div>
                              )}
                              {table.state.name === 'error' && (
                                <ErroredTableDetails
                                  state={table.state}
                                  tableName={table.table_name}
                                  tableId={table.table_id}
                                />
                              )}
                            </div>
                          )}
                        </Table.td>
                      </Table.tr>
                    )
                  })}
                </>
              }
            />
          </div>
        </div>
      )}

      {!isStatusLoading && tableStatuses.length === 0 && (
        <div className="flex flex-col items-center justify-center py-16 px-4">
          <div className="w-full max-w-sm mx-auto text-center space-y-4">
            <div className="w-16 h-16 bg-surface-200 rounded-full flex items-center justify-center mx-auto">
              <Activity className="w-8 h-8 text-foreground-lighter" />
            </div>
            <div className="space-y-2">
              <h4 className="text-lg font-semibold text-foreground">
                {showDisabledState ? 'Pipeline Not Running' : 'No table status information'}
              </h4>
              <p className="text-sm text-foreground-light leading-relaxed">
                {showDisabledState
                  ? `The replication pipeline is currently ${statusName || 'not active'}. Table status
                information is not available while the pipeline is in this state.`
                  : `This pipeline doesn't have any table replication status data available yet. The status will appear here once replication begins.`}
              </p>
            </div>
            <p className="text-xs text-foreground-lighter">
              Data refreshes automatically every 2 seconds
            </p>
          </div>
        </div>
      )}
    </div>
  )
}<|MERGE_RESOLUTION|>--- conflicted
+++ resolved
@@ -1,12 +1,8 @@
-<<<<<<< HEAD
 // @ts-nocheck [Joshen] Temporarily silencing the TS checks here but please eventually remove
 // it's cause the API types are conflicting a bit - API types have probably been updated for the UI here
 // but the UI hasn't been updated yet to fit the new API types
 
-import { Activity, AlertTriangle, ChevronLeft, Copy, ExternalLink, Search } from 'lucide-react'
-=======
-import { Activity, ChevronLeft, ExternalLink, Search, X } from 'lucide-react'
->>>>>>> 4418e6df
+import { Activity, AlertTriangle, ChevronLeft, ,Copy ExternalLink, Search, X } from 'lucide-react'
 import Link from 'next/link'
 import { useEffect, useState } from 'react'
 import { toast } from 'sonner'
