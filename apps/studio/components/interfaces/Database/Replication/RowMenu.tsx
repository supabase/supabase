--- conflicted
+++ resolved
@@ -1,7 +1,8 @@
+import { Edit, MoreVertical, Pause, Play, Trash } from 'lucide-react'
+import { toast } from 'sonner'
+
+import { useParams } from 'common'
 import AlertError from 'components/ui/AlertError'
-<<<<<<< HEAD
-import { Edit, MoreVertical, Pause, Play, Trash } from 'lucide-react'
-=======
 import { Pipeline } from 'data/replication/pipelines-query'
 import { useStartPipelineMutation } from 'data/replication/start-pipeline-mutation'
 import { useStopPipelineMutation } from 'data/replication/stop-pipeline-mutation'
@@ -9,7 +10,6 @@
   PipelineStatusRequestStatus,
   usePipelineRequestStatus,
 } from 'state/replication-pipeline-request-status'
->>>>>>> a38da562
 import { ResponseError } from 'types'
 import {
   Button,
@@ -20,33 +20,30 @@
   DropdownMenuTrigger,
 } from 'ui'
 import ShimmeringLoader from 'ui-patterns/ShimmeringLoader'
-<<<<<<< HEAD
-=======
 import { PIPELINE_ERROR_MESSAGES } from './Pipeline.utils'
->>>>>>> a38da562
 import { PipelineStatusName } from './PipelineStatus'
 
 interface RowMenuProps {
+  pipeline: Pipeline | undefined
   pipelineStatus: any
   error: ResponseError | null
   isLoading: boolean
   isError: boolean
-  onEnableClick: () => void
-  onDisableClick: () => void
   onEditClick: () => void
   onDeleteClick: () => void
 }
 
-const RowMenu = ({
+export const RowMenu = ({
+  pipeline,
   pipelineStatus,
   error,
   isLoading,
   isError,
-  onEnableClick,
-  onDisableClick,
   onEditClick,
   onDeleteClick,
 }: RowMenuProps) => {
+  const { ref: projectRef } = useParams()
+
   const getStatusName = (status: any) => {
     if (status && typeof status === 'object' && 'name' in status) {
       return status.name
@@ -57,10 +54,52 @@
   const statusName = getStatusName(pipelineStatus)
   const pipelineEnabled = statusName !== PipelineStatusName.STOPPED
 
+  const { mutateAsync: startPipeline } = useStartPipelineMutation()
+  const { mutateAsync: stopPipeline } = useStopPipelineMutation()
+  const { setRequestStatus: setGlobalRequestStatus } = usePipelineRequestStatus()
+
+  const onEnablePipeline = async () => {
+    if (!projectRef) {
+      return console.error('Project ref is required')
+    }
+    if (!pipeline) {
+      return toast.error(PIPELINE_ERROR_MESSAGES.NO_PIPELINE_FOUND)
+    }
+
+    try {
+      await startPipeline({ projectRef, pipelineId: pipeline.id })
+      toast(`Enabling pipeline ${pipeline.destination_name}`)
+      setGlobalRequestStatus(pipeline.id, PipelineStatusRequestStatus.EnableRequested)
+    } catch (error) {
+      toast.error(PIPELINE_ERROR_MESSAGES.ENABLE_DESTINATION)
+    }
+  }
+
+  const onDisablePipeline = async () => {
+    if (!projectRef) {
+      console.error('Project ref is required')
+      return
+    }
+    if (!pipeline) {
+      toast.error(PIPELINE_ERROR_MESSAGES.NO_PIPELINE_FOUND)
+      return
+    }
+
+    try {
+      await stopPipeline({ projectRef, pipelineId: pipeline.id })
+      toast(`Disabling pipeline ${pipeline.destination_name}`)
+      setGlobalRequestStatus(pipeline.id, PipelineStatusRequestStatus.DisableRequested)
+    } catch (error) {
+      toast.error(PIPELINE_ERROR_MESSAGES.DISABLE_DESTINATION)
+    }
+  }
+
   return (
     <div className="flex justify-end items-center space-x-2">
-      {isLoading && <ShimmeringLoader></ShimmeringLoader>}
-      {isError && <AlertError error={error} subject="Failed to retrieve pipeline status" />}
+      {isLoading && <ShimmeringLoader />}
+      {isError && (
+        <AlertError error={error} subject={PIPELINE_ERROR_MESSAGES.RETRIEVE_PIPELINE_STATUS} />
+      )}
 
       <DropdownMenu>
         <DropdownMenuTrigger asChild>
@@ -68,22 +107,14 @@
         </DropdownMenuTrigger>
         <DropdownMenuContent side="bottom" align="end" className="w-52">
           {pipelineEnabled ? (
-<<<<<<< HEAD
-            <DropdownMenuItem className="space-x-2" onClick={onDisableClick}>
-=======
             <DropdownMenuItem className="space-x-2" onClick={onDisablePipeline}>
->>>>>>> a38da562
               <Pause size={14} />
-              <p>Disable</p>
+              <p>Disable pipeline</p>
             </DropdownMenuItem>
           ) : (
-<<<<<<< HEAD
-            <DropdownMenuItem className="space-x-2" onClick={onEnableClick}>
-=======
             <DropdownMenuItem className="space-x-2" onClick={onEnablePipeline}>
->>>>>>> a38da562
               <Play size={14} />
-              <p>Enable</p>
+              <p>Enable pipeline</p>
             </DropdownMenuItem>
           )}
           <DropdownMenuSeparator />
@@ -99,6 +130,4 @@
       </DropdownMenu>
     </div>
   )
-}
-
-export default RowMenu+}