<<<<<<< HEAD
import Table from 'components/to-be-cleaned/Table'
import AlertError from 'components/ui/AlertError'
import { ReplicationPipelinesData } from 'data/replication/pipelines-query'
=======
import Link from 'next/link'
import { useEffect, useState } from 'react'
import { toast } from 'sonner'

import { useParams } from 'common'
import Table from 'components/to-be-cleaned/Table'
import AlertError from 'components/ui/AlertError'
import { useDeleteDestinationMutation } from 'data/replication/delete-destination-mutation'
import { useReplicationPipelineStatusQuery } from 'data/replication/pipeline-status-query'
import { Pipeline } from 'data/replication/pipelines-query'
import { useStopPipelineMutation } from 'data/replication/stop-pipeline-mutation'
import {
  PipelineStatusRequestStatus,
  usePipelineRequestStatus,
} from 'state/replication-pipeline-request-status'
>>>>>>> a38da562
import { ResponseError } from 'types'
import { Button } from 'ui'
import ShimmeringLoader from 'ui-patterns/ShimmeringLoader'
import RowMenu from './RowMenu'
import PipelineStatus, { PipelineStatusRequestStatus, PipelineStatusName } from './PipelineStatus'
import { useParams } from 'common'
import {
  ReplicationPipelineStatusData,
  useReplicationPipelineStatusQuery,
} from 'data/replication/pipeline-status-query'
import { useState } from 'react'
import { toast } from 'sonner'
import { useStartPipelineMutation } from 'data/replication/start-pipeline-mutation'
import { useStopPipelineMutation } from 'data/replication/stop-pipeline-mutation'
import { useDeleteDestinationMutation } from 'data/replication/delete-destination-mutation'
import DeleteDestination from './DeleteDestination'
import DestinationPanel from './DestinationPanel'
<<<<<<< HEAD

export type Pipeline = ReplicationPipelinesData['pipelines'][0]

const refreshFrequencyMs: number = 5000

=======
import { getStatusName, PIPELINE_ERROR_MESSAGES } from './Pipeline.utils'
import { PipelineStatus, PipelineStatusName } from './PipelineStatus'
import { STATUS_REFRESH_FREQUENCY_MS } from './Replication.constants'
import { RowMenu } from './RowMenu'

>>>>>>> a38da562
interface DestinationRowProps {
  sourceId: number | undefined
  destinationId: number
  destinationName: string
  type: string
  pipeline: Pipeline | undefined
  error: ResponseError | null
  isLoading: boolean
  isError: boolean
  isSuccess: boolean
}

const DestinationRow = ({
  sourceId,
  destinationId,
  destinationName,
  type,
  pipeline,
  error: pipelineError,
  isLoading: isPipelineLoading,
  isError: isPipelineError,
  isSuccess: isPipelineSuccess,
}: DestinationRowProps) => {
  const { ref: projectRef } = useParams()
  const [showDeleteDestinationForm, setShowDeleteDestinationForm] = useState(false)
  const [showEditDestinationPanel, setShowEditDestinationPanel] = useState(false)

  const {
    data: pipelineStatusData,
    error: pipelineStatusError,
    isLoading: isPipelineStatusLoading,
    isError: isPipelineStatusError,
    isSuccess: isPipelineStatusSuccess,
  } = useReplicationPipelineStatusQuery(
    {
      projectRef,
      pipelineId: pipeline?.id,
    },
    { refetchInterval: STATUS_REFRESH_FREQUENCY_MS }
  )
  const [requestStatus, setRequestStatus] = useState<PipelineStatusRequestStatus>(
    PipelineStatusRequestStatus.None
  )
  const { mutateAsync: startPipeline } = useStartPipelineMutation()
  const { mutateAsync: stopPipeline } = useStopPipelineMutation()
  const pipelineStatus = pipelineStatusData?.status
  const getStatusName = (
    status: ReplicationPipelineStatusData['status'] | undefined
  ): string | undefined => {
    if (status && typeof status === 'object' && 'name' in status) {
      return status.name
    }

    return undefined
  }

  const statusName = getStatusName(pipelineStatus)
  if (
    (requestStatus === PipelineStatusRequestStatus.EnableRequested &&
      (statusName === PipelineStatusName.STARTED || statusName === PipelineStatusName.FAILED)) ||
    (requestStatus === PipelineStatusRequestStatus.DisableRequested &&
      (statusName === PipelineStatusName.STOPPED || statusName === PipelineStatusName.FAILED))
  ) {
    setRequestStatus(PipelineStatusRequestStatus.None)
  }

  const onEnableClick = async () => {
    if (!projectRef) {
      console.error('Project ref is required')
      return
    }
    if (!pipeline) {
      toast.error('No pipeline found')
      return
    }

    try {
      await startPipeline({ projectRef, pipelineId: pipeline.id })
    } catch (error) {
      toast.error('Failed to enable destination')
    }
    setRequestStatus(PipelineStatusRequestStatus.EnableRequested)
  }
  const onDisableClick = async () => {
    if (!projectRef) {
      console.error('Project ref is required')
      return
    }
    if (!pipeline) {
      toast.error('No pipeline found')
      return
    }

    try {
      await stopPipeline({ projectRef, pipelineId: pipeline.id })
    } catch (error) {
      toast.error('Failed to disable destination')
    }
    setRequestStatus(PipelineStatusRequestStatus.DisableRequested)
  }
  const { mutateAsync: deleteDestination } = useDeleteDestinationMutation({})

  const onDeleteClick = async () => {
    if (!projectRef) {
      console.error('Project ref is required')
      return
    }
    if (!pipeline) {
      toast.error('No pipeline found')
      return
    }

    try {
      await stopPipeline({ projectRef, pipelineId: pipeline.id })
      // deleting the destination also deletes the pipeline because of cascade delete
      // so we don't need to call deletePipeline explicitly
      await deleteDestination({ projectRef, destinationId: destinationId })
    } catch (error) {
      toast.error('Failed to delete destination')
    }
  }

  return (
    <>
      {isPipelineError && (
        <AlertError error={pipelineError} subject="Failed to retrieve pipeline" />
      )}
      {isPipelineSuccess && (
        <Table.tr>
<<<<<<< HEAD
          <Table.td>
            {isPipelineLoading ? <ShimmeringLoader></ShimmeringLoader> : destinationName}
          </Table.td>
          <Table.td>{isPipelineLoading ? <ShimmeringLoader></ShimmeringLoader> : type}</Table.td>
=======
          <Table.td>{isPipelineLoading ? <ShimmeringLoader /> : destinationName}</Table.td>
          <Table.td>{isPipelineLoading ? <ShimmeringLoader /> : type}</Table.td>
>>>>>>> a38da562
          <Table.td>
            {isPipelineLoading || !pipeline ? (
              <ShimmeringLoader></ShimmeringLoader>
            ) : (
              <PipelineStatus
                pipelineStatus={pipelineStatusData?.status}
                error={pipelineStatusError}
                isLoading={isPipelineStatusLoading}
                isError={isPipelineStatusError}
                isSuccess={isPipelineStatusSuccess}
                requestStatus={requestStatus}
              ></PipelineStatus>
            )}
          </Table.td>
          <Table.td>
            {isPipelineLoading || !pipeline ? (
              <ShimmeringLoader></ShimmeringLoader>
            ) : (
              pipeline.config.publication_name
            )}
          </Table.td>
          <Table.td>
<<<<<<< HEAD
            <RowMenu
              pipelineStatus={pipelineStatusData?.status}
              error={pipelineStatusError}
              isLoading={isPipelineStatusLoading}
              isError={isPipelineStatusError}
              onEnableClick={onEnableClick}
              onDisableClick={onDisableClick}
              onDeleteClick={() => setShowDeleteDestinationForm(true)}
              onEditClick={() => setShowEditDestinationPanel(true)}
            ></RowMenu>
=======
            <div className="flex items-center justify-end gap-x-2">
              <Button asChild type="default">
                <Link href={`/project/${projectRef}/database/replication/${pipeline?.id}`}>
                  View status
                </Link>
              </Button>
              <RowMenu
                pipeline={pipeline}
                pipelineStatus={pipelineStatusData?.status}
                error={pipelineStatusError}
                isLoading={isPipelineStatusLoading}
                isError={isPipelineStatusError}
                onDeleteClick={() => setShowDeleteDestinationForm(true)}
                onEditClick={() => setShowEditDestinationPanel(true)}
              />
            </div>
>>>>>>> a38da562
          </Table.td>
        </Table.tr>
      )}
      <DeleteDestination
        visible={showDeleteDestinationForm}
        setVisible={setShowDeleteDestinationForm}
        onDelete={onDeleteClick}
        isLoading={isPipelineStatusLoading}
        name={destinationName}
      />
      <DestinationPanel
        visible={showEditDestinationPanel}
        onClose={() => setShowEditDestinationPanel(false)}
        sourceId={sourceId}
        existingDestination={{
          sourceId,
          destinationId: destinationId,
          pipelineId: pipeline?.id,
          enabled: statusName === PipelineStatusName.STARTED,
        }}
      />
    </>
  )
}

export default DestinationRow<|MERGE_RESOLUTION|>--- conflicted
+++ resolved
@@ -1,8 +1,3 @@
-<<<<<<< HEAD
-import Table from 'components/to-be-cleaned/Table'
-import AlertError from 'components/ui/AlertError'
-import { ReplicationPipelinesData } from 'data/replication/pipelines-query'
-=======
 import Link from 'next/link'
 import { useEffect, useState } from 'react'
 import { toast } from 'sonner'
@@ -18,37 +13,16 @@
   PipelineStatusRequestStatus,
   usePipelineRequestStatus,
 } from 'state/replication-pipeline-request-status'
->>>>>>> a38da562
 import { ResponseError } from 'types'
 import { Button } from 'ui'
 import ShimmeringLoader from 'ui-patterns/ShimmeringLoader'
-import RowMenu from './RowMenu'
-import PipelineStatus, { PipelineStatusRequestStatus, PipelineStatusName } from './PipelineStatus'
-import { useParams } from 'common'
-import {
-  ReplicationPipelineStatusData,
-  useReplicationPipelineStatusQuery,
-} from 'data/replication/pipeline-status-query'
-import { useState } from 'react'
-import { toast } from 'sonner'
-import { useStartPipelineMutation } from 'data/replication/start-pipeline-mutation'
-import { useStopPipelineMutation } from 'data/replication/stop-pipeline-mutation'
-import { useDeleteDestinationMutation } from 'data/replication/delete-destination-mutation'
 import DeleteDestination from './DeleteDestination'
 import DestinationPanel from './DestinationPanel'
-<<<<<<< HEAD
-
-export type Pipeline = ReplicationPipelinesData['pipelines'][0]
-
-const refreshFrequencyMs: number = 5000
-
-=======
 import { getStatusName, PIPELINE_ERROR_MESSAGES } from './Pipeline.utils'
 import { PipelineStatus, PipelineStatusName } from './PipelineStatus'
 import { STATUS_REFRESH_FREQUENCY_MS } from './Replication.constants'
 import { RowMenu } from './RowMenu'
 
->>>>>>> a38da562
 interface DestinationRowProps {
   sourceId: number | undefined
   destinationId: number
@@ -61,7 +35,7 @@
   isSuccess: boolean
 }
 
-const DestinationRow = ({
+export const DestinationRow = ({
   sourceId,
   destinationId,
   destinationName,
@@ -89,76 +63,23 @@
     },
     { refetchInterval: STATUS_REFRESH_FREQUENCY_MS }
   )
-  const [requestStatus, setRequestStatus] = useState<PipelineStatusRequestStatus>(
-    PipelineStatusRequestStatus.None
-  )
-  const { mutateAsync: startPipeline } = useStartPipelineMutation()
+  const { getRequestStatus, updatePipelineStatus } = usePipelineRequestStatus()
+  const requestStatus = pipeline?.id
+    ? getRequestStatus(pipeline.id)
+    : PipelineStatusRequestStatus.None
+
   const { mutateAsync: stopPipeline } = useStopPipelineMutation()
+  const { mutateAsync: deleteDestination } = useDeleteDestinationMutation({})
+
   const pipelineStatus = pipelineStatusData?.status
-  const getStatusName = (
-    status: ReplicationPipelineStatusData['status'] | undefined
-  ): string | undefined => {
-    if (status && typeof status === 'object' && 'name' in status) {
-      return status.name
-    }
-
-    return undefined
-  }
-
   const statusName = getStatusName(pipelineStatus)
-  if (
-    (requestStatus === PipelineStatusRequestStatus.EnableRequested &&
-      (statusName === PipelineStatusName.STARTED || statusName === PipelineStatusName.FAILED)) ||
-    (requestStatus === PipelineStatusRequestStatus.DisableRequested &&
-      (statusName === PipelineStatusName.STOPPED || statusName === PipelineStatusName.FAILED))
-  ) {
-    setRequestStatus(PipelineStatusRequestStatus.None)
-  }
-
-  const onEnableClick = async () => {
-    if (!projectRef) {
-      console.error('Project ref is required')
-      return
-    }
-    if (!pipeline) {
-      toast.error('No pipeline found')
-      return
-    }
-
-    try {
-      await startPipeline({ projectRef, pipelineId: pipeline.id })
-    } catch (error) {
-      toast.error('Failed to enable destination')
-    }
-    setRequestStatus(PipelineStatusRequestStatus.EnableRequested)
-  }
-  const onDisableClick = async () => {
-    if (!projectRef) {
-      console.error('Project ref is required')
-      return
-    }
-    if (!pipeline) {
-      toast.error('No pipeline found')
-      return
-    }
-
-    try {
-      await stopPipeline({ projectRef, pipelineId: pipeline.id })
-    } catch (error) {
-      toast.error('Failed to disable destination')
-    }
-    setRequestStatus(PipelineStatusRequestStatus.DisableRequested)
-  }
-  const { mutateAsync: deleteDestination } = useDeleteDestinationMutation({})
 
   const onDeleteClick = async () => {
     if (!projectRef) {
-      console.error('Project ref is required')
-      return
+      return console.error('Project ref is required')
     }
     if (!pipeline) {
-      toast.error('No pipeline found')
-      return
+      return toast.error(PIPELINE_ERROR_MESSAGES.NO_PIPELINE_FOUND)
     }
 
     try {
@@ -167,29 +88,28 @@
       // so we don't need to call deletePipeline explicitly
       await deleteDestination({ projectRef, destinationId: destinationId })
     } catch (error) {
-      toast.error('Failed to delete destination')
+      toast.error(PIPELINE_ERROR_MESSAGES.DELETE_DESTINATION)
     }
   }
+
+  useEffect(() => {
+    if (pipeline?.id) {
+      updatePipelineStatus(pipeline.id, statusName)
+    }
+  }, [pipeline?.id, statusName, updatePipelineStatus])
 
   return (
     <>
       {isPipelineError && (
-        <AlertError error={pipelineError} subject="Failed to retrieve pipeline" />
+        <AlertError error={pipelineError} subject={PIPELINE_ERROR_MESSAGES.RETRIEVE_PIPELINE} />
       )}
       {isPipelineSuccess && (
         <Table.tr>
-<<<<<<< HEAD
-          <Table.td>
-            {isPipelineLoading ? <ShimmeringLoader></ShimmeringLoader> : destinationName}
-          </Table.td>
-          <Table.td>{isPipelineLoading ? <ShimmeringLoader></ShimmeringLoader> : type}</Table.td>
-=======
           <Table.td>{isPipelineLoading ? <ShimmeringLoader /> : destinationName}</Table.td>
           <Table.td>{isPipelineLoading ? <ShimmeringLoader /> : type}</Table.td>
->>>>>>> a38da562
           <Table.td>
             {isPipelineLoading || !pipeline ? (
-              <ShimmeringLoader></ShimmeringLoader>
+              <ShimmeringLoader />
             ) : (
               <PipelineStatus
                 pipelineStatus={pipelineStatusData?.status}
@@ -198,29 +118,17 @@
                 isError={isPipelineStatusError}
                 isSuccess={isPipelineStatusSuccess}
                 requestStatus={requestStatus}
-              ></PipelineStatus>
+              />
             )}
           </Table.td>
           <Table.td>
             {isPipelineLoading || !pipeline ? (
-              <ShimmeringLoader></ShimmeringLoader>
+              <ShimmeringLoader />
             ) : (
               pipeline.config.publication_name
             )}
           </Table.td>
           <Table.td>
-<<<<<<< HEAD
-            <RowMenu
-              pipelineStatus={pipelineStatusData?.status}
-              error={pipelineStatusError}
-              isLoading={isPipelineStatusLoading}
-              isError={isPipelineStatusError}
-              onEnableClick={onEnableClick}
-              onDisableClick={onDisableClick}
-              onDeleteClick={() => setShowDeleteDestinationForm(true)}
-              onEditClick={() => setShowEditDestinationPanel(true)}
-            ></RowMenu>
-=======
             <div className="flex items-center justify-end gap-x-2">
               <Button asChild type="default">
                 <Link href={`/project/${projectRef}/database/replication/${pipeline?.id}`}>
@@ -237,7 +145,6 @@
                 onEditClick={() => setShowEditDestinationPanel(true)}
               />
             </div>
->>>>>>> a38da562
           </Table.td>
         </Table.tr>
       )}
@@ -261,6 +168,4 @@
       />
     </>
   )
-}
-
-export default DestinationRow+}