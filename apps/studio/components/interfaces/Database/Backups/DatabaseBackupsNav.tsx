--- conflicted
+++ resolved
@@ -2,19 +2,15 @@
 
 import { useSelectedProjectQuery } from 'hooks/misc/useSelectedProject'
 import { Badge, NavMenu, NavMenuItem } from 'ui'
-import { useParams } from 'next/navigation'
+import { getPathReferences } from '../../../../data/vela/path-references'
 
 type Props = {
   active: 'pitr' | 'scheduled' | 'rtnp'
 }
 
 function DatabaseBackupsNav({ active }: Props) {
-<<<<<<< HEAD
-  const { slug } = useParams()
-  const { ref, cloud_provider } = useProjectContext()?.project || {}
-=======
+  const { slug } = getPathReferences()
   const { ref, cloud_provider } = useSelectedProjectQuery()?.data || {}
->>>>>>> b68b2ebc
 
   const navMenuItems = [
     {
