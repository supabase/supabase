import Panel from 'components/ui/Panel'
import BackupsEmpty from '../BackupsEmpty'
import { useCloneBackupsQuery } from 'data/projects/clone-query'
import { useProjectContext } from 'components/layouts/ProjectLayout/ProjectContext'
import { useOrgSubscriptionQuery } from 'data/subscriptions/org-subscription-query'
import { useSelectedOrganization } from 'hooks/misc/useSelectedOrganization'
import { Badge, Button } from 'ui'
import { TimestampInfo } from 'ui-patterns'

interface BackupsListProps {
  onSelectRestore: (id: number) => void
  disabled?: boolean
}

export const BackupsList = ({ onSelectRestore, disabled }: BackupsListProps) => {
  const { project } = useProjectContext()
  const organization = useSelectedOrganization()

  const { data: subscription } = useOrgSubscriptionQuery({ orgSlug: organization?.slug })
  const isFreePlan = subscription?.plan?.id === 'free'

  const { data: cloneBackups } = useCloneBackupsQuery(
    { projectRef: project?.ref },
    { enabled: !isFreePlan }
  )

  return (
    <div className="flex flex-col gap-2">
      <h3 className="text-sm font-medium">Available Backups</h3>
      <Panel>
        {cloneBackups?.backups.length === 0 ? (
          <BackupsEmpty />
<<<<<<< HEAD
        </>
      ) : (
        <div className="divide-y">
          {/* <pre>{JSON.stringify({ cloneStatus }, null, 2)}</pre> */}
          {cloneBackups?.backups.map((backup) => {
            if (!backup.isPhysicalBackup) return null
            return (
              <div className="flex p-4 gap-4" key={backup.id}>
                <div>
                  <TimestampInfo utcTimestamp={backup.inserted_at} />
=======
        ) : (
          <div className="divide-y">
            {cloneBackups?.backups.map((backup) => {
              if (!backup.isPhysicalBackup) return null
              return (
                <div className="grid grid-cols-4 gap-4 items-center p-4" key={backup.id}>
                  <div>
                    <TimestampInfo value={backup.inserted_at} />
                  </div>
                  <div>
                    <Badge>{JSON.stringify(backup.status).replaceAll('"', '')}</Badge>
                  </div>
                  <div className="col-span-2 flex justify-end">
                    {(backup.status as any) === 'COMPLETED' && (
                      <Button
                        className="ml-auto"
                        type="outline"
                        onClick={() => onSelectRestore(backup.id)}
                        disabled={disabled}
                      >
                        Restore
                      </Button>
                    )}
                  </div>
>>>>>>> 3a89c81b
                </div>
              )
            })}
          </div>
        )}
      </Panel>
    </div>
  )
}<|MERGE_RESOLUTION|>--- conflicted
+++ resolved
@@ -1,11 +1,11 @@
+import { useProjectContext } from 'components/layouts/ProjectLayout/ProjectContext'
 import Panel from 'components/ui/Panel'
-import BackupsEmpty from '../BackupsEmpty'
 import { useCloneBackupsQuery } from 'data/projects/clone-query'
-import { useProjectContext } from 'components/layouts/ProjectLayout/ProjectContext'
 import { useOrgSubscriptionQuery } from 'data/subscriptions/org-subscription-query'
 import { useSelectedOrganization } from 'hooks/misc/useSelectedOrganization'
 import { Badge, Button } from 'ui'
 import { TimestampInfo } from 'ui-patterns'
+import BackupsEmpty from '../BackupsEmpty'
 
 interface BackupsListProps {
   onSelectRestore: (id: number) => void
@@ -30,18 +30,6 @@
       <Panel>
         {cloneBackups?.backups.length === 0 ? (
           <BackupsEmpty />
-<<<<<<< HEAD
-        </>
-      ) : (
-        <div className="divide-y">
-          {/* <pre>{JSON.stringify({ cloneStatus }, null, 2)}</pre> */}
-          {cloneBackups?.backups.map((backup) => {
-            if (!backup.isPhysicalBackup) return null
-            return (
-              <div className="flex p-4 gap-4" key={backup.id}>
-                <div>
-                  <TimestampInfo utcTimestamp={backup.inserted_at} />
-=======
         ) : (
           <div className="divide-y">
             {cloneBackups?.backups.map((backup) => {
@@ -49,7 +37,7 @@
               return (
                 <div className="grid grid-cols-4 gap-4 items-center p-4" key={backup.id}>
                   <div>
-                    <TimestampInfo value={backup.inserted_at} />
+                    <TimestampInfo utcTimestamp={backup.inserted_at} />
                   </div>
                   <div>
                     <Badge>{JSON.stringify(backup.status).replaceAll('"', '')}</Badge>
@@ -66,7 +54,6 @@
                       </Button>
                     )}
                   </div>
->>>>>>> 3a89c81b
                 </div>
               )
             })}
