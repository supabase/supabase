--- conflicted
+++ resolved
@@ -308,7 +308,6 @@
                                   </Tooltip.Root>
                                 </DropdownMenuItem>
 
-<<<<<<< HEAD
                                   <DropdownMenuItem
                                     onClick={() =>
                                       router.push(`/project/${project?.ref}/editor/${x.id}`)
@@ -362,48 +361,6 @@
             />
           </div>
         ))}
-=======
-                                <DropdownMenuItem
-                                  disabled={!canUpdateTables || isLocked}
-                                  onClick={() => onDeleteTable(x)}
-                                >
-                                  <Tooltip.Root delayDuration={0}>
-                                    <Tooltip.Trigger className="flex items-center space-x-2">
-                                      <IconTrash stroke="red" size="tiny" />
-                                      <p>Delete table</p>
-                                    </Tooltip.Trigger>
-                                    {!canUpdateTables && (
-                                      <Tooltip.Portal>
-                                        <Tooltip.Content side="bottom">
-                                          <Tooltip.Arrow className="radix-tooltip-arrow" />
-                                          <div
-                                            className={[
-                                              'rounded bg-alternative py-1 px-2 leading-none shadow',
-                                              'border border-background',
-                                            ].join(' ')}
-                                          >
-                                            <span className="text-xs text-foreground">
-                                              Additional permissions required to delete table
-                                            </span>
-                                          </div>
-                                        </Tooltip.Content>
-                                      </Tooltip.Portal>
-                                    )}
-                                  </Tooltip.Root>
-                                </DropdownMenuItem>
-                              </DropdownMenuContent>
-                            </DropdownMenu>
-                          )}
-                        </div>
-                      </Table.td>
-                    </Table.tr>
-                  ))}
-              </>
-            }
-          />
-        </div>
-      )}
->>>>>>> d6234f82
     </div>
   )
 }
