--- conflicted
+++ resolved
@@ -230,11 +230,7 @@
                           <p>{x.name}</p>
                         )}
                       </Table.td>
-<<<<<<< HEAD
                       <Table.td className="max-w-sm truncate table-cell break-all whitespace-normal">
-=======
-                      <Table.td className="hidden lg:table-cell ">
->>>>>>> bb5fc381
                         {x.comment !== null ? (
                           <span className="lg:max-w-48 truncate inline-block" title={x.comment}>
                             {x.comment}
