import * as Tooltip from '@radix-ui/react-tooltip'
import { PermissionAction } from '@supabase/shared-types/out/constants'
import { partition, sortBy } from 'lodash'
import { Plus, Search, X } from 'lucide-react'
import { useState } from 'react'
<<<<<<< HEAD
import {
  Badge,
  Button,
  IconPlus,
  IconSearch,
  IconX,
  Input,
  TooltipContent_Shadcn_,
  TooltipTrigger_Shadcn_,
  Tooltip_Shadcn_,
} from 'ui'
=======
>>>>>>> 65d572e1

import { useProjectContext } from 'components/layouts/ProjectLayout/ProjectContext'
import NoSearchResults from 'components/ui/NoSearchResults'
import SparkBar from 'components/ui/SparkBar'
import { useDatabaseRolesQuery } from 'data/database-roles/database-roles-query'
import { useMaxConnectionsQuery } from 'data/database/max-connections-query'
import { useCheckPermissions } from 'hooks'
import { Badge, Button, Input } from 'ui'
import CreateRolePanel from './CreateRolePanel'
import DeleteRoleModal from './DeleteRoleModal'
import RoleRow from './RoleRow'
import RoleRowSkeleton from './RoleRowSkeleton'
import { SUPABASE_ROLES } from './Roles.constants'
import { Plus } from 'lucide-react'

type SUPABASE_ROLE = (typeof SUPABASE_ROLES)[number]

const RolesList = () => {
  const { project } = useProjectContext()

  const [filterString, setFilterString] = useState('')
  const [filterType, setFilterType] = useState<'all' | 'active'>('all')
  const [isCreatingRole, setIsCreatingRole] = useState(false)
  const [selectedRoleToDelete, setSelectedRoleToDelete] = useState<any>()

  const canUpdateRoles = useCheckPermissions(PermissionAction.TENANT_SQL_ADMIN_WRITE, 'roles')

  const { data: maxConnData } = useMaxConnectionsQuery({
    projectRef: project?.ref,
    connectionString: project?.connectionString,
  })
  const maxConnectionLimit = maxConnData?.maxConnections

  const { data, isLoading } = useDatabaseRolesQuery({
    projectRef: project?.ref,
    connectionString: project?.connectionString,
  })
  const roles = sortBy(data ?? [], (r) => r.name.toLocaleLowerCase())

  const filteredRoles = (
    filterType === 'active' ? roles.filter((role) => role.active_connections > 0) : roles
  ).filter((role) => role.name.includes(filterString))
  const [supabaseRoles, otherRoles] = partition(filteredRoles, (role) =>
    SUPABASE_ROLES.includes(role.name as SUPABASE_ROLE)
  )

  const totalActiveConnections = roles
    .map((role) => role.active_connections)
    .reduce((a, b) => a + b, 0)
  // order the roles with active connections by number of connections, most connections first
  const rolesWithActiveConnections = sortBy(
    roles.filter((role) => role.active_connections > 0),
    (r) => -r.active_connections
  )

  return (
    <>
      <div className="mb-4 flex items-center justify-between">
        <div className="flex items-center space-x-4">
          <Input
            size="small"
            placeholder="Search for a role"
            icon={<Search size={12} />}
            value={filterString}
            onChange={(event: any) => setFilterString(event.target.value)}
            actions={
              filterString && (
                <Button
                  size="tiny"
                  type="text"
                  onClick={() => setFilterString('')}
                  className="px-1 mr-1"
                >
                  <X size={12} strokeWidth={2} />
                </Button>
              )
            }
          />
          <div className="flex items-center border border-strong rounded-full w-min h-[34px]">
            <button
              className={[
                'text-xs w-[90px] h-full text-center rounded-l-full flex items-center justify-center transition',
                filterType === 'all'
                  ? 'bg-overlay-hover text-foreground'
                  : 'hover:bg-surface-200 text-foreground-light',
              ].join(' ')}
              onClick={() => setFilterType('all')}
            >
              All roles
            </button>
            <div className="h-full w-[1px] border-r border-strong"></div>
            <button
              className={[
                'text-xs w-[90px] h-full text-center rounded-r-full flex items-center justify-center transition',
                filterType === 'active'
                  ? 'bg-overlay-hover text-foreground'
                  : 'hover:bg-surface-200 text-foreground-light',
              ].join(' ')}
              onClick={() => setFilterType('active')}
            >
              Active roles
            </button>
          </div>
        </div>
        <div className="flex items-center space-x-6">
          <Tooltip.Root delayDuration={0}>
            <Tooltip.Trigger>
              <div className="w-42">
                <SparkBar
                  type="horizontal"
                  // if the maxConnectionLimit is undefined, set totalActiveConnections so that
                  // the width of the bar is set to 100%
                  max={maxConnectionLimit || totalActiveConnections}
                  value={totalActiveConnections}
                  barClass={
                    maxConnectionLimit === 0 || maxConnectionLimit === undefined
                      ? 'bg-control'
                      : totalActiveConnections > 0.9 * maxConnectionLimit
                        ? 'bg-red-800'
                        : totalActiveConnections > 0.75 * maxConnectionLimit
                          ? 'bg-amber-900'
                          : 'bg-green-800'
                  }
                  labelTop={
                    Number.isInteger(maxConnectionLimit)
                      ? `${totalActiveConnections}/${maxConnectionLimit}`
                      : `${totalActiveConnections}`
                  }
                  labelBottom="Active connections"
                />
              </div>
            </Tooltip.Trigger>
            <Tooltip.Content align="start" side="bottom">
              <Tooltip.Arrow className="radix-tooltip-arrow" />
              <div
                className={[
                  'rounded bg-alternative py-1 px-2 leading-none shadow',
                  'border border-background space-y-1',
                ].join(' ')}
              >
                <p className="text-xs text-foreground-light pr-2">Connections by roles:</p>
                {rolesWithActiveConnections.map((role) => (
                  <div key={role.id} className="text-xs text-foreground">
                    {role.name}: {role.active_connections}
                  </div>
                ))}
              </div>
            </Tooltip.Content>
          </Tooltip.Root>
          <Tooltip.Root delayDuration={0}>
            <Tooltip.Trigger asChild>
              <Button
                type="primary"
                disabled={!canUpdateRoles}
                icon={<Plus size={12} />}
                onClick={() => setIsCreatingRole(true)}
              >
<<<<<<< HEAD
                Active roles
              </button>
            </div>
          </div>
          <div className="flex items-center space-x-6">
            <Tooltip_Shadcn_>
              <TooltipTrigger_Shadcn_>
                <div className="w-42">
                  <SparkBar
                    type="horizontal"
                    // if the maxConnectionLimit is undefined, set totalActiveConnections so that
                    // the width of the bar is set to 100%
                    max={maxConnectionLimit || totalActiveConnections}
                    value={totalActiveConnections}
                    barClass={
                      maxConnectionLimit === 0 || maxConnectionLimit === undefined
                        ? 'bg-foreground'
                        : totalActiveConnections > 0.9 * maxConnectionLimit
                          ? 'bg-destructive'
                          : totalActiveConnections > 0.75 * maxConnectionLimit
                            ? 'bg-warning'
                            : undefined
                    }
                    labelTop={
                      Number.isInteger(maxConnectionLimit)
                        ? `${totalActiveConnections}/${maxConnectionLimit}`
                        : `${totalActiveConnections}`
                    }
                    labelBottom="Active connections"
                  />
                </div>
              </TooltipTrigger_Shadcn_>
              <TooltipContent_Shadcn_ side="bottom" align="start">
                <p className="text-xs text-foreground-light">Connections by roles:</p>
                {rolesWithActiveConnections.map((role) => (
                  <div key={role.id} className="text-xs text-foreground">
                    {role.name}: {role.active_connections}
                  </div>
                ))}
              </TooltipContent_Shadcn_>
            </Tooltip_Shadcn_>
            <Tooltip_Shadcn_>
              <TooltipTrigger_Shadcn_ asChild>
                <Button
                  type="primary"
                  disabled={!canUpdateRoles}
                  icon={<Plus />}
                  onClick={() => setIsCreatingRole(true)}
                >
                  Add role
                </Button>
              </TooltipTrigger_Shadcn_>
              {!canUpdateRoles && (
                <Tooltip.Content align="start" side="bottom">
                  You need additional permissions to add a new role
                </Tooltip.Content>
              )}
            </Tooltip_Shadcn_>
          </div>
=======
                Add role
              </Button>
            </Tooltip.Trigger>
            {!canUpdateRoles && (
              <Tooltip.Content align="start" side="bottom">
                <Tooltip.Arrow className="radix-tooltip-arrow" />
                <div
                  className={[
                    'rounded bg-alternative py-1 px-2 leading-none shadow',
                    'border border-background text-xs',
                  ].join(' ')}
                >
                  You need additional permissions to add a new role
                </div>
              </Tooltip.Content>
            )}
          </Tooltip.Root>
>>>>>>> 65d572e1
        </div>
      </div>

      <div className="space-y-4">
        {supabaseRoles.length > 0 && (
          <div>
            <div className="bg-surface-100 border border-default px-6 py-3 rounded-t flex items-center space-x-4">
              <p className="text-sm text-foreground-light">Roles managed by Supabase</p>
              <Badge variant="brand">Protected</Badge>
            </div>

            {isLoading
              ? Array.from({ length: 5 }).map((_, i) => <RoleRowSkeleton key={i} index={i} />)
              : supabaseRoles.map((role) => (
                  <RoleRow
                    disabled
                    key={role.id}
                    role={role}
                    onSelectDelete={setSelectedRoleToDelete}
                  />
                ))}
          </div>
        )}

        {otherRoles.length > 0 && (
          <div>
            <div className="bg-surface-100 border border-default px-6 py-3 rounded-t">
              <p className="text-sm text-foreground-light">Other database roles</p>
            </div>

            {isLoading
              ? Array.from({ length: 3 }).map((_, i) => <RoleRowSkeleton key={i} index={i} />)
              : otherRoles.map((role) => (
                  <RoleRow
                    key={role.id}
                    disabled={!canUpdateRoles}
                    role={role}
                    onSelectDelete={setSelectedRoleToDelete}
                  />
                ))}
          </div>
        )}
      </div>

      {filterString.length > 0 && filteredRoles.length === 0 && (
        <NoSearchResults searchString={filterString} onResetFilter={() => setFilterString('')} />
      )}

      <CreateRolePanel visible={isCreatingRole} onClose={() => setIsCreatingRole(false)} />

      <DeleteRoleModal
        role={selectedRoleToDelete}
        visible={selectedRoleToDelete !== undefined}
        onClose={() => setSelectedRoleToDelete(undefined)}
      />
    </>
  )
}

export default RolesList<|MERGE_RESOLUTION|>--- conflicted
+++ resolved
@@ -3,20 +3,7 @@
 import { partition, sortBy } from 'lodash'
 import { Plus, Search, X } from 'lucide-react'
 import { useState } from 'react'
-<<<<<<< HEAD
-import {
-  Badge,
-  Button,
-  IconPlus,
-  IconSearch,
-  IconX,
-  Input,
-  TooltipContent_Shadcn_,
-  TooltipTrigger_Shadcn_,
-  Tooltip_Shadcn_,
-} from 'ui'
-=======
->>>>>>> 65d572e1
+import { Badge, Button, Input } from 'ui'
 
 import { useProjectContext } from 'components/layouts/ProjectLayout/ProjectContext'
 import NoSearchResults from 'components/ui/NoSearchResults'
@@ -24,13 +11,11 @@
 import { useDatabaseRolesQuery } from 'data/database-roles/database-roles-query'
 import { useMaxConnectionsQuery } from 'data/database/max-connections-query'
 import { useCheckPermissions } from 'hooks'
-import { Badge, Button, Input } from 'ui'
 import CreateRolePanel from './CreateRolePanel'
 import DeleteRoleModal from './DeleteRoleModal'
 import RoleRow from './RoleRow'
 import RoleRowSkeleton from './RoleRowSkeleton'
 import { SUPABASE_ROLES } from './Roles.constants'
-import { Plus } from 'lucide-react'
 
 type SUPABASE_ROLE = (typeof SUPABASE_ROLES)[number]
 
@@ -133,12 +118,12 @@
                   value={totalActiveConnections}
                   barClass={
                     maxConnectionLimit === 0 || maxConnectionLimit === undefined
-                      ? 'bg-control'
+                      ? 'bg-foreground'
                       : totalActiveConnections > 0.9 * maxConnectionLimit
-                        ? 'bg-red-800'
+                        ? 'bg-destructive'
                         : totalActiveConnections > 0.75 * maxConnectionLimit
-                          ? 'bg-amber-900'
-                          : 'bg-green-800'
+                          ? 'bg-warning'
+                          : undefined
                   }
                   labelTop={
                     Number.isInteger(maxConnectionLimit)
@@ -174,67 +159,6 @@
                 icon={<Plus size={12} />}
                 onClick={() => setIsCreatingRole(true)}
               >
-<<<<<<< HEAD
-                Active roles
-              </button>
-            </div>
-          </div>
-          <div className="flex items-center space-x-6">
-            <Tooltip_Shadcn_>
-              <TooltipTrigger_Shadcn_>
-                <div className="w-42">
-                  <SparkBar
-                    type="horizontal"
-                    // if the maxConnectionLimit is undefined, set totalActiveConnections so that
-                    // the width of the bar is set to 100%
-                    max={maxConnectionLimit || totalActiveConnections}
-                    value={totalActiveConnections}
-                    barClass={
-                      maxConnectionLimit === 0 || maxConnectionLimit === undefined
-                        ? 'bg-foreground'
-                        : totalActiveConnections > 0.9 * maxConnectionLimit
-                          ? 'bg-destructive'
-                          : totalActiveConnections > 0.75 * maxConnectionLimit
-                            ? 'bg-warning'
-                            : undefined
-                    }
-                    labelTop={
-                      Number.isInteger(maxConnectionLimit)
-                        ? `${totalActiveConnections}/${maxConnectionLimit}`
-                        : `${totalActiveConnections}`
-                    }
-                    labelBottom="Active connections"
-                  />
-                </div>
-              </TooltipTrigger_Shadcn_>
-              <TooltipContent_Shadcn_ side="bottom" align="start">
-                <p className="text-xs text-foreground-light">Connections by roles:</p>
-                {rolesWithActiveConnections.map((role) => (
-                  <div key={role.id} className="text-xs text-foreground">
-                    {role.name}: {role.active_connections}
-                  </div>
-                ))}
-              </TooltipContent_Shadcn_>
-            </Tooltip_Shadcn_>
-            <Tooltip_Shadcn_>
-              <TooltipTrigger_Shadcn_ asChild>
-                <Button
-                  type="primary"
-                  disabled={!canUpdateRoles}
-                  icon={<Plus />}
-                  onClick={() => setIsCreatingRole(true)}
-                >
-                  Add role
-                </Button>
-              </TooltipTrigger_Shadcn_>
-              {!canUpdateRoles && (
-                <Tooltip.Content align="start" side="bottom">
-                  You need additional permissions to add a new role
-                </Tooltip.Content>
-              )}
-            </Tooltip_Shadcn_>
-          </div>
-=======
                 Add role
               </Button>
             </Tooltip.Trigger>
@@ -252,7 +176,6 @@
               </Tooltip.Content>
             )}
           </Tooltip.Root>
->>>>>>> 65d572e1
         </div>
       </div>
 
