import {
  Activity,
  ArrowUpCircle,
  Ban,
  ChevronLeft,
  ExternalLink,
  Info,
  Pause,
  Play,
  RotateCcw,
  Search,
  WifiOff,
  X,
} from 'lucide-react'
import Link from 'next/link'
import { parseAsString, useQueryState } from 'nuqs'
import { useEffect, useState } from 'react'
import { toast } from 'sonner'

import { useParams } from 'common'
import Table from 'components/to-be-cleaned/Table'
import AlertError from 'components/ui/AlertError'
import { ButtonTooltip } from 'components/ui/ButtonTooltip'
import { useReplicationPipelineByIdQuery } from 'data/etl/pipeline-by-id-query'
import { useReplicationPipelineReplicationStatusQuery } from 'data/etl/pipeline-replication-status-query'
import { useReplicationPipelineStatusQuery } from 'data/etl/pipeline-status-query'
import { useReplicationPipelineVersionQuery } from 'data/etl/pipeline-version-query'
import { useRestartPipelineHelper } from 'data/etl/restart-pipeline-helper'
import { useStartPipelineMutation } from 'data/etl/start-pipeline-mutation'
import { useStopPipelineMutation } from 'data/etl/stop-pipeline-mutation'
import {
  PipelineStatusRequestStatus,
  usePipelineRequestStatus,
} from 'state/replication-pipeline-request-status'
import { Badge, Button, cn } from 'ui'
import { GenericSkeletonLoader } from 'ui-patterns'
import { Input } from 'ui-patterns/DataInputs/Input'
import { ErroredTableDetails } from '../ErroredTableDetails'
import {
  PIPELINE_ACTIONABLE_STATES,
  PIPELINE_ERROR_MESSAGES,
  getStatusName,
} from '../Pipeline.utils'
import { PipelineStatus } from '../PipelineStatus'
import { PipelineStatusName, STATUS_REFRESH_FREQUENCY_MS } from '../Replication.constants'
import { UpdateVersionModal } from '../UpdateVersionModal'
import { SlotLagMetrics, TableState } from './ReplicationPipelineStatus.types'
import { getDisabledStateConfig, getStatusConfig } from './ReplicationPipelineStatus.utils'
import { SlotLagMetricsInline, SlotLagMetricsList } from './SlotLagMetrics'

/**
 * Component for displaying replication pipeline status and table replication details.
 * Supports both legacy 'error' state and new 'errored' state with retry policies.
 */
export const ReplicationPipelineStatus = () => {
  const { ref: projectRef, pipelineId: _pipelineId } = useParams()
  const [searchString, setSearchString] = useQueryState('search', parseAsString.withDefault(''))

  const [showUpdateVersionModal, setShowUpdateVersionModal] = useState(false)

  const pipelineId = Number(_pipelineId)
  const { getRequestStatus, updatePipelineStatus, setRequestStatus } = usePipelineRequestStatus()
  const requestStatus = getRequestStatus(pipelineId)

  const {
    data: pipeline,
    error: pipelineError,
    isLoading: isPipelineLoading,
    isError: isPipelineError,
  } = useReplicationPipelineByIdQuery({
    projectRef,
    pipelineId,
  })

  const {
    data: pipelineStatusData,
    error: pipelineStatusError,
    isLoading: isPipelineStatusLoading,
    isError: isPipelineStatusError,
    isSuccess: isPipelineStatusSuccess,
  } = useReplicationPipelineStatusQuery(
    { projectRef, pipelineId },
    {
      enabled: !!pipelineId,
      refetchInterval: STATUS_REFRESH_FREQUENCY_MS,
    }
  )

  const {
    data: replicationStatusData,
    isLoading: isStatusLoading,
    isError: isStatusError,
  } = useReplicationPipelineReplicationStatusQuery(
    { projectRef, pipelineId },
    {
      enabled: !!pipelineId,
      refetchInterval: STATUS_REFRESH_FREQUENCY_MS,
    }
  )

  const { data: versionData } = useReplicationPipelineVersionQuery({
    projectRef,
    pipelineId: pipeline?.id,
  })
  const hasUpdate = Boolean(versionData?.new_version)

<<<<<<< HEAD
  const { mutateAsync: startPipeline, isLoading: isStartingPipeline } = useStartPipelineMutation()
  const { mutateAsync: stopPipeline, isLoading: isStoppingPipeline } = useStopPipelineMutation()
  const { restartPipeline } = useRestartPipelineHelper()
=======
  const { mutateAsync: startPipeline, isPending: isStartingPipeline } = useStartPipelineMutation()
  const { mutateAsync: stopPipeline, isPending: isStoppingPipeline } = useStopPipelineMutation()
>>>>>>> 169e3d9c

  const destinationName = pipeline?.destination_name
  const statusName = getStatusName(pipelineStatusData?.status)
  const config = getDisabledStateConfig({ requestStatus, statusName })

  const tableStatuses = replicationStatusData?.table_statuses || []
  const applyLagMetrics = replicationStatusData?.apply_lag
  const filteredTableStatuses =
    searchString.length === 0
      ? tableStatuses
      : tableStatuses.filter((table) =>
          table.table_name.toLowerCase().includes(searchString.toLowerCase())
        )
  const tablesWithLag = tableStatuses.filter((table) => Boolean(table.table_sync_lag))

  const isPipelineRunning = statusName === 'started'
  const hasTableData = tableStatuses.length > 0
  const isEnablingDisabling =
    requestStatus === PipelineStatusRequestStatus.StartRequested ||
    requestStatus === PipelineStatusRequestStatus.StopRequested ||
    requestStatus === PipelineStatusRequestStatus.RestartRequested
  const showDisabledState = !isPipelineRunning || isEnablingDisabling
  const refreshIntervalLabel =
    STATUS_REFRESH_FREQUENCY_MS >= 1000
      ? `${Math.round(STATUS_REFRESH_FREQUENCY_MS / 1000)}s`
      : `${STATUS_REFRESH_FREQUENCY_MS}ms`

  const logsUrl = `/project/${projectRef}/logs/etl-replication-logs${
    pipelineId ? `?f=${encodeURIComponent(JSON.stringify({ pipeline_id: pipelineId }))}` : ''
  }`

  const label =
    statusName === 'stopped'
      ? 'Start'
      : statusName === 'started'
        ? 'Stop'
        : statusName === 'failed'
          ? 'Restart'
          : 'Action unavailable'

  const icon =
    statusName === 'stopped' ? (
      <Play />
    ) : statusName === 'started' ? (
      <Pause />
    ) : statusName === 'failed' ? (
      <RotateCcw />
    ) : (
      <Ban />
    )

  const onPrimaryAction = async () => {
    if (!projectRef) return console.error('Project ref is required')
    if (!pipeline) return toast.error(PIPELINE_ERROR_MESSAGES.NO_PIPELINE_FOUND)

    try {
      if (statusName === 'stopped') {
        setRequestStatus(pipeline.id, PipelineStatusRequestStatus.StartRequested, statusName)
        await startPipeline({ projectRef, pipelineId: pipeline.id })
      } else if (statusName === 'started') {
        setRequestStatus(pipeline.id, PipelineStatusRequestStatus.StopRequested, statusName)
        await stopPipeline({ projectRef, pipelineId: pipeline.id })
      } else if (statusName === 'failed') {
        setRequestStatus(pipeline.id, PipelineStatusRequestStatus.RestartRequested, statusName)
        await restartPipeline({ projectRef, pipelineId: pipeline.id })
      }
    } catch (error) {
      toast.error(PIPELINE_ERROR_MESSAGES.ENABLE_DESTINATION)
    }
  }

  useEffect(() => {
    updatePipelineStatus(pipelineId, statusName)
  }, [pipelineId, statusName, updatePipelineStatus])

  return (
    <>
      <div className="space-y-4">
        <div className="flex items-center justify-between">
          <div className="flex items-center gap-x-3">
            <Button asChild type="outline" icon={<ChevronLeft />} style={{ padding: '5px' }}>
              <Link href={`/project/${projectRef}/database/etl`} />
            </Button>
            <div className="flex items-center gap-x-3">
              <h3 className="text-xl font-semibold">{destinationName || 'Pipeline'}</h3>
              <PipelineStatus
                pipelineStatus={pipelineStatusData?.status}
                error={pipelineStatusError}
                isLoading={isPipelineStatusLoading}
                isError={isPipelineStatusError}
                isSuccess={isPipelineStatusSuccess}
                requestStatus={requestStatus}
                pipelineId={pipelineId}
              />
            </div>
          </div>

          <div className="flex items-center gap-x-2">
            {hasUpdate && (
              <Button
                type="primary"
                icon={<ArrowUpCircle />}
                onClick={() => setShowUpdateVersionModal(true)}
              >
                Update available
              </Button>
            )}
            <Input
              icon={<Search size={12} />}
              className="pl-7 h-[26px] text-xs"
              placeholder="Search for tables"
              value={searchString}
              disabled={isPipelineError}
              onChange={(e) => setSearchString(e.target.value)}
              actions={
                searchString.length > 0
                  ? [
                      <X
                        key="close"
                        className="mx-2 cursor-pointer text-foreground"
                        size={14}
                        strokeWidth={2}
                        onClick={() => setSearchString('')}
                      />,
                    ]
                  : undefined
              }
            />

            <Button asChild type="default">
              <Link href={logsUrl}>View logs</Link>
            </Button>

            <Button
              type={statusName === 'stopped' ? 'primary' : 'default'}
              onClick={onPrimaryAction}
              loading={isPipelineError || isStartingPipeline || isStoppingPipeline}
              disabled={
                isEnablingDisabling ||
                !PIPELINE_ACTIONABLE_STATES.includes(statusName as PipelineStatusName)
              }
              icon={icon}
            >
              {label}
            </Button>
          </div>
        </div>
        {isPipelineError && (
          <AlertError error={pipelineError} subject={PIPELINE_ERROR_MESSAGES.RETRIEVE_PIPELINE} />
        )}

        {isStatusError && (
          <div className="flex items-center gap-2 rounded-lg border border-warning-400 bg-warning-50 px-3 py-2 text-xs text-warning-800">
            <WifiOff size={14} />
            <span className="font-medium">Live updates paused</span>
            <span className="text-warning-700">Retrying automatically</span>
          </div>
        )}

        {showDisabledState && (
          <div
            className={cn(
              'p-4 border border-default rounded-lg flex items-center justify-between',
              config.colors.bg
            )}
          >
            <div className="flex items-center gap-x-3">
              <div
                className={cn(
                  'w-10 h-10 rounded-full flex items-center justify-center',
                  config.colors.iconBg
                )}
              >
                <div className={config.colors.icon}>{config.icon}</div>
              </div>
              <div className="flex-1">
                <h4 className={`text-sm font-medium ${config.colors.text}`}>{config.title}</h4>
                <p className={`text-sm ${config.colors.subtext}`}>{config.message}</p>
              </div>
            </div>
          </div>
        )}

        {(isPipelineLoading || isStatusLoading) && (
          <div className="space-y-3">
            <div className="flex items-center gap-x-3">
              <div className="h-6 w-40 rounded bg-surface-200" />
              <div className="h-5 w-24 rounded bg-surface-200" />
            </div>
            <GenericSkeletonLoader />
          </div>
        )}

        {applyLagMetrics && (
          <div className="border border-default rounded-lg bg-surface-100 px-4 py-4 space-y-3">
            <div className="flex flex-wrap items-baseline justify-between gap-y-1">
              <div>
                <h4 className="text-sm font-semibold text-foreground">Replication lag</h4>
                <p className="text-xs text-foreground-light">
                  Snapshot of how far this pipeline is trailing behind right now.
                </p>
              </div>
              <p className="text-xs text-foreground-lighter">
                Updates every {refreshIntervalLabel}
              </p>
            </div>

            {isStatusError && (
              <p className="text-xs text-warning-700">
                Unable to refresh data. Showing the last values we received.
              </p>
            )}

            <SlotLagMetricsList metrics={applyLagMetrics} />

            {tablesWithLag.length > 0 && (
              <>
                <div className="border-t border-default/40" />
                <div className="space-y-3 text-xs text-foreground">
                  <div className="flex items-start gap-2 rounded-md border border-default/50 bg-surface-200/60 px-3 py-2 text-foreground-light">
                    <Info size={14} className="mt-0.5" />
                    <span>
                      During initial sync, tables can copy and stream independently before
                      reconciling with the overall pipeline.
                    </span>
                  </div>
                  <div className="rounded border border-default/50 bg-surface-200/40">
                    <ul className="divide-y divide-default/40">
                      {tablesWithLag.map((table) => (
                        <li key={`${table.table_id}-${table.table_name}`} className="px-3 py-2">
                          <SlotLagMetricsInline
                            tableName={table.table_name}
                            metrics={table.table_sync_lag as SlotLagMetrics}
                          />
                        </li>
                      ))}
                    </ul>
                  </div>
                </div>
              </>
            )}
          </div>
        )}

        {hasTableData && (
          <div className="flex flex-col gap-y-3">
            <div className="w-full overflow-hidden overflow-x-auto">
              {/* [Joshen] Should update to use new Table components next time */}
              <Table
                head={[
                  <Table.th key="table">Table</Table.th>,
                  <Table.th key="status">Status</Table.th>,
                  <Table.th key="details">Details</Table.th>,
                ]}
                body={
                  <>
                    {filteredTableStatuses.length === 0 && hasTableData && (
                      <Table.tr>
                        <Table.td colSpan={3}>
                          <div className="space-y-1">
                            <p className="text-sm text-foreground">No results found</p>
                            <p className="text-sm text-foreground-light">
                              Your search for "{searchString}" did not return any results
                            </p>
                          </div>
                        </Table.td>
                      </Table.tr>
                    )}
                    {filteredTableStatuses.map((table, index) => {
                      const statusConfig = getStatusConfig(table.state as TableState['state'])
                      return (
                        <Table.tr key={`${table.table_name}-${index}`} className="border-t">
                          <Table.td className="align-top">
                            <div className="flex items-center gap-x-2">
                              <p>{table.table_name}</p>

                              <ButtonTooltip
                                asChild
                                type="text"
                                className="px-1.5"
                                icon={<ExternalLink />}
                                tooltip={{
                                  content: { side: 'bottom', text: 'Open in Table Editor' },
                                }}
                              >
                                <Link
                                  target="_blank"
                                  rel="noopener noreferrer"
                                  href={`/project/${projectRef}/editor/${table.table_id}`}
                                />
                              </ButtonTooltip>
                            </div>
                          </Table.td>
                          <Table.td className="align-top">
                            {showDisabledState ? (
                              <Badge variant="default">Not Available</Badge>
                            ) : (
                              statusConfig.badge
                            )}
                          </Table.td>
                          <Table.td className="align-top">
                            {showDisabledState ? (
                              <p className="text-sm text-foreground-lighter">
                                Status unavailable while pipeline is {config.badge.toLowerCase()}
                              </p>
                            ) : (
                              <div className="space-y-3">
                                <div className="text-sm text-foreground">
                                  {statusConfig.description}
                                </div>
                                {table.state.name === 'error' && (
                                  <ErroredTableDetails
                                    state={table.state}
                                    tableName={table.table_name}
                                    tableId={table.table_id}
                                  />
                                )}
                              </div>
                            )}
                          </Table.td>
                        </Table.tr>
                      )
                    })}
                  </>
                }
              />
            </div>
          </div>
        )}

        {!isStatusLoading && tableStatuses.length === 0 && (
          <div className="flex flex-col items-center justify-center py-16 px-4 border rounded-lg border-dashed">
            <div className="w-full max-w-sm mx-auto text-center space-y-4">
              <div className="w-16 h-16 bg-surface-200 rounded-full flex items-center justify-center mx-auto">
                <Activity className="w-8 h-8 text-foreground-lighter" />
              </div>
              <div className="space-y-2">
                <h4 className="text-lg font-semibold text-foreground">
                  {showDisabledState ? 'Pipeline not running' : 'No table status information'}
                </h4>
                <p className="text-sm text-foreground-light leading-relaxed">
                  {showDisabledState
                    ? `The replication pipeline is currently ${statusName || 'not active'}. Table status
                information is not available while the pipeline is in this state.`
                    : `This pipeline doesn't have any table replication status data available yet. The status will appear here once replication begins.`}
                </p>
              </div>
              <p className="text-xs text-foreground-lighter">
                Data refreshes automatically every 2 seconds
              </p>
            </div>
          </div>
        )}
      </div>
      <UpdateVersionModal
        visible={showUpdateVersionModal}
        pipeline={pipeline}
        onClose={() => setShowUpdateVersionModal(false)}
        confirmLabel={
          statusName === PipelineStatusName.STARTED || statusName === PipelineStatusName.FAILED
            ? 'Update and restart'
            : 'Update version'
        }
      />
    </>
  )
}<|MERGE_RESOLUTION|>--- conflicted
+++ resolved
@@ -104,14 +104,9 @@
   })
   const hasUpdate = Boolean(versionData?.new_version)
 
-<<<<<<< HEAD
-  const { mutateAsync: startPipeline, isLoading: isStartingPipeline } = useStartPipelineMutation()
-  const { mutateAsync: stopPipeline, isLoading: isStoppingPipeline } = useStopPipelineMutation()
-  const { restartPipeline } = useRestartPipelineHelper()
-=======
   const { mutateAsync: startPipeline, isPending: isStartingPipeline } = useStartPipelineMutation()
   const { mutateAsync: stopPipeline, isPending: isStoppingPipeline } = useStopPipelineMutation()
->>>>>>> 169e3d9c
+  const { restartPipeline } = useRestartPipelineHelper()
 
   const destinationName = pipeline?.destination_name
   const statusName = getStatusName(pipelineStatusData?.status)
