import { zodResolver } from '@hookform/resolvers/zod'
import { snakeCase } from 'lodash'
import { useEffect, useMemo, useState } from 'react'
import { useForm } from 'react-hook-form'
import { toast } from 'sonner'
import * as z from 'zod'

import { useFlag, useParams } from 'common'
import { useApiKeysVisibility } from 'components/interfaces/APIKeys/hooks/useApiKeysVisibility'
import { getCatalogURI } from 'components/interfaces/Storage/StorageSettings/StorageSettings.utils'
import { getKeys, useAPIKeysQuery } from 'data/api-keys/api-keys-query'
import { useProjectSettingsV2Query } from 'data/config/project-settings-v2-query'
import { useCheckPrimaryKeysExists } from 'data/database/primary-keys-exists-query'
import { useCreateDestinationPipelineMutation } from 'data/etl/create-destination-pipeline-mutation'
import { useReplicationDestinationByIdQuery } from 'data/etl/destination-by-id-query'
import { useReplicationPipelineByIdQuery } from 'data/etl/pipeline-by-id-query'
import { useReplicationPublicationsQuery } from 'data/etl/publications-query'
import { useRestartPipelineHelper } from 'data/etl/restart-pipeline-helper'
import { useStartPipelineMutation } from 'data/etl/start-pipeline-mutation'
import { useUpdateDestinationPipelineMutation } from 'data/etl/update-destination-pipeline-mutation'
import { useIcebergNamespaceCreateMutation } from 'data/storage/iceberg-namespace-create-mutation'
import { useS3AccessKeyCreateMutation } from 'data/storage/s3-access-key-create-mutation'
import { useSelectedProjectQuery } from 'hooks/misc/useSelectedProject'
import {
  PipelineStatusRequestStatus,
  usePipelineRequestStatus,
} from 'state/replication-pipeline-request-status'
import {
  Button,
  DialogSectionSeparator,
  Form_Shadcn_,
  Sheet,
  SheetContent,
  SheetDescription,
  SheetFooter,
  SheetHeader,
  SheetSection,
  SheetTitle,
} from 'ui'
import { ReplicationDisclaimerDialog } from '../ReplicationDisclaimerDialog'
import { AdvancedSettings } from './AdvancedSettings'
import { DestinationNameInput } from './DestinationNameInput'
import { CREATE_NEW_KEY, CREATE_NEW_NAMESPACE } from './DestinationPanel.constants'
import { DestinationPanelFormSchema as FormSchema, TypeEnum } from './DestinationPanel.schema'
import { AnalyticsBucketFields, BigQueryFields } from './DestinationPanelFields'
import { DestinationTypeSelection } from './DestinationTypeSelection'
import { NoDestinationsAvailable } from './NoDestinationsAvailable'
import { PublicationSelection } from './PublicationSelection'

const formId = 'destination-editor'

interface DestinationPanelProps {
  visible: boolean
  sourceId: number | undefined
  onClose: () => void
  existingDestination?: {
    sourceId?: number
    destinationId: number
    pipelineId?: number
    enabled: boolean
    statusName?: string
  }
}

export const DestinationPanel = ({
  visible,
  sourceId,
  onClose,
  existingDestination,
}: DestinationPanelProps) => {
  const { ref: projectRef } = useParams()
  const { data: project } = useSelectedProjectQuery()
  const { setRequestStatus } = usePipelineRequestStatus()

  // Feature flags for ETL destinations
  const etlEnableBigQuery = useFlag('etlEnableBigQuery')
  const etlEnableIceberg = useFlag('etlEnableIceberg')

  // Compute available destinations based on feature flags
  const availableDestinations = useMemo(() => {
    const destinations = []
    if (etlEnableBigQuery) destinations.push({ value: 'BigQuery', label: 'BigQuery' })
    if (etlEnableIceberg)
      destinations.push({ value: 'Analytics Bucket', label: 'Analytics Bucket' })
    return destinations
  }, [etlEnableBigQuery, etlEnableIceberg])

  const hasNoAvailableDestinations = availableDestinations.length === 0

  const editMode = !!existingDestination
  const [showDisclaimerDialog, setShowDisclaimerDialog] = useState(false)
  const [pendingFormValues, setPendingFormValues] = useState<z.infer<typeof FormSchema> | null>(
    null
  )
  const [isFormInteracting, setIsFormInteracting] = useState(false)

  const { mutateAsync: createDestinationPipeline, isPending: creatingDestinationPipeline } =
    useCreateDestinationPipelineMutation({
      onSuccess: () => form.reset(defaultValues),
    })

  const { mutateAsync: updateDestinationPipeline, isPending: updatingDestinationPipeline } =
    useUpdateDestinationPipelineMutation({
      onSuccess: () => form.reset(defaultValues),
    })

<<<<<<< HEAD
  const { mutateAsync: startPipeline, isLoading: startingPipeline } = useStartPipelineMutation()
  const { restartPipeline } = useRestartPipelineHelper()
=======
  const { mutateAsync: startPipeline, isPending: startingPipeline } = useStartPipelineMutation()
>>>>>>> 169e3d9c

  const { mutateAsync: createS3AccessKey, isPending: isCreatingS3AccessKey } =
    useS3AccessKeyCreateMutation()

  const { mutateAsync: createNamespace, isPending: isCreatingNamespace } =
    useIcebergNamespaceCreateMutation()

  const {
    data: publications = [],
    isSuccess: isSuccessPublications,
    refetch: refetchPublications,
  } = useReplicationPublicationsQuery({ projectRef, sourceId })

  const { data: destinationData } = useReplicationDestinationByIdQuery({
    projectRef,
    destinationId: existingDestination?.destinationId,
  })

  const { data: pipelineData } = useReplicationPipelineByIdQuery({
    projectRef,
    pipelineId: existingDestination?.pipelineId,
  })

  const { canReadAPIKeys } = useApiKeysVisibility()
  const { data: apiKeys } = useAPIKeysQuery(
    { projectRef, reveal: true },
    { enabled: canReadAPIKeys }
  )
  const { serviceKey } = getKeys(apiKeys)
  const catalogToken = serviceKey?.api_key ?? ''

  const { data: projectSettings } = useProjectSettingsV2Query({ projectRef })

  const defaultValues = useMemo(() => {
    const config = destinationData?.config
    const isBigQueryConfig = config && 'big_query' in config
    const isIcebergConfig = config && 'iceberg' in config

    const defaultType = editMode
      ? isBigQueryConfig
        ? TypeEnum.enum.BigQuery
        : TypeEnum.enum['Analytics Bucket']
      : (availableDestinations[0]?.value as z.infer<typeof TypeEnum>) || TypeEnum.enum.BigQuery

    return {
      // Common fields
      type: defaultType,
      name: destinationData?.name ?? '',
      publicationName: pipelineData?.config.publication_name ?? '',
      maxFillMs: pipelineData?.config?.batch?.max_fill_ms,
      // BigQuery fields
      projectId: isBigQueryConfig ? config.big_query.project_id : '',
      datasetId: isBigQueryConfig ? config.big_query.dataset_id : '',
      serviceAccountKey: isBigQueryConfig ? config.big_query.service_account_key : '',
      maxStalenessMins: isBigQueryConfig ? config.big_query.max_staleness_mins : undefined,
      // Analytics Bucket fields
      warehouseName: isIcebergConfig ? config.iceberg.supabase.warehouse_name : '',
      namespace: isIcebergConfig ? config.iceberg.supabase.namespace : '',
      newNamespaceName: '',
      catalogToken: isIcebergConfig ? config.iceberg.supabase.catalog_token : catalogToken,
      s3AccessKeyId: isIcebergConfig ? config.iceberg.supabase.s3_access_key_id : '',
      s3SecretAccessKey: isIcebergConfig ? config.iceberg.supabase.s3_secret_access_key : '',
      s3Region:
        projectSettings?.region ?? (isIcebergConfig ? config.iceberg.supabase.s3_region : ''),
    }
  }, [
    destinationData,
    pipelineData,
    catalogToken,
    projectSettings,
    editMode,
    availableDestinations,
  ])

  const form = useForm<z.infer<typeof FormSchema>>({
    mode: 'onChange',
    reValidateMode: 'onChange',
    resolver: zodResolver(FormSchema),
    defaultValues,
  })
  const { publicationName, type: selectedType, warehouseName } = form.watch()
  const isSaving =
    creatingDestinationPipeline ||
    updatingDestinationPipeline ||
    startingPipeline ||
    isCreatingS3AccessKey ||
    isCreatingNamespace

  const publicationNames = useMemo(() => publications?.map((pub) => pub.name) ?? [], [publications])
  const isSelectedPublicationMissing =
    isSuccessPublications && !!publicationName && !publicationNames.includes(publicationName)

  const selectedPublication = publications.find((pub) => pub.name === publicationName)
  const { data: checkPrimaryKeysExistsData, isLoading: isLoadingCheck } = useCheckPrimaryKeysExists(
    {
      projectRef: project?.ref,
      connectionString: project?.connectionString,
      tables: selectedPublication?.tables ?? [],
    },
    { enabled: visible && !!selectedPublication }
  )
  const hasTablesWithNoPrimaryKeys = (checkPrimaryKeysExistsData?.offendingTables ?? []).length > 0

  const isSubmitDisabled =
    isSaving ||
    isSelectedPublicationMissing ||
    (!!selectedPublication && isLoadingCheck) ||
    hasTablesWithNoPrimaryKeys ||
    (!editMode && hasNoAvailableDestinations)

  // Helper function to handle namespace creation if needed
  const resolveNamespace = async (data: z.infer<typeof FormSchema>) => {
    if (data.namespace === CREATE_NEW_NAMESPACE) {
      if (!data.newNamespaceName) {
        throw new Error('New namespace name is required')
      }

      // Construct catalog URI for namespace creation
      const protocol = projectSettings?.app_config?.protocol ?? 'https'
      const endpoint =
        projectSettings?.app_config?.storage_endpoint || projectSettings?.app_config?.endpoint
      const catalogUri = getCatalogURI(project?.ref ?? '', protocol, endpoint)

      await createNamespace({
        catalogUri,
        warehouse: data.warehouseName!,
        namespace: data.newNamespaceName,
      })

      return data.newNamespaceName
    }
    return data.namespace
  }

  // [Joshen] I reckon this function can be refactored to be a bit more modular, it's currently pretty
  // complicated with 4 different types of flows -> edit bigquery/analytics, and create bigquery/analytics
  // At first glance we could try grouping as edit / create bigquery, edit / create analytics
  // since the destination config seems rather similar between edit and create for the same type
  const submitPipeline = async (data: z.infer<typeof FormSchema>) => {
    if (!projectRef) return console.error('Project ref is required')
    if (!sourceId) return console.error('Source id is required')
    if (isSelectedPublicationMissing) {
      return toast.error('Please select another publication before continuing')
    }

    try {
      if (editMode && existingDestination) {
        if (!existingDestination.pipelineId) return console.error('Pipeline id is required')

        let destinationConfig: any = {}

        if (data.type === 'BigQuery') {
          const bigQueryConfig: any = {
            projectId: data.projectId,
            datasetId: data.datasetId,
            serviceAccountKey: data.serviceAccountKey,
          }
          if (!!data.maxStalenessMins) {
            bigQueryConfig.maxStalenessMins = data.maxStalenessMins
          }
          destinationConfig = { bigQuery: bigQueryConfig }
        } else if (data.type === 'Analytics Bucket') {
          let s3Keys = { accessKey: data.s3AccessKeyId, secretKey: data.s3SecretAccessKey }

          if (data.s3AccessKeyId === CREATE_NEW_KEY) {
            const newKeys = await createS3AccessKey({
              projectRef,
              description: `Autogenerated key for replication to ${snakeCase(warehouseName)}`,
            })
            s3Keys = { accessKey: newKeys.access_key, secretKey: newKeys.secret_key }
          }

          // Resolve namespace (create if needed)
          const finalNamespace = await resolveNamespace(data)

          const icebergConfig: any = {
            projectRef: projectRef,
            warehouseName: data.warehouseName,
            namespace: finalNamespace,
            catalogToken: data.catalogToken,
            s3AccessKeyId: s3Keys.accessKey,
            s3SecretAccessKey: s3Keys.secretKey,
            s3Region: data.s3Region,
          }
          destinationConfig = { iceberg: icebergConfig }
        }

        const batchConfig: any = {}
        if (!!data.maxFillMs) batchConfig.maxFillMs = data.maxFillMs
        const hasBatchFields = Object.keys(batchConfig).length > 0

        await updateDestinationPipeline({
          destinationId: existingDestination.destinationId,
          pipelineId: existingDestination.pipelineId,
          projectRef,
          destinationName: data.name,
          destinationConfig,
          pipelineConfig: {
            publicationName: data.publicationName,
            ...(hasBatchFields ? { batch: batchConfig } : {}),
          },
          sourceId,
        })
        // Set request status only right before starting, then fire and close
        const snapshot =
          existingDestination.statusName ?? (existingDestination.enabled ? 'started' : 'stopped')
        if (existingDestination.enabled) {
          setRequestStatus(
            existingDestination.pipelineId,
            PipelineStatusRequestStatus.RestartRequested,
            snapshot
          )
          toast.success('Settings applied. Restarting the pipeline...')
          restartPipeline({ projectRef, pipelineId: existingDestination.pipelineId })
        } else {
          setRequestStatus(
            existingDestination.pipelineId,
            PipelineStatusRequestStatus.StartRequested,
            snapshot
          )
          toast.success('Settings applied. Starting the pipeline...')
          startPipeline({ projectRef, pipelineId: existingDestination.pipelineId })
        }
        onClose()
      } else {
        let destinationConfig: any = {}

        if (data.type === 'BigQuery') {
          const bigQueryConfig: any = {
            projectId: data.projectId,
            datasetId: data.datasetId,
            serviceAccountKey: data.serviceAccountKey,
          }
          if (!!data.maxStalenessMins) {
            bigQueryConfig.maxStalenessMins = data.maxStalenessMins
          }
          destinationConfig = { bigQuery: bigQueryConfig }
        } else if (data.type === 'Analytics Bucket') {
          let s3Keys = { accessKey: data.s3AccessKeyId, secretKey: data.s3SecretAccessKey }

          if (data.s3AccessKeyId === CREATE_NEW_KEY) {
            const newKeys = await createS3AccessKey({
              projectRef,
              description: `Autogenerated key for replication to ${snakeCase(warehouseName)}`,
            })
            s3Keys = { accessKey: newKeys.access_key, secretKey: newKeys.secret_key }
          }

          // Resolve namespace (create if needed)
          const finalNamespace = await resolveNamespace(data)

          const icebergConfig: any = {
            projectRef: projectRef,
            warehouseName: data.warehouseName,
            namespace: finalNamespace,
            catalogToken: data.catalogToken,
            s3AccessKeyId: s3Keys.accessKey,
            s3SecretAccessKey: s3Keys.secretKey,
            s3Region: data.s3Region,
          }
          destinationConfig = { iceberg: icebergConfig }
        }
        const batchConfig: any = {}
        if (!!data.maxFillMs) batchConfig.maxFillMs = data.maxFillMs
        const hasBatchFields = Object.keys(batchConfig).length > 0

        const { pipeline_id: pipelineId } = await createDestinationPipeline({
          projectRef,
          destinationName: data.name,
          destinationConfig,
          sourceId,
          pipelineConfig: {
            publicationName: data.publicationName,
            ...(hasBatchFields ? { batch: batchConfig } : {}),
          },
        })
        // Set request status only right before starting, then fire and close
        setRequestStatus(pipelineId, PipelineStatusRequestStatus.StartRequested, undefined)
        toast.success('Destination created. Starting the pipeline...')
        startPipeline({ projectRef, pipelineId })
        onClose()
      }
    } catch (error) {
      const action = editMode ? 'apply and run' : 'create and start'
      toast.error(`Failed to ${action} destination`)
    }
  }

  const onSubmit = async (data: z.infer<typeof FormSchema>) => {
    if (!editMode) {
      setPendingFormValues(data)
      setShowDisclaimerDialog(true)
      return
    }

    await submitPipeline(data)
  }

  const handleDisclaimerDialogChange = (open: boolean) => {
    setShowDisclaimerDialog(open)
    if (!open) {
      setPendingFormValues(null)
    }
  }

  const handleDisclaimerConfirm = async () => {
    if (!pendingFormValues) return

    const values = pendingFormValues
    setPendingFormValues(null)
    setShowDisclaimerDialog(false)
    await submitPipeline(values)
  }

  useEffect(() => {
    if (editMode && destinationData && pipelineData && !isFormInteracting) {
      form.reset(defaultValues)
    }
  }, [destinationData, pipelineData, editMode, defaultValues, form, isFormInteracting])

  // Ensure the form always reflects the freshest data whenever the panel opens
  useEffect(() => {
    if (visible) {
      form.reset(defaultValues)
      setIsFormInteracting(false)
    }
  }, [visible, defaultValues, form])

  useEffect(() => {
    if (visible && projectRef && sourceId) {
      refetchPublications()
    }
  }, [visible, projectRef, sourceId, refetchPublications])

  return (
    <>
      <Sheet open={visible} onOpenChange={onClose}>
        <SheetContent showClose={false} size="default">
          <div className="flex flex-col h-full" tabIndex={-1}>
            <SheetHeader>
              <SheetTitle>{editMode ? 'Edit destination' : 'Create a new destination'}</SheetTitle>
              <SheetDescription>
                {editMode
                  ? 'Update the configuration for this destination'
                  : 'A destination is an external platform that automatically receives your database changes in real time.'}
              </SheetDescription>
            </SheetHeader>

            <SheetSection className="flex-grow overflow-auto px-0 py-0">
              {hasNoAvailableDestinations && !editMode ? (
                <NoDestinationsAvailable />
              ) : (
                <Form_Shadcn_ {...form}>
                  <form id={formId} onSubmit={form.handleSubmit(onSubmit)}>
                    <div className="p-5">
                      <p className="text-sm font-medium text-foreground mb-1">
                        Destination details
                      </p>
                      <p className="text-sm text-foreground-light mb-4">
                        Name your destination and choose which data to replicate
                      </p>

                      <div className="space-y-4">
                        <DestinationNameInput form={form} />
                        <PublicationSelection form={form} sourceId={sourceId} visible={visible} />
                      </div>
                    </div>
                    <DialogSectionSeparator />
                    <DestinationTypeSelection form={form} editMode={editMode} />
                    {selectedType === 'BigQuery' && etlEnableBigQuery ? (
                      <>
                        <DialogSectionSeparator />
                        <BigQueryFields form={form} />
                      </>
                    ) : selectedType === 'Analytics Bucket' && etlEnableIceberg ? (
                      <>
                        <DialogSectionSeparator />
                        <AnalyticsBucketFields
                          form={form}
                          setIsFormInteracting={setIsFormInteracting}
                        />
                      </>
                    ) : null}
                    <DialogSectionSeparator />
                    <AdvancedSettings form={form} />
                  </form>
                </Form_Shadcn_>
              )}
            </SheetSection>

            <SheetFooter>
              <Button disabled={isSaving} type="default" onClick={onClose}>
                Cancel
              </Button>
              <Button
                disabled={isSubmitDisabled}
                loading={isSaving}
                form={formId}
                htmlType="submit"
              >
                {editMode
                  ? existingDestination?.enabled
                    ? 'Apply and restart'
                    : 'Apply and start'
                  : 'Create and start'}
              </Button>
            </SheetFooter>
          </div>
        </SheetContent>
      </Sheet>

      <ReplicationDisclaimerDialog
        open={showDisclaimerDialog}
        onOpenChange={handleDisclaimerDialogChange}
        isLoading={isSaving}
        onConfirm={handleDisclaimerConfirm}
      />
    </>
  )
}<|MERGE_RESOLUTION|>--- conflicted
+++ resolved
@@ -104,12 +104,8 @@
       onSuccess: () => form.reset(defaultValues),
     })
 
-<<<<<<< HEAD
-  const { mutateAsync: startPipeline, isLoading: startingPipeline } = useStartPipelineMutation()
+  const { mutateAsync: startPipeline, isPending: startingPipeline } = useStartPipelineMutation()
   const { restartPipeline } = useRestartPipelineHelper()
-=======
-  const { mutateAsync: startPipeline, isPending: startingPipeline } = useStartPipelineMutation()
->>>>>>> 169e3d9c
 
   const { mutateAsync: createS3AccessKey, isPending: isCreatingS3AccessKey } =
     useS3AccessKeyCreateMutation()
