import { useQueryClient } from '@tanstack/react-query'
import { Plus, Search } from 'lucide-react'
import { useEffect, useRef, useState } from 'react'

import { useParams } from 'common'
import Table from 'components/to-be-cleaned/Table'
import { AlertError } from 'components/ui/AlertError'
import { DocsButton } from 'components/ui/DocsButton'
import { UpgradePlanButton } from 'components/ui/UpgradePlanButton'
import { useReplicationDestinationsQuery } from 'data/etl/destinations-query'
import { replicationKeys } from 'data/etl/keys'
import { fetchReplicationPipelineVersion } from 'data/etl/pipeline-version-query'
import { useReplicationPipelinesQuery } from 'data/etl/pipelines-query'
import { useReplicationSourcesQuery } from 'data/etl/sources-query'
import { useSelectedOrganizationQuery } from 'hooks/misc/useSelectedOrganization'
import { DOCS_URL } from 'lib/constants'
import { Button, cn, Input_Shadcn_ } from 'ui'
import { GenericSkeletonLoader } from 'ui-patterns'
import { DestinationPanel } from './DestinationPanel/DestinationPanel'
import { DestinationRow } from './DestinationRow'
import { EnableReplicationModal } from './EnableReplicationModal'
import { PIPELINE_ERROR_MESSAGES } from './Pipeline.utils'

export const Destinations = () => {
  const { data: organization } = useSelectedOrganizationQuery()
  const isPaidPlan = organization?.plan.id !== 'free'

  const [showNewDestinationPanel, setShowNewDestinationPanel] = useState(false)
  const [filterString, setFilterString] = useState<string>('')
  const { ref: projectRef } = useParams()

  const {
    data: sourcesData,
    error: sourcesError,
    isLoading: isSourcesLoading,
    isError: isSourcesError,
    isSuccess: isSourcesSuccess,
  } = useReplicationSourcesQuery({
    projectRef,
  })

  const sourceId = sourcesData?.sources.find((s) => s.name === projectRef)?.id
  const replicationNotEnabled = isSourcesSuccess && !sourceId

  const {
    data: destinationsData,
    error: destinationsError,
    isLoading: isDestinationsLoading,
    isError: isDestinationsError,
    isSuccess: isDestinationsSuccess,
  } = useReplicationDestinationsQuery({
    projectRef,
  })

  const {
    data: pipelinesData,
    error: pipelinesError,
    isLoading: isPipelinesLoading,
    isError: isPipelinesError,
    isSuccess: isPipelinesSuccess,
  } = useReplicationPipelinesQuery({
    projectRef,
  })

  const hasDestinations = isDestinationsSuccess && destinationsData.destinations.length > 0

  const filteredDestinations =
    filterString.length === 0
      ? destinationsData?.destinations ?? []
      : (destinationsData?.destinations ?? []).filter((destination) =>
          destination.name.toLowerCase().includes(filterString.toLowerCase())
        )

  // Prefetch pipeline version info for all destinations on first load only
  const queryClient = useQueryClient()
  const prefetchedRef = useRef(false)
  useEffect(() => {
    if (
      projectRef &&
      !prefetchedRef.current &&
      pipelinesData?.pipelines &&
      pipelinesData.pipelines.length > 0 &&
      isPipelinesSuccess
    ) {
      prefetchedRef.current = true
      pipelinesData.pipelines.forEach((p) => {
        if (!p?.id) return
        queryClient.prefetchQuery({
          queryKey: replicationKeys.pipelinesVersion(projectRef, p.id),
          queryFn: ({ signal }) =>
            fetchReplicationPipelineVersion({ projectRef, pipelineId: p.id }, signal),
          staleTime: Infinity,
        })
      })
    }
  }, [projectRef, pipelinesData?.pipelines, isPipelinesSuccess, queryClient])

  return (
    <>
      <div className="mb-4">
        <div className="flex items-center justify-between">
          <div className="flex items-center">
            <div className="relative">
              <Search
                className="absolute left-3 top-1/2 transform -translate-y-1/2 text-foreground-lighter"
                size={14}
              />
              <Input_Shadcn_
                className="pl-9 h-7"
                placeholder={'Filter destinations'}
                value={filterString}
                onChange={(e) => setFilterString(e.target.value)}
              />
            </div>
          </div>
          {!!sourceId && (
            <Button type="default" icon={<Plus />} onClick={() => setShowNewDestinationPanel(true)}>
              Add destination
            </Button>
          )}
        </div>
      </div>

      <div className="w-full overflow-hidden overflow-x-auto">
        {(isSourcesError || isDestinationsError) && (
          <AlertError
            error={sourcesError || destinationsError}
            subject={PIPELINE_ERROR_MESSAGES.RETRIEVE_DESTINATIONS}
          />
        )}

        {isSourcesLoading || isDestinationsLoading ? (
          <GenericSkeletonLoader />
        ) : replicationNotEnabled ? (
          <div className="border rounded-md p-4 md:p-12 flex flex-col gap-y-4">
            <div className="flex flex-col gap-y-1">
              <h3>Replicate data to external destinations in real-time</h3>
              <p className="text-sm text-foreground-light">
<<<<<<< HEAD
                Enable ETL replication to start replicating your database changes to data warehouses and
                analytics platforms
=======
                {isPaidPlan
                  ? 'Enable replication to start sending your database changes to data warehouses and analytics platforms'
                  : 'Upgrade to the Pro plan to send your database changes to data warehouses and analytics platforms via replication'}
>>>>>>> 53396f84
              </p>
            </div>
            <div className="flex gap-x-2">
              {isPaidPlan ? (
                <EnableReplicationModal />
              ) : (
                <UpgradePlanButton type="primary" plan="Pro" />
              )}
              {/* [Joshen] Placeholder for when we have documentation */}
              <DocsButton href={`${DOCS_URL}`} />
            </div>
          </div>
        ) : hasDestinations ? (
          <Table
            head={[
              <Table.th key="name">Name</Table.th>,
              <Table.th key="type">Type</Table.th>,
              <Table.th key="status">Status</Table.th>,
              <Table.th key="publication">Publication</Table.th>,
              <Table.th key="actions"></Table.th>,
            ]}
            body={filteredDestinations.map((destination) => {
              const pipeline = pipelinesData?.pipelines.find(
                (p) => p.destination_id === destination.id
              )

              const type =
                'big_query' in destination.config
                  ? 'BigQuery'
                  : 'iceberg' in destination.config
                    ? 'Analytics Bucket'
                    : 'Other'

              return (
                <DestinationRow
                  key={destination.id}
                  sourceId={sourceId}
                  destinationId={destination.id}
                  destinationName={destination.name}
                  type={type}
                  pipeline={pipeline}
                  error={pipelinesError}
                  isLoading={isPipelinesLoading}
                  isError={isPipelinesError}
                  isSuccess={isPipelinesSuccess}
                />
              )
            })}
          />
        ) : (
          !isSourcesLoading &&
          !isDestinationsLoading &&
          !isSourcesError &&
          !isDestinationsError && (
            <div
              className={cn(
                'w-full',
                'border border-dashed bg-surface-100 border-overlay',
                'flex flex-col px-10 rounded-lg justify-center items-center py-8 mt-4'
              )}
            >
              <h4>Create your first destination</h4>
              <p className="prose text-sm text-center mt-1 max-w-full">
                Destinations are external platforms where your database changes are automatically
                sent. Connect to various data warehouses and analytics platforms to enable
                real-time data pipelines.
              </p>
              <Button
                icon={<Plus />}
                onClick={() => setShowNewDestinationPanel(true)}
                className="mt-4"
              >
                Add destination
              </Button>
            </div>
          )
        )}
      </div>

      {!isSourcesLoading &&
        !isDestinationsLoading &&
        filteredDestinations.length === 0 &&
        hasDestinations && (
          <div className="text-center py-8 text-foreground-light">
            <p>No destinations match "{filterString}"</p>
          </div>
        )}

      <DestinationPanel
        visible={showNewDestinationPanel}
        sourceId={sourceId}
        onClose={() => setShowNewDestinationPanel(false)}
      />
    </>
  )
}<|MERGE_RESOLUTION|>--- conflicted
+++ resolved
@@ -136,14 +136,8 @@
             <div className="flex flex-col gap-y-1">
               <h3>Replicate data to external destinations in real-time</h3>
               <p className="text-sm text-foreground-light">
-<<<<<<< HEAD
-                Enable ETL replication to start replicating your database changes to data warehouses and
-                analytics platforms
-=======
-                {isPaidPlan
-                  ? 'Enable replication to start sending your database changes to data warehouses and analytics platforms'
-                  : 'Upgrade to the Pro plan to send your database changes to data warehouses and analytics platforms via replication'}
->>>>>>> 53396f84
+                {isPaidPlan ? 'Enable ETL replication' : 'Upgrade to the Pro plan'} to start
+                replicating your database changes to data warehouses and analytics platforms
               </p>
             </div>
             <div className="flex gap-x-2">
@@ -208,8 +202,8 @@
               <h4>Create your first destination</h4>
               <p className="prose text-sm text-center mt-1 max-w-full">
                 Destinations are external platforms where your database changes are automatically
-                sent. Connect to various data warehouses and analytics platforms to enable
-                real-time data pipelines.
+                sent. Connect to various data warehouses and analytics platforms to enable real-time
+                data pipelines.
               </p>
               <Button
                 icon={<Plus />}
