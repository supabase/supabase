--- conflicted
+++ resolved
@@ -1,11 +1,7 @@
 import type { PostgresExtension } from '@supabase/postgres-meta'
 import { ExternalLinkIcon } from 'lucide-react'
 import { useEffect, useState } from 'react'
-<<<<<<< HEAD
-=======
 import toast from 'react-hot-toast'
-import { Button, Form, IconDatabase, IconPlus, Input, Listbox, Modal } from 'ui'
->>>>>>> d0c730d0
 
 import { useProjectContext } from 'components/layouts/ProjectLayout/ProjectContext'
 import ShimmeringLoader from 'components/ui/ShimmeringLoader'
