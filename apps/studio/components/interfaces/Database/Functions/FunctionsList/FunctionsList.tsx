--- conflicted
+++ resolved
@@ -1,32 +1,31 @@
 import { PermissionAction } from '@supabase/shared-types/out/constants'
-import { parseAsBoolean, useQueryState } from 'nuqs'
-
-import { useMemo, useRef, useState } from 'react'
+import { Search } from 'lucide-react'
+import { useRouter } from 'next/router'
+import { parseAsBoolean, parseAsJson, useQueryState } from 'nuqs'
+import { useRef } from 'react'
 import { toast } from 'sonner'
 
+import { useParams } from 'common'
+import {
+  ReportsSelectFilter,
+  selectFilterSchema,
+} from 'components/interfaces/Reports/v2/ReportsSelectFilter'
 import { SIDEBAR_KEYS } from 'components/layouts/ProjectLayout/LayoutSidebar/LayoutSidebarProvider'
 import ProductEmptyState from 'components/to-be-cleaned/ProductEmptyState'
 import AlertError from 'components/ui/AlertError'
 import { ButtonTooltip } from 'components/ui/ButtonTooltip'
-<<<<<<< HEAD
-import { GenericSkeletonLoader } from 'components/ui/ShimmeringLoader'
-=======
 import SchemaSelector from 'components/ui/SchemaSelector'
->>>>>>> 63b7ce40
 import { useDatabaseFunctionDeleteMutation } from 'data/database-functions/database-functions-delete-mutation'
 import type { DatabaseFunction } from 'data/database-functions/database-functions-query'
 import { useDatabaseFunctionsQuery } from 'data/database-functions/database-functions-query'
 import { useSchemasQuery } from 'data/database/schemas-query'
 import { useAsyncCheckPermissions } from 'hooks/misc/useCheckPermissions'
 import { handleErrorOnDelete, useQueryStateWithSelect } from 'hooks/misc/useQueryStateWithSelect'
+import { useQuerySchemaState } from 'hooks/misc/useSchemaQueryState'
 import { useSelectedProjectQuery } from 'hooks/misc/useSelectedProject'
 import { useIsProtectedSchema } from 'hooks/useProtectedSchemas'
 import { useAiAssistantStateSnapshot } from 'state/ai-assistant-state'
 import { useSidebarManagerSnapshot } from 'state/sidebar-manager-state'
-<<<<<<< HEAD
-import { AiIconAnimation, Card, Table, TableBody, TableHead, TableHeader, TableRow } from 'ui'
-import { FilterBar, FilterGroup, FilterProperty, isGroup } from 'ui-patterns'
-=======
 import {
   AiIconAnimation,
   Card,
@@ -38,7 +37,6 @@
   TableRow,
 } from 'ui'
 import { GenericSkeletonLoader } from 'ui-patterns/ShimmeringLoader'
->>>>>>> 63b7ce40
 import { ProtectedSchemaWarning } from '../../ProtectedSchemaWarning'
 import FunctionList from './FunctionList'
 
@@ -56,21 +54,13 @@
 end;
 $$;`
 
-const initialFilters: FilterGroup = {
-  logicalOperator: 'AND',
-  conditions: [
-    {
-      propertyName: 'schema',
-      operator: '=',
-      value: 'public',
-    },
-  ],
-}
-
 const FunctionsList = () => {
+  const router = useRouter()
+  const { search } = useParams()
   const { data: project } = useSelectedProjectQuery()
   const aiSnap = useAiAssistantStateSnapshot()
   const { openSidebar } = useSidebarManagerSnapshot()
+  const { selectedSchema, setSelectedSchema } = useQuerySchemaState()
   const isInlineEditorEnabled = useIsInlineEditorEnabled()
   const {
     setValue: setEditorPanelValue,
@@ -78,90 +68,8 @@
     setInitialPrompt: setEditorPanelInitialPrompt,
   } = useEditorPanelStateSnapshot()
 
-  // FilterBar state
-  const [filters, setFilters] = useState<FilterGroup>(initialFilters)
-  const [freeformText, setFreeformText] = useState('')
-
   // Track the ID being deleted to exclude it from error checking
   const deletingFunctionIdRef = useRef<string | null>(null)
-
-  const { can: canCreateFunctions } = useAsyncCheckPermissions(
-    PermissionAction.TENANT_SQL_ADMIN_WRITE,
-    'functions'
-  )
-
-  const { data: schemas } = useSchemasQuery({
-    projectRef: project?.ref,
-    connectionString: project?.connectionString,
-  })
-
-  const {
-    data: functions,
-    error,
-    isLoading,
-    isError,
-  } = useDatabaseFunctionsQuery({
-    projectRef: project?.ref,
-    connectionString: project?.connectionString,
-  })
-
-  // Extract filter values from FilterGroup
-  const extractFilterValues = (group: FilterGroup, propertyName: string): string[] => {
-    const values: string[] = []
-    for (const condition of group.conditions) {
-      if (isGroup(condition)) {
-        values.push(...extractFilterValues(condition, propertyName))
-      } else if (condition.propertyName === propertyName && condition.value !== null) {
-        values.push(String(condition.value))
-      }
-    }
-    return values
-  }
-
-  const selectedSchema = extractFilterValues(filters, 'schema')[0] ?? 'public'
-  const returnTypeFilter = extractFilterValues(filters, 'return_type')
-  const securityFilter = extractFilterValues(filters, 'security')
-
-  const { isSchemaLocked } = useIsProtectedSchema({ schema: selectedSchema })
-
-  // Get unique return types from all functions for filter options
-  const uniqueReturnTypes = useMemo(() => {
-    return Array.from(new Set((functions ?? []).map((fn) => fn.return_type))).sort()
-  }, [functions])
-
-  // Filter properties for FilterBar
-  const filterProperties: FilterProperty[] = useMemo(
-    () => [
-      {
-        label: 'Schema',
-        name: 'schema',
-        type: 'string' as const,
-        options: (schemas ?? [])
-          .map((s) => s.name)
-          .sort()
-          .map((name) => ({ label: name, value: name })),
-        operators: ['='],
-      },
-      {
-        label: 'Return Type',
-        name: 'return_type',
-        type: 'string' as const,
-        options: uniqueReturnTypes.map((type) => ({ label: type, value: type })),
-        operators: ['=', '!='],
-      },
-      {
-        label: 'Security',
-        name: 'security',
-        type: 'string' as const,
-        options: [
-          { label: 'Definer', value: 'definer' },
-          { label: 'Invoker', value: 'invoker' },
-        ],
-        operators: ['='],
-      },
-    ],
-    [schemas, uniqueReturnTypes]
-  )
 
   const createFunction = () => {
     setSelectedFunctionIdToDuplicate(null)
@@ -205,8 +113,6 @@
     setSelectedFunctionToDelete(fn.id.toString())
   }
 
-<<<<<<< HEAD
-=======
   const filterString = search ?? ''
 
   // Filters
@@ -264,7 +170,6 @@
     ...(hasInvoker ? [{ label: 'Invoker', value: 'invoker' }] : []),
   ]
 
->>>>>>> 63b7ce40
   const [showCreateFunctionForm, setShowCreateFunctionForm] = useQueryState(
     'new',
     parseAsBoolean.withDefault(false).withOptions({ history: 'push', clearOnDefault: true })
@@ -335,24 +240,53 @@
       ) : (
         <div className="w-full space-y-4">
           <div className="flex flex-col lg:flex-row lg:items-center justify-between gap-2 flex-wrap">
-            <div className="flex-1 min-w-0">
-              <FilterBar
-                filterProperties={filterProperties}
-                filters={filters}
-                onFilterChange={setFilters}
-                freeformText={freeformText}
-                onFreeformTextChange={setFreeformText}
+            <div className="flex flex-col lg:flex-row lg:items-center gap-2">
+              <SchemaSelector
+                className="w-full lg:w-[180px]"
+                size="tiny"
+                showError={false}
+                selectedSchemaName={selectedSchema}
+                onSelectSchema={(schema) => {
+                  setFilterString('')
+                  // Wait for the filter to be cleared from the URL
+                  setTimeout(() => {
+                    setSelectedSchema(schema)
+                  }, 50)
+                }}
+              />
+              <Input
+                placeholder="Search for a function"
+                size="tiny"
+                icon={<Search />}
+                value={filterString}
+                className="w-full lg:w-52"
+                onChange={(e) => setFilterString(e.target.value)}
+              />
+              <ReportsSelectFilter
+                label="Return Type"
+                options={uniqueReturnTypes.map((type) => ({
+                  label: type,
+                  value: type,
+                }))}
+                value={returnTypeFilter ?? []}
+                onChange={setReturnTypeFilter}
+                showSearch
+              />
+              <ReportsSelectFilter
+                label="Security"
+                options={securityOptions}
+                value={securityFilter ?? []}
+                onChange={setSecurityFilter}
               />
             </div>
 
-            <div className="flex items-center gap-x-2 shrink-0">
+            <div className="flex items-center gap-x-2">
               {!isSchemaLocked && (
                 <>
                   <ButtonTooltip
                     disabled={!canCreateFunctions}
                     onClick={() => createFunction()}
                     className="flex-grow"
-                    size="tiny"
                     tooltip={{
                       content: {
                         side: 'bottom',
@@ -366,7 +300,6 @@
                   </ButtonTooltip>
                   <ButtonTooltip
                     type="default"
-                    size="tiny"
                     disabled={!canCreateFunctions}
                     className="px-1 pointer-events-auto"
                     icon={<AiIconAnimation size={16} />}
@@ -412,10 +345,10 @@
               <TableBody>
                 <FunctionList
                   schema={selectedSchema}
-                  filterString={freeformText}
+                  filterString={filterString}
                   isLocked={isSchemaLocked}
-                  returnTypeFilter={returnTypeFilter}
-                  securityFilter={securityFilter}
+                  returnTypeFilter={returnTypeFilter ?? []}
+                  securityFilter={securityFilter ?? []}
                   duplicateFunction={duplicateFunction}
                   editFunction={editFunction}
                   deleteFunction={deleteFunction}
