import { PermissionAction } from '@supabase/shared-types/out/constants'
import { includes, noop, sortBy } from 'lodash'
import { Copy, Edit, Edit2, FileText, MoreVertical, Trash } from 'lucide-react'
import Link from 'next/link'
import { useRouter } from 'next/router'

import { SIDEBAR_KEYS } from 'components/layouts/ProjectLayout/LayoutSidebar/LayoutSidebarProvider'
import { ButtonTooltip } from 'components/ui/ButtonTooltip'
<<<<<<< HEAD
import type { DatabaseFunction } from 'data/database-functions/database-functions-query'
=======
>>>>>>> 63b7ce40
import { useAsyncCheckPermissions } from 'hooks/misc/useCheckPermissions'
import { useSelectedProjectQuery } from 'hooks/misc/useSelectedProject'
import { useAiAssistantStateSnapshot } from 'state/ai-assistant-state'
import { useSidebarManagerSnapshot } from 'state/sidebar-manager-state'
import {
  Button,
  DropdownMenu,
  DropdownMenuContent,
  DropdownMenuItem,
  DropdownMenuSeparator,
  DropdownMenuTrigger,
  TableCell,
  TableRow,
} from 'ui'

interface FunctionListProps {
  schema: string
  filterString: string
  isLocked: boolean
  returnTypeFilter: string[]
  securityFilter: string[]
  duplicateFunction: (fn: any) => void
  editFunction: (fn: any) => void
  deleteFunction: (fn: any) => void
  functions: DatabaseFunction[]
}

const FunctionList = ({
  schema,
  filterString,
  isLocked,
  returnTypeFilter,
  securityFilter,
  duplicateFunction = noop,
  editFunction = noop,
  deleteFunction = noop,
  functions,
}: FunctionListProps) => {
  const router = useRouter()
  const { data: selectedProject } = useSelectedProjectQuery()
  const aiSnap = useAiAssistantStateSnapshot()
  const { openSidebar } = useSidebarManagerSnapshot()

  const filteredFunctions = (functions ?? []).filter((x) => {
    const matchesName = includes(x.name.toLowerCase(), filterString.toLowerCase())
    const matchesReturnType =
      returnTypeFilter.length === 0 || returnTypeFilter.includes(x.return_type)
    const matchesSecurity =
      securityFilter.length === 0 ||
      (securityFilter.includes('definer') && x.security_definer) ||
      (securityFilter.includes('invoker') && !x.security_definer)
    return matchesName && matchesReturnType && matchesSecurity
  })
  const _functions = sortBy(
    filteredFunctions.filter((x) => x.schema == schema),
    (func) => func.name.toLocaleLowerCase()
  )
  const projectRef = selectedProject?.ref
  const { can: canUpdateFunctions } = useAsyncCheckPermissions(
    PermissionAction.TENANT_SQL_ADMIN_WRITE,
    'functions'
  )

  const hasFiltersApplied =
    filterString.length > 0 || returnTypeFilter.length > 0 || securityFilter.length > 0

  if (_functions.length === 0 && !hasFiltersApplied) {
    return (
      <TableRow key={schema}>
        <TableCell colSpan={5}>
          <p className="text-sm text-foreground">No functions created yet</p>
          <p className="text-sm text-foreground-light">
            There are no functions found in the schema "{schema}"
          </p>
        </TableCell>
      </TableRow>
    )
  }

  if (_functions.length === 0 && hasFiltersApplied) {
    return (
      <TableRow key={schema}>
        <TableCell colSpan={5}>
          <p className="text-sm text-foreground">No results found</p>
          <p className="text-sm text-foreground-light">No functions match your current filters</p>
        </TableCell>
      </TableRow>
    )
  }

  return (
    <>
      {_functions.map((x) => {
        const isApiDocumentAvailable = schema == 'public' && x.return_type !== 'trigger'

        return (
          <TableRow key={x.id}>
            <TableCell className="truncate">
              <Button
                type="text"
                className="text-link-table-cell text-sm disabled:opacity-100 disabled:no-underline p-0 hover:bg-transparent title"
                disabled={isLocked || !canUpdateFunctions}
                onClick={() => editFunction(x)}
                title={x.name}
              >
                {x.name}
              </Button>
            </TableCell>
            <TableCell className="table-cell">
              <p
                title={x.argument_types}
                className={`truncate ${x.argument_types ? 'text-foreground-light' : 'text-foreground-muted'}`}
              >
                {x.argument_types || '–'}
              </p>
            </TableCell>
            <TableCell className="table-cell">
              {x.return_type === 'trigger' ? (
                <Link
                  href={`/project/${projectRef}/database/triggers?search=${x.name}`}
                  className="truncate text-link"
                  title={x.return_type}
                >
                  {x.return_type}
                </Link>
              ) : (
                <p title={x.return_type} className="truncate text-foreground-light">
                  {x.return_type}
                </p>
              )}
            </TableCell>
            <TableCell className="table-cell">
              <p className="truncate text-foreground-light">
                {x.security_definer ? 'Definer' : 'Invoker'}
              </p>
            </TableCell>
            <TableCell className="text-right">
              {!isLocked && (
                <div className="flex items-center justify-end">
                  {canUpdateFunctions ? (
                    <DropdownMenu>
                      <DropdownMenuTrigger asChild>
                        <Button
                          aria-label="More options"
                          type="default"
                          className="px-1"
                          icon={<MoreVertical />}
                        />
                      </DropdownMenuTrigger>
                      <DropdownMenuContent side="left" className="w-52">
                        {isApiDocumentAvailable && (
                          <DropdownMenuItem
                            className="space-x-2"
                            onClick={() => router.push(`/project/${projectRef}/api?rpc=${x.name}`)}
                          >
                            <FileText size={14} />
                            <p>Client API docs</p>
                          </DropdownMenuItem>
                        )}
                        <DropdownMenuSeparator />
                        <DropdownMenuItem className="space-x-2" onClick={() => editFunction(x)}>
                          <Edit2 size={14} />
                          <p>Edit function</p>
                        </DropdownMenuItem>
                        <DropdownMenuItem
                          className="space-x-2"
                          onClick={() => {
                            openSidebar(SIDEBAR_KEYS.AI_ASSISTANT)
                            aiSnap.newChat({
                              name: `Update function ${x.name}`,
                              initialInput: 'Update this function to do...',
                              suggestions: {
                                title:
                                  'I can help you make a change to this function, here are a few example prompts to get you started:',
                                prompts: [
                                  {
                                    label: 'Rename Function',
                                    description: 'Rename this function to ...',
                                  },
                                  {
                                    label: 'Modify Function',
                                    description: 'Modify this function so that it ...',
                                  },
                                  {
                                    label: 'Add Trigger',
                                    description:
                                      'Add a trigger for this function that calls it when ...',
                                  },
                                ],
                              },
                              sqlSnippets: [x.complete_statement],
                            })
                          }}
                        >
                          <Edit size={14} />
                          <p>Edit function with Assistant</p>
                        </DropdownMenuItem>
                        <DropdownMenuItem
                          className="space-x-2"
                          onClick={() => duplicateFunction(x)}
                        >
                          <Copy size={14} />
                          <p>Duplicate function</p>
                        </DropdownMenuItem>
                        <DropdownMenuSeparator />
                        <DropdownMenuItem className="space-x-2" onClick={() => deleteFunction(x)}>
                          <Trash size={14} className="text-destructive" />
                          <p>Delete function</p>
                        </DropdownMenuItem>
                      </DropdownMenuContent>
                    </DropdownMenu>
                  ) : (
                    <ButtonTooltip
                      disabled
                      type="default"
                      icon={<MoreVertical />}
                      className="px-1"
                      tooltip={{
                        content: {
                          side: 'left',
                          text: 'You need additional permissions to update functions',
                        },
                      }}
                    />
                  )}
                </div>
              )}
            </TableCell>
          </TableRow>
        )
      })}
    </>
  )
}

export default FunctionList<|MERGE_RESOLUTION|>--- conflicted
+++ resolved
@@ -6,10 +6,6 @@
 
 import { SIDEBAR_KEYS } from 'components/layouts/ProjectLayout/LayoutSidebar/LayoutSidebarProvider'
 import { ButtonTooltip } from 'components/ui/ButtonTooltip'
-<<<<<<< HEAD
-import type { DatabaseFunction } from 'data/database-functions/database-functions-query'
-=======
->>>>>>> 63b7ce40
 import { useAsyncCheckPermissions } from 'hooks/misc/useCheckPermissions'
 import { useSelectedProjectQuery } from 'hooks/misc/useSelectedProject'
 import { useAiAssistantStateSnapshot } from 'state/ai-assistant-state'
@@ -24,6 +20,7 @@
   TableCell,
   TableRow,
 } from 'ui'
+import type { DatabaseFunction } from 'data/database-functions/database-functions-query'
 
 interface FunctionListProps {
   schema: string
@@ -73,10 +70,7 @@
     'functions'
   )
 
-  const hasFiltersApplied =
-    filterString.length > 0 || returnTypeFilter.length > 0 || securityFilter.length > 0
-
-  if (_functions.length === 0 && !hasFiltersApplied) {
+  if (_functions.length === 0 && filterString.length === 0) {
     return (
       <TableRow key={schema}>
         <TableCell colSpan={5}>
@@ -89,12 +83,14 @@
     )
   }
 
-  if (_functions.length === 0 && hasFiltersApplied) {
+  if (_functions.length === 0 && filterString.length > 0) {
     return (
       <TableRow key={schema}>
         <TableCell colSpan={5}>
           <p className="text-sm text-foreground">No results found</p>
-          <p className="text-sm text-foreground-light">No functions match your current filters</p>
+          <p className="text-sm text-foreground-light">
+            Your search for "{filterString}" did not return any results
+          </p>
         </TableCell>
       </TableRow>
     )
