--- conflicted
+++ resolved
@@ -1,29 +1,18 @@
-import type { PostgresTable, PostgresTrigger } from '@supabase/postgres-meta'
-import Image from 'next/legacy/image'
-import { MutableRefObject, useEffect, useMemo, useRef, useState } from 'react'
+import { PGTriggerCreate } from '@supabase/pg-meta/src/pg-meta-triggers'
+import type { PostgresTrigger } from '@supabase/postgres-meta'
+import { useEffect, useMemo, useRef, useState } from 'react'
 import { toast } from 'sonner'
 
 import { useParams } from 'common'
-<<<<<<< HEAD
-import { useProjectContext } from 'components/layouts/ProjectLayout/ProjectContext'
-import { FormSection, FormSectionContent, FormSectionLabel } from 'components/ui/Forms/FormSection'
-=======
->>>>>>> 18f3191b
 import { useDatabaseTriggerCreateMutation } from 'data/database-triggers/database-trigger-create-mutation'
 import { useDatabaseTriggerUpdateMutation } from 'data/database-triggers/database-trigger-update-transaction-mutation'
-import {
-  EdgeFunctionsResponse,
-  useEdgeFunctionsQuery,
-} from 'data/edge-functions/edge-functions-query'
 import { getTableEditor } from 'data/table-editor/table-editor-query'
 import { useTablesQuery } from 'data/tables/tables-query'
 import { useSelectedProjectQuery } from 'hooks/misc/useSelectedProject'
 import { isValidHttpUrl, uuidv4 } from 'lib/helpers'
-import { Button, Checkbox, Form, Input, Listbox, Radio, SidePanel } from 'ui'
+import { Button, Form, SidePanel } from 'ui'
 import ConfirmationModal from 'ui-patterns/Dialogs/ConfirmationModal'
-import HTTPRequestFields from './HTTPRequestFields'
-import { AVAILABLE_WEBHOOK_TYPES, HOOK_EVENTS } from './Hooks.constants'
-import { PGTriggerCreate } from '@supabase/pg-meta/src/pg-meta-triggers'
+import { FormContents } from './FormContents'
 
 export interface EditHookPanelProps {
   visible: boolean
@@ -33,7 +22,19 @@
 
 export type HTTPArgument = { id: string; name: string; value: string }
 
-const EditHookPanel = ({ visible, selectedHook, onClose }: EditHookPanelProps) => {
+export const isEdgeFunction = ({
+  ref,
+  restUrlTld,
+  url,
+}: {
+  ref?: string
+  restUrlTld?: string
+  url: string
+}) =>
+  url.includes(`https://${ref}.functions.supabase.${restUrlTld}/`) ||
+  url.includes(`https://${ref}.supabase.${restUrlTld}/functions/`)
+
+export const EditHookPanel = ({ visible, selectedHook, onClose }: EditHookPanelProps) => {
   const { ref } = useParams()
   const submitRef = useRef<any>(null)
   const [isEdited, setIsEdited] = useState(false)
@@ -89,7 +90,6 @@
     projectRef: project?.ref,
     connectionString: project?.connectionString,
   })
-  const { data: functions } = useEdgeFunctionsQuery({ projectRef: ref })
   const [isSubmitting, setIsSubmitting] = useState(false)
   const { mutate: createDatabaseTrigger } = useDatabaseTriggerCreateMutation({
     onSuccess: (res) => {
@@ -121,16 +121,12 @@
   const restUrl = project?.restUrl
   const restUrlTld = restUrl ? new URL(restUrl).hostname.split('.').pop() : 'co'
 
-  const isEdgeFunction = (url: string) =>
-    url.includes(`https://${ref}.functions.supabase.${restUrlTld}/`) ||
-    url.includes(`https://${ref}.supabase.${restUrlTld}/functions/`)
-
   const initialValues = {
     name: selectedHook?.name ?? '',
     table_id: selectedHook?.table_id ?? '',
     http_url: selectedHook?.function_args?.[0] ?? '',
     http_method: selectedHook?.function_args?.[1] ?? 'POST',
-    function_type: isEdgeFunction(selectedHook?.function_args?.[0] ?? '')
+    function_type: isEdgeFunction({ ref, restUrlTld, url: selectedHook?.function_args?.[0] ?? '' })
       ? 'supabase_function'
       : 'http_request',
     timeout_ms: Number(selectedHook?.function_args?.[4] ?? 5000),
@@ -140,49 +136,6 @@
     if (visible) {
       setIsEdited(false)
       setIsClosingPanel(false)
-<<<<<<< HEAD
-
-      if (selectedHook !== undefined) {
-        setEvents(selectedHook.events)
-
-        const [url, method, headers, parameters] = selectedHook.function_args
-
-        let parsedParameters: Record<string, string> = {}
-
-        // Try to parse the parameters with escaped quotes
-        try {
-          parsedParameters = JSON.parse(parameters.replace(/\\"/g, '"'))
-        } catch (e) {
-          // If parsing still fails, fallback to an empty object
-          parsedParameters = {}
-        }
-
-        let parsedHeaders: Record<string, string> = {}
-        try {
-          parsedHeaders = JSON.parse(headers.replace(/\\"/g, '"'))
-        } catch (e) {
-          // If parsing still fails, fallback to an empty object
-          parsedHeaders = {}
-        }
-
-        setHttpHeaders(
-          Object.keys(parsedHeaders).map((key) => {
-            return { id: uuidv4(), name: key, value: parsedHeaders[key] }
-          })
-        )
-
-        setHttpParameters(
-          Object.keys(parsedParameters).map((key) => {
-            return { id: uuidv4(), name: key, value: parsedParameters[key] }
-          })
-        )
-      } else {
-        setEvents([])
-        setHttpHeaders([{ id: uuidv4(), name: 'Content-type', value: 'application/json' }])
-        setHttpParameters([{ id: uuidv4(), name: '', value: '' }])
-      }
-=======
->>>>>>> 18f3191b
     }
   }, [visible])
 
@@ -357,10 +310,6 @@
                 values={values}
                 resetForm={resetForm}
                 errors={errors}
-                projectRef={ref}
-                restUrlTld={restUrlTld}
-                functions={functions}
-                isEdgeFunction={isEdgeFunction}
                 tables={tables}
                 events={events}
                 eventsError={eventsError}
@@ -394,212 +343,4 @@
       </ConfirmationModal>
     </>
   )
-}
-
-export default EditHookPanel
-
-interface FormContentsProps {
-  values: any
-  resetForm: any
-  errors: any
-  projectRef?: string
-  restUrlTld?: string
-  selectedHook?: PostgresTrigger
-  functions: EdgeFunctionsResponse[] | undefined
-  isEdgeFunction: (url: string) => boolean
-  tables: PostgresTable[]
-  events: string[]
-  eventsError?: string
-  onUpdateSelectedEvents: (event: string) => void
-  httpHeaders: HTTPArgument[]
-  httpParameters: HTTPArgument[]
-  setHttpHeaders: (arr: HTTPArgument[]) => void
-  setHttpParameters: (arr: HTTPArgument[]) => void
-  submitRef: MutableRefObject<any>
-}
-
-const FormContents = ({
-  values,
-  resetForm,
-  errors,
-  projectRef,
-  restUrlTld,
-  selectedHook,
-  functions,
-  isEdgeFunction,
-  tables,
-  events,
-  eventsError,
-  onUpdateSelectedEvents,
-  httpHeaders,
-  httpParameters,
-  setHttpHeaders,
-  setHttpParameters,
-  submitRef,
-}: FormContentsProps) => {
-  useEffect(() => {
-    if (values.function_type === 'http_request') {
-      if (selectedHook !== undefined) {
-        const [url, method] = selectedHook.function_args
-        const updatedValues = { ...values, http_url: url, http_method: method }
-        resetForm({ values: updatedValues, initialValues: updatedValues })
-      } else {
-        const updatedValues = { ...values, http_url: '' }
-        resetForm({ values: updatedValues, initialValues: updatedValues })
-      }
-    } else if (values.function_type === 'supabase_function') {
-      const fnSlug = (functions ?? [])[0]?.slug
-      const defaultFunctionUrl = `https://${projectRef}.supabase.${restUrlTld}/functions/v1/${fnSlug}`
-      const updatedValues = {
-        ...values,
-        http_url: isEdgeFunction(values.http_url) ? values.http_url : defaultFunctionUrl,
-      }
-      resetForm({ values: updatedValues, initialValues: updatedValues })
-    }
-  }, [values.function_type])
-
-  return (
-    <div>
-      <FormSection header={<FormSectionLabel className="lg:!col-span-4">General</FormSectionLabel>}>
-        <FormSectionContent loading={false} className="lg:!col-span-8">
-          <Input
-            id="name"
-            name="name"
-            label="Name"
-            descriptionText="Do not use spaces/whitespaces"
-          />
-        </FormSectionContent>
-      </FormSection>
-      <SidePanel.Separator />
-      <FormSection
-        header={
-          <FormSectionLabel
-            className="lg:!col-span-4"
-            description={
-              <p className="text-sm text-foreground-light">
-                Select which table and events will trigger your webhook
-              </p>
-            }
-          >
-            Conditions to fire webhook
-          </FormSectionLabel>
-        }
-      >
-        <FormSectionContent loading={false} className="lg:!col-span-8">
-          <Listbox
-            size="medium"
-            id="table_id"
-            name="table_id"
-            label="Table"
-            descriptionText="This is the table the trigger will watch for changes. You can only select 1 table for a trigger."
-          >
-            <Listbox.Option
-              key={'table-no-selection'}
-              id={'table-no-selection'}
-              label={'---'}
-              value={'no-selection'}
-            >
-              ---
-            </Listbox.Option>
-            {tables.map((table) => (
-              <Listbox.Option
-                key={table.id}
-                id={table.id.toString()}
-                value={table.id}
-                label={table.name}
-              >
-                <div className="flex items-center space-x-2">
-                  <p className="text-foreground-light">{table.schema}</p>
-                  <p className="text-foreground">{table.name}</p>
-                </div>
-              </Listbox.Option>
-            ))}
-          </Listbox>
-          <Checkbox.Group
-            id="events"
-            name="events"
-            label="Events"
-            error={eventsError}
-            descriptionText="These are the events that are watched by the webhook, only the events selected above will fire the webhook on the table you've selected."
-          >
-            {HOOK_EVENTS.map((event) => (
-              <Checkbox
-                key={event.value}
-                value={event.value}
-                label={event.label}
-                description={event.description}
-                checked={events.includes(event.value)}
-                onChange={() => onUpdateSelectedEvents(event.value)}
-              />
-            ))}
-          </Checkbox.Group>
-        </FormSectionContent>
-      </FormSection>
-      <SidePanel.Separator />
-      <FormSection
-        header={
-          <FormSectionLabel className="lg:!col-span-4">Webhook configuration</FormSectionLabel>
-        }
-      >
-        <FormSectionContent loading={false} className="lg:!col-span-8">
-          <Radio.Group id="function_type" name="function_type" label="Type of webhook" type="cards">
-            {AVAILABLE_WEBHOOK_TYPES.map((webhook) => (
-              <Radio
-                key={webhook.value}
-                id={webhook.value}
-                value={webhook.value}
-                label=""
-                beforeLabel={
-                  <div className="flex items-center space-x-5">
-                    <Image src={webhook.icon} layout="fixed" width="32" height="32" />
-                    <div className="flex-col space-y-0">
-                      <div className="flex space-x-2">
-                        <p className="text-foreground">{webhook.label}</p>
-                      </div>
-                      <p className="text-foreground-light">{webhook.description}</p>
-                    </div>
-                  </div>
-                }
-              />
-            ))}
-          </Radio.Group>
-        </FormSectionContent>
-      </FormSection>
-      <SidePanel.Separator />
-
-      <HTTPRequestFields
-        type={values.function_type}
-        errors={errors}
-        httpHeaders={httpHeaders}
-        httpParameters={httpParameters}
-        onAddHeader={(header?: any) => {
-          if (header) setHttpHeaders(httpHeaders.concat(header))
-          else setHttpHeaders(httpHeaders.concat({ id: uuidv4(), name: '', value: '' }))
-        }}
-        onUpdateHeader={(idx, property, value) =>
-          setHttpHeaders(
-            httpHeaders.map((header, i) => {
-              if (idx === i) return { ...header, [property]: value }
-              else return header
-            })
-          )
-        }
-        onRemoveHeader={(idx) => setHttpHeaders(httpHeaders.filter((_, i) => idx !== i))}
-        onAddParameter={() =>
-          setHttpParameters(httpParameters.concat({ id: uuidv4(), name: '', value: '' }))
-        }
-        onUpdateParameter={(idx, property, value) =>
-          setHttpParameters(
-            httpParameters.map((param, i) => {
-              if (idx === i) return { ...param, [property]: value }
-              else return param
-            })
-          )
-        }
-        onRemoveParameter={(idx) => setHttpParameters(httpParameters.filter((_, i) => idx !== i))}
-      />
-
-      <button ref={submitRef} type="submit" className="hidden" />
-    </div>
-  )
 }