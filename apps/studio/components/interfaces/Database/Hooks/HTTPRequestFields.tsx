--- conflicted
+++ resolved
@@ -1,14 +1,10 @@
-import { ChevronDown, Plus, Trash } from 'lucide-react'
+import { ChevronDown, Plus, X } from 'lucide-react'
 import Link from 'next/link'
 
 import { useParams } from 'common'
-<<<<<<< HEAD
-import { useProjectContext } from 'components/layouts/ProjectLayout/ProjectContext'
-=======
 import { ButtonTooltip } from 'components/ui/ButtonTooltip'
->>>>>>> 18f3191b
 import { FormSection, FormSectionContent, FormSectionLabel } from 'components/ui/Forms/FormSection'
-import { getAPIKeys, useProjectSettingsV2Query } from 'data/config/project-settings-v2-query'
+import { getKeys, useAPIKeysQuery } from 'data/api-keys/api-keys-query'
 import { useEdgeFunctionsQuery } from 'data/edge-functions/edge-functions-query'
 import { useSelectedProjectQuery } from 'hooks/misc/useSelectedProject'
 import { uuidv4 } from 'lib/helpers'
@@ -31,7 +27,7 @@
   errors: any
   httpHeaders: HTTPArgument[]
   httpParameters: HTTPArgument[]
-  onAddHeader: (header?: any) => void
+  onAddHeaders: (headers?: any[]) => void
   onUpdateHeader: (idx: number, property: string, value: string) => void
   onRemoveHeader: (idx: number) => void
   onAddParameter: () => void
@@ -44,27 +40,22 @@
   errors,
   httpHeaders = [],
   httpParameters = [],
-  onAddHeader,
+  onAddHeaders,
   onUpdateHeader,
   onRemoveHeader,
   onAddParameter,
   onUpdateParameter,
   onRemoveParameter,
 }: HTTPRequestFieldsProps) => {
-<<<<<<< HEAD
-  const { project: selectedProject } = useProjectContext()
-  const { ref } = useParams()
-  const { data: settings } = useProjectSettingsV2Query({ projectRef: ref })
-=======
   const { ref } = useParams()
   const { data: selectedProject } = useSelectedProjectQuery()
 
->>>>>>> 18f3191b
   const { data: functions } = useEdgeFunctionsQuery({ projectRef: ref })
+  const { data: apiKeys } = useAPIKeysQuery({ projectRef: ref, reveal: true })
 
   const edgeFunctions = functions ?? []
-  const { serviceKey } = getAPIKeys(settings)
-  const apiKey = serviceKey?.api_key ?? '[YOUR API KEY]'
+  const { serviceKey, secretKey } = getKeys(apiKeys)
+  const apiKey = secretKey?.api_key ?? serviceKey?.api_key ?? '[YOUR API KEY]'
 
   return (
     <>
@@ -154,12 +145,12 @@
                   placeholder="Header value"
                   onChange={(event: any) => onUpdateHeader(idx, 'value', event.target.value)}
                 />
-                <Button
-                  type="default"
-                  size="medium"
-                  icon={<Trash size="14" />}
-                  className="px-[10px] py-[9px]"
+                <ButtonTooltip
+                  type="text"
+                  icon={<X />}
+                  className="py-4"
                   onClick={() => onRemoveHeader(idx)}
+                  tooltip={{ content: { side: 'bottom', text: 'Remove header' } }}
                 />
               </div>
             ))}
@@ -169,30 +160,37 @@
                 size="tiny"
                 icon={<Plus />}
                 className={cn(type === 'supabase_function' && 'rounded-r-none px-3')}
-                onClick={onAddHeader}
+                onClick={() => onAddHeaders()}
               >
                 Add a new header
               </Button>
               {type === 'supabase_function' && (
                 <DropdownMenu>
                   <DropdownMenuTrigger asChild>
-                    <Button type="default" className="rounded-l-none px-[4px] py-[5px]">
-                      <ChevronDown />
-                    </Button>
+                    <Button
+                      type="default"
+                      icon={<ChevronDown />}
+                      className="rounded-l-none px-[4px] py-[5px]"
+                    />
                   </DropdownMenuTrigger>
                   <DropdownMenuContent align="end" side="bottom">
                     <DropdownMenuItem
                       key="add-auth-header"
-                      onClick={() =>
-                        onAddHeader({
-                          id: uuidv4(),
-                          name: 'Authorization',
-                          value: `Bearer ${apiKey}`,
-                        })
-                      }
+                      onClick={() => {
+                        onAddHeaders([
+                          {
+                            id: uuidv4(),
+                            name: 'Authorization',
+                            value: `Bearer ${apiKey}`,
+                          },
+                          ...(serviceKey?.type === 'secret'
+                            ? [{ id: uuidv4(), name: 'apikey', value: apiKey }]
+                            : []),
+                        ])
+                      }}
                     >
                       <div className="space-y-1">
-                        <p className="block text-foreground">Add auth header with service key</p>
+                        <p className="block text-foreground">Add auth header with secret key</p>
                         <p className="text-foreground-light">
                           Required if your edge function enforces JWT verification
                         </p>
@@ -202,11 +200,13 @@
                     <DropdownMenuItem
                       key="add-source-header"
                       onClick={() =>
-                        onAddHeader({
-                          id: uuidv4(),
-                          name: 'x-supabase-webhook-source',
-                          value: `[Use a secret value]`,
-                        })
+                        onAddHeaders([
+                          {
+                            id: uuidv4(),
+                            name: 'x-supabase-webhook-source',
+                            value: `[Use a secret value]`,
+                          },
+                        ])
                       }
                     >
                       <div className="space-y-1">
@@ -245,12 +245,12 @@
                   placeholder="Parameter value"
                   onChange={(event: any) => onUpdateParameter(idx, 'value', event.target.value)}
                 />
-                <Button
-                  type="default"
-                  size="medium"
-                  icon={<Trash size="14" />}
-                  className="px-[10px] py-[9px]"
+                <ButtonTooltip
+                  type="text"
+                  className="py-4"
+                  icon={<X />}
                   onClick={() => onRemoveParameter(idx)}
+                  tooltip={{ content: { side: 'bottom', text: 'Remove parameter' } }}
                 />
               </div>
             ))}
