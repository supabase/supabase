import { ChevronDown, Plus, X } from 'lucide-react'
import Link from 'next/link'

import { useParams } from 'common'
import { ButtonTooltip } from 'components/ui/ButtonTooltip'
import { FormSection, FormSectionContent, FormSectionLabel } from 'components/ui/Forms/FormSection'
import { getKeys, useAPIKeysQuery } from 'data/api-keys/api-keys-query'
import { useEdgeFunctionsQuery } from 'data/edge-functions/edge-functions-query'
import { useSelectedProjectQuery } from 'hooks/misc/useSelectedProject'
import { uuidv4 } from 'lib/helpers'
import {
  Button,
  cn,
  DropdownMenu,
  DropdownMenuContent,
  DropdownMenuItem,
  DropdownMenuSeparator,
  DropdownMenuTrigger,
  Input,
  Listbox,
  SidePanel,
} from 'ui'
import { HTTPArgument } from './EditHookPanel'

interface HTTPRequestFieldsProps {
  type: 'http_request' | 'supabase_function'
  errors: any
  httpHeaders: HTTPArgument[]
  httpParameters: HTTPArgument[]
  onAddHeaders: (headers?: any[]) => void
  onUpdateHeader: (idx: number, property: string, value: string) => void
  onRemoveHeader: (idx: number) => void
  onAddParameter: () => void
  onUpdateParameter: (idx: number, property: string, value: string) => void
  onRemoveParameter: (idx: number) => void
}

const HTTPRequestFields = ({
  type,
  errors,
  httpHeaders = [],
  httpParameters = [],
  onAddHeaders,
  onUpdateHeader,
  onRemoveHeader,
  onAddParameter,
  onUpdateParameter,
  onRemoveParameter,
}: HTTPRequestFieldsProps) => {
<<<<<<< HEAD
  const { slug, ref } = useParams()
  const { project: selectedProject } = useProjectContext()
=======
  const { ref } = useParams()
  const { data: selectedProject } = useSelectedProjectQuery()
>>>>>>> b68b2ebc

  const { data: functions } = useEdgeFunctionsQuery({ projectRef: ref })
  const { data: apiKeys } = useAPIKeysQuery({ projectRef: ref, reveal: true })

  const edgeFunctions = functions ?? []
  const { serviceKey, secretKey } = getKeys(apiKeys)
  const apiKey = secretKey?.api_key ?? serviceKey?.api_key ?? '[YOUR API KEY]'

  return (
    <>
      <FormSection
        header={
          <FormSectionLabel className="lg:!col-span-4">
            {type === 'http_request'
              ? 'HTTP Request'
              : type === 'supabase_function'
                ? 'Edge Function'
                : ''}
          </FormSectionLabel>
        }
      >
        <FormSectionContent loading={false} className="lg:!col-span-8">
          <Listbox id="http_method" name="http_method" size="medium" label="Method">
            <Listbox.Option id="GET" value="GET" label="GET">
              GET
            </Listbox.Option>
            <Listbox.Option id="POST" value="POST" label="POST">
              POST
            </Listbox.Option>
          </Listbox>
          {type === 'http_request' ? (
            <Input
              id="http_url"
              name="http_url"
              label="URL"
              placeholder="http://api.com/path/resource"
              descriptionText="URL of the HTTP request. Must include HTTP/HTTPS"
            />
          ) : type === 'supabase_function' && edgeFunctions.length === 0 ? (
            <div className="space-y-1">
              <p className="text-sm text-foreground-light">Select which edge function to trigger</p>
              <div className="px-4 py-4 border rounded bg-surface-300 border-strong flex items-center justify-between space-x-4">
                <p className="text-sm">No edge functions created yet</p>
                <Button asChild>
                  <Link href={`/org/${slug}/project/${ref}/functions`}>Create an edge function</Link>
                </Button>
              </div>
              {errors.http_url && <p className="text-sm text-red-900">{errors.http_url}</p>}
            </div>
          ) : type === 'supabase_function' && edgeFunctions.length > 0 ? (
            <Listbox id="http_url" name="http_url" label="Select which edge function to trigger">
              {edgeFunctions.map((fn) => {
                const restUrl = selectedProject?.restUrl
                const restUrlTld = restUrl ? new URL(restUrl).hostname.split('.').pop() : 'co'
                const functionUrl = `https://${ref}.supabase.${restUrlTld}/functions/v1/${fn.slug}`

                return (
                  <Listbox.Option key={fn.id} id={functionUrl} value={functionUrl} label={fn.name}>
                    {fn.name}
                  </Listbox.Option>
                )
              })}
            </Listbox>
          ) : null}
          <Input
            id="timeout_ms"
            name="timeout_ms"
            label="Timeout"
            labelOptional="Between 1000ms to 10,000ms"
            type="number"
            actions={<p className="text-foreground-light pr-2">ms</p>}
          />
        </FormSectionContent>
      </FormSection>
      <SidePanel.Separator />
      <FormSection
        header={<FormSectionLabel className="lg:!col-span-4">HTTP Headers</FormSectionLabel>}
      >
        <FormSectionContent loading={false} className="lg:!col-span-8">
          <div className="space-y-2">
            {httpHeaders.map((header, idx: number) => (
              <div key={header.id} className="flex items-center space-x-2">
                <Input
                  value={header.name}
                  size="small"
                  className="w-full"
                  placeholder="Header name"
                  onChange={(event: any) => onUpdateHeader(idx, 'name', event.target.value)}
                />
                <Input
                  value={header.value}
                  size="small"
                  className="w-full"
                  placeholder="Header value"
                  onChange={(event: any) => onUpdateHeader(idx, 'value', event.target.value)}
                />
                <ButtonTooltip
                  type="text"
                  icon={<X />}
                  className="py-4"
                  onClick={() => onRemoveHeader(idx)}
                  tooltip={{ content: { side: 'bottom', text: 'Remove header' } }}
                />
              </div>
            ))}
            <div className="flex items-center">
              <Button
                type="default"
                size="tiny"
                icon={<Plus />}
                className={cn(type === 'supabase_function' && 'rounded-r-none px-3')}
                onClick={() => onAddHeaders()}
              >
                Add a new header
              </Button>
              {type === 'supabase_function' && (
                <DropdownMenu>
                  <DropdownMenuTrigger asChild>
                    <Button
                      type="default"
                      icon={<ChevronDown />}
                      className="rounded-l-none px-[4px] py-[5px]"
                    />
                  </DropdownMenuTrigger>
                  <DropdownMenuContent align="end" side="bottom">
                    <DropdownMenuItem
                      key="add-auth-header"
                      onClick={() => {
                        onAddHeaders([
                          {
                            id: uuidv4(),
                            name: 'Authorization',
                            value: `Bearer ${apiKey}`,
                          },
                          ...(serviceKey?.type === 'secret'
                            ? [{ id: uuidv4(), name: 'apikey', value: apiKey }]
                            : []),
                        ])
                      }}
                    >
                      <div className="space-y-1">
                        <p className="block text-foreground">Add auth header with secret key</p>
                        <p className="text-foreground-light">
                          Required if your edge function enforces JWT verification
                        </p>
                      </div>
                    </DropdownMenuItem>
                    <DropdownMenuSeparator />
                    <DropdownMenuItem
                      key="add-source-header"
                      onClick={() =>
                        onAddHeaders([
                          {
                            id: uuidv4(),
                            name: 'x-supabase-webhook-source',
                            value: `[Use a secret value]`,
                          },
                        ])
                      }
                    >
                      <div className="space-y-1">
                        <p className="block text-foreground">Add custom source header</p>
                        <p className="text-foreground-light">
                          Useful to verify that the edge function was triggered from this webhook
                        </p>
                      </div>
                    </DropdownMenuItem>
                  </DropdownMenuContent>
                </DropdownMenu>
              )}
            </div>
          </div>
        </FormSectionContent>
      </FormSection>
      <SidePanel.Separator />
      <FormSection
        header={<FormSectionLabel className="lg:!col-span-4">HTTP Parameters</FormSectionLabel>}
      >
        <FormSectionContent loading={false} className="lg:!col-span-8">
          <div className="space-y-2">
            {httpParameters.map((parameter, idx: number) => (
              <div key={parameter.id} className="flex items-center space-x-2">
                <Input
                  size="small"
                  value={parameter.name}
                  className="w-full"
                  placeholder="Parameter name"
                  onChange={(event: any) => onUpdateParameter(idx, 'name', event.target.value)}
                />
                <Input
                  size="small"
                  value={parameter.value}
                  className="w-full"
                  placeholder="Parameter value"
                  onChange={(event: any) => onUpdateParameter(idx, 'value', event.target.value)}
                />
                <ButtonTooltip
                  type="text"
                  className="py-4"
                  icon={<X />}
                  onClick={() => onRemoveParameter(idx)}
                  tooltip={{ content: { side: 'bottom', text: 'Remove parameter' } }}
                />
              </div>
            ))}
            <div>
              <Button type="default" size="tiny" icon={<Plus />} onClick={onAddParameter}>
                Add a new parameter
              </Button>
            </div>
          </div>
        </FormSectionContent>
      </FormSection>
    </>
  )
}

export default HTTPRequestFields<|MERGE_RESOLUTION|>--- conflicted
+++ resolved
@@ -1,7 +1,6 @@
 import { ChevronDown, Plus, X } from 'lucide-react'
 import Link from 'next/link'
 
-import { useParams } from 'common'
 import { ButtonTooltip } from 'components/ui/ButtonTooltip'
 import { FormSection, FormSectionContent, FormSectionLabel } from 'components/ui/Forms/FormSection'
 import { getKeys, useAPIKeysQuery } from 'data/api-keys/api-keys-query'
@@ -21,6 +20,7 @@
   SidePanel,
 } from 'ui'
 import { HTTPArgument } from './EditHookPanel'
+import { getPathReferences } from '../../../../data/vela/path-references'
 
 interface HTTPRequestFieldsProps {
   type: 'http_request' | 'supabase_function'
@@ -47,16 +47,11 @@
   onUpdateParameter,
   onRemoveParameter,
 }: HTTPRequestFieldsProps) => {
-<<<<<<< HEAD
-  const { slug, ref } = useParams()
-  const { project: selectedProject } = useProjectContext()
-=======
-  const { ref } = useParams()
+  const { slug, ref } = getPathReferences()
   const { data: selectedProject } = useSelectedProjectQuery()
->>>>>>> b68b2ebc
 
   const { data: functions } = useEdgeFunctionsQuery({ projectRef: ref })
-  const { data: apiKeys } = useAPIKeysQuery({ projectRef: ref, reveal: true })
+  const { data: apiKeys } = useAPIKeysQuery({ orgSlug: slug, projectRef: ref, reveal: true })
 
   const edgeFunctions = functions ?? []
   const { serviceKey, secretKey } = getKeys(apiKeys)
