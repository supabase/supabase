--- conflicted
+++ resolved
@@ -12,25 +12,10 @@
 import { useTablesQuery } from 'data/tables/tables-query'
 import { useAsyncCheckProjectPermissions } from 'hooks/misc/useCheckPermissions'
 import { useSelectedProjectQuery } from 'hooks/misc/useSelectedProject'
-<<<<<<< HEAD
-import { useProtectedSchemas } from 'hooks/useProtectedSchemas'
-import {
-  Button,
-  Input,
-  Table,
-  TableHeader,
-  TableHead,
-  TableBody,
-  TableRow,
-  TableCell,
-  Card,
-} from 'ui'
-=======
 import { Card, Table, TableBody, TableCell, TableHead, TableHeader, TableRow } from 'ui'
->>>>>>> abf62572
 import { Admonition } from 'ui-patterns'
 import { Input } from 'ui-patterns/DataInputs/Input'
-import PublicationsTableItem from './PublicationsTableItem'
+import { PublicationsTableItem } from './PublicationsTableItem'
 
 export const PublicationsTables = () => {
   const { ref, id } = useParams()
@@ -110,85 +95,42 @@
         (tables.length === 0 ? (
           <NoSearchResults />
         ) : (
-<<<<<<< HEAD
           <Card>
             <Table>
               <TableHeader>
                 <TableRow>
-                  <TableHead key="header-name">Name</TableHead>
-                  <TableHead key="header-schema">Schema</TableHead>
-                  <TableHead key="header-desc" className="hidden text-left lg:table-cell">
-                    Description
-                  </TableHead>
-                  <TableHead key="header-all">
-                    {/* Temporarily disable All tables toggle for publications. See https://github.com/supabase/supabase/pull/7233.
-              <div className="flex flex-row space-x-3 items-center justify-end">
-                <div className="text-xs leading-4 font-medium text-gray-400 text-right ">
-                  All Tables
-                </div>
-                <Toggle
-                  size="tiny"
-                  align="right"
-                  error=""
-                  className="m-0 p-0 ml-2 mt-1 -mb-1"
-                  checked={enabledForAllTables}
-                  onChange={() => toggleReplicationForAllTables(publication, enabledForAllTables)}
-                />
-              </div> */}
-                  </TableHead>
+                  <TableHead>Name</TableHead>
+                  <TableHead>Schema</TableHead>
+                  <TableHead>Description</TableHead>
+                  {/* 
+                      We've disabled All tables toggle for publications. 
+                      See https://github.com/supabase/supabase/pull/7233. 
+                    */}
+                  <TableHead />
                 </TableRow>
               </TableHeader>
               <TableBody>
-                {tables.map((table) => (
-                  <PublicationsTableItem
-                    key={table.id}
-                    table={table}
-                    selectedPublication={selectedPublication}
-                  />
-                ))}
+                {!!selectedPublication ? (
+                  tables.map((table) => (
+                    <PublicationsTableItem
+                      key={table.id}
+                      table={table}
+                      selectedPublication={selectedPublication}
+                    />
+                  ))
+                ) : (
+                  <TableRow>
+                    <TableCell colSpan={4}>
+                      <p>The selected publication with ID {id} cannot be found</p>
+                      <p className="text-foreground-light">
+                        Head back to the list of publications to select one from there
+                      </p>
+                    </TableCell>
+                  </TableRow>
+                )}
               </TableBody>
             </Table>
           </Card>
-=======
-          <div>
-            <Card>
-              <Table>
-                <TableHeader>
-                  <TableRow>
-                    <TableHead>Name</TableHead>
-                    <TableHead>Schema</TableHead>
-                    <TableHead>Description</TableHead>
-                    {/* 
-                      We've disabled All tables toggle for publications. 
-                      See https://github.com/supabase/supabase/pull/7233. 
-                    */}
-                    <TableHead />
-                  </TableRow>
-                </TableHeader>
-                <TableBody>
-                  {!!selectedPublication ? (
-                    tables.map((table) => (
-                      <PublicationsTableItem
-                        key={table.id}
-                        table={table}
-                        selectedPublication={selectedPublication}
-                      />
-                    ))
-                  ) : (
-                    <TableRow>
-                      <TableCell colSpan={4}>
-                        <p>The selected publication with ID {id} cannot be found</p>
-                        <p className="text-foreground-light">
-                          Head back to the list of publications to select one from there
-                        </p>
-                      </TableCell>
-                    </TableRow>
-                  )}
-                </TableBody>
-              </Table>
-            </Card>
-          </div>
->>>>>>> abf62572
         ))}
     </>
   )
