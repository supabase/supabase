import { PostgresFunction } from '@supabase/postgres-meta'
import { has, isEmpty, mapValues, union, without } from 'lodash'
import { makeAutoObservable } from 'mobx'
import { observer, useLocalObservable } from 'mobx-react-lite'
import { createContext, useContext, useEffect, useState } from 'react'
import toast from 'react-hot-toast'
import SVG from 'react-inlinesvg'

import { Dictionary } from 'components/grid'
import { useProjectContext } from 'components/layouts/ProjectLayout/ProjectContext'
import ConfirmationModal from 'components/ui/ConfirmationModal'
import FormEmptyBox from 'components/ui/FormBoxEmpty'
import NoTableState from 'components/ui/States/NoTableState'
<<<<<<< HEAD
import {
  DatabaseFunction,
  useDatabaseFunctionsQuery,
} from 'data/database-functions/database-functions-query'
=======
import { useDatabaseTriggerCreateMutation } from 'data/database-triggers/database-trigger-create-mutation'
import { useDatabaseTriggerUpdateMutation } from 'data/database-triggers/database-trigger-update-mutation'
>>>>>>> 3f1a1d11
import { useTablesQuery } from 'data/tables/tables-query'
import { useStore } from 'hooks'
import { BASE_PATH } from 'lib/constants'
import { EXCLUDED_SCHEMAS } from 'lib/constants/schemas'
import {
  Badge,
  Button,
  Checkbox,
  IconPauseCircle,
  IconPlayCircle,
  IconTerminal,
  Input,
  Listbox,
  Modal,
  SidePanel,
} from 'ui'
import ChooseFunctionForm from './ChooseFunctionForm'

class CreateTriggerFormState {
  id: number | undefined
  originalName: string | undefined
  // @ts-ignore
  activation: { value: string; error?: string }
  // @ts-ignore
  enabledMode: { value: string }
  // @ts-ignore
  events: { value: string[]; error?: string }
  // @ts-ignore
  functionName: { value: string; error?: string }
  // @ts-ignore
  functionSchema: { value: string; error?: string }
  // @ts-ignore
  orientation: { value: string; error?: string }
  // @ts-ignore
  name: { value: string; error?: string }
  // @ts-ignore
  schema: { value: string }
  // @ts-ignore
  table: { value: string }
  // @ts-ignore
  tableId: { value: number; error?: string }

  constructor() {
    makeAutoObservable(this)
    this.reset()
  }

  get requestBody() {
    return {
      id: this.id,
      activation: this.activation.value,
      enabled_mode: this.enabledMode.value,
      events: this.events.value,
      function_name: this.functionName.value,
      function_schema: this.functionSchema.value,
      orientation: this.orientation.value,
      name: this.name.value,
      schema: this.schema.value,
      table: this.table.value,
    }
  }

  reset(trigger?: Dictionary<any>) {
    this.id = trigger?.id
    this.originalName = trigger?.name
    this.activation = { value: trigger?.activation ?? 'BEFORE' }
    this.enabledMode = { value: trigger?.enabled_mode ?? 'ORIGIN' }
    this.events = { value: trigger?.events ?? [] }
    this.functionName = { value: trigger?.function_name ?? '' }
    this.functionSchema = { value: trigger?.function_schema ?? '' }
    this.orientation = { value: trigger?.orientation ?? 'STATEMENT' }
    this.name = { value: trigger?.name ?? '' }
    this.schema = { value: trigger?.schema ?? '' }
    this.table = { value: trigger?.table ?? '' }
    this.tableId = { value: trigger?.table_id ?? '' }
  }

  update(state: Dictionary<any>) {
    this.activation = state.activation
    this.enabledMode = state.enabledMode
    this.events = state.events
    this.functionName = state.functionName
    this.functionSchema = state.functionSchema
    this.orientation = state.orientation
    this.name = state.name
    this.schema = state.schema
    this.table = state.table
    this.tableId = state.tableId
  }
}

interface ICreateTriggerStore {
  chooseFunctionFormVisible: boolean
  formState: CreateTriggerFormState
  meta: any
  tables: Dictionary<any>[]
  onFormChange: ({ key, value }: { key: string; value: any }) => void
  onSelectFunction: (fn: DatabaseFunction) => void
  setChooseFunctionFormVisible: (value: boolean) => void
  setDefaultSelectedTable: () => void
  setTables: (value: any[]) => void
  validateForm: () => boolean
}

class CreateTriggerStore implements ICreateTriggerStore {
  chooseFunctionFormVisible = false
  formState = new CreateTriggerFormState()
  meta = null
  tables = []
  isDirty = false

  constructor() {
    makeAutoObservable(this)
  }

<<<<<<< HEAD
  get title() {
    return this.formState.id ? `Edit '${this.formState.originalName}' trigger` : 'Add a new Trigger'
=======
  get selectedFunction() {
    const func = this.triggerFunctions.find(
      (x: any) =>
        x.name == this.formState.functionName.value &&
        x.schema == this.formState.functionSchema.value
    )
    return func
>>>>>>> 3f1a1d11
  }

  get isEditing() {
    return this.formState.id != undefined
  }

  setChooseFunctionFormVisible = (value: boolean) => {
    this.chooseFunctionFormVisible = value
  }

  // set first table as default selection
  setDefaultSelectedTable = () => {
    if (this.tables?.length != 0) {
      this.formState.table.value = (this.tables[0] as any).name
      this.formState.schema.value = (this.tables[0] as any).schema
      this.formState.tableId.value = (this.tables[0] as any).id
    }
  }

  setisDirty = (value: boolean) => {
    this.isDirty = value
  }

  setTables = (value: any[]) => {
    this.tables = value
      .sort((a, b) => a.schema.localeCompare(b.schema))
      .filter((a) => !EXCLUDED_SCHEMAS.includes(a.schema)) as any
    this.setDefaultSelectedTable()
  }

  onFormChange = ({ key, value }: { key: string; value: any }) => {
    this.isDirty = true
    if (has(this.formState, key)) {
      const temp = (this.formState as any)[key]
      // @ts-ignore
      this.formState[key] = { ...temp, value, error: undefined }
    } else {
      // @ts-ignore
      this.formState[key] = { value }
    }
  }

  onSelectFunction = (fn: DatabaseFunction) => {
    this.formState.functionName.value = fn.name
    this.formState.functionSchema.value = fn.schema
  }

  validateForm = () => {
    let isValidated = true
    const _state = mapValues(this.formState, (x: { value: any }, key: string) => {
      switch (key) {
        case 'name': {
          if (isEmpty(x.value) || hasWhitespace(x.value)) {
            isValidated = false
            return { ...x, error: 'Invalid trigger name' }
          } else {
            return x
          }
        }
        case 'activation': {
          if (isEmpty(x.value)) {
            isValidated = false
            return { ...x, error: 'you have an error' }
          } else {
            return x
          }
        }
        case 'events': {
          if (isEmpty(x.value)) {
            isValidated = false
            return { ...x, error: 'Select at least 1 event' }
          } else {
            return x
          }
        }
        case 'tableId': {
          if (isEmpty(`${x.value}`)) {
            isValidated = false
            return { ...x, error: 'You must choose a table' }
          } else {
            return x
          }
        }
        default:
          return x
      }
    })
    if (!isValidated) {
      this.formState.update(_state)
    }
    return isValidated
  }
}

function hasWhitespace(value: string) {
  return /\s/.test(value)
}

const CreateTriggerContext = createContext<ICreateTriggerStore | null>(null)

interface CreateTriggerProps {
  trigger?: any
  visible: boolean
  setVisible: (value: boolean) => void
}

const CreateTrigger = ({ trigger, visible, setVisible }: CreateTriggerProps) => {
  const { project } = useProjectContext()
  const { ui, meta } = useStore()
  const [isClosingPanel, setIsClosingPanel] = useState(false)
  const _localState = useLocalObservable(() => new CreateTriggerStore())

  useTablesQuery(
    {
      projectRef: project?.ref,
      connectionString: project?.connectionString,
    },
    {
      onSuccess(tables) {
        if (_localState.tables.length <= 0) {
          _localState.setTables(tables)
        }
      },
    }
  )

<<<<<<< HEAD
  const { data } = useDatabaseFunctionsQuery({
    projectRef: project?.ref,
    connectionString: project?.connectionString,
  })
  const triggerFunctions = (data ?? []).filter((fn) => fn.return_type === 'trigger')
=======
  const { mutate: createDatabaseTrigger, isLoading: isCreating } =
    useDatabaseTriggerCreateMutation()
  const { mutate: updateDatabaseTrigger, isLoading: isUpdating } =
    useDatabaseTriggerUpdateMutation()

  useEffect(() => {
    const fetchFunctions = async () => {
      await meta.functions.load()
      const triggerFuncs = meta.functions.list((x: PostgresFunction) => x.return_type === 'trigger')
      _localState.setTriggerFunctions(triggerFuncs)
    }

    if (ui.selectedProjectRef) fetchFunctions()
  }, [ui.selectedProjectRef])
>>>>>>> 3f1a1d11

  useEffect(() => {
    _localState.setisDirty(false)
    if (trigger) {
      _localState.formState.reset(trigger)
    } else {
      _localState.formState.reset()
      _localState.setDefaultSelectedTable()
    }
  }, [visible, trigger])

  async function handleSubmit() {
    if (!project) return console.error('Project is required')

    if (_localState.validateForm()) {
      const body = _localState.formState.requestBody
      if (_localState.isEditing && body.id) {
        updateDatabaseTrigger(
          {
            projectRef: project?.ref,
            connectionString: project?.connectionString,
            id: body.id,
            payload: body,
          },
          {
            onSuccess: () => {
              toast.success(`Successfully updated trigger ${body.name}`)
              setVisible(!visible)
            },
            onError: (error) => {
              toast.error(`Failed to update trigger: ${error.message}`)
            },
          }
        )
      } else {
        createDatabaseTrigger(
          {
            projectRef: project?.ref,
            connectionString: project?.connectionString,
            payload: body,
          },
          {
            onSuccess: () => {
              toast.success(`Successfully created trigger ${body.name}`)
              setVisible(!visible)
            },
            onError: (error) => {
              toast.error(`Failed to create trigger: ${error.message}`)
            },
          }
        )
      }
    }
  }

  const hasPublicTables = _localState.tables.length >= 1

  const isClosingSidePanel = () => {
    _localState.isDirty ? setIsClosingPanel(true) : setVisible(!visible)
  }

  return (
    <>
      <SidePanel
        size="large"
        visible={visible}
        onCancel={isClosingSidePanel}
        header={
          _localState.formState.id
            ? `Edit '${_localState.formState.originalName}' trigger`
            : 'Add a new Trigger'
        }
        hideFooter={!hasPublicTables}
        className={
          _localState.chooseFunctionFormVisible
            ? 'hooks-sidepanel mr-16 transform transition-all duration-300 ease-in-out'
            : 'hooks-sidepanel mr-0 transform transition-all duration-300 ease-in-out'
        }
        loading={isCreating || isUpdating}
        onConfirm={handleSubmit}
      >
        {hasPublicTables ? (
          <div className="">
            <CreateTriggerContext.Provider value={_localState}>
              <div className="my-6 space-y-10">
                {_localState.isEditing ? (
                  <div className="space-y-6 px-6">
                    <InputName />
                    <SelectEnabledMode />
                  </div>
                ) : (
                  <>
                    <div className="px-6">
                      <InputName />
                    </div>
                    <SidePanel.Separator />
                    <div className="space-y-12 px-6">
                      <h5>Conditions to fire trigger</h5>
                      <ListboxTable />
                      <CheckboxEvents />
                      <ListboxActivation />
                      <SelectOrientation />
                    </div>
                    <SidePanel.Separator />
                    <FunctionForm />
                  </>
                )}
              </div>
              <ChooseFunctionForm
                triggerFunctions={triggerFunctions}
                visible={_localState.chooseFunctionFormVisible}
                setVisible={_localState.setChooseFunctionFormVisible}
                onChange={(id: number) => {
                  const selectedFn = (data ?? []).find((fn) => fn.id === id)
                  if (selectedFn) _localState.onSelectFunction(selectedFn)
                }}
              />
            </CreateTriggerContext.Provider>
            <ConfirmationModal
              visible={isClosingPanel}
              header="Discard changes"
              buttonLabel="Discard"
              onSelectCancel={() => setIsClosingPanel(false)}
              onSelectConfirm={() => {
                setIsClosingPanel(false)
                setVisible(!visible)
              }}
            >
              <Modal.Content>
                <p className="py-4 text-sm text-foreground-light">
                  There are unsaved changes. Are you sure you want to close the panel? Your changes
                  will be lost.
                </p>
              </Modal.Content>
            </ConfirmationModal>
          </div>
        ) : (
          <NoTableState message="You will need to create a table first before you can make a trigger" />
        )}
      </SidePanel>
    </>
  )
}

export default observer(CreateTrigger)

const InputName = observer(({}) => {
  const _localState = useContext(CreateTriggerContext)
  return (
    <Input
      id="name"
      label="Name of trigger"
      layout="horizontal"
      placeholder="Name of trigger"
      value={_localState!.formState.name.value}
      onChange={(e) =>
        _localState!.onFormChange({
          key: 'name',
          value: e.target.value,
        })
      }
      size="small"
      error={_localState!.formState.name.error}
      descriptionText="The name is also stored as the actual postgres name of the trigger. Do not use spaces/whitespace."
    />
  )
})

const SelectEnabledMode = observer(({}) => {
  const _localState = useContext(CreateTriggerContext)
  return (
    <Listbox
      id="enabled-mode"
      label="Enabled mode"
      layout="horizontal"
      value={_localState!.formState.enabledMode.value}
      onChange={(value) =>
        _localState!.onFormChange({
          key: 'enabledMode',
          value: value,
        })
      }
      size="small"
      descriptionText="Determines if a trigger should or should not fire. Can also be used to disable a trigger, but not delete it."
    >
      <Listbox.Option
        addOnBefore={({ active, selected }: any) => {
          return (
            <div className="h-3 w-3 rounded-full border border-green-700 bg-green-900 shadow-sm"></div>
          )
        }}
        value="ORIGIN"
        label="Origin"
      >
        Origin
        <span className="block text-foreground-lighter">This is a default behaviour</span>
      </Listbox.Option>
      <Listbox.Option
        addOnBefore={({ active, selected }: any) => {
          return (
            <div className="h-3 w-3 rounded-full border border-green-700 bg-green-900 shadow-sm"></div>
          )
        }}
        value="REPLICA"
        label="Replica"
      >
        Replica
        <span className="block text-foreground-lighter">
          Will only fire if the session is in “replica” mode
        </span>
      </Listbox.Option>
      <Listbox.Option
        addOnBefore={({ active, selected }: any) => {
          return (
            <div className="h-3 w-3 rounded-full border border-green-700 bg-green-900 shadow-sm"></div>
          )
        }}
        value="ALWAYS"
        label="Always"
      >
        Always
        <span className="block text-foreground-lighter">
          Will fire regardless of the current replication role
        </span>
      </Listbox.Option>
      <Listbox.Option
        addOnBefore={({ active, selected }: any) => {
          return (
            <div className="h-3 w-3 rounded-full border border-red-700 bg-red-900 shadow-sm"></div>
          )
        }}
        value="DISABLED"
        label="Disabled"
      >
        Disabled
        <span className="block text-foreground-lighter">Will not fire</span>
      </Listbox.Option>
    </Listbox>
  )
})

const SelectOrientation = observer(({}) => {
  const _localState = useContext(CreateTriggerContext)
  return (
    <Listbox
      id="orientation"
      label="Orientation"
      layout="horizontal"
      value={_localState!.formState.orientation.value}
      onChange={(value) =>
        _localState!.onFormChange({
          key: 'orientation',
          value: value,
        })
      }
      size="small"
      descriptionText="Identifies whether the trigger fires once for each processed row or once for each statement"
    >
      <Listbox.Option value="ROW" label="Row">
        Row
        <span className="block text-foreground-lighter">fires once for each processed row</span>
      </Listbox.Option>
      <Listbox.Option value="STATEMENT" label="Statement">
        Statement
        <span className="block text-foreground-lighter">fires once for each statement</span>
      </Listbox.Option>
    </Listbox>
  )
})

const ListboxTable = observer(({}) => {
  const _localState = useContext(CreateTriggerContext)

  return (
    <Listbox
      id="table"
      label="Table"
      layout="horizontal"
      value={_localState!.formState.tableId.value}
      onChange={(id) => {
        const _table = _localState!.tables.find((x) => x.id === id)
        if (_table) {
          _localState!.onFormChange({
            key: 'table',
            value: _table.name,
          })
          _localState!.onFormChange({
            key: 'schema',
            value: _table.schema,
          })
          _localState!.onFormChange({
            key: 'tableId',
            value: id,
          })
        }
      }}
      size="small"
      error={_localState!.formState.tableId.error}
      descriptionText="This is the table the trigger will watch for changes. You can only select 1 table for a trigger."
    >
      {_localState!.tables.map((x) => {
        return (
          <Listbox.Option
            id={x.id}
            key={x.id}
            value={x.id}
            label={x.name}
            addOnBefore={() => (
              <div className="flex items-center justify-center rounded bg-foreground p-1 text-background">
                <SVG
                  src={`${BASE_PATH}/img/table-editor.svg`}
                  style={{ width: `16px`, height: `16px`, strokeWidth: '1px' }}
                  preProcessor={(code) =>
                    code.replace(/svg/, 'svg class="m-auto text-color-inherit"')
                  }
                />
              </div>
            )}
          >
            <div className="flex flex-row items-center space-x-1">
              <p className="text-sm text-foreground-light">{x.schema}</p>
              <p className="text-foreground">{x.name}</p>
            </div>
          </Listbox.Option>
        )
      })}
    </Listbox>
  )
})

const CheckboxEvents = observer(({}) => {
  const _localState = useContext(CreateTriggerContext)
  return (
    // @ts-ignore
    <Checkbox.Group
      name="events"
      label="Events"
      id="events"
      labelOptional="The type of events that will trigger your trigger"
      layout="horizontal"
      descriptionText="These are the events that are watched by the trigger, only the events selected above will fire the trigger on the table you've selected."
      size="small"
      onChange={(e) => {
        const temp = _localState!.formState.events.value
        const value = e.target.checked
          ? union(temp, [e.target.value])
          : without(temp, e.target.value)
        _localState!.onFormChange({
          key: 'events',
          value: value,
        })
      }}
      error={_localState!.formState.events.error}
    >
      <Checkbox
        value="INSERT"
        label="Insert"
        description={'Any insert operation on the table'}
        checked={_localState!.formState.events.value.includes('INSERT')}
      />
      <Checkbox
        value="UPDATE"
        label="Update"
        description="Any update operation, of any column in the table"
        checked={_localState!.formState.events.value.includes('UPDATE')}
      />
      <Checkbox
        value="DELETE"
        label="Delete"
        description="Any deletion of a record"
        checked={_localState!.formState.events.value.includes('DELETE')}
      />
    </Checkbox.Group>
  )
})

const ListboxActivation = observer(({}) => {
  const _localState = useContext(CreateTriggerContext)
  return (
    <Listbox
      id="activation"
      label="Trigger type"
      descriptionText="This determines when your Hook fires"
      onChange={(_value) => {
        _localState!.onFormChange({
          key: 'activation',
          value: _value,
        })
      }}
      value={_localState!.formState.activation.value}
      layout="horizontal"
      size="small"
      error={_localState!.formState.activation.error}
    >
      <Listbox.Option
        id={'before'}
        value={'BEFORE'}
        label={'Before the event'}
        addOnBefore={() => (
          <div className="flex items-center justify-center rounded bg-foreground p-1 text-background">
            <IconPauseCircle strokeWidth={2} size="small" />
          </div>
        )}
      >
        <div className="flex flex-col">
          <span>{'before'}</span>
          <span className="block text-foreground-lighter">
            Trigger fires before the operation is attempted
          </span>
        </div>
      </Listbox.Option>
      <Listbox.Option
        id={'after'}
        value={'AFTER'}
        label={'After the event'}
        addOnBefore={() => (
          <div className="flex items-center justify-center rounded bg-green-1200 p-1 text-background">
            <IconPlayCircle strokeWidth={2} size="small" />
          </div>
        )}
      >
        <div className="flex flex-col">
          <span>{'after'}</span>
          <span className="block text-foreground-lighter">
            Trigger fires after the operation has completed
          </span>
        </div>
      </Listbox.Option>
    </Listbox>
  )
})

const FunctionForm = observer(({}) => {
  const _localState = useContext(CreateTriggerContext)

  return (
    <div className="space-y-4">
      <div className="space-y-6 px-6">
        <h5>Function to trigger</h5>
      </div>
      <div className="px-6">
        {isEmpty(_localState!.formState.functionName.value) ? (
          <FunctionEmpty />
        ) : (
          <FunctionWithArguments />
        )}
      </div>
    </div>
  )
})

const FunctionEmpty = observer(({}) => {
  const _localState = useContext(CreateTriggerContext)
  return (
    <button
      type="button"
      onClick={() => _localState!.setChooseFunctionFormVisible(true)}
      className={[
        'relative w-full',
        'rounded',
        'border border-default',
        'bg-surface-200 px-5 py-1',
        'shadow-sm transition-all',
        'hover:border-strong hover:bg-overlay-hover',
      ].join(' ')}
    >
      <FormEmptyBox
        icon={<IconTerminal size={14} strokeWidth={2} />}
        text="Choose a function to trigger"
      />
    </button>
  )
})

const FunctionWithArguments = observer(({}) => {
  const _localState = useContext(CreateTriggerContext)

  return (
    <>
      <div
        className={[
          'relative w-full',
          'flex items-center justify-between',
          'space-x-3 px-5 py-4',
          'border border-default',
          'rounded shadow-sm transition-shadow',
        ].join(' ')}
      >
        <div className="flex items-center gap-2">
          <div className="flex h-6 w-6 items-center justify-center rounded bg-foreground text-background focus-within:bg-opacity-10">
            <IconTerminal size="small" strokeWidth={2} width={14} />
          </div>
          <div className="flex items-center gap-2">
            <p className="text-foreground-light">{_localState!.formState.functionName.value}</p>
            <div>
              <Badge>{_localState!.formState.functionSchema.value}</Badge>
            </div>
          </div>
        </div>
        <Button type="default" onClick={() => _localState!.setChooseFunctionFormVisible(true)}>
          Change function
        </Button>
      </div>
    </>
  )
})<|MERGE_RESOLUTION|>--- conflicted
+++ resolved
@@ -11,15 +11,12 @@
 import ConfirmationModal from 'components/ui/ConfirmationModal'
 import FormEmptyBox from 'components/ui/FormBoxEmpty'
 import NoTableState from 'components/ui/States/NoTableState'
-<<<<<<< HEAD
 import {
   DatabaseFunction,
   useDatabaseFunctionsQuery,
 } from 'data/database-functions/database-functions-query'
-=======
 import { useDatabaseTriggerCreateMutation } from 'data/database-triggers/database-trigger-create-mutation'
 import { useDatabaseTriggerUpdateMutation } from 'data/database-triggers/database-trigger-update-mutation'
->>>>>>> 3f1a1d11
 import { useTablesQuery } from 'data/tables/tables-query'
 import { useStore } from 'hooks'
 import { BASE_PATH } from 'lib/constants'
@@ -133,20 +130,6 @@
 
   constructor() {
     makeAutoObservable(this)
-  }
-
-<<<<<<< HEAD
-  get title() {
-    return this.formState.id ? `Edit '${this.formState.originalName}' trigger` : 'Add a new Trigger'
-=======
-  get selectedFunction() {
-    const func = this.triggerFunctions.find(
-      (x: any) =>
-        x.name == this.formState.functionName.value &&
-        x.schema == this.formState.functionSchema.value
-    )
-    return func
->>>>>>> 3f1a1d11
   }
 
   get isEditing() {
@@ -273,13 +256,12 @@
     }
   )
 
-<<<<<<< HEAD
   const { data } = useDatabaseFunctionsQuery({
     projectRef: project?.ref,
     connectionString: project?.connectionString,
   })
   const triggerFunctions = (data ?? []).filter((fn) => fn.return_type === 'trigger')
-=======
+
   const { mutate: createDatabaseTrigger, isLoading: isCreating } =
     useDatabaseTriggerCreateMutation()
   const { mutate: updateDatabaseTrigger, isLoading: isUpdating } =
@@ -294,7 +276,6 @@
 
     if (ui.selectedProjectRef) fetchFunctions()
   }, [ui.selectedProjectRef])
->>>>>>> 3f1a1d11
 
   useEffect(() => {
     _localState.setisDirty(false)
