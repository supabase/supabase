--- conflicted
+++ resolved
@@ -16,9 +16,9 @@
 import { useCheckPermissions } from 'hooks/misc/useCheckPermissions'
 import { useQuerySchemaState } from 'hooks/misc/useSchemaQueryState'
 import { EXCLUDED_SCHEMAS } from 'lib/constants/schemas'
+import { Search } from 'lucide-react'
 import ProtectedSchemaWarning from '../../ProtectedSchemaWarning'
 import TriggerList from './TriggerList'
-import { Search } from 'lucide-react'
 
 interface TriggersListProps {
   createTrigger: () => void
@@ -86,28 +86,6 @@
           </ProductEmptyState>
         </div>
       ) : (
-<<<<<<< HEAD
-        <div className="w-full space-y-4">
-          <div className="flex items-center justify-between">
-            <div className="flex items-center space-x-4">
-              <SchemaSelector
-                className="w-[260px]"
-                size="small"
-                showError={false}
-                selectedSchemaName={selectedSchema}
-                onSelectSchema={setSelectedSchema}
-              />
-              <Input
-                placeholder="Search for a trigger"
-                size="small"
-                icon={<Search size="tiny" />}
-                value={filterString}
-                className="w-64"
-                onChange={(e) => setFilterString(e.target.value)}
-              />
-            </div>
-
-=======
         <div className="space-y-4">
           <div className="flex items-center gap-2 flex-wrap">
             <SchemaSelector
@@ -120,12 +98,11 @@
             <Input
               placeholder="Search for a trigger"
               size="small"
-              icon={<IconSearch size="tiny" />}
+              icon={<Search size="tiny" />}
               value={filterString}
               className="w-64"
               onChange={(e) => setFilterString(e.target.value)}
             />
->>>>>>> 3fa447d5
             {!isLocked && (
               <Tooltip.Root delayDuration={0}>
                 <Tooltip.Trigger asChild>
