import { zodResolver } from '@hookform/resolvers/zod'
import { ChevronDown } from 'lucide-react'
import { Dispatch, SetStateAction, useState } from 'react'
import { useForm } from 'react-hook-form'
import * as z from 'zod'
import { useParams } from 'common'

import { TelemetryActions } from 'common/telemetry-constants'
import { DocsButton } from 'components/ui/DocsButton'
import { useSendEventMutation } from 'data/telemetry/send-event-mutation'
import {
  Button,
  FormControl_Shadcn_,
  FormDescription_Shadcn_,
  FormField_Shadcn_,
  FormItem_Shadcn_,
  FormLabel_Shadcn_,
  Form_Shadcn_,
  Input_Shadcn_,
  PopoverContent_Shadcn_,
  PopoverTrigger_Shadcn_,
  Popover_Shadcn_,
  Switch,
} from 'ui'
import { RealtimeConfig } from '../useRealtimeMessages'
<<<<<<< HEAD
=======
import { DocsButton } from 'components/ui/DocsButton'
import { TelemetryActions } from 'lib/constants/telemetry'
import { useSelectedOrganization } from 'hooks/misc/useSelectedOrganization'
>>>>>>> 1dc92a52

interface ChooseChannelPopoverProps {
  config: RealtimeConfig
  onChangeConfig: Dispatch<SetStateAction<RealtimeConfig>>
}

const FormSchema = z.object({ channel: z.string(), isPrivate: z.boolean() })

export const ChooseChannelPopover = ({ config, onChangeConfig }: ChooseChannelPopoverProps) => {
  const [open, setOpen] = useState(false)
  const { ref } = useParams()
  const org = useSelectedOrganization()
  const { mutate: sendEvent } = useSendEventMutation()

  const form = useForm<z.infer<typeof FormSchema>>({
    mode: 'onBlur',
    reValidateMode: 'onBlur',
    resolver: zodResolver(FormSchema),
    defaultValues: { channel: '', isPrivate: false },
  })

  const onOpen = (v: boolean) => {
    // when opening, copy the outside config into the intermediate one
    if (v === true) {
      form.setValue('channel', config.channelName)
    }
    setOpen(v)
  }

  const onSubmit = () => {
    setOpen(false)
    sendEvent({
      action: TelemetryActions.REALTIME_INSPECTOR_LISTEN_CHANNEL_CLICKED,
      groups: {
        project: ref ?? 'Unknown',
        organization: org?.slug ?? 'Unknown',
      },
    })
    onChangeConfig({
      ...config,
      channelName: form.getValues('channel'),
      isChannelPrivate: form.getValues('isPrivate'),
      enabled: true,
    })
  }

  return (
    <Popover_Shadcn_ open={open} onOpenChange={onOpen}>
      <PopoverTrigger_Shadcn_ asChild>
        <Button className="rounded-r-none" type="default" size="tiny" iconRight={<ChevronDown />}>
          <p
            className="max-w-[120px] truncate"
            title={config.channelName.length > 0 ? config.channelName : ''}
          >
            {config.channelName.length > 0 ? `Channel: ${config.channelName}` : 'Join a channel'}
          </p>
        </Button>
      </PopoverTrigger_Shadcn_>
      <PopoverContent_Shadcn_ className="p-0 w-[320px]" align="start">
        <div className="p-4 flex flex-col text-sm">
          {config.channelName.length === 0 ? (
            <>
              <Form_Shadcn_ {...form}>
                <form
                  id="realtime-channel"
                  onSubmit={form.handleSubmit(() => onSubmit())}
                  className="flex flex-col gap-y-4"
                >
                  <FormField_Shadcn_
                    name="channel"
                    control={form.control}
                    render={({ field }) => (
                      <FormItem_Shadcn_ className="flex flex-col gap-y-2">
                        <div className="flex flex-col gap-y-1">
                          <label className="text-foreground text-xs">Name of channel</label>
                          <div className="flex flex-row">
                            <FormControl_Shadcn_>
                              <Input_Shadcn_
                                {...field}
                                autoComplete="off"
                                className="rounded-r-none text-xs px-2.5 py-1 h-auto"
                                placeholder="Enter a channel name"
                              />
                            </FormControl_Shadcn_>

                            <Button
                              type="primary"
                              className="rounded-l-none"
                              disabled={form.getValues().channel.length === 0}
                              onClick={() => onSubmit()}
                            >
                              Listen to channel
                            </Button>
                          </div>
                        </div>
                        <FormDescription_Shadcn_ className="text-xs text-foreground-lighter">
                          The channel you initialize with the Supabase Realtime client. Learn more
                          in{' '}
                          <a
                            target="_blank"
                            rel="noreferrer"
                            className="underline hover:text-foreground transition"
                            href="https://supabase.com/docs/guides/realtime/concepts#channels"
                          >
                            our docs
                          </a>
                        </FormDescription_Shadcn_>
                      </FormItem_Shadcn_>
                    )}
                  />

                  <FormField_Shadcn_
                    key="isPrivate"
                    control={form.control}
                    name="isPrivate"
                    render={({ field }) => (
                      <FormItem_Shadcn_ className="">
                        <div className="flex flex-row items-center gap-x-2">
                          <FormControl_Shadcn_>
                            <Switch
                              checked={field.value}
                              onCheckedChange={field.onChange}
                              disabled={field.disabled}
                            />
                          </FormControl_Shadcn_>
                          <FormLabel_Shadcn_ className="text-xs">
                            Is channel private?
                          </FormLabel_Shadcn_>
                        </div>
                        <FormDescription_Shadcn_ className="text-xs text-foreground-lighter mt-2">
                          If the channel is marked as private, it will use RLS policies to filter
                          messages.
                        </FormDescription_Shadcn_>
                      </FormItem_Shadcn_>
                    )}
                  />

                  <DocsButton
                    abbrev={false}
                    className="w-min"
                    href="https://supabase.com/docs/guides/realtime/authorization"
                  />
                </form>
              </Form_Shadcn_>
            </>
          ) : (
            <div className="space-y-2">
              <div className="flex items-center gap-x-2">
                <p className="text-foreground text-xs">
                  Currently joined{' '}
                  <span className={config.isChannelPrivate ? 'text-brand' : 'text-warning'}>
                    {config.isChannelPrivate ? 'private' : 'public'}
                  </span>{' '}
                  channel:
                </p>
                <p className="text-xs border border-scale-600  py-0.5 px-1 rounded-md bg-surface-200">
                  {config.channelName}
                </p>
              </div>
              <p className="text-xs text-foreground-lighter mt-2">
                If you leave this channel, all of the messages populated on this page will disappear
              </p>
              <Button
                type="default"
                onClick={() => onChangeConfig({ ...config, channelName: '', enabled: false })}
              >
                Leave channel
              </Button>
            </div>
          )}
        </div>
      </PopoverContent_Shadcn_>
    </Popover_Shadcn_>
  )
}<|MERGE_RESOLUTION|>--- conflicted
+++ resolved
@@ -1,13 +1,14 @@
 import { zodResolver } from '@hookform/resolvers/zod'
+import { useParams } from 'common'
 import { ChevronDown } from 'lucide-react'
 import { Dispatch, SetStateAction, useState } from 'react'
 import { useForm } from 'react-hook-form'
 import * as z from 'zod'
-import { useParams } from 'common'
 
 import { TelemetryActions } from 'common/telemetry-constants'
 import { DocsButton } from 'components/ui/DocsButton'
 import { useSendEventMutation } from 'data/telemetry/send-event-mutation'
+import { useSelectedOrganization } from 'hooks/misc/useSelectedOrganization'
 import {
   Button,
   FormControl_Shadcn_,
@@ -23,12 +24,6 @@
   Switch,
 } from 'ui'
 import { RealtimeConfig } from '../useRealtimeMessages'
-<<<<<<< HEAD
-=======
-import { DocsButton } from 'components/ui/DocsButton'
-import { TelemetryActions } from 'lib/constants/telemetry'
-import { useSelectedOrganization } from 'hooks/misc/useSelectedOrganization'
->>>>>>> 1dc92a52
 
 interface ChooseChannelPopoverProps {
   config: RealtimeConfig
