--- conflicted
+++ resolved
@@ -131,76 +131,6 @@
             </div>
           )}
         </div>
-<<<<<<< HEAD
-        <div className="border-b border-overlay p-4">
-          <div className="flex items-center justify-between gap-2">
-            <div className="flex gap-2.5 items-center">
-              <IconPresence size="xlarge" className="bg-foreground rounded text-background-muted" />
-              <label htmlFor="toggle-presence" className="text-sm">
-                Presence
-              </label>
-            </div>
-            <Toggle
-              id="toggle-presence"
-              size="tiny"
-              checked={config.enablePresence}
-              onChange={() => onChangeConfig({ ...config, enablePresence: !config.enablePresence })}
-            />
-          </div>
-          <p className="text-xs text-foreground-light pt-1">
-            Store and synchronize user state consistently across clients
-          </p>
-        </div>
-        <div className="border-b border-overlay p-4">
-          <div className="flex items-center justify-between">
-            <div className="flex gap-2.5 items-center">
-              <IconBroadcast
-                size="xlarge"
-                className="bg-foreground rounded text-background-muted"
-              />
-              <label htmlFor="toggle-broadcast" className="text-sm">
-                Broadcast
-              </label>
-            </div>
-            <Toggle
-              id="toggle-broadcast"
-              size="tiny"
-              checked={config.enableBroadcast}
-              onChange={() =>
-                onChangeConfig({ ...config, enableBroadcast: !config.enableBroadcast })
-              }
-            />
-          </div>
-          <p className="text-xs  text-foreground-light pt-1">
-            Send any data to any client subscribed to the same channel
-          </p>
-        </div>
-        <div className="border-b border-overlay p-4">
-          <div className="flex items-center justify-between">
-            <div className="flex gap-2.5 items-center">
-              <IconDatabaseChanges
-                size="xlarge"
-                className="bg-foreground rounded text-background-muted"
-              />
-              <label htmlFor="toggle-db-changes" className="text-sm">
-                Database changes
-              </label>
-            </div>
-            <Toggle
-              id="toggle-db-changes"
-              size="tiny"
-              checked={config.enableDbChanges}
-              onChange={() =>
-                onChangeConfig({ ...config, enableDbChanges: !config.enableDbChanges })
-              }
-            />
-          </div>
-          <p className="text-xs text-foreground-light pt-1">
-            Listen for Database inserts, updates, deletes and more
-          </p>
-        </div>
-=======
->>>>>>> 856ecd6d
       </PopoverContent_Shadcn_>
     </Popover_Shadcn_>
   )
