import { useParams } from 'common'
import { isEqual } from 'lodash'
import { Loader2 } from 'lucide-react'
import Link from 'next/link'
import { useRouter } from 'next/router'
import { Key, useEffect, useState } from 'react'
import DataGrid, { RenderRowProps, Row } from 'react-data-grid'
import { Button, IconBroadcast, IconDatabaseChanges, IconExternalLink, IconPresence, cn } from 'ui'

import ShimmerLine from 'components/ui/ShimmerLine'
import MessageSelection from './MessageSelection'
import { LogData } from './Messages.types'
import { ColumnRenderer } from './RealtimeMessageColumnRenderer'
import NoChannelEmptyState from './NoChannelEmptyState'

export const isErrorLog = (l: LogData) => {
  return l.message === 'SYSTEM' && l.metadata?.status === 'error'
}

const NoResultAlert = ({
  enabled,
  hasChannelSet,
  showSendMessage,
}: {
  enabled: boolean
  hasChannelSet: boolean
  showSendMessage: () => void
}) => {
  const { ref } = useParams()

  return (
    <div className="w-full max-w-md flex items-center flex-col">
      {!hasChannelSet ? (
        <NoChannelEmptyState />
      ) : (
        <>
          {enabled ? <p>No Realtime messages found</p> : null}
          <p className="text-foreground-lighter">Realtime message logs will be shown here</p>

<<<<<<< HEAD
      <div className="mt-4 border bg-surface-100 border-border rounded-md justify-start items-center flex flex-col w-full">
        <div className="w-full px-5 py-4 items-center gap-4 inline-flex border-b">
          <IconBroadcast size="xlarge" className="text-background bg-foreground rounded w-6" />
          <div className="grow flex-col flex">
            <p className="text-foreground">Create a Broadcast message</p>
            <p className="text-foreground-lighter text-xs">Start developing in preview</p>
          </div>
          <Button type="default" onClick={showSendMessage}>
            Send a test message
          </Button>
        </div>
        <div className="w-full px-5 py-4 items-center gap-4 inline-flex border-b">
          <IconPresence size="xlarge" className="text-background bg-foreground rounded w-6" />
          <div className="grow flex-col flex">
            <p className="text-foreground">Join from another browser tab</p>
            <p className="text-foreground-lighter text-xs">
              Experiment with presence messages between multiple clients
            </p>
          </div>
          <Link href={`${router.basePath}${router.asPath}`} target="_blank">
            <Button type="default" iconRight={<IconExternalLink />}>
              Open inspector
            </Button>
          </Link>
        </div>

        <div className="w-full px-5 py-4 items-center gap-4 inline-flex border-b">
          <IconDatabaseChanges
            size="xlarge"
            className="text-background bg-foreground rounded w-6"
          />
          <div className="grow flex-col flex">
            <p className="text-foreground">Listen to a table for changes</p>
            <p className="text-foreground-lighter text-xs">Start developing in preview</p>
          </div>
          <Link
            href={`${router.basePath}/project/${ref}/database/replication`}
            target="_blank"
            rel="noreferrer"
          >
            <Button type="default" iconRight={<IconExternalLink />}>
              Replication settings
            </Button>
          </Link>
        </div>
        <div className="w-full px-5 py-4 items-center gap-4 inline-flex rounded-b-md bg-background">
          <div className="grow flex-col flex">
            <p className="text-foreground">Not sure what to do?</p>
            <p className="text-foreground-lighter text-xs">Browse our documentation</p>
=======
          <div className="mt-4 border bg-surface-100 border-border rounded-md justify-start items-center flex flex-col w-full">
            <div className="w-full px-5 py-4 items-center gap-4 inline-flex border-b">
              <IconBroadcast size="xlarge" className="bg-brand-400 rounded w-6 text-brand-600" />
              <div className="grow flex-col flex">
                <p className="text-foreground">Create a Broadcast message</p>
                <p className="text-foreground-lighter text-xs">Send a message in the channel</p>
              </div>
              <Button type="default" onClick={showSendMessage}>
                Broadcast a message
              </Button>
            </div>
            <div className="w-full px-5 py-4 items-center gap-4 inline-flex border-b">
              <IconPresence size="xlarge" className="bg-brand-400 rounded w-6 text-brand-600" />
              <div className="grow flex-col flex">
                <p className="text-foreground">Join from another browser tab</p>
                <p className="text-foreground-lighter text-xs">
                  Send messages between multiple clients
                </p>
              </div>
              <Link href={`/project/${ref}/realtime/inspector`} target="_blank" rel="noreferrer">
                <Button type="default" iconRight={<IconExternalLink />}>
                  Open inspector
                </Button>
              </Link>
            </div>

            <div className="w-full px-5 py-4 items-center gap-4 inline-flex border-b">
              <IconDatabaseChanges
                size="xlarge"
                className="bg-brand-400 rounded w-6 text-brand-600"
              />
              <div className="grow flex-col flex">
                <p className="text-foreground">Listen to a table for changes</p>
                <p className="text-foreground-lighter text-xs">Tables must have realtime enabled</p>
              </div>
              <Link href={`/project/${ref}/database/replication`} target="_blank" rel="noreferrer">
                <Button type="default" iconRight={<IconExternalLink />}>
                  Replication settings
                </Button>
              </Link>
            </div>
            <div className="w-full px-5 py-4 items-center gap-4 inline-flex rounded-b-md bg-background">
              <div className="grow flex-col flex">
                <p className="text-foreground">Not sure what to do?</p>
                <p className="text-foreground-lighter text-xs">Browse our documentation</p>
              </div>
              <Button type="default" iconRight={<IconExternalLink />}>
                <a
                  href="https://supabase.com/docs/guides/realtime"
                  target="_blank"
                  rel="noreferrer"
                >
                  Documentation
                </a>
              </Button>
            </div>
>>>>>>> 856ecd6d
          </div>
        </>
      )}
    </div>
  )
}

const RowRenderer = (key: Key, props: RenderRowProps<LogData, unknown>) => {
  return <Row key={key} {...props} isRowSelected={false} selectedCellIdx={undefined} />
}

interface MessagesTableProps {
  enabled: boolean
  data?: LogData[]
  hasChannelSet: boolean
  showSendMessage: () => void
}

const MessagesTable = ({
  enabled,
  hasChannelSet,
  data = [],
  showSendMessage,
}: MessagesTableProps) => {
  const [focusedLog, setFocusedLog] = useState<LogData | null>(null)
  const stringData = JSON.stringify(data)

  useEffect(() => {
    if (!data) return
    const found = data.find((datum) => datum.id === focusedLog?.id)
    if (!found) {
      setFocusedLog(null)
    }
  }, [stringData])

  if (!data) return null

  return (
    <>
      <section className="flex w-full flex-col" style={{ maxHeight: 'calc(100vh - 42px - 3rem)' }}>
        <ShimmerLine active={enabled} />
        <div className={cn('flex h-full flex-row', enabled ? 'border-brand-400' : null)}>
          <div className="flex flex-grow flex-col">
            {enabled && (
              <div className="w-full h-8 px-4 bg-surface-100 border-b items-center inline-flex justify-between text-foreground-light">
                <div className="inline-flex gap-2.5 text-xs">
                  <Loader2 size="16" className="animate-spin" />
                  <div>Listening</div>
                  <div>•</div>
                  <div>
                    {data.length > 0
                      ? data.length >= 100
                        ? `Found a large number of messages, showing only the latest 100...`
                        : `Found ${data.length} messages...`
                      : `No message found yet...`}
                  </div>
                </div>
                <Button type="text" onClick={showSendMessage} className="group">
                  <span className="text-foreground-light group-hover:text-foreground transition">
                    Broadcast a message
                  </span>
                </Button>
              </div>
            )}

            <DataGrid
              className="data-grid--simple-logs h-full border-b-0"
              rowHeight={40}
              headerRowHeight={0}
              onSelectedCellChange={({ rowIdx }) => {
                setFocusedLog(data[rowIdx])
              }}
              selectedRows={new Set([])}
              columns={ColumnRenderer}
              rowClass={(row) => {
                return cn([
                  'font-mono tracking-tight',
                  isEqual(row, focusedLog)
                    ? 'bg-scale-800 rdg-row--focused'
                    : ' bg-scale-200 hover:bg-scale-300 cursor-pointer',
                  isErrorLog(row) && '!bg-warning-300',
                ])
              }}
              rows={data}
              rowKeyGetter={(row) => row.id}
              renderers={{
                renderRow: RowRenderer,
                noRowsFallback: (
                  <div className="mx-auto flex h-full w-full items-center justify-center space-y-12 py-4 transition-all delay-200 duration-500">
                    <NoResultAlert
                      enabled={enabled}
                      hasChannelSet={hasChannelSet}
                      showSendMessage={showSendMessage}
                    />
                  </div>
                ),
              }}
            />
          </div>
          <div className="flex w-1/2 flex-col">
            <MessageSelection onClose={() => setFocusedLog(null)} log={focusedLog} />
          </div>
        </div>
      </section>
    </>
  )
}
export default MessagesTable<|MERGE_RESOLUTION|>--- conflicted
+++ resolved
@@ -2,7 +2,6 @@
 import { isEqual } from 'lodash'
 import { Loader2 } from 'lucide-react'
 import Link from 'next/link'
-import { useRouter } from 'next/router'
 import { Key, useEffect, useState } from 'react'
 import DataGrid, { RenderRowProps, Row } from 'react-data-grid'
 import { Button, IconBroadcast, IconDatabaseChanges, IconExternalLink, IconPresence, cn } from 'ui'
@@ -10,8 +9,8 @@
 import ShimmerLine from 'components/ui/ShimmerLine'
 import MessageSelection from './MessageSelection'
 import { LogData } from './Messages.types'
+import NoChannelEmptyState from './NoChannelEmptyState'
 import { ColumnRenderer } from './RealtimeMessageColumnRenderer'
-import NoChannelEmptyState from './NoChannelEmptyState'
 
 export const isErrorLog = (l: LogData) => {
   return l.message === 'SYSTEM' && l.metadata?.status === 'error'
@@ -37,57 +36,6 @@
           {enabled ? <p>No Realtime messages found</p> : null}
           <p className="text-foreground-lighter">Realtime message logs will be shown here</p>
 
-<<<<<<< HEAD
-      <div className="mt-4 border bg-surface-100 border-border rounded-md justify-start items-center flex flex-col w-full">
-        <div className="w-full px-5 py-4 items-center gap-4 inline-flex border-b">
-          <IconBroadcast size="xlarge" className="text-background bg-foreground rounded w-6" />
-          <div className="grow flex-col flex">
-            <p className="text-foreground">Create a Broadcast message</p>
-            <p className="text-foreground-lighter text-xs">Start developing in preview</p>
-          </div>
-          <Button type="default" onClick={showSendMessage}>
-            Send a test message
-          </Button>
-        </div>
-        <div className="w-full px-5 py-4 items-center gap-4 inline-flex border-b">
-          <IconPresence size="xlarge" className="text-background bg-foreground rounded w-6" />
-          <div className="grow flex-col flex">
-            <p className="text-foreground">Join from another browser tab</p>
-            <p className="text-foreground-lighter text-xs">
-              Experiment with presence messages between multiple clients
-            </p>
-          </div>
-          <Link href={`${router.basePath}${router.asPath}`} target="_blank">
-            <Button type="default" iconRight={<IconExternalLink />}>
-              Open inspector
-            </Button>
-          </Link>
-        </div>
-
-        <div className="w-full px-5 py-4 items-center gap-4 inline-flex border-b">
-          <IconDatabaseChanges
-            size="xlarge"
-            className="text-background bg-foreground rounded w-6"
-          />
-          <div className="grow flex-col flex">
-            <p className="text-foreground">Listen to a table for changes</p>
-            <p className="text-foreground-lighter text-xs">Start developing in preview</p>
-          </div>
-          <Link
-            href={`${router.basePath}/project/${ref}/database/replication`}
-            target="_blank"
-            rel="noreferrer"
-          >
-            <Button type="default" iconRight={<IconExternalLink />}>
-              Replication settings
-            </Button>
-          </Link>
-        </div>
-        <div className="w-full px-5 py-4 items-center gap-4 inline-flex rounded-b-md bg-background">
-          <div className="grow flex-col flex">
-            <p className="text-foreground">Not sure what to do?</p>
-            <p className="text-foreground-lighter text-xs">Browse our documentation</p>
-=======
           <div className="mt-4 border bg-surface-100 border-border rounded-md justify-start items-center flex flex-col w-full">
             <div className="w-full px-5 py-4 items-center gap-4 inline-flex border-b">
               <IconBroadcast size="xlarge" className="bg-brand-400 rounded w-6 text-brand-600" />
@@ -144,7 +92,6 @@
                 </a>
               </Button>
             </div>
->>>>>>> 856ecd6d
           </div>
         </>
       )}
