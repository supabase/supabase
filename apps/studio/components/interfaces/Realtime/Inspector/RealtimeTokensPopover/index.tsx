--- conflicted
+++ resolved
@@ -1,11 +1,7 @@
-<<<<<<< HEAD
 import { useTelemetryProps } from 'common'
 import { useRouter } from 'next/router'
 import { Dispatch, SetStateAction, useEffect, useRef } from 'react'
-=======
-import { Dispatch, SetStateAction, useEffect } from 'react'
 import toast from 'react-hot-toast'
->>>>>>> a13d1deb
 
 import { RoleImpersonationPopover } from 'components/interfaces/RoleImpersonationSelector'
 import { useProjectApiQuery } from 'data/config/project-api-query'
