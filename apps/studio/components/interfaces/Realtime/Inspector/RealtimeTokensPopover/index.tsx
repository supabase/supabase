import { Dispatch, SetStateAction, useEffect, useRef } from 'react'
import { toast } from 'sonner'

import { RoleImpersonationPopover } from 'components/interfaces/RoleImpersonationSelector'
import { useProjectPostgrestConfigQuery } from 'data/config/project-postgrest-config-query'
import { useProjectSettingsV2Query } from 'data/config/project-settings-v2-query'
import { useSendEventMutation } from 'data/telemetry/send-event-mutation'
import { IS_PLATFORM } from 'lib/constants'
import { getRoleImpersonationJWT } from 'lib/role-impersonation'
import { useRoleImpersonationStateSnapshot } from 'state/role-impersonation-state'
import { RealtimeConfig } from '../useRealtimeMessages'

interface RealtimeTokensPopoverProps {
  config: RealtimeConfig
  onChangeConfig: Dispatch<SetStateAction<RealtimeConfig>>
}

export const RealtimeTokensPopover = ({ config, onChangeConfig }: RealtimeTokensPopoverProps) => {
  const snap = useRoleImpersonationStateSnapshot()

  const { data: settings } = useProjectSettingsV2Query({ projectRef: config.projectRef })
  const anonRoleKey = (settings?.service_api_keys ?? []).find((x) => x.tags === 'anon')?.api_key
<<<<<<< HEAD
  const serviceRoleKey = (settings?.service_api_keys ?? []).find((x) => x.tags === 'service_role')
    ?.api_key
=======
  const serviceRoleKey = (settings?.service_api_keys ?? []).find(
    (x) => x.tags === 'service_role'
  )?.api_key
>>>>>>> e6c249d9

  const { data: postgrestConfig } = useProjectPostgrestConfigQuery(
    {
      projectRef: config.projectRef,
    },
    { enabled: IS_PLATFORM }
  )
  const jwtSecret = postgrestConfig?.jwt_secret

  const { mutate: sendEvent } = useSendEventMutation()

  // only send a telemetry event if the user changes the role. Don't send an event during initial render.
  const isMounted = useRef(false)

  useEffect(() => {
    if (isMounted.current) {
      sendEvent({
        category: 'realtime_inspector',
        action: 'changed_database_role',
        label: 'realtime_inspector_config',
      })
    }
    isMounted.current = true
  }, [snap.role])

  useEffect(() => {
    const triggerUpdateTokenBearer = async () => {
      let token: string | undefined
      let bearer: string | null = null

      if (
        config.projectRef !== undefined &&
        jwtSecret !== undefined &&
        snap.role !== undefined &&
        snap.role.type === 'postgrest'
      ) {
        token = anonRoleKey
        await getRoleImpersonationJWT(config.projectRef, jwtSecret, snap.role)
          .then((b) => (bearer = b))
          .catch((err) => toast.error(`Failed to get JWT for role: ${err.message}`))
      } else {
        token = serviceRoleKey
      }
      if (token) {
        onChangeConfig({ ...config, token, bearer })
      }
    }

    triggerUpdateTokenBearer()
  }, [snap.role, anonRoleKey, serviceRoleKey])

  return <RoleImpersonationPopover align="start" variant="connected-on-both" />
}<|MERGE_RESOLUTION|>--- conflicted
+++ resolved
@@ -3,7 +3,7 @@
 
 import { RoleImpersonationPopover } from 'components/interfaces/RoleImpersonationSelector'
 import { useProjectPostgrestConfigQuery } from 'data/config/project-postgrest-config-query'
-import { useProjectSettingsV2Query } from 'data/config/project-settings-v2-query'
+import { getAPIKeys, useProjectSettingsV2Query } from 'data/config/project-settings-v2-query'
 import { useSendEventMutation } from 'data/telemetry/send-event-mutation'
 import { IS_PLATFORM } from 'lib/constants'
 import { getRoleImpersonationJWT } from 'lib/role-impersonation'
@@ -19,15 +19,7 @@
   const snap = useRoleImpersonationStateSnapshot()
 
   const { data: settings } = useProjectSettingsV2Query({ projectRef: config.projectRef })
-  const anonRoleKey = (settings?.service_api_keys ?? []).find((x) => x.tags === 'anon')?.api_key
-<<<<<<< HEAD
-  const serviceRoleKey = (settings?.service_api_keys ?? []).find((x) => x.tags === 'service_role')
-    ?.api_key
-=======
-  const serviceRoleKey = (settings?.service_api_keys ?? []).find(
-    (x) => x.tags === 'service_role'
-  )?.api_key
->>>>>>> e6c249d9
+  const { anonKey, serviceKey } = getAPIKeys(settings)
 
   const { data: postgrestConfig } = useProjectPostgrestConfigQuery(
     {
@@ -64,12 +56,12 @@
         snap.role !== undefined &&
         snap.role.type === 'postgrest'
       ) {
-        token = anonRoleKey
+        token = anonKey?.api_key
         await getRoleImpersonationJWT(config.projectRef, jwtSecret, snap.role)
           .then((b) => (bearer = b))
           .catch((err) => toast.error(`Failed to get JWT for role: ${err.message}`))
       } else {
-        token = serviceRoleKey
+        token = serviceKey?.api_key
       }
       if (token) {
         onChangeConfig({ ...config, token, bearer })
@@ -77,7 +69,7 @@
     }
 
     triggerUpdateTokenBearer()
-  }, [snap.role, anonRoleKey, serviceRoleKey])
+  }, [snap.role, anonKey, serviceKey])
 
   return <RoleImpersonationPopover align="start" variant="connected-on-both" />
 }