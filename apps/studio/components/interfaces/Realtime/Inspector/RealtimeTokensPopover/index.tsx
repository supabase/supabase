import { Dispatch, SetStateAction, useEffect, useRef } from 'react'
import { toast } from 'sonner'

import { useParams } from 'common'
import { RoleImpersonationPopover } from 'components/interfaces/RoleImpersonationSelector'
import { getKeys, useAPIKeysQuery } from 'data/api-keys/api-keys-query'
import { getTemporaryAPIKey } from 'data/api-keys/temp-api-keys-query'
import { useProjectPostgrestConfigQuery } from 'data/config/project-postgrest-config-query'
import { useSendEventMutation } from 'data/telemetry/send-event-mutation'
import { useSelectedOrganizationQuery } from 'hooks/misc/useSelectedOrganization'
import { IS_PLATFORM } from 'lib/constants'
import { getRoleImpersonationJWT } from 'lib/role-impersonation'
import { useRoleImpersonationStateSnapshot } from 'state/role-impersonation-state'
import { RealtimeConfig } from '../useRealtimeMessages'

interface RealtimeTokensPopoverProps {
  config: RealtimeConfig
  onChangeConfig: Dispatch<SetStateAction<RealtimeConfig>>
}

export const RealtimeTokensPopover = ({ config, onChangeConfig }: RealtimeTokensPopoverProps) => {
<<<<<<< HEAD
  const { slug, ref } = useParams()
  const org = useSelectedOrganization()
=======
  const { ref } = useParams()
  const { data: org } = useSelectedOrganizationQuery()
>>>>>>> b68b2ebc
  const snap = useRoleImpersonationStateSnapshot()

  const { data: apiKeys } = useAPIKeysQuery({
    projectRef: config.projectRef,
    reveal: true,
  })
  const { anonKey, publishableKey } = getKeys(apiKeys)

  const { data: postgrestConfig } = useProjectPostgrestConfigQuery(
    { projectRef: config.projectRef },
    { enabled: IS_PLATFORM }
  )

  const jwtSecret = postgrestConfig?.jwt_secret

  const { mutate: sendEvent } = useSendEventMutation()

  // only send a telemetry event if the user changes the role. Don't send an event during initial render.
  const isMounted = useRef(false)

  useEffect(() => {
    if (isMounted.current) {
      sendEvent({
        action: 'realtime_inspector_database_role_updated',
        groups: { project: ref ?? 'Unknown', organization: org?.slug ?? 'Unknown' },
      })
    }
    isMounted.current = true
    // eslint-disable-next-line react-hooks/exhaustive-deps
  }, [snap.role])

  useEffect(() => {
    const triggerUpdateTokenBearer = async () => {
      let token: string | undefined
      let bearer: string | null = null

      if (
        config.projectRef !== undefined &&
        jwtSecret !== undefined &&
        snap.role !== undefined &&
        snap.role.type === 'postgrest'
      ) {
        token = publishableKey?.api_key ?? anonKey?.api_key
        await getRoleImpersonationJWT(config.projectRef, jwtSecret, snap.role)
          .then((b) => (bearer = b))
          .catch((err) => toast.error(`Failed to get JWT for role: ${err.message}`))
      } else {
        try {
          const data = await getTemporaryAPIKey({ projectRef: config.projectRef, expiry: 3600 })
          token = data.api_key
        } catch (error) {
          token = publishableKey?.api_key
        }
      }
      if (token) {
        onChangeConfig({ ...config, token, bearer })
      }
    }

    triggerUpdateTokenBearer()
    // eslint-disable-next-line react-hooks/exhaustive-deps
  }, [snap.role, anonKey])

<<<<<<< HEAD
  return (
    <RoleImpersonationPopover
      serviceRoleLabel={!serviceKey ? 'anon' : undefined}
      disabled={!serviceKey}
      disabledTooltip={
        !serviceKey ? (
          <>
            Role impersonation for the Realtime Inspector is currently unavailable temporarily due
            to the new API keys. Please re-enable{' '}
            <InlineLink href={`/org/${slug}/project/${ref}/settings/api-keys`}>legacy JWT keys</InlineLink> if
            you'd like to use role impersonation with the Realtime Inspector.
          </>
        ) : undefined
      }
      align="start"
      variant="connected-on-both"
    />
  )
=======
  return <RoleImpersonationPopover align="start" variant="connected-on-both" />
>>>>>>> b68b2ebc
}<|MERGE_RESOLUTION|>--- conflicted
+++ resolved
@@ -19,16 +19,12 @@
 }
 
 export const RealtimeTokensPopover = ({ config, onChangeConfig }: RealtimeTokensPopoverProps) => {
-<<<<<<< HEAD
-  const { slug, ref } = useParams()
-  const org = useSelectedOrganization()
-=======
-  const { ref } = useParams()
+  const { slug: orgSlug, ref } = useParams()
   const { data: org } = useSelectedOrganizationQuery()
->>>>>>> b68b2ebc
   const snap = useRoleImpersonationStateSnapshot()
 
   const { data: apiKeys } = useAPIKeysQuery({
+    orgSlug,
     projectRef: config.projectRef,
     reveal: true,
   })
@@ -89,26 +85,5 @@
     // eslint-disable-next-line react-hooks/exhaustive-deps
   }, [snap.role, anonKey])
 
-<<<<<<< HEAD
-  return (
-    <RoleImpersonationPopover
-      serviceRoleLabel={!serviceKey ? 'anon' : undefined}
-      disabled={!serviceKey}
-      disabledTooltip={
-        !serviceKey ? (
-          <>
-            Role impersonation for the Realtime Inspector is currently unavailable temporarily due
-            to the new API keys. Please re-enable{' '}
-            <InlineLink href={`/org/${slug}/project/${ref}/settings/api-keys`}>legacy JWT keys</InlineLink> if
-            you'd like to use role impersonation with the Realtime Inspector.
-          </>
-        ) : undefined
-      }
-      align="start"
-      variant="connected-on-both"
-    />
-  )
-=======
   return <RoleImpersonationPopover align="start" variant="connected-on-both" />
->>>>>>> b68b2ebc
 }