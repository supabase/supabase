--- conflicted
+++ resolved
@@ -118,45 +118,6 @@
   }, [preset])
 
   return (
-<<<<<<< HEAD
-    <div className="relative flex flex-grow bg-black/20 min-h-0">
-      <DataGrid
-        style={{ height: '100%' }}
-        className={cn('flex-1 flex-grow h-full')}
-        rowHeight={44}
-        headerRowHeight={36}
-        onSelectedCellChange={(props) => {
-          const { rowIdx } = props
-          if (rowIdx >= 0) {
-            setSelectedRow(rowIdx)
-            if (!props.row.query.trim().toLowerCase().startsWith('select')) setView('details')
-          }
-        }}
-        columns={columns}
-        rows={queryPerformanceQuery?.data ?? []}
-        rowClass={(_, idx) => {
-          const isSelected = idx === selectedRow
-          return [
-            `${isSelected ? 'bg-surface-100' : 'bg-transparent'} cursor-pointer`,
-            `${isSelected ? '[&>div:first-child]:border-l-4 [&>div]:border-l-white' : ''}`,
-            '[&>.rdg-cell]:border-box [&>.rdg-cell]:outline-none [&>.rdg-cell]:shadow-none',
-            '[&>.rdg-cell:first-child>div]:ml-4',
-          ].join(' ')
-        }}
-        renderers={{
-          noRowsFallback: isLoading ? (
-            <div className="absolute top-14 px-6 w-full">
-              <GenericSkeletonLoader />
-            </div>
-          ) : (
-            <div className="absolute top-20 px-6 flex flex-col items-center justify-center w-full gap-y-2">
-              <TextSearch />
-              <div className="text-center">
-                <p>No queries detected yet</p>
-                <p className="text-foreground-light">
-                  There are no queries actively running that meet the criteria
-                </p>
-=======
     <ResizablePanelGroup
       direction="horizontal"
       className="relative flex flex-grow bg-alternative min-h-0"
@@ -187,7 +148,6 @@
             noRowsFallback: isLoading ? (
               <div className="absolute top-14 px-6 w-full">
                 <GenericSkeletonLoader />
->>>>>>> c99c7ecd
               </div>
             ) : (
               <div className="absolute top-20 px-6 flex flex-col items-center justify-center w-full gap-y-2">
@@ -204,50 +164,9 @@
         />
       </ResizablePanel>
       {selectedRow !== undefined && (
-<<<<<<< HEAD
-        <div className="w-[500px] pt-2 bg-studio border-l shadow-lg">
-          <Button
-            type="text"
-            className="absolute top-2 right-2 px-1"
-            icon={<X size={14} />}
-            onClick={() => setSelectedRow(undefined)}
-          />
-          <Tabs_Shadcn_
-            value={view}
-            className="flex flex-col h-full"
-            onValueChange={(value: any) => setView(value)}
-          >
-            <TabsList_Shadcn_ className="px-4 flex gap-x-4">
-              <TabsTrigger_Shadcn_ value="details" className="text-xs px-0">
-                Query details
-              </TabsTrigger_Shadcn_>
-              {showIndexSuggestions && (
-                <TabsTrigger_Shadcn_ value="indexes" className="text-xs px-0">
-                  Indexes
-                </TabsTrigger_Shadcn_>
-              )}
-            </TabsList_Shadcn_>
-            <TabsContent_Shadcn_
-              value="details"
-              className="mt-0 pt-0 flex-grow min-h-0 overflow-y-auto"
-            >
-              <QueryDetail
-                reportType={reportType}
-                selectedRow={queryPerformanceQuery.data[selectedRow]}
-              />
-            </TabsContent_Shadcn_>
-            <TabsContent_Shadcn_
-              value="indexes"
-              className="mt-0 pt-0 flex-grow min-h-0 overflow-y-auto"
-            >
-              <QueryIndexes selectedRow={queryPerformanceQuery.data[selectedRow]} />
-            </TabsContent_Shadcn_>
-          </Tabs_Shadcn_>
-        </div>
-=======
         <>
           <ResizableHandle withHandle />
-          <ResizablePanel defaultSize={20} maxSize={40} minSize={25} className="bg-studio border-t">
+          <ResizablePanel defaultSize={25} maxSize={40} minSize={25} className="bg-studio border-t">
             <Button
               type="text"
               className="absolute top-3 right-3 px-1"
@@ -255,23 +174,23 @@
               onClick={() => setSelectedRow(undefined)}
             />
             <Tabs_Shadcn_
+              value={view}
               className="flex flex-col h-full"
-              defaultValue={view}
               onValueChange={(value: any) => setView(value)}
             >
-              <TabsList_Shadcn_ className="px-5 flex gap-x-4 h-12">
-                <TabsTrigger_Shadcn_ value="details" className="px-0 h-full">
+              <TabsList_Shadcn_ className="px-5 flex gap-x-4 min-h-[46px]">
+                <TabsTrigger_Shadcn_ value="details" className="px-0 pb-0 h-full text-xs">
                   Query details
                 </TabsTrigger_Shadcn_>
                 {showIndexSuggestions && (
-                  <TabsTrigger_Shadcn_ value="suggestion" className="px-0 h-full">
+                  <TabsTrigger_Shadcn_ value="suggestion" className="px-0 pb-0 h-full text-xs">
                     Index suggestion
                   </TabsTrigger_Shadcn_>
                 )}
               </TabsList_Shadcn_>
               <TabsContent_Shadcn_
                 value="details"
-                className="mt-0 pt-4 flex-grow min-h-0 overflow-y-auto"
+                className="mt-0 flex-grow min-h-0 overflow-y-auto"
               >
                 <QueryDetail
                   reportType={reportType}
@@ -280,14 +199,13 @@
               </TabsContent_Shadcn_>
               <TabsContent_Shadcn_
                 value="suggestion"
-                className="mt-0 pt-4 flex-grow min-h-0 overflow-y-auto"
+                className="mt-0 flex-grow min-h-0 overflow-y-auto"
               >
-                <IndexSuggestion />
+                <QueryIndexes selectedRow={queryPerformanceQuery.data[selectedRow]} />
               </TabsContent_Shadcn_>
             </Tabs_Shadcn_>
           </ResizablePanel>
         </>
->>>>>>> c99c7ecd
       )}
     </ResizablePanelGroup>
   )
