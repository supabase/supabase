--- conflicted
+++ resolved
@@ -31,13 +31,8 @@
   }, [selectedRow])
 
   return (
-<<<<<<< HEAD
     <QueryPanelContainer>
       <QueryPanelSection>
-=======
-    <div className="flex flex-col gap-y-8 divide-y">
-      <div className="px-5 flex flex-col gap-y-2">
->>>>>>> c99c7ecd
         <p className="text-sm">Query pattern</p>
         <CodeBlock
           hideLineNumbers
@@ -49,13 +44,9 @@
             '[&>code]:m-0 [&>code>span]:flex [&>code>span]:flex-wrap'
           )}
         />
-<<<<<<< HEAD
       </QueryPanelSection>
+      <div className="border-t" />
       <QueryPanelSection className="gap-y-1">
-=======
-      </div>
-      <div className="py-4 px-5 flex flex-col gap-y-1">
->>>>>>> c99c7ecd
         {report
           .filter((x) => x.id !== 'query')
           .map((x) => {
