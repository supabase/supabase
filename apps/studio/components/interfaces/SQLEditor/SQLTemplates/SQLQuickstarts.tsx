import { PermissionAction } from '@supabase/shared-types/out/constants'
import { partition } from 'lodash'
import { useRouter } from 'next/router'
import { toast } from 'sonner'

import { useParams } from 'common'
import { TelemetryActions } from 'common/telemetry-constants'
import { SQL_TEMPLATES } from 'components/interfaces/SQLEditor/SQLEditor.queries'
import { useSendEventMutation } from 'data/telemetry/send-event-mutation'
import { useCheckPermissions } from 'hooks/misc/useCheckPermissions'
import { useSelectedProject } from 'hooks/misc/useSelectedProject'
import { uuidv4 } from 'lib/helpers'
import { useProfile } from 'lib/profile'
import { useSqlEditorV2StateSnapshot } from 'state/sql-editor-v2'
import { createSqlSnippetSkeletonV2 } from '../SQLEditor.utils'
<<<<<<< HEAD
import { ActionCard } from 'components/layouts/tabs/actions-card'
import { cn, SQL_ICON } from 'ui'
import { getTabsStore } from 'state/tabs'
=======
import SQLCard from './SQLCard'
import { useSelectedOrganization } from 'hooks/misc/useSelectedOrganization'
>>>>>>> 84ff943f

const SQLQuickstarts = () => {
  const router = useRouter()
  const { ref } = useParams()
  const org = useSelectedOrganization()
  const { profile } = useProfile()
  const project = useSelectedProject()
  const [, quickStart] = partition(SQL_TEMPLATES, { type: 'template' })

  const snapV2 = useSqlEditorV2StateSnapshot()

  const canCreateSQLSnippet = useCheckPermissions(PermissionAction.CREATE, 'user_content', {
    resource: { type: 'sql', owner_id: profile?.id },
    subject: { id: profile?.id },
  })

  const { mutate: sendEvent } = useSendEventMutation()

  const handleNewQuery = async (sql: string, name: string) => {
    if (!ref) return console.error('Project ref is required')
    if (!project) return console.error('Project is required')
    if (!profile) return console.error('Profile is required')

    if (!canCreateSQLSnippet) {
      return toast('Your queries will not be saved as you do not have sufficient permissions')
    }

    try {
      const snippet = createSqlSnippetSkeletonV2({
        id: uuidv4(),
        name,
        sql,
        owner_id: profile?.id,
        project_id: project?.id,
      })
      snapV2.addSnippet({ projectRef: ref, snippet })
      snapV2.addNeedsSaving(snippet.id)

      const store = getTabsStore(ref)
      const tabId = `sql-${snippet.id}`
      store.openTabs = [...store.openTabs, tabId]
      store.tabsMap[tabId] = {
        id: tabId,
        type: 'sql',
        label: name,
        metadata: { sqlId: snippet.id, name },
      }
      store.activeTab = tabId

      router.push(`/project/${ref}/sql/${snippet.id}`)
    } catch (error: any) {
      toast.error(`Failed to create new query: ${error.message}`)
    }
  }

  return (
    <div className="block h-full space-y-8 overflow-y-auto p-6 px-10 bg-dash-sidebar dark:bg-surface-100">
      <div className="mb-8">
        <div className="mb-6">
          <h1 className="text-foreground mb-1 text-xl">Quickstarts</h1>
          <p className="text-foreground-light text-sm">
            Click on any script to fill the query box, modify the script, then click
            <span className="text-code">Run</span>.
          </p>
        </div>
        <div className="grid gap-4 sm:grid-cols-1 lg:grid-cols-2 xl:grid-cols-3">
          {quickStart.map((x, i) => (
            <ActionCard
              title={x.title}
              description={x.description}
              bgColor="bg-alternative border"
              key={`action-card-${i}`}
              icon={<SQL_ICON className={cn('fill-foreground', 'w-4 h-4')} strokeWidth={1.5} />}
              // sql={x.sql}
              onClick={() => {
                handleNewQuery(x.sql, x.title)
                sendEvent({
                  action: TelemetryActions.SQL_EDITOR_QUICKSTART_CLICKED,
<<<<<<< HEAD
                  properties: { quickstartName: x.title },
=======
                  properties: { quickstartName: title },
                  groups: { project: ref ?? 'Unknown', organization: org?.slug ?? 'Unknown' },
>>>>>>> 84ff943f
                })
              }}
            />
          ))}
        </div>
      </div>
    </div>
  )
}

export default SQLQuickstarts<|MERGE_RESOLUTION|>--- conflicted
+++ resolved
@@ -13,14 +13,11 @@
 import { useProfile } from 'lib/profile'
 import { useSqlEditorV2StateSnapshot } from 'state/sql-editor-v2'
 import { createSqlSnippetSkeletonV2 } from '../SQLEditor.utils'
-<<<<<<< HEAD
 import { ActionCard } from 'components/layouts/tabs/actions-card'
 import { cn, SQL_ICON } from 'ui'
 import { getTabsStore } from 'state/tabs'
-=======
 import SQLCard from './SQLCard'
 import { useSelectedOrganization } from 'hooks/misc/useSelectedOrganization'
->>>>>>> 84ff943f
 
 const SQLQuickstarts = () => {
   const router = useRouter()
@@ -99,12 +96,8 @@
                 handleNewQuery(x.sql, x.title)
                 sendEvent({
                   action: TelemetryActions.SQL_EDITOR_QUICKSTART_CLICKED,
-<<<<<<< HEAD
-                  properties: { quickstartName: x.title },
-=======
                   properties: { quickstartName: title },
                   groups: { project: ref ?? 'Unknown', organization: org?.slug ?? 'Unknown' },
->>>>>>> 84ff943f
                 })
               }}
             />
