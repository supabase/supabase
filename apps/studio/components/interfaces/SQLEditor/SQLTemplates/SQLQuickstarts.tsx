import { PermissionAction } from '@supabase/shared-types/out/constants'
import { partition } from 'lodash'
import { useRouter } from 'next/router'
import { toast } from 'sonner'

import { useParams } from 'common'
import { SQL_TEMPLATES } from 'components/interfaces/SQLEditor/SQLEditor.queries'
import { ActionCard } from 'components/layouts/Tabs/actions-card'
import { useSendEventMutation } from 'data/telemetry/send-event-mutation'
import { useCheckPermissions } from 'hooks/misc/useCheckPermissions'
import { useSelectedOrganization } from 'hooks/misc/useSelectedOrganization'
import { useSelectedProject } from 'hooks/misc/useSelectedProject'
import { uuidv4 } from 'lib/helpers'
import { useProfile } from 'lib/profile'
import { useSqlEditorV2StateSnapshot } from 'state/sql-editor-v2'
import { cn, SQL_ICON } from 'ui'
import { createSqlSnippetSkeletonV2 } from '../SQLEditor.utils'

const SQLQuickstarts = () => {
  const router = useRouter()
  const { ref } = useParams()
  const org = useSelectedOrganization()
  const { profile } = useProfile()
  const project = useSelectedProject()
  const [, quickStart] = partition(SQL_TEMPLATES, { type: 'template' })

  const snapV2 = useSqlEditorV2StateSnapshot()

  const canCreateSQLSnippet = useCheckPermissions(PermissionAction.CREATE, 'user_content', {
    resource: { type: 'sql', owner_id: profile?.id },
    subject: { id: profile?.id },
  })

  const { mutate: sendEvent } = useSendEventMutation()

  const handleNewQuery = async (sql: string, name: string) => {
    if (!ref) return console.error('Project ref is required')
    if (!project) return console.error('Project is required')
    if (!profile) return console.error('Profile is required')

    if (!canCreateSQLSnippet) {
      return toast('Your queries will not be saved as you do not have sufficient permissions')
    }

    try {
      const snippet = createSqlSnippetSkeletonV2({
        id: uuidv4(),
        name,
        sql,
        owner_id: profile?.id,
        project_id: project?.id,
      })
      snapV2.addSnippet({ projectRef: ref, snippet })
      snapV2.addNeedsSaving(snippet.id)

      router.push(`/project/${ref}/sql/${snippet.id}`)
    } catch (error: any) {
      toast.error(`Failed to create new query: ${error.message}`)
    }
  }

  return (
    <div className="block h-full space-y-8 overflow-y-auto p-6 px-10 bg-dash-sidebar dark:bg-surface-100">
      <div className="mb-8">
        <div className="mb-6">
          <h1 className="text-foreground mb-1 text-xl">Quickstarts</h1>
          <p className="text-foreground-light text-sm">
            Click on any script to fill the query box, modify the script, then click
            <span className="text-code">Run</span>.
          </p>
        </div>
        <div className="grid gap-4 sm:grid-cols-1 lg:grid-cols-2 xl:grid-cols-3">
          {quickStart.map((x, i) => (
            <ActionCard
              title={x.title}
              description={x.description}
              bgColor="bg-alternative border"
              key={`action-card-${i}`}
              icon={<SQL_ICON className={cn('fill-foreground', 'w-4 h-4')} strokeWidth={1.5} />}
              // sql={x.sql}
              onClick={() => {
                handleNewQuery(x.sql, x.title)
                sendEvent({
<<<<<<< HEAD
                  action: TelemetryActions.SQL_EDITOR_QUICKSTART_CLICKED,
                  properties: { quickstartName: x.title },
=======
                  action: 'sql_editor_quickstart_clicked',
                  properties: { quickstartName: title },
>>>>>>> 944adfa8
                  groups: { project: ref ?? 'Unknown', organization: org?.slug ?? 'Unknown' },
                })
              }}
            />
          ))}
        </div>
      </div>
    </div>
  )
}

export default SQLQuickstarts<|MERGE_RESOLUTION|>--- conflicted
+++ resolved
@@ -5,7 +5,7 @@
 
 import { useParams } from 'common'
 import { SQL_TEMPLATES } from 'components/interfaces/SQLEditor/SQLEditor.queries'
-import { ActionCard } from 'components/layouts/Tabs/actions-card'
+import { ActionCard } from 'components/layouts/Tabs/ActionCard'
 import { useSendEventMutation } from 'data/telemetry/send-event-mutation'
 import { useCheckPermissions } from 'hooks/misc/useCheckPermissions'
 import { useSelectedOrganization } from 'hooks/misc/useSelectedOrganization'
@@ -81,13 +81,8 @@
               onClick={() => {
                 handleNewQuery(x.sql, x.title)
                 sendEvent({
-<<<<<<< HEAD
-                  action: TelemetryActions.SQL_EDITOR_QUICKSTART_CLICKED,
+                  action: 'sql_editor_quickstart_clicked',
                   properties: { quickstartName: x.title },
-=======
-                  action: 'sql_editor_quickstart_clicked',
-                  properties: { quickstartName: title },
->>>>>>> 944adfa8
                   groups: { project: ref ?? 'Unknown', organization: org?.slug ?? 'Unknown' },
                 })
               }}
