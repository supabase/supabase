--- conflicted
+++ resolved
@@ -71,11 +71,7 @@
   }
 
   return (
-<<<<<<< HEAD
     <div className="block h-full space-y-8 overflow-y-auto p-6 px-10 bg-dash-sidebar dark:bg-surface-100">
-=======
-    <div className="block h-full space-y-8 overflow-y-auto p-4 md:p-6">
->>>>>>> e420a488
       <div className="mb-8">
         <div className="mb-6">
           <h1 className="text-foreground mb-1 text-xl">Quickstarts</h1>
@@ -97,11 +93,7 @@
                 handleNewQuery(x.sql, x.title)
                 sendEvent({
                   action: TelemetryActions.SQL_EDITOR_QUICKSTART_CLICKED,
-<<<<<<< HEAD
-                  properties: { title: x.title },
-=======
-                  properties: { quickstartName: title },
->>>>>>> e420a488
+                  properties: { quickstartName: x.title },
                 })
               }}
             />
