--- conflicted
+++ resolved
@@ -6,19 +6,16 @@
 import { useParams, useTelemetryProps } from 'common'
 import { SQL_TEMPLATES } from 'components/interfaces/SQLEditor/SQLEditor.queries'
 import type { SqlSnippet } from 'data/content/sql-snippets-query'
-<<<<<<< HEAD
-import { useCheckPermissions, useFlag, useSelectedProject } from 'hooks'
-=======
 import { useCheckPermissions } from 'hooks/misc/useCheckPermissions'
 import { useSelectedProject } from 'hooks/misc/useSelectedProject'
->>>>>>> 70da0f1d
+import { useFlag } from 'hooks/ui/useFlag'
 import { uuidv4 } from 'lib/helpers'
 import { useProfile } from 'lib/profile'
 import Telemetry from 'lib/telemetry'
 import { useSqlEditorStateSnapshot } from 'state/sql-editor'
+import { useSqlEditorV2StateSnapshot } from 'state/sql-editor-v2'
 import { createSqlSnippetSkeleton, createSqlSnippetSkeletonV2 } from '../SQLEditor.utils'
 import SQLCard from './SQLCard'
-import { useSqlEditorV2StateSnapshot } from 'state/sql-editor-v2'
 
 const SQLQuickstarts = () => {
   const { ref } = useParams()
