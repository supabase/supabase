--- conflicted
+++ resolved
@@ -6,11 +6,7 @@
 import { ActionCard } from 'components/layouts/tabs/actions-card'
 import { useSendEventMutation } from 'data/telemetry/send-event-mutation'
 import { useCheckPermissions } from 'hooks/misc/useCheckPermissions'
-<<<<<<< HEAD
-import { TelemetryActions } from 'lib/constants/telemetry'
-=======
 import { useSelectedOrganization } from 'hooks/misc/useSelectedOrganization'
->>>>>>> 84ff943f
 import { uuidv4 } from 'lib/helpers'
 import { useProfile } from 'lib/profile'
 import { partition } from 'lodash'
@@ -20,10 +16,6 @@
 import { getTabsStore } from 'state/tabs'
 import { cn, SQL_ICON } from 'ui'
 import { createSqlSnippetSkeletonV2 } from '../SQLEditor.utils'
-<<<<<<< HEAD
-=======
-import SQLCard from './SQLCard'
->>>>>>> 84ff943f
 
 const SQLTemplates = () => {
   const router = useRouter()
@@ -102,12 +94,8 @@
                 handleNewQuery(x.sql, x.title)
                 sendEvent({
                   action: TelemetryActions.SQL_EDITOR_TEMPLATE_CLICKED,
-<<<<<<< HEAD
                   properties: { templateName: x.title },
-=======
-                  properties: { templateName: title },
                   groups: { project: ref ?? 'Unknown', organization: org?.slug ?? 'Unknown' },
->>>>>>> 84ff943f
                 })
               }}
             />
