--- conflicted
+++ resolved
@@ -1,16 +1,17 @@
 import { PermissionAction } from '@supabase/shared-types/out/constants'
+import { partition } from 'lodash'
+import { useRouter } from 'next/router'
+import { toast } from 'sonner'
+
 import { useParams } from 'common'
 import { SQL_TEMPLATES } from 'components/interfaces/SQLEditor/SQLEditor.queries'
 import { useProjectContext } from 'components/layouts/ProjectLayout/ProjectContext'
-import { ActionCard } from 'components/layouts/Tabs/actions-card'
+import { ActionCard } from 'components/layouts/Tabs/ActionCard'
 import { useSendEventMutation } from 'data/telemetry/send-event-mutation'
 import { useCheckPermissions } from 'hooks/misc/useCheckPermissions'
 import { useSelectedOrganization } from 'hooks/misc/useSelectedOrganization'
 import { uuidv4 } from 'lib/helpers'
 import { useProfile } from 'lib/profile'
-import { partition } from 'lodash'
-import { useRouter } from 'next/router'
-import { toast } from 'sonner'
 import { useSqlEditorV2StateSnapshot } from 'state/sql-editor-v2'
 import { cn, SQL_ICON } from 'ui'
 import { createSqlSnippetSkeletonV2 } from '../SQLEditor.utils'
@@ -80,13 +81,8 @@
               onClick={() => {
                 handleNewQuery(x.sql, x.title)
                 sendEvent({
-<<<<<<< HEAD
-                  action: TelemetryActions.SQL_EDITOR_TEMPLATE_CLICKED,
+                  action: 'sql_editor_template_clicked',
                   properties: { templateName: x.title },
-=======
-                  action: 'sql_editor_template_clicked',
-                  properties: { templateName: title },
->>>>>>> 944adfa8
                   groups: { project: ref ?? 'Unknown', organization: org?.slug ?? 'Unknown' },
                 })
               }}
