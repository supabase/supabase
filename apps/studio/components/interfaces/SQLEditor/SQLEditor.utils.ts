--- conflicted
+++ resolved
@@ -1,21 +1,11 @@
-<<<<<<< HEAD
-// @ts-ignore
-import { stripIndent } from 'common-tags'
-=======
-import { NEW_SQL_SNIPPET_SKELETON, destructiveSqlRegex } from './SQLEditor.constants'
-import type { SqlSnippets, UserContent } from 'types'
-import { DiffType } from './SQLEditor.types'
-import { removeCommentsFromSql } from 'lib/helpers'
->>>>>>> 9a68e5a3
-
-import { removeCommentsFromSql } from 'lib/helpers'
-import type { SqlSnippets, UserContent } from 'types'
 import {
   NEW_SQL_SNIPPET_SKELETON,
   destructiveSqlRegex,
   sqlAiDisclaimerComment,
 } from './SQLEditor.constants'
+import type { SqlSnippets, UserContent } from 'types'
 import { ContentDiff, DiffType } from './SQLEditor.types'
+import { removeCommentsFromSql } from 'lib/helpers'
 
 export const createSqlSnippetSkeleton = ({
   id,
@@ -84,10 +74,9 @@
   supabase/seed.sql
 `
 
-<<<<<<< HEAD
-export const generateFileCliCommand = (id: string, name: string, isNpx = false) => stripIndent`
-  ${isNpx ? 'npx ' : ''}supabase snippets download ${id} > \\
-      ${name}.sql
+export const generateFileCliCommand = (id: string, name: string, isNpx = false) => `
+${isNpx ? 'npx ' : ''}supabase snippets download ${id} > \\
+  ${name}.sql
 `
 
 export const compareAsModification = (sqlDiff: ContentDiff) => {
@@ -114,10 +103,4 @@
     original: '',
     modified: sqlDiff.modified,
   }
-}
-=======
-export const generateFileCliCommand = (id: string, name: string, isNpx = false) => `
-${isNpx ? 'npx ' : ''}supabase snippets download ${id} > \\
-  ${name}.sql
-`
->>>>>>> 9a68e5a3
+}