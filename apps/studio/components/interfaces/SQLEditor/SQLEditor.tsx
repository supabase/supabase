import type { Monaco } from '@monaco-editor/react'
import { useQueryClient } from '@tanstack/react-query'
import { useCompletion } from 'ai/react'
import { AnimatePresence, motion } from 'framer-motion'
import { ChevronUp, Command, Loader2 } from 'lucide-react'
import dynamic from 'next/dynamic'
import { useRouter } from 'next/router'
import { useCallback, useEffect, useMemo, useRef, useState } from 'react'
import { toast } from 'sonner'

import { LOCAL_STORAGE_KEYS, useParams } from 'common'
import ResizableAIWidget from 'components/ui/AIEditor/ResizableAIWidget'
import { GridFooter } from 'components/ui/GridFooter'
import { useSqlTitleGenerateMutation } from 'data/ai/sql-title-mutation'
import { useEntityDefinitionsQuery } from 'data/database/entity-definitions-query'
import { constructHeaders, isValidConnString } from 'data/fetchers'
import { lintKeys } from 'data/lint/keys'
import { useReadReplicasQuery } from 'data/read-replicas/replicas-query'
import { useExecuteSqlMutation } from 'data/sql/execute-sql-mutation'
import { useSendEventMutation } from 'data/telemetry/send-event-mutation'
import { isError } from 'data/utils/error-check'
import { useOrgAiOptInLevel } from 'hooks/misc/useOrgOptedIntoAi'
import { useSchemasForAi } from 'hooks/misc/useSchemasForAi'
import { useSelectedOrganization } from 'hooks/misc/useSelectedOrganization'
import { useSelectedProject } from 'hooks/misc/useSelectedProject'
import { BASE_PATH } from 'lib/constants'
import { formatSql } from 'lib/formatSql'
import { detectOS, uuidv4 } from 'lib/helpers'
import { useProfile } from 'lib/profile'
import { wrapWithRoleImpersonation } from 'lib/role-impersonation'
import { useAiAssistantStateSnapshot } from 'state/ai-assistant-state'
import { useDatabaseSelectorStateSnapshot } from 'state/database-selector'
import {
  isRoleImpersonationEnabled,
  useGetImpersonatedRoleState,
} from 'state/role-impersonation-state'
import { getSqlEditorV2StateSnapshot, useSqlEditorV2StateSnapshot } from 'state/sql-editor-v2'
import { createTabId, useTabsStateSnapshot } from 'state/tabs'
import {
  Button,
  DropdownMenu,
  DropdownMenuContent,
  DropdownMenuRadioGroup,
  DropdownMenuRadioItem,
  DropdownMenuTrigger,
  ResizableHandle,
  ResizablePanel,
  ResizablePanelGroup,
  Tooltip,
  TooltipContent,
  TooltipTrigger,
  cn,
} from 'ui'
import { useSqlEditorDiff, useSqlEditorPrompt } from './hooks'
import { RunQueryWarningModal } from './RunQueryWarningModal'
import {
  ROWS_PER_PAGE_OPTIONS,
  sqlAiDisclaimerComment,
  untitledSnippetTitle,
} from './SQLEditor.constants'
import { DiffType, IStandaloneCodeEditor, IStandaloneDiffEditor } from './SQLEditor.types'
import {
  checkDestructiveQuery,
  checkIfAppendLimitRequired,
  createSqlSnippetSkeletonV2,
  isUpdateWithoutWhere,
  suffixWithLimit,
} from './SQLEditor.utils'
import { useAddDefinitions } from './useAddDefinitions'
import UtilityPanel from './UtilityPanel/UtilityPanel'

// Load the monaco editor client-side only (does not behave well server-side)
const MonacoEditor = dynamic(() => import('./MonacoEditor'), { ssr: false })
const DiffEditor = dynamic(
  () => import('@monaco-editor/react').then(({ DiffEditor }) => DiffEditor),
  { ssr: false }
)

export const SQLEditor = () => {
  const os = detectOS()
  const router = useRouter()
  const { ref, id: urlId } = useParams()

  const { profile } = useProfile()
  const project = useSelectedProject()
  const org = useSelectedOrganization()

  const queryClient = useQueryClient()
  const tabs = useTabsStateSnapshot()
  const aiSnap = useAiAssistantStateSnapshot()
  const snapV2 = useSqlEditorV2StateSnapshot()
  const getImpersonatedRoleState = useGetImpersonatedRoleState()
  const databaseSelectorState = useDatabaseSelectorStateSnapshot()
  const { includeSchemaMetadata, isHipaaProjectDisallowed } = useOrgAiOptInLevel()
  const [selectedSchemas] = useSchemasForAi(project?.ref!)
<<<<<<< HEAD
  const isSQLEditorTabsEnabled = useIsSQLEditorTabsEnabled()
=======
  const includeSchemaMetadata = (isOptedInToAI && !isHipaaProjectDisallowed) || !IS_PLATFORM
>>>>>>> 226d05fb

  const {
    sourceSqlDiff,
    setSourceSqlDiff,
    selectedDiffType,
    setSelectedDiffType,
    setIsAcceptDiffLoading,
    isDiffOpen,
    defaultSqlDiff,
    closeDiff,
  } = useSqlEditorDiff()
  const { promptState, setPromptState, promptInput, setPromptInput, resetPrompt } =
    useSqlEditorPrompt()

  const editorRef = useRef<IStandaloneCodeEditor | null>(null)
  const monacoRef = useRef<Monaco | null>(null)
  const diffEditorRef = useRef<IStandaloneDiffEditor | null>(null)
  const scrollTopRef = useRef<number>(0)

  const [hasSelection, setHasSelection] = useState<boolean>(false)
  const [lineHighlights, setLineHighlights] = useState<string[]>([])
  const [isDiffEditorMounted, setIsDiffEditorMounted] = useState(false)
  const [showPotentialIssuesModal, setShowPotentialIssuesModal] = useState(false)
  const [queryHasDestructiveOperations, setQueryHasDestructiveOperations] = useState(false)
  const [queryHasUpdateWithoutWhere, setQueryHasUpdateWithoutWhere] = useState(false)
  const [showWidget, setShowWidget] = useState(false)

  // generate an id to be used for new snippets. The dependency on urlId is to avoid a bug which
  // shows up when clicking on the SQL Editor while being in the SQL editor on a random snippet.
  // eslint-disable-next-line react-hooks/exhaustive-deps
  const generatedId = useMemo(() => uuidv4(), [urlId])
  // the id is stable across renders - it depends either on the url or on the memoized generated id
  const id = !urlId || urlId === 'new' ? generatedId : urlId

  const limit = snapV2.limit
  const results = snapV2.results[id]?.[0]
  const snippetIsLoading = !(
    id in snapV2.snippets && snapV2.snippets[id].snippet.content !== undefined
  )
  const isLoading = urlId === 'new' ? false : snippetIsLoading

  useAddDefinitions(id, monacoRef.current)

  const { data: databases, isSuccess: isSuccessReadReplicas } = useReadReplicasQuery(
    {
      projectRef: ref,
    },
    { enabled: isValidConnString(project?.connectionString) }
  )

  const { data, refetch: refetchEntityDefinitions } = useEntityDefinitionsQuery(
    {
      schemas: selectedSchemas,
      projectRef: project?.ref,
      connectionString: project?.connectionString,
    },
    { enabled: isValidConnString(project?.connectionString) && includeSchemaMetadata }
  )
  const entityDefinitions = includeSchemaMetadata ? data?.map((def) => def.sql.trim()) : undefined

  /* React query mutations */
  const { mutateAsync: generateSqlTitle } = useSqlTitleGenerateMutation()
  const { mutate: sendEvent } = useSendEventMutation()
  const { mutate: execute, isLoading: isExecuting } = useExecuteSqlMutation({
    onSuccess(data, vars) {
      if (id) snapV2.addResult(id, data.result, vars.autoLimit)

      // Refetching instead of invalidating since invalidate doesn't work with `enabled` flag
      refetchEntityDefinitions()

      // revalidate lint query
      queryClient.invalidateQueries(lintKeys.lint(ref))
    },
    onError(error: any, vars) {
      if (id) {
        if (error.position && monacoRef.current) {
          const editor = editorRef.current
          const monaco = monacoRef.current

          const startLineNumber = hasSelection ? editor?.getSelection()?.startLineNumber ?? 0 : 0

          const formattedError = error.formattedError ?? ''
          const lineError = formattedError.slice(formattedError.indexOf('LINE'))
          const line =
            startLineNumber + Number(lineError.slice(0, lineError.indexOf(':')).split(' ')[1])

          if (!isNaN(line)) {
            const decorations = editor?.deltaDecorations(
              [],
              [
                {
                  range: new monaco.Range(line, 1, line, 20),
                  options: {
                    isWholeLine: true,
                    inlineClassName: 'bg-warning-400',
                  },
                },
              ]
            )
            if (decorations) {
              editor?.revealLineInCenter(line)
              setLineHighlights(decorations)
            }
          }
        }

        snapV2.addResultError(id, error, vars.autoLimit)
      }
    },
  })

  const setAiTitle = useCallback(
    async (id: string, sql: string) => {
      try {
        const { title: name } = await generateSqlTitle({ sql })
        snapV2.renameSnippet({ id, name })
        const tabId = createTabId('sql', { id })
        tabs.updateTab(tabId, { label: name })
      } catch (error) {
        // [Joshen] No error handler required as this happens in the background and not necessary to ping the user
      }
    },
    [generateSqlTitle, snapV2]
  )

  const prettifyQuery = useCallback(async () => {
    if (isDiffOpen) return

    // use the latest state
    const state = getSqlEditorV2StateSnapshot()
    const snippet = state.snippets[id]

    if (editorRef.current && project) {
      const editor = editorRef.current
      const selection = editor.getSelection()
      const selectedValue = selection ? editor.getModel()?.getValueInRange(selection) : undefined
      const sql = snippet
        ? (selectedValue || editorRef.current?.getValue()) ?? snippet.snippet.content?.sql
        : selectedValue || editorRef.current?.getValue()
      const formattedSql = formatSql(sql)

      const editorModel = editorRef?.current?.getModel()
      if (editorRef.current && editorModel) {
        editorRef.current.executeEdits('apply-prettify-edit', [
          {
            text: formattedSql,
            range: editorModel.getFullModelRange(),
          },
        ])
        snapV2.setSql(id, formattedSql)
      }
    }
  }, [id, isDiffOpen, project, snapV2])

  const executeQuery = useCallback(
    async (force: boolean = false) => {
      if (isDiffOpen) return

      // use the latest state
      const state = getSqlEditorV2StateSnapshot()
      const snippet = state.snippets[id]

      if (editorRef.current !== null && !isExecuting && project !== undefined) {
        const editor = editorRef.current
        const selection = editor.getSelection()
        const selectedValue = selection ? editor.getModel()?.getValueInRange(selection) : undefined

        const sql = snippet
          ? (selectedValue || editorRef.current?.getValue()) ?? snippet.snippet.content?.sql
          : selectedValue || editorRef.current?.getValue()

        let queryHasIssues = false

        const destructiveOperations = checkDestructiveQuery(sql)
        if (!force && destructiveOperations) {
          setShowPotentialIssuesModal(true)
          setQueryHasDestructiveOperations(true)
          queryHasIssues = true
        }

        const updateWithoutWhereClause = isUpdateWithoutWhere(sql)
        if (!force && updateWithoutWhereClause) {
          setShowPotentialIssuesModal(true)
          setQueryHasUpdateWithoutWhere(true)
          queryHasIssues = true
        }

        if (queryHasIssues) {
          return
        }

        if (!isHipaaProjectDisallowed && snippet?.snippet.name === untitledSnippetTitle) {
          // Intentionally don't await title gen (lazy)
          setAiTitle(id, sql)
        }

        if (lineHighlights.length > 0) {
          editor?.deltaDecorations(lineHighlights, [])
          setLineHighlights([])
        }

        const impersonatedRoleState = getImpersonatedRoleState()
        const connectionString = databases?.find(
          (db) => db.identifier === databaseSelectorState.selectedDatabaseId
        )?.connectionString
        if (!isValidConnString(connectionString)) {
          return toast.error('Unable to run query: Connection string is missing')
        }

        const { appendAutoLimit } = checkIfAppendLimitRequired(sql, limit)
        const formattedSql = suffixWithLimit(sql, limit)

        execute({
          projectRef: project.ref,
          connectionString: connectionString,
          sql: wrapWithRoleImpersonation(formattedSql, impersonatedRoleState),
          autoLimit: appendAutoLimit ? limit : undefined,
          isRoleImpersonationEnabled: isRoleImpersonationEnabled(impersonatedRoleState.role),
          isStatementTimeoutDisabled: true,
          contextualInvalidation: true,
          handleError: (error) => {
            throw error
          },
        })

        sendEvent({
          action: 'sql_editor_query_run_button_clicked',
          groups: { project: ref ?? 'Unknown', organization: org?.slug ?? 'Unknown' },
        })
      }
    },
    // eslint-disable-next-line react-hooks/exhaustive-deps
    [
      isDiffOpen,
      id,
      isExecuting,
      project,
      isHipaaProjectDisallowed,
      execute,
      getImpersonatedRoleState,
      setAiTitle,
      databaseSelectorState.selectedDatabaseId,
      databases,
      limit,
    ]
  )

  const handleNewQuery = useCallback(
    async (sql: string, name: string) => {
      if (!ref) return console.error('Project ref is required')
      if (!profile) return console.error('Profile is required')
      if (!project) return console.error('Project is required')

      try {
        const snippet = createSqlSnippetSkeletonV2({
          id: uuidv4(),
          name,
          sql,
          owner_id: profile.id,
          project_id: project.id,
        })
        snapV2.addSnippet({ projectRef: ref, snippet })
        snapV2.addNeedsSaving(snippet.id!)
        router.push(`/project/${ref}/sql/${snippet.id}`)
      } catch (error: any) {
        toast.error(`Failed to create new query: ${error.message}`)
      }
    },
    // eslint-disable-next-line react-hooks/exhaustive-deps
    [profile?.id, project?.id, ref, router, snapV2]
  )

  const onMount = (editor: IStandaloneCodeEditor) => {
    const tabId = createTabId('sql', { id })
    const tabData = tabs.tabsMap[tabId]

    // [Joshen] Tiny timeout to give a bit of time for the content to load before scrolling
    setTimeout(() => {
      if (tabData?.metadata?.scrollTop) {
        editor.setScrollTop(tabData.metadata.scrollTop)
      }
    }, 20)
    editor.onDidScrollChange((e) => (scrollTopRef.current = e.scrollTop))
  }

  const onDebug = useCallback(async () => {
    try {
      const snippet = snapV2.snippets[id]
      const result = snapV2.results[id]?.[0]
      aiSnap.newChat({
        name: 'Debug SQL snippet',
        open: true,
        sqlSnippets: [
          (snippet.snippet.content?.sql ?? '').replace(sqlAiDisclaimerComment, '').trim(),
        ],
        initialInput: `Help me to debug the attached sql snippet which gives the following error: \n\n${result.error.message}`,
      })
    } catch (error: unknown) {
      // [Joshen] There's a tendency for the SQL debug to chuck a lengthy error message
      // that's not relevant for the user - so we prettify it here by avoiding to return the
      // entire error body from the assistant
      if (isError(error)) {
        toast.error(
          `Sorry, the assistant failed to debug your query! Please try again with a different one.`
        )
      }
    }
    // eslint-disable-next-line react-hooks/exhaustive-deps
  }, [entityDefinitions, id, snapV2.results, snapV2.snippets])

  const acceptAiHandler = useCallback(async () => {
    try {
      setIsAcceptDiffLoading(true)

      // TODO: show error if undefined
      if (!sourceSqlDiff || !editorRef.current || !diffEditorRef.current) return

      const editorModel = editorRef.current.getModel()
      const diffModel = diffEditorRef.current.getModel()

      if (!editorModel || !diffModel) return

      const sql = diffModel.modified.getValue()

      if (selectedDiffType === DiffType.NewSnippet) {
        const { title } = await generateSqlTitle({ sql })
        await handleNewQuery(sql, title)
      } else {
        editorRef.current.executeEdits('apply-ai-edit', [
          {
            text: sql,
            range: editorModel.getFullModelRange(),
          },
        ])
      }

      sendEvent({
        action: 'assistant_sql_diff_handler_evaluated',
        properties: { handlerAccepted: true },
        groups: { project: ref ?? 'Unknown', organization: org?.slug ?? 'Unknown' },
      })

      setSelectedDiffType(DiffType.Modification)
      resetPrompt()
      closeDiff()
    } finally {
      setIsAcceptDiffLoading(false)
    }
    // eslint-disable-next-line react-hooks/exhaustive-deps
  }, [sourceSqlDiff, selectedDiffType, handleNewQuery, generateSqlTitle, router, id, snapV2])

  const discardAiHandler = useCallback(() => {
    sendEvent({
      action: 'assistant_sql_diff_handler_evaluated',
      properties: { handlerAccepted: false },
      groups: { project: ref ?? 'Unknown', organization: org?.slug ?? 'Unknown' },
    })
    resetPrompt()
    closeDiff()
  }, [closeDiff, resetPrompt, sendEvent])

  const {
    complete,
    completion,
    isLoading: isCompletionLoading,
  } = useCompletion({
    api: `${BASE_PATH}/api/ai/sql/complete`,
    body: {
      projectRef: project?.ref,
      connectionString: project?.connectionString,
      includeSchemaMetadata,
    },
    onResponse: (response) => {
      if (!response.ok) throw new Error('Failed to generate completion')
    },
    onError: (error) => {
      toast.error(`Failed to generate SQL: ${error.message}`)
    },
  })

  const handlePrompt = async (
    prompt: string,
    context: {
      beforeSelection: string
      selection: string
      afterSelection: string
    }
  ) => {
    try {
      setPromptState((prev) => ({
        ...prev,
        selection: context.selection,
        beforeSelection: context.beforeSelection,
        afterSelection: context.afterSelection,
      }))
      const headerData = await constructHeaders()

      const authorizationHeader = headerData.get('Authorization')

      await complete(prompt, {
        ...(authorizationHeader ? { headers: { Authorization: authorizationHeader } } : undefined),
        body: {
          completionMetadata: {
            textBeforeCursor: context.beforeSelection,
            textAfterCursor: context.afterSelection,
            language: 'pgsql',
            prompt,
            selection: context.selection,
          },
        },
      })
    } catch (error) {
      setPromptState((prev) => ({ ...prev, isLoading: false }))
    }
  }

  /** All useEffects are at the bottom before returning the TSX */

  useEffect(() => {
    if (id) {
      closeDiff()
      setPromptState((prev) => ({ ...prev, isOpen: false }))
    }
    return () => {
      if (ref) {
        const tabId = createTabId('sql', { id })
        tabs.updateTab(tabId, { scrollTop: scrollTopRef.current })
      }
    }
    // eslint-disable-next-line react-hooks/exhaustive-deps
  }, [closeDiff, id])

  useEffect(() => {
    const handler = (e: KeyboardEvent) => {
      if (!isDiffOpen && !promptState.isOpen) return

      switch (e.key) {
        case 'Enter':
          if ((os === 'macos' ? e.metaKey : e.ctrlKey) && isDiffOpen) {
            acceptAiHandler()
            resetPrompt()
          }
          return
        case 'Escape':
          if (isDiffOpen) discardAiHandler()
          resetPrompt()
          editorRef.current?.focus()
          return
      }
    }
    window.addEventListener('keydown', handler)
    return () => window.removeEventListener('keydown', handler)
  }, [os, isDiffOpen, promptState.isOpen, acceptAiHandler, discardAiHandler, resetPrompt])

  useEffect(() => {
    if (isDiffOpen) {
      const diffEditor = diffEditorRef.current
      const model = diffEditor?.getModel()
      if (model && model.original && model.modified) {
        model.original.setValue(defaultSqlDiff.original)
        model.modified.setValue(defaultSqlDiff.modified)
        // scroll to the start line of the modification
        const modifiedEditor = diffEditor!.getModifiedEditor()
        const startLine = promptState.startLineNumber
        modifiedEditor.revealLineInCenter(startLine)
      }
    }
    // eslint-disable-next-line react-hooks/exhaustive-deps
  }, [selectedDiffType, sourceSqlDiff])

  useEffect(() => {
    if (isSuccessReadReplicas) {
      const primaryDatabase = databases.find((db) => db.identifier === ref)
      databaseSelectorState.setSelectedDatabaseId(primaryDatabase?.identifier)
    }
    // eslint-disable-next-line react-hooks/exhaustive-deps
  }, [isSuccessReadReplicas, databases, ref])

  useEffect(() => {
    if (snapV2.diffContent !== undefined) {
      const { diffType, sql }: { diffType: DiffType; sql: string } = snapV2.diffContent
      const editorModel = editorRef.current?.getModel()
      if (!editorModel) return

      const existingValue = editorRef.current?.getValue() ?? ''
      if (existingValue.length === 0) {
        // if the editor is empty, just copy over the code
        editorRef.current?.executeEdits('apply-ai-message', [
          {
            text: `${sql}`,
            range: editorModel.getFullModelRange(),
          },
        ])
      } else {
        const currentSql = editorRef.current?.getValue()
        const diff = { original: currentSql || '', modified: sql }
        setSourceSqlDiff(diff)
        setSelectedDiffType(diffType)
      }
    }
    // eslint-disable-next-line react-hooks/exhaustive-deps
  }, [snapV2.diffContent])

  useEffect(() => {
    if (!completion) {
      return
    }

    const original =
      promptState.beforeSelection + promptState.selection + promptState.afterSelection
    const modified = promptState.beforeSelection + completion + promptState.afterSelection

    if (isCompletionLoading) {
      // Attempt to format the modified SQL in case the LLM left out indentation, etc
      let formattedModified = formatSql(modified)

      setSourceSqlDiff({
        original,
        modified: formattedModified,
      })
      setSelectedDiffType(DiffType.Modification)
      setPromptState((prev) => ({ ...prev, isLoading: false }))
    }
    // eslint-disable-next-line react-hooks/exhaustive-deps
  }, [
    completion,
    promptState.beforeSelection,
    promptState.selection,
    promptState.afterSelection,
    isCompletionLoading,
  ])

  // We want to check if the diff editor is mounted and if it is, we want to show the widget
  // We also want to cleanup the widget when the diff editor is closed
  useEffect(() => {
    if (!isDiffOpen) {
      setIsDiffEditorMounted(false)
      setShowWidget(false)
    } else if (diffEditorRef.current && isDiffEditorMounted) {
      setShowWidget(true)
      return () => setShowWidget(false)
    }
  }, [isDiffOpen, isDiffEditorMounted])

  return (
    <>
      <RunQueryWarningModal
        visible={showPotentialIssuesModal}
        hasDestructiveOperations={queryHasDestructiveOperations}
        hasUpdateWithoutWhere={queryHasUpdateWithoutWhere}
        onCancel={() => {
          setShowPotentialIssuesModal(false)
          setQueryHasDestructiveOperations(false)
          setQueryHasUpdateWithoutWhere(false)
          setTimeout(() => editorRef.current?.focus(), 100)
        }}
        onConfirm={() => {
          setShowPotentialIssuesModal(false)
          executeQuery(true)
        }}
      />

      <div className="flex h-full">
        <ResizablePanelGroup
          className="relative"
          direction="vertical"
          autoSaveId={LOCAL_STORAGE_KEYS.SQL_EDITOR_SPLIT_SIZE}
        >
          <ResizablePanel maxSize={70}>
            <div className="flex-grow overflow-y-auto border-b h-full">
              {isLoading ? (
                <div className="flex h-full w-full items-center justify-center">
                  <Loader2 className="animate-spin text-brand" />
                </div>
              ) : (
                <>
                  {isDiffOpen && (
                    <div className="w-full h-full">
                      <DiffEditor
                        theme="supabase"
                        language="pgsql"
                        original={defaultSqlDiff.original}
                        modified={defaultSqlDiff.modified}
                        onMount={(editor) => {
                          diffEditorRef.current = editor
                          setIsDiffEditorMounted(true)
                        }}
                        options={{
                          fontSize: 13,
                          renderSideBySide: false,
                          minimap: { enabled: false },
                          wordWrap: 'on',
                          lineNumbers: 'on',
                          folding: false,
                          padding: { top: 4 },
                          lineNumbersMinChars: 3,
                        }}
                      />
                      {showWidget && (
                        <ResizableAIWidget
                          editor={diffEditorRef.current!}
                          id="ask-ai-diff"
                          value={promptInput}
                          onChange={setPromptInput}
                          onSubmit={(prompt: string) => {
                            handlePrompt(prompt, {
                              beforeSelection: promptState.beforeSelection,
                              selection: promptState.selection || defaultSqlDiff.modified,
                              afterSelection: promptState.afterSelection,
                            })
                          }}
                          onAccept={acceptAiHandler}
                          onReject={discardAiHandler}
                          onCancel={resetPrompt}
                          isDiffVisible={true}
                          isLoading={isCompletionLoading}
                          startLineNumber={Math.max(0, promptState.startLineNumber)}
                          endLineNumber={promptState.endLineNumber}
                        />
                      )}
                    </div>
                  )}
                  <div key={id} className="w-full h-full relative">
                    <MonacoEditor
                      autoFocus
                      id={id}
                      className={cn(isDiffOpen && 'hidden')}
                      editorRef={editorRef}
                      monacoRef={monacoRef}
                      executeQuery={executeQuery}
                      onHasSelection={setHasSelection}
                      onMount={onMount}
                      onPrompt={({
                        selection,
                        beforeSelection,
                        afterSelection,
                        startLineNumber,
                        endLineNumber,
                      }) => {
                        setPromptState((prev) => ({
                          ...prev,
                          isOpen: true,
                          selection,
                          beforeSelection,
                          afterSelection,
                          startLineNumber,
                          endLineNumber,
                        }))
                      }}
                    />
                    {editorRef.current && promptState.isOpen && !isDiffOpen && (
                      <ResizableAIWidget
                        editor={editorRef.current}
                        id="ask-ai"
                        value={promptInput}
                        onChange={setPromptInput}
                        onSubmit={(prompt: string) => {
                          handlePrompt(prompt, {
                            beforeSelection: promptState.beforeSelection,
                            selection: promptState.selection,
                            afterSelection: promptState.afterSelection,
                          })
                        }}
                        onCancel={resetPrompt}
                        isDiffVisible={false}
                        isLoading={isCompletionLoading}
                        startLineNumber={Math.max(0, promptState.startLineNumber)}
                        endLineNumber={promptState.endLineNumber}
                      />
                    )}
                    <AnimatePresence>
                      {!promptState.isOpen && !editorRef.current?.getValue() && (
                        <motion.p
                          initial={{ y: 5, opacity: 0 }}
                          animate={{ y: 0, opacity: 1 }}
                          exit={{ y: 5, opacity: 0 }}
                          className="text-foreground-lighter absolute bottom-4 left-4 z-10 font-mono text-xs flex items-center gap-1"
                        >
                          Hit {os === 'macos' ? <Command size={12} /> : `CTRL+`}K to edit with the
                          Assistant
                        </motion.p>
                      )}
                    </AnimatePresence>
                  </div>
                </>
              )}
            </div>
          </ResizablePanel>

          <ResizableHandle withHandle />

          <ResizablePanel maxSize={70}>
            {isLoading ? (
              <div className="flex h-full w-full items-center justify-center">
                <Loader2 className="animate-spin text-brand" />
              </div>
            ) : (
              <UtilityPanel
                id={id}
                isExecuting={isExecuting}
                isDisabled={isDiffOpen}
                hasSelection={hasSelection}
                prettifyQuery={prettifyQuery}
                executeQuery={executeQuery}
                onDebug={onDebug}
              />
            )}
          </ResizablePanel>

          <div className="max-h-9">
            {results?.rows !== undefined && !isExecuting && (
              <GridFooter className="flex items-center justify-between gap-2">
                <Tooltip>
                  <TooltipTrigger>
                    <p className="text-xs">
                      <span className="text-foreground">
                        {results.rows.length} row{results.rows.length > 1 ? 's' : ''}
                      </span>
                      <span className="text-foreground-lighter ml-1">
                        {results.autoLimit !== undefined &&
                          ` (Limited to only ${results.autoLimit} rows)`}
                      </span>
                    </p>
                  </TooltipTrigger>
                  <TooltipContent className="max-w-xs">
                    <p className="flex flex-col gap-y-1">
                      <span>
                        Results are automatically limited to preserve browser performance, in
                        particular if your query returns an exceptionally large number of rows.
                      </span>

                      <span className="text-foreground-light">
                        You may change or remove this limit from the dropdown on the right
                      </span>
                    </p>
                  </TooltipContent>
                </Tooltip>
                {results.autoLimit !== undefined && (
                  <DropdownMenu>
                    <DropdownMenuTrigger asChild>
                      <Button type="default" iconRight={<ChevronUp size={14} />}>
                        Limit results to:{' '}
                        {ROWS_PER_PAGE_OPTIONS.find((opt) => opt.value === snapV2.limit)?.label}
                      </Button>
                    </DropdownMenuTrigger>
                    <DropdownMenuContent className="w-40" align="end">
                      <DropdownMenuRadioGroup
                        value={snapV2.limit.toString()}
                        onValueChange={(val) => snapV2.setLimit(Number(val))}
                      >
                        {ROWS_PER_PAGE_OPTIONS.map((option) => (
                          <DropdownMenuRadioItem key={option.label} value={option.value.toString()}>
                            {option.label}
                          </DropdownMenuRadioItem>
                        ))}
                      </DropdownMenuRadioGroup>
                    </DropdownMenuContent>
                  </DropdownMenu>
                )}
              </GridFooter>
            )}
          </div>
        </ResizablePanelGroup>
      </div>
    </>
  )
}<|MERGE_RESOLUTION|>--- conflicted
+++ resolved
@@ -93,11 +93,6 @@
   const databaseSelectorState = useDatabaseSelectorStateSnapshot()
   const { includeSchemaMetadata, isHipaaProjectDisallowed } = useOrgAiOptInLevel()
   const [selectedSchemas] = useSchemasForAi(project?.ref!)
-<<<<<<< HEAD
-  const isSQLEditorTabsEnabled = useIsSQLEditorTabsEnabled()
-=======
-  const includeSchemaMetadata = (isOptedInToAI && !isHipaaProjectDisallowed) || !IS_PLATFORM
->>>>>>> 226d05fb
 
   const {
     sourceSqlDiff,
