--- conflicted
+++ resolved
@@ -395,43 +395,13 @@
     try {
       const snippet = snapV2.snippets[id]
       const result = snapV2.results[id]?.[0]
-<<<<<<< HEAD
-      if (isAssistantV2Enabled) {
-        appSnap.setAiAssistantPanel({
-          open: true,
-          sqlSnippets: [
-            snippet.snippet.content?.sql.replace(sqlAiDisclaimerComment, '').trim() ?? '',
-          ],
-          initialInput: `Help me to debug the attached sql snippet which gives the following error: \n\n${result.error.message}`,
-        })
-      } else {
-        const { solution, sql } = await debugSql({
-          sql: snippet.snippet.content?.sql.replace(sqlAiDisclaimerComment, '').trim() ?? '',
-          errorMessage: result.error.message,
-          entityDefinitions,
-        })
-
-        const formattedSql =
-          sqlAiDisclaimerComment +
-          '\n\n' +
-          format(sql, {
-            language: 'postgresql',
-            keywordCase: 'lower',
-          })
-        setDebugSolution(solution)
-        setSourceSqlDiff({
-          original: snippet.snippet.content?.sql ?? '',
-          modified: formattedSql,
-        })
-        setSelectedDiffType(DiffType.Modification)
-      }
-=======
       appSnap.setAiAssistantPanel({
         open: true,
-        sqlSnippets: [snippet.snippet.content.sql.replace(sqlAiDisclaimerComment, '').trim()],
+        sqlSnippets: [
+          (snippet.snippet.content?.sql ?? '').replace(sqlAiDisclaimerComment, '').trim(),
+        ],
         initialInput: `Help me to debug the attached sql snippet which gives the following error: \n\n${result.error.message}`,
       })
->>>>>>> dc14a6d8
     } catch (error: unknown) {
       // [Joshen] There's a tendency for the SQL debug to chuck a lengthy error message
       // that's not relevant for the user - so we prettify it here by avoiding to return the
@@ -707,44 +677,6 @@
             )}
             <ResizablePanel maxSize={70}>
               <div className="flex-grow overflow-y-auto border-b h-full">
-<<<<<<< HEAD
-                {!isAssistantV2Enabled && !isAiOpen && (
-                  <motion.button
-                    layoutId="ask-ai-input-icon"
-                    transition={{ duration: 0.1 }}
-                    className="group absolute z-10 rounded-lg right-[24px] top-4 transition-all duration-200 ease-out"
-                    onClick={() => {
-                      if (isAssistantV2Enabled) {
-                        const state = getSqlEditorV2StateSnapshot()
-                        const snippet = state.snippets[id]
-                        const editor = editorRef.current
-                        const selection = editor?.getSelection()
-                        const selectedValue = selection
-                          ? editor?.getModel()?.getValueInRange(selection)
-                          : undefined
-                        const sql = snippet
-                          ? (selectedValue || editorRef.current?.getValue()) ??
-                            snippet.snippet.content?.sql
-                          : selectedValue || editorRef.current?.getValue()
-
-                        appSnap.setAiAssistantPanel({
-                          open: true,
-                          sqlSnippets: sql ? [sql] : [],
-                          initialInput: sql
-                            ? `Help me make a change to the attached sql snippet`
-                            : '',
-                        })
-                      } else {
-                        aiPanelRef.current?.expand()
-                      }
-                    }}
-                  >
-                    <AiIconAnimation loading={false} allowHoverEffect />
-                  </motion.button>
-                )}
-
-=======
->>>>>>> dc14a6d8
                 {isLoading ? (
                   <div className="flex h-full w-full items-center justify-center">
                     <Loader2 className="animate-spin text-brand" />
