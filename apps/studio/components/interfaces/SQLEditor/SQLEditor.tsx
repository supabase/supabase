import type { Monaco } from '@monaco-editor/react'
import { useQueryClient } from '@tanstack/react-query'
import { AnimatePresence, motion } from 'framer-motion'
import { ChevronUp, Command, Loader2 } from 'lucide-react'
import dynamic from 'next/dynamic'
import { useRouter } from 'next/router'
import { useCallback, useEffect, useMemo, useRef, useState } from 'react'
import { toast } from 'sonner'

import { useCompletion } from 'ai/react'
import { useParams } from 'common'
import { GridFooter } from 'components/ui/GridFooter'
import { useSqlDebugMutation } from 'data/ai/sql-debug-mutation'
import { useSqlTitleGenerateMutation } from 'data/ai/sql-title-mutation'
import { useEntityDefinitionsQuery } from 'data/database/entity-definitions-query'
import { constructHeaders } from 'data/fetchers'
import { lintKeys } from 'data/lint/keys'
import { useReadReplicasQuery } from 'data/read-replicas/replicas-query'
import { useExecuteSqlMutation } from 'data/sql/execute-sql-mutation'
import { useFormatQueryMutation } from 'data/sql/format-sql-query'
import { useOrgSubscriptionQuery } from 'data/subscriptions/org-subscription-query'
import { useSendEventMutation } from 'data/telemetry/send-event-mutation'
import { isError } from 'data/utils/error-check'
import { useOrgOptedIntoAi } from 'hooks/misc/useOrgOptedIntoAi'
import { useSchemasForAi } from 'hooks/misc/useSchemasForAi'
import { useSelectedOrganization } from 'hooks/misc/useSelectedOrganization'
import { useSelectedProject } from 'hooks/misc/useSelectedProject'
import { BASE_PATH, IS_PLATFORM, LOCAL_STORAGE_KEYS } from 'lib/constants'
import { detectOS, uuidv4 } from 'lib/helpers'
import { TelemetryActions } from 'lib/constants/telemetry'
import { useProfile } from 'lib/profile'
import { wrapWithRoleImpersonation } from 'lib/role-impersonation'
import { format } from 'sql-formatter'
import { useAppStateSnapshot } from 'state/app-state'
import { useDatabaseSelectorStateSnapshot } from 'state/database-selector'
import { isRoleImpersonationEnabled, useGetImpersonatedRole } from 'state/role-impersonation-state'
import { getSqlEditorV2StateSnapshot, useSqlEditorV2StateSnapshot } from 'state/sql-editor-v2'
import {
  Button,
  DropdownMenu,
  DropdownMenuContent,
  DropdownMenuRadioGroup,
  DropdownMenuRadioItem,
  DropdownMenuTrigger,
  ResizableHandle,
  ResizablePanel,
  ResizablePanelGroup,
  TooltipContent_Shadcn_,
  TooltipTrigger_Shadcn_,
  Tooltip_Shadcn_,
  cn,
} from 'ui'
import { subscriptionHasHipaaAddon } from '../Billing/Subscription/Subscription.utils'
import { AskAIWidget } from './AskAIWidget'
import { useSqlEditorDiff, useSqlEditorPrompt } from './hooks'
import InlineWidget from './InlineWidget'
import { RunQueryWarningModal } from './RunQueryWarningModal'
import {
  ROWS_PER_PAGE_OPTIONS,
  sqlAiDisclaimerComment,
  untitledSnippetTitle,
} from './SQLEditor.constants'
import { DiffType, IStandaloneCodeEditor, IStandaloneDiffEditor } from './SQLEditor.types'
import {
  checkDestructiveQuery,
  checkIfAppendLimitRequired,
  createSqlSnippetSkeletonV2,
  isUpdateWithoutWhere,
  suffixWithLimit,
} from './SQLEditor.utils'
import UtilityPanel from './UtilityPanel/UtilityPanel'
import { parseParameters, processParameterizedSql, Parameter } from 'lib/sql-parameters'

// Load the monaco editor client-side only (does not behave well server-side)
const MonacoEditor = dynamic(() => import('./MonacoEditor'), { ssr: false })
const DiffEditor = dynamic(
  () => import('@monaco-editor/react').then(({ DiffEditor }) => DiffEditor),
  { ssr: false }
)

export const SQLEditor = () => {
  const os = detectOS()
  const router = useRouter()
  const { ref, id: urlId } = useParams()
  const { profile } = useProfile()
  const queryClient = useQueryClient()
  const project = useSelectedProject()
  const organization = useSelectedOrganization()
  const appSnap = useAppStateSnapshot()
  const snapV2 = useSqlEditorV2StateSnapshot()
  const getImpersonatedRole = useGetImpersonatedRole()
  const databaseSelectorState = useDatabaseSelectorStateSnapshot()
  const isOptedInToAI = useOrgOptedIntoAi()
  const [selectedSchemas] = useSchemasForAi(project?.ref!)
  const includeSchemaMetadata = isOptedInToAI || !IS_PLATFORM

  const {
    sourceSqlDiff,
    setSourceSqlDiff,
    selectedDiffType,
    setSelectedDiffType,
    pendingTitle,
    setIsAcceptDiffLoading,
    isDiffOpen,
    defaultSqlDiff,
    closeDiff,
  } = useSqlEditorDiff()
  const { promptState, setPromptState, promptInput, setPromptInput, resetPrompt } =
    useSqlEditorPrompt()

  const editorRef = useRef<IStandaloneCodeEditor | null>(null)
  const monacoRef = useRef<Monaco | null>(null)
  const diffEditorRef = useRef<IStandaloneDiffEditor | null>(null)
  const [hasSelection, setHasSelection] = useState<boolean>(false)
  const [lineHighlights, setLineHighlights] = useState<string[]>([])
  const [isDiffEditorMounted, setIsDiffEditorMounted] = useState(false)
  const [showPotentialIssuesModal, setShowPotentialIssuesModal] = useState(false)
  const [queryHasDestructiveOperations, setQueryHasDestructiveOperations] = useState(false)
  const [queryHasUpdateWithoutWhere, setQueryHasUpdateWithoutWhere] = useState(false)
  const [showWidget, setShowWidget] = useState(false)

  // generate an id to be used for new snippets. The dependency on urlId is to avoid a bug which
  // shows up when clicking on the SQL Editor while being in the SQL editor on a random snippet.
  // eslint-disable-next-line react-hooks/exhaustive-deps
  const generatedId = useMemo(() => uuidv4(), [urlId])
  // the id is stable across renders - it depends either on the url or on the memoized generated id
  const id = !urlId || urlId === 'new' ? generatedId : urlId

  const limit = snapV2.limit
  const results = snapV2.results[id]?.[0]
  const snippetIsLoading = !(
    id in snapV2.snippets && snapV2.snippets[id].snippet.content !== undefined
  )
  const isLoading = urlId === 'new' ? false : snippetIsLoading

  /** React query data fetching  */
  const { data: subscription } = useOrgSubscriptionQuery({ orgSlug: organization?.slug })
  const hasHipaaAddon = subscriptionHasHipaaAddon(subscription)

  const { data: databases, isSuccess: isSuccessReadReplicas } = useReadReplicasQuery({
    projectRef: ref,
  })

  const { data, refetch: refetchEntityDefinitions } = useEntityDefinitionsQuery(
    {
      schemas: selectedSchemas,
      projectRef: project?.ref,
      connectionString: project?.connectionString,
    },
    { enabled: includeSchemaMetadata }
  )
  const entityDefinitions = includeSchemaMetadata ? data?.map((def) => def.sql.trim()) : undefined

  /* React query mutations */
  const { mutate: formatQuery } = useFormatQueryMutation()
  const { mutateAsync: generateSqlTitle } = useSqlTitleGenerateMutation()
  const { mutateAsync: debugSql, isLoading: isDebugSqlLoading } = useSqlDebugMutation()
  const { mutate: sendEvent } = useSendEventMutation()
  const { mutate: execute, isLoading: isExecuting } = useExecuteSqlMutation({
    onSuccess(data, vars) {
      if (id) snapV2.addResult(id, data.result, vars.autoLimit)

      // Refetching instead of invalidating since invalidate doesn't work with `enabled` flag
      refetchEntityDefinitions()

      // revalidate lint query
      queryClient.invalidateQueries(lintKeys.lint(ref))
    },
    onError(error: any, vars) {
      if (id) {
        if (error.position && monacoRef.current) {
          const editor = editorRef.current
          const monaco = monacoRef.current

          const startLineNumber = hasSelection ? editor?.getSelection()?.startLineNumber ?? 0 : 0

          const formattedError = error.formattedError ?? ''
          const lineError = formattedError.slice(formattedError.indexOf('LINE'))
          const line =
            startLineNumber + Number(lineError.slice(0, lineError.indexOf(':')).split(' ')[1])

          if (!isNaN(line)) {
            const decorations = editor?.deltaDecorations(
              [],
              [
                {
                  range: new monaco.Range(line, 1, line, 20),
                  options: {
                    isWholeLine: true,
                    inlineClassName: 'bg-warning-400',
                  },
                },
              ]
            )
            if (decorations) {
              editor?.revealLineInCenter(line)
              setLineHighlights(decorations)
            }
          }
        }

        snapV2.addResultError(id, error, vars.autoLimit)
      }
    },
  })

  const setAiTitle = useCallback(
    async (id: string, sql: string) => {
      try {
        const { title: name } = await generateSqlTitle({ sql })
        snapV2.renameSnippet({ id, name })
      } catch (error) {
        // [Joshen] No error handler required as this happens in the background and not necessary to ping the user
      }
    },
    [generateSqlTitle, snapV2]
  )

  const prettifyQuery = useCallback(async () => {
    if (isDiffOpen) return

    // use the latest state
    const state = getSqlEditorV2StateSnapshot()
    const snippet = state.snippets[id]

    if (editorRef.current && project) {
      const editor = editorRef.current
      const selection = editor.getSelection()
      const selectedValue = selection ? editor.getModel()?.getValueInRange(selection) : undefined
      const sql = snippet
        ? (selectedValue || editorRef.current?.getValue()) ?? snippet.snippet.content?.sql
        : selectedValue || editorRef.current?.getValue()
      formatQuery(
        {
          projectRef: project.ref,
          connectionString: project.connectionString,
          sql,
        },
        {
          onSuccess: (res) => {
            const editorModel = editorRef?.current?.getModel()
            if (editorRef.current && editorModel) {
              editorRef.current.executeEdits('apply-prettify-edit', [
                {
                  text: res.result,
                  range: editorModel.getFullModelRange(),
                },
              ])
              snapV2.setSql(id, res.result)
            }
          },
        }
      )
    }
  }, [formatQuery, id, isDiffOpen, project, snapV2])

  const executeQuery = useCallback(
    async (force: boolean = false, parameterValues?: Record<string, string>) => {
      if (isDiffOpen) return

      // use the latest state
      const state = getSqlEditorV2StateSnapshot()
      const snippet = state.snippets[id]

      if (editorRef.current !== null && !isExecuting && project !== undefined) {
        const editor = editorRef.current
        const selection = editor.getSelection()
        const selectedValue = selection ? editor.getModel()?.getValueInRange(selection) : undefined

<<<<<<< HEAD
        let sql = snippet
          ? (selectedValue || editorRef.current?.getValue()) ?? snippet.snippet.content.sql
=======
        const sql = snippet
          ? (selectedValue || editorRef.current?.getValue()) ?? snippet.snippet.content?.sql
>>>>>>> 4a5f4b5d
          : selectedValue || editorRef.current?.getValue()

        if (parameterValues) {
          sql = processParameterizedSql(sql, parameterValues)
        }

        let queryHasIssues = false

        const destructiveOperations = checkDestructiveQuery(sql)
        if (!force && destructiveOperations) {
          setShowPotentialIssuesModal(true)
          setQueryHasDestructiveOperations(true)
          queryHasIssues = true
        }

        const updateWithoutWhereClause = isUpdateWithoutWhere(sql)
        if (!force && updateWithoutWhereClause) {
          setShowPotentialIssuesModal(true)
          setQueryHasUpdateWithoutWhere(true)
          queryHasIssues = true
        }

        if (queryHasIssues) {
          return
        }

        if (!hasHipaaAddon && snippet?.snippet.name === untitledSnippetTitle) {
          // Intentionally don't await title gen (lazy)
          setAiTitle(id, sql)
        }

        if (lineHighlights.length > 0) {
          editor?.deltaDecorations(lineHighlights, [])
          setLineHighlights([])
        }

        const impersonatedRole = getImpersonatedRole()
        const connectionString = databases?.find(
          (db) => db.identifier === databaseSelectorState.selectedDatabaseId
        )?.connectionString
        if (IS_PLATFORM && !connectionString) {
          return toast.error('Unable to run query: Connection string is missing')
        }

        const { appendAutoLimit } = checkIfAppendLimitRequired(sql, limit)
        const formattedSql = suffixWithLimit(sql, limit)

        execute({
          projectRef: project.ref,
          connectionString: connectionString,
          sql: wrapWithRoleImpersonation(formattedSql, {
            projectRef: project.ref,
            role: impersonatedRole,
          }),
          autoLimit: appendAutoLimit ? limit : undefined,
          isRoleImpersonationEnabled: isRoleImpersonationEnabled(impersonatedRole),
          handleError: (error) => {
            throw error
          },
        })
      }
    },
    // eslint-disable-next-line react-hooks/exhaustive-deps
    [
      isDiffOpen,
      id,
      isExecuting,
      project,
      hasHipaaAddon,
      execute,
      getImpersonatedRole,
      setAiTitle,
      databaseSelectorState.selectedDatabaseId,
      databases,
      limit,
    ]
  )

  const handleNewQuery = useCallback(
    async (sql: string, name: string) => {
      if (!ref) return console.error('Project ref is required')
      if (!profile) return console.error('Profile is required')
      if (!project) return console.error('Project is required')

      try {
        const snippet = createSqlSnippetSkeletonV2({
          id: uuidv4(),
          name,
          sql,
          owner_id: profile.id,
          project_id: project.id,
        })
        snapV2.addSnippet({ projectRef: ref, snippet })
        snapV2.addNeedsSaving(snippet.id!)
        router.push(`/project/${ref}/sql/${snippet.id}`)
      } catch (error: any) {
        toast.error(`Failed to create new query: ${error.message}`)
      }
    },
    // eslint-disable-next-line react-hooks/exhaustive-deps
    [profile?.id, project?.id, ref, router, snapV2]
  )

  const onDebug = useCallback(async () => {
    try {
      const snippet = snapV2.snippets[id]
      const result = snapV2.results[id]?.[0]
      appSnap.setAiAssistantPanel({
        open: true,
        sqlSnippets: [
          (snippet.snippet.content?.sql ?? '').replace(sqlAiDisclaimerComment, '').trim(),
        ],
        initialInput: `Help me to debug the attached sql snippet which gives the following error: \n\n${result.error.message}`,
      })
    } catch (error: unknown) {
      // [Joshen] There's a tendency for the SQL debug to chuck a lengthy error message
      // that's not relevant for the user - so we prettify it here by avoiding to return the
      // entire error body from the assistant
      if (isError(error)) {
        toast.error(
          `Sorry, the assistant failed to debug your query! Please try again with a different one.`
        )
      }
    }
    // eslint-disable-next-line react-hooks/exhaustive-deps
  }, [debugSql, entityDefinitions, id, snapV2.results, snapV2.snippets])

  const acceptAiHandler = useCallback(async () => {
    try {
      setIsAcceptDiffLoading(true)

      // TODO: show error if undefined
      if (!sourceSqlDiff || !editorRef.current || !diffEditorRef.current) return

      const editorModel = editorRef.current.getModel()
      const diffModel = diffEditorRef.current.getModel()

      if (!editorModel || !diffModel) return

      const sql = diffModel.modified.getValue()

      if (selectedDiffType === DiffType.NewSnippet) {
        const { title } = await generateSqlTitle({ sql })
        await handleNewQuery(sql, title)
      } else {
        editorRef.current.executeEdits('apply-ai-edit', [
          {
            text: sql,
            range: editorModel.getFullModelRange(),
          },
        ])

        if (pendingTitle) {
          snapV2.renameSnippet({ id, name: pendingTitle })
        }
      }

      sendEvent({ action: TelemetryActions.ASSISTANT_SUGGESTION_ACCEPTED })

      setSelectedDiffType(DiffType.Modification)
      resetPrompt()
      closeDiff()
    } finally {
      setIsAcceptDiffLoading(false)
    }
    // eslint-disable-next-line react-hooks/exhaustive-deps
  }, [
    sourceSqlDiff,
    selectedDiffType,
    handleNewQuery,
    generateSqlTitle,
    router,
    id,
    pendingTitle,
    snapV2,
  ])

  const discardAiHandler = useCallback(() => {
    sendEvent({ action: TelemetryActions.ASSISTANT_SUGGESTION_REJECTED })
    resetPrompt()
    closeDiff()
  }, [closeDiff, resetPrompt, sendEvent])

  const {
    complete,
    completion,
    isLoading: isCompletionLoading,
  } = useCompletion({
    api: `${BASE_PATH}/api/ai/sql/complete`,
    body: {
      projectRef: project?.ref,
      connectionString: project?.connectionString,
      includeSchemaMetadata,
    },
    onResponse: (response) => {
      if (!response.ok) throw new Error('Failed to generate completion')
    },
    onError: (error) => {
      toast.error(`Failed to generate SQL: ${error.message}`)
    },
  })

  const handlePrompt = async (
    prompt: string,
    context: {
      beforeSelection: string
      selection: string
      afterSelection: string
    }
  ) => {
    try {
      setPromptState((prev) => ({
        ...prev,
        selection: context.selection,
        beforeSelection: context.beforeSelection,
        afterSelection: context.afterSelection,
      }))
      const headerData = await constructHeaders()

      await complete(prompt, {
        headers: { Authorization: headerData.get('Authorization') ?? '' },
        body: {
          completionMetadata: {
            textBeforeCursor: context.beforeSelection,
            textAfterCursor: context.afterSelection,
            language: 'pgsql',
            prompt,
            selection: context.selection,
          },
        },
      })
    } catch (error) {
      setPromptState((prev) => ({ ...prev, isLoading: false }))
    }
  }

  /** All useEffects are at the bottom before returning the TSX */

  useEffect(() => {
    if (id) {
      closeDiff()
      setPromptState((prev) => ({ ...prev, isOpen: false }))
    }
    // eslint-disable-next-line react-hooks/exhaustive-deps
  }, [closeDiff, id])

  useEffect(() => {
    const handler = (e: KeyboardEvent) => {
      if (!isDiffOpen && !promptState.isOpen) return

      switch (e.key) {
        case 'Enter':
          if ((os === 'macos' ? e.metaKey : e.ctrlKey) && isDiffOpen) {
            acceptAiHandler()
            resetPrompt()
          }
          return
        case 'Escape':
          if (isDiffOpen) discardAiHandler()
          resetPrompt()
          editorRef.current?.focus()
          return
      }
    }
    window.addEventListener('keydown', handler)
    return () => window.removeEventListener('keydown', handler)
  }, [os, isDiffOpen, promptState.isOpen, acceptAiHandler, discardAiHandler, resetPrompt])

  useEffect(() => {
    if (isDiffOpen) {
      const diffEditor = diffEditorRef.current
      const model = diffEditor?.getModel()
      if (model && model.original && model.modified) {
        model.original.setValue(defaultSqlDiff.original)
        model.modified.setValue(defaultSqlDiff.modified)
        // scroll to the start line of the modification
        const modifiedEditor = diffEditor!.getModifiedEditor()
        const startLine = promptState.startLineNumber
        modifiedEditor.revealLineInCenter(startLine)
      }
    }
    // eslint-disable-next-line react-hooks/exhaustive-deps
  }, [selectedDiffType, sourceSqlDiff])

  useEffect(() => {
    if (isSuccessReadReplicas) {
      const primaryDatabase = databases.find((db) => db.identifier === ref)
      databaseSelectorState.setSelectedDatabaseId(primaryDatabase?.identifier)
    }
    // eslint-disable-next-line react-hooks/exhaustive-deps
  }, [isSuccessReadReplicas, databases, ref])

  useEffect(() => {
    if (snapV2.diffContent !== undefined) {
      const { diffType, sql }: { diffType: DiffType; sql: string } = snapV2.diffContent
      const editorModel = editorRef.current?.getModel()
      if (!editorModel) return

      const existingValue = editorRef.current?.getValue() ?? ''
      if (existingValue.length === 0) {
        // if the editor is empty, just copy over the code
        editorRef.current?.executeEdits('apply-ai-message', [
          {
            text: `${sql}`,
            range: editorModel.getFullModelRange(),
          },
        ])
      } else {
        const currentSql = editorRef.current?.getValue()
        const diff = { original: currentSql || '', modified: sql }
        setSourceSqlDiff(diff)
        setSelectedDiffType(diffType)
      }
    }
    // eslint-disable-next-line react-hooks/exhaustive-deps
  }, [snapV2.diffContent])

  useEffect(() => {
    if (!completion) {
      return
    }

    const original =
      promptState.beforeSelection + promptState.selection + promptState.afterSelection
    const modified = promptState.beforeSelection + completion + promptState.afterSelection

    if (isCompletionLoading) {
      let formattedModified = modified

      // Attempt to format the modified SQL in case the LLM left out indentation, etc
      try {
        formattedModified = format(
          promptState.beforeSelection + completion + promptState.afterSelection,
          {
            language: 'postgresql',
            keywordCase: 'lower',
          }
        )
      } catch (error) {}

      setSourceSqlDiff({
        original,
        modified: formattedModified,
      })
      setSelectedDiffType(DiffType.Modification)
      setPromptState((prev) => ({ ...prev, isLoading: false }))
    }
    // eslint-disable-next-line react-hooks/exhaustive-deps
  }, [
    completion,
    promptState.beforeSelection,
    promptState.selection,
    promptState.afterSelection,
    isCompletionLoading,
  ])

  // We want to check if the diff editor is mounted and if it is, we want to show the widget
  // We also want to cleanup the widget when the diff editor is closed
  useEffect(() => {
    if (!isDiffOpen) {
      setIsDiffEditorMounted(false)
      setShowWidget(false)
    } else if (diffEditorRef.current && isDiffEditorMounted) {
      setShowWidget(true)
      return () => setShowWidget(false)
    }
  }, [isDiffOpen, isDiffEditorMounted])

  return (
    <>
      <RunQueryWarningModal
        visible={showPotentialIssuesModal}
        hasDestructiveOperations={queryHasDestructiveOperations}
        hasUpdateWithoutWhere={queryHasUpdateWithoutWhere}
        onCancel={() => {
          setShowPotentialIssuesModal(false)
          setQueryHasDestructiveOperations(false)
          setQueryHasUpdateWithoutWhere(false)
          setTimeout(() => editorRef.current?.focus(), 100)
        }}
        onConfirm={() => {
          setShowPotentialIssuesModal(false)
          executeQuery(true)
        }}
      />

      <ResizablePanelGroup
        className="flex h-full"
        direction="horizontal"
        autoSaveId={LOCAL_STORAGE_KEYS.SQL_EDITOR_AI_PANEL_SPLIT_SIZE}
      >
        <ResizablePanel minSize={30}>
          <ResizablePanelGroup
            className="relative"
            direction="vertical"
            autoSaveId={LOCAL_STORAGE_KEYS.SQL_EDITOR_SPLIT_SIZE}
          >
            <ResizablePanel maxSize={70}>
              <div className="flex-grow overflow-y-auto border-b h-full">
                {isLoading ? (
                  <div className="flex h-full w-full items-center justify-center">
                    <Loader2 className="animate-spin text-brand" />
                  </div>
                ) : (
                  <>
                    {isDiffOpen && (
                      <div className="w-full h-full">
                        <DiffEditor
                          theme="supabase"
                          language="pgsql"
                          original={defaultSqlDiff.original}
                          modified={defaultSqlDiff.modified}
                          onMount={(editor) => {
                            diffEditorRef.current = editor
                            setIsDiffEditorMounted(true)
                          }}
                          options={{
                            fontSize: 13,
                            renderSideBySide: false,
                            minimap: { enabled: false },
                            wordWrap: 'on',
                            lineNumbers: 'on',
                            folding: false,
                            padding: { top: 4 },
                            lineNumbersMinChars: 3,
                          }}
                        />
                        {showWidget && (
                          <InlineWidget
                            editor={diffEditorRef.current!}
                            id="ask-ai-diff"
                            heightInLines={3}
                            afterLineNumber={0}
                            beforeLineNumber={Math.max(0, promptState.startLineNumber - 1)}
                          >
                            <AskAIWidget
                              onSubmit={(prompt: string) => {
                                handlePrompt(prompt, {
                                  beforeSelection: promptState.beforeSelection,
                                  selection: promptState.selection || defaultSqlDiff.modified,
                                  afterSelection: promptState.afterSelection,
                                })
                              }}
                              value={promptInput}
                              onChange={setPromptInput}
                              onAccept={acceptAiHandler}
                              onReject={discardAiHandler}
                              isDiffVisible={true}
                              isLoading={isCompletionLoading}
                            />
                          </InlineWidget>
                        )}
                      </div>
                    )}
                    <div key={id} className="w-full h-full relative">
                      <MonacoEditor
                        autoFocus
                        id={id}
                        className={cn(isDiffOpen && 'hidden')}
                        editorRef={editorRef}
                        monacoRef={monacoRef}
                        executeQuery={executeQuery}
                        onHasSelection={setHasSelection}
                        onPrompt={({
                          selection,
                          beforeSelection,
                          afterSelection,
                          startLineNumber,
                          endLineNumber,
                        }) => {
                          setPromptState((prev) => ({
                            ...prev,
                            isOpen: true,
                            selection,
                            beforeSelection,
                            afterSelection,
                            startLineNumber,
                            endLineNumber,
                          }))
                        }}
                      />
                      {editorRef.current && promptState.isOpen && !isDiffOpen && (
                        <InlineWidget
                          editor={editorRef.current}
                          id="ask-ai"
                          afterLineNumber={promptState.endLineNumber}
                          beforeLineNumber={Math.max(0, promptState.startLineNumber - 1)}
                          heightInLines={2}
                        >
                          <AskAIWidget
                            value={promptInput}
                            onChange={setPromptInput}
                            onSubmit={(prompt: string) => {
                              handlePrompt(prompt, {
                                beforeSelection: promptState.beforeSelection,
                                selection: promptState.selection,
                                afterSelection: promptState.afterSelection,
                              })
                            }}
                            isDiffVisible={false}
                            isLoading={isCompletionLoading}
                          />
                        </InlineWidget>
                      )}
                      <AnimatePresence>
                        {!promptState.isOpen && !editorRef.current?.getValue() && (
                          <motion.p
                            initial={{ y: 5, opacity: 0 }}
                            animate={{ y: 0, opacity: 1 }}
                            exit={{ y: 5, opacity: 0 }}
                            className="text-foreground-lighter absolute bottom-4 left-4 z-10 font-mono text-xs flex items-center gap-1"
                          >
                            Hit {os === 'macos' ? <Command size={12} /> : `CTRL+`}K to edit with the
                            Assistant
                          </motion.p>
                        )}
                      </AnimatePresence>
                    </div>
                  </>
                )}
              </div>
            </ResizablePanel>

            <ResizableHandle withHandle />

            <ResizablePanel maxSize={70}>
              {isLoading ? (
                <div className="flex h-full w-full items-center justify-center">
                  <Loader2 className="animate-spin text-brand" />
                </div>
              ) : (
                <UtilityPanel
                  id={id}
                  isExecuting={isExecuting}
                  isDisabled={isDiffOpen}
                  isDebugging={isDebugSqlLoading}
                  hasSelection={hasSelection}
                  prettifyQuery={prettifyQuery}
                  executeQuery={executeQuery}
                  onDebug={onDebug}
                />
              )}
            </ResizablePanel>

            <ResizablePanel maxSize={10} minSize={10} className="max-h-9">
              {results?.rows !== undefined && !isExecuting && (
                <GridFooter className="flex items-center justify-between gap-2">
                  <Tooltip_Shadcn_>
                    <TooltipTrigger_Shadcn_>
                      <p className="text-xs">
                        <span className="text-foreground">
                          {results.rows.length} row{results.rows.length > 1 ? 's' : ''}
                        </span>
                        <span className="text-foreground-lighter ml-1">
                          {results.autoLimit !== undefined &&
                            ` (Limited to only ${results.autoLimit} rows)`}
                        </span>
                      </p>
                    </TooltipTrigger_Shadcn_>
                    <TooltipContent_Shadcn_ className="max-w-xs">
                      <p className="flex flex-col gap-y-1">
                        <span>
                          Results are automatically limited to preserve browser performance, in
                          particular if your query returns an exceptionally large number of rows.
                        </span>

                        <span className="text-foreground-light">
                          You may change or remove this limit from the dropdown on the right
                        </span>
                      </p>
                    </TooltipContent_Shadcn_>
                  </Tooltip_Shadcn_>
                  {results.autoLimit !== undefined && (
                    <DropdownMenu>
                      <DropdownMenuTrigger asChild>
                        <Button type="default" iconRight={<ChevronUp size={14} />}>
                          Limit results to:{' '}
                          {ROWS_PER_PAGE_OPTIONS.find((opt) => opt.value === snapV2.limit)?.label}
                        </Button>
                      </DropdownMenuTrigger>
                      <DropdownMenuContent className="w-40" align="end">
                        <DropdownMenuRadioGroup
                          value={snapV2.limit.toString()}
                          onValueChange={(val) => snapV2.setLimit(Number(val))}
                        >
                          {ROWS_PER_PAGE_OPTIONS.map((option) => (
                            <DropdownMenuRadioItem
                              key={option.label}
                              value={option.value.toString()}
                            >
                              {option.label}
                            </DropdownMenuRadioItem>
                          ))}
                        </DropdownMenuRadioGroup>
                      </DropdownMenuContent>
                    </DropdownMenu>
                  )}
                </GridFooter>
              )}
            </ResizablePanel>
          </ResizablePanelGroup>
        </ResizablePanel>
      </ResizablePanelGroup>
    </>
  )
}<|MERGE_RESOLUTION|>--- conflicted
+++ resolved
@@ -267,13 +267,8 @@
         const selection = editor.getSelection()
         const selectedValue = selection ? editor.getModel()?.getValueInRange(selection) : undefined
 
-<<<<<<< HEAD
-        let sql = snippet
-          ? (selectedValue || editorRef.current?.getValue()) ?? snippet.snippet.content.sql
-=======
         const sql = snippet
           ? (selectedValue || editorRef.current?.getValue()) ?? snippet.snippet.content?.sql
->>>>>>> 4a5f4b5d
           : selectedValue || editorRef.current?.getValue()
 
         if (parameterValues) {
