--- conflicted
+++ resolved
@@ -29,6 +29,7 @@
 import { useSqlTitleGenerateMutation } from 'data/ai/sql-title-mutation'
 import { SqlSnippet } from 'data/content/sql-snippets-query'
 import { useEntityDefinitionsQuery } from 'data/database/entity-definitions-query'
+import { useReadReplicasQuery } from 'data/read-replicas/replicas-query'
 import { useExecuteSqlMutation } from 'data/sql/execute-sql-mutation'
 import { useFormatQueryMutation } from 'data/sql/format-sql-query'
 import { useOrgSubscriptionQuery } from 'data/subscriptions/org-subscription-query'
@@ -46,6 +47,7 @@
 import { useProfile } from 'lib/profile'
 import { wrapWithRoleImpersonation } from 'lib/role-impersonation'
 import Telemetry from 'lib/telemetry'
+import toast from 'react-hot-toast'
 import { useAppStateSnapshot } from 'state/app-state'
 import { isRoleImpersonationEnabled, useGetImpersonatedRole } from 'state/role-impersonation-state'
 import { getSqlEditorStateSnapshot, useSqlEditorStateSnapshot } from 'state/sql-editor'
@@ -66,8 +68,6 @@
   getDiffTypeDropdownLabel,
 } from './SQLEditor.utils'
 import UtilityPanel from './UtilityPanel/UtilityPanel'
-import { useReadReplicasQuery } from 'data/read-replicas/replicas-query'
-import toast from 'react-hot-toast'
 
 // Load the monaco editor client-side only (does not behave well server-side)
 const MonacoEditor = dynamic(() => import('./MonacoEditor'), { ssr: false })
@@ -325,16 +325,13 @@
           setLineHighlights([])
         }
 
-<<<<<<< HEAD
         const impersonatedRole = getImpersonatedRole()
-=======
         const connectionString = !readReplicasEnabled
           ? project.connectionString
           : databases?.find((db) => db.identifier === snap.selectedDatabaseId)?.connectionString
         if (!connectionString) {
           return toast.error('Unable to run query: Connection string is missing')
         }
->>>>>>> ae5aa995
 
         execute({
           projectRef: project.ref,
