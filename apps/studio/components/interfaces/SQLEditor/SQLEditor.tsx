--- conflicted
+++ resolved
@@ -1,9 +1,5 @@
-<<<<<<< HEAD
-import { Monaco } from '@monaco-editor/react'
+import type { Monaco } from '@monaco-editor/react'
 import { useChat } from 'ai/react'
-=======
-import type { Monaco } from '@monaco-editor/react'
->>>>>>> f9a55935
 import { useParams, useTelemetryProps } from 'common'
 import { AnimatePresence, motion } from 'framer-motion'
 import dynamic from 'next/dynamic'
