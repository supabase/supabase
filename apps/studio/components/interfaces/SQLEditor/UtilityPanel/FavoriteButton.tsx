--- conflicted
+++ resolved
@@ -81,27 +81,6 @@
   }
 
   return (
-<<<<<<< HEAD
-    <>
-      {isFavorite ? (
-        <Button
-          title="Remove from favorites"
-          type="text"
-          size="tiny"
-          onClick={removeFavorite}
-          icon={<IconHeart size="tiny" fill="#48bb78" />}
-        />
-      ) : (
-        <Button
-          title="Add to favorites"
-          type="text"
-          size="tiny"
-          onClick={addFavorite}
-          icon={<IconHeart size="tiny" fill="gray" />}
-        />
-      )}
-    </>
-=======
     <Tooltip_Shadcn_>
       <TooltipTrigger_Shadcn_ asChild>
         {isFavorite ? (
@@ -124,7 +103,6 @@
       </TooltipTrigger_Shadcn_>
       <TooltipContent_Shadcn_ side="bottom">Add to favorites</TooltipContent_Shadcn_>
     </Tooltip_Shadcn_>
->>>>>>> 377cb2dc
   )
 }
 
