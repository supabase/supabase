import { compact, isObject, isString, map } from 'lodash'
import { ChevronDownIcon, Clipboard, Download } from 'lucide-react'
import { markdownTable } from 'markdown-table'
import { useMemo, useRef } from 'react'
import { CSVLink } from 'react-csv'
import { toast } from 'sonner'

import { TelemetryActions } from 'common/telemetry-constants'
import { useProjectContext } from 'components/layouts/ProjectLayout/ProjectContext'
import { useSendEventMutation } from 'data/telemetry/send-event-mutation'
import { copyToClipboard } from 'lib/helpers'
import { useSqlEditorV2StateSnapshot } from 'state/sql-editor-v2'
import {
  Button,
  DropdownMenu,
  DropdownMenuContent,
  DropdownMenuItem,
  DropdownMenuTrigger,
} from 'ui'
<<<<<<< HEAD
=======
import { TelemetryActions } from 'lib/constants/telemetry'
import { useParams } from 'common'
import { useSelectedOrganization } from 'hooks/misc/useSelectedOrganization'
>>>>>>> 1dc92a52

export type ResultsDropdownProps = {
  id: string
}

const ResultsDropdown = ({ id }: ResultsDropdownProps) => {
  const { project } = useProjectContext()
  const snapV2 = useSqlEditorV2StateSnapshot()

  const result = snapV2.results?.[id]?.[0] ?? undefined
  const csvRef = useRef<CSVLink & HTMLAnchorElement & { link: HTMLAnchorElement }>(null)

  const { ref } = useParams()
  const org = useSelectedOrganization()
  const { mutate: sendEvent } = useSendEventMutation()

  const csvData = useMemo(() => {
    if (result?.rows) {
      const rows = Array.from(result.rows || []).map((row) => {
        return map(row, (v, k) => {
          if (isString(v)) {
            // replace all newlines with the character \n
            // escape all quotation marks
            return v.replaceAll(/\n/g, '\\n').replaceAll(/"/g, '""')
          }
          if (isObject(v)) {
            // replace all quotation marks with two quotation marks to escape them.
            return JSON.stringify(v).replaceAll(/\"/g, '""')
          }
          return v
        })
      })

      return compact(rows)
    }
    return ''
  }, [result])

  const headers = useMemo(() => {
    if (result?.rows) {
      const firstRow = Array.from(result.rows || [])[0]
      if (firstRow) {
        return Object.keys(firstRow)
      }
    }
    // if undefined is returned no headers will be set. In this case, no headers would be better
    // than malformed headers.
    return undefined
  }, [result])

  function onDownloadCSV() {
    csvRef.current?.link.click()
    sendEvent({
      action: TelemetryActions.SQL_EDITOR_RESULT_DOWNLOAD_CSV_CLICKED,
      groups: { project: ref ?? 'Unknown', organization: org?.slug ?? 'Unknown' },
    })
  }

  function onCopyAsMarkdown() {
    if (navigator) {
      if (!result || !result.rows) return 'results is empty'
      if (result.rows.constructor !== Array && !!result.error) return result.error
      if (result.rows.length == 0) return 'results is empty'

      const columns = Object.keys(result.rows[0])
      const rows = result.rows.map((x) => {
        let temp: any[] = []
        columns.forEach((col) => temp.push(x[col]))
        return temp
      })
      const table = [columns].concat(rows)
      const markdownData = markdownTable(table)

      copyToClipboard(markdownData, () => {
        toast.success('Copied results to clipboard')
        sendEvent({
          action: TelemetryActions.SQL_EDITOR_RESULT_COPY_MARKDOWN_CLICKED,
          groups: { project: ref ?? 'Unknown', organization: org?.slug ?? 'Unknown' },
        })
      })
    }
  }

  function onCopyAsJSON() {
    if (navigator) {
      if (!result || !result.rows) return 'results is empty'
      if (result.rows.constructor !== Array && !!result.error) return result.error
      if (result.rows.length == 0) return 'results is empty'

      copyToClipboard(JSON.stringify(result.rows, null, 2), () => {
        toast.success('Copied results to clipboard')
        sendEvent({
          action: TelemetryActions.SQL_EDITOR_RESULT_COPY_JSON_CLICKED,
          groups: { project: ref ?? 'Unknown', organization: org?.slug ?? 'Unknown' },
        })
      })
    }
  }

  return (
    <DropdownMenu>
      <DropdownMenuTrigger asChild>
        <Button type="text" iconRight={<ChevronDownIcon size={14} />}>
          Export
        </Button>
      </DropdownMenuTrigger>

      <CSVLink
        ref={csvRef}
        className="hidden"
        headers={headers}
        data={csvData}
        filename={`supabase_${project?.ref}_${snapV2.snippets[id]?.snippet.name}.csv`}
      />

      <DropdownMenuContent side="bottom" align="start">
        <DropdownMenuItem onClick={onDownloadCSV} className="space-x-2">
          <Download size={14} />
          <p>Download CSV</p>
        </DropdownMenuItem>
        <DropdownMenuItem onClick={onCopyAsMarkdown} className="space-x-2">
          <Clipboard size={14} />
          <p>Copy as markdown</p>
        </DropdownMenuItem>
        <DropdownMenuItem onClick={onCopyAsJSON} className="space-x-2">
          <Clipboard size={14} />
          <p>Copy as JSON</p>
        </DropdownMenuItem>
      </DropdownMenuContent>
    </DropdownMenu>
  )
}

export default ResultsDropdown<|MERGE_RESOLUTION|>--- conflicted
+++ resolved
@@ -5,9 +5,11 @@
 import { CSVLink } from 'react-csv'
 import { toast } from 'sonner'
 
+import { useParams } from 'common'
 import { TelemetryActions } from 'common/telemetry-constants'
 import { useProjectContext } from 'components/layouts/ProjectLayout/ProjectContext'
 import { useSendEventMutation } from 'data/telemetry/send-event-mutation'
+import { useSelectedOrganization } from 'hooks/misc/useSelectedOrganization'
 import { copyToClipboard } from 'lib/helpers'
 import { useSqlEditorV2StateSnapshot } from 'state/sql-editor-v2'
 import {
@@ -17,12 +19,6 @@
   DropdownMenuItem,
   DropdownMenuTrigger,
 } from 'ui'
-<<<<<<< HEAD
-=======
-import { TelemetryActions } from 'lib/constants/telemetry'
-import { useParams } from 'common'
-import { useSelectedOrganization } from 'hooks/misc/useSelectedOrganization'
->>>>>>> 1dc92a52
 
 export type ResultsDropdownProps = {
   id: string
