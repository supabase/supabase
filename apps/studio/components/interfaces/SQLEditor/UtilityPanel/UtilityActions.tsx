--- conflicted
+++ resolved
@@ -1,9 +1,6 @@
 import * as Tooltip from '@radix-ui/react-tooltip'
 import { IS_PLATFORM, LOCAL_STORAGE_KEYS } from 'lib/constants'
 import { detectOS } from 'lib/helpers'
-<<<<<<< HEAD
-import { Button, IconAlignLeft, IconCommand, IconCornerDownLeft, IconLoader } from 'ui'
-=======
 import {
   Button,
   DropdownMenu,
@@ -15,6 +12,7 @@
   IconCheck,
   IconCommand,
   IconCornerDownLeft,
+  IconLoader,
   IconSettings,
   Toggle_Shadcn,
   TooltipContent_Shadcn_,
@@ -22,7 +20,6 @@
   Tooltip_Shadcn_,
   cn,
 } from 'ui'
->>>>>>> 377cb2dc
 
 import { RoleImpersonationPopover } from 'components/interfaces/RoleImpersonationSelector'
 import DatabaseSelector from 'components/ui/DatabaseSelector'
@@ -58,14 +55,7 @@
   )
 
   return (
-<<<<<<< HEAD
-    <>
-      {/* <SavingIndicator id={id} /> */}
-=======
     <div className="inline-flex items-center justify-end gap-x-2">
-      <SavingIndicator id={id} />
->>>>>>> 377cb2dc
-
       <DropdownMenu>
         <DropdownMenuTrigger asChild>
           <Button
