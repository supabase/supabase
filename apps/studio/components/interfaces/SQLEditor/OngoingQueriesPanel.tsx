import dayjs from 'dayjs'
import { RefreshCw, StopCircle } from 'lucide-react'
import { useEffect, useState } from 'react'
import { toast } from 'sonner'

import AlertError from 'components/ui/AlertError'
import { useReadReplicasQuery } from 'data/read-replicas/replicas-query'
import { useQueryAbortMutation } from 'data/sql/abort-query-mutation'
import { useOngoingQueriesQuery } from 'data/sql/ongoing-queries-query'
import { useSelectedProject } from 'hooks/misc/useSelectedProject'
import { useUrlState } from 'hooks/ui/useUrlState'
import { IS_PLATFORM } from 'lib/constants'
import { useDatabaseSelectorStateSnapshot } from 'state/database-selector'
import { ResponseError } from 'types'
import {
  Button,
  CodeBlock,
  Sheet,
  SheetContent,
  SheetDescription,
  SheetHeader,
  SheetSection,
  SheetTitle,
  Tooltip,
  TooltipContent,
  TooltipTrigger,
  cn,
} from 'ui'
import ConfirmationModal from 'ui-patterns/Dialogs/ConfirmationModal'
import { useAppStateSnapshot } from 'state/app-state'
<<<<<<< HEAD

interface OngoingQueriesPanel {
  visible: boolean
  onClose: () => void
}

=======
import { useParams } from 'common'

>>>>>>> 470dd6e0
export const OngoingQueriesPanel = () => {
  const [_, setParams] = useUrlState({ replace: true })
  const { viewOngoingQueries } = useParams()
  const project = useSelectedProject()
  const state = useDatabaseSelectorStateSnapshot()
  const appState = useAppStateSnapshot()
  const [selectedId, setSelectedId] = useState<number>()

  const { data: databases } = useReadReplicasQuery({ projectRef: project?.ref })
  const database = (databases ?? []).find((db) => db.identifier === state.selectedDatabaseId)

  const {
    data,
    error,
    isError,
    isLoading: isLoadingOngoingQueries,
    isFetching: isFetchingOngoingQueries,
    refetch,
  } = useOngoingQueriesQuery(
    {
      projectRef: project?.ref,
      connectionString: database?.connectionString,
    },
    {
      enabled: !IS_PLATFORM || (IS_PLATFORM && database?.connectionString !== undefined),
      staleTime: 5000,
    }
  )
  const queries = data ?? []

  useEffect(() => {
    if (viewOngoingQueries) {
      appState.setOnGoingQueriesPanelOpen(true)
      setParams({ viewOngoingQueries: undefined })
    }
  }, [viewOngoingQueries])

  const { mutate: abortQuery, isLoading } = useQueryAbortMutation({
    onSuccess: () => {
      toast.success(`Successfully aborted query (ID: ${selectedId})`)
      setSelectedId(undefined)
    },
  })

  const closePanel = () => {
    setParams({ viewOngoingQueries: undefined })
    appState.setOnGoingQueriesPanelOpen(false)
  }

  return (
    <>
      <Sheet open={appState.ongoingQueriesPanelOpen} onOpenChange={() => closePanel()}>
        <SheetContent size="lg">
          <SheetHeader>
            <SheetTitle className="flex items-center gap-x-2">
              Running queries on{' '}
              {database?.identifier === project?.ref ? 'primary database' : 'read replica'}
              <Button
                type="default"
                className="px-1.5"
                loading={isLoadingOngoingQueries || isFetchingOngoingQueries}
                icon={<RefreshCw />}
                onClick={() => refetch()}
              />
            </SheetTitle>
            <SheetDescription>
              There {queries.length === 1 ? 'is' : 'are'}{' '}
              <span className="text-foreground-light">{queries.length}</span> quer
              {queries.length === 1 ? 'y' : 'ies'} currently running{' '}
              {database?.identifier !== project?.ref ? `on replica ${database?.identifier}` : ''}
            </SheetDescription>
          </SheetHeader>
          <div className="max-h-full h-full divide-y overflow-y-auto">
            {isError && (
              <div className="flex items-center justify-center h-full px-16">
                <AlertError
                  subject="Failed to retrieve ongoing queries"
                  error={error as ResponseError}
                />
              </div>
            )}
            {queries.length === 0 && (
              <div className="flex flex-col gap-y-2 items-center justify-center h-full text-foreground-light text-sm">
                <span>
                  No queries are currently running on the{' '}
                  {database?.identifier !== project?.ref
                    ? `read replica ${database?.identifier}`
                    : (databases ?? []).length > 1
                      ? 'primary database'
                      : 'database'}
                </span>
                <Button
                  type="default"
                  loading={isLoadingOngoingQueries || isFetchingOngoingQueries}
                  icon={<RefreshCw />}
                  onClick={() => refetch()}
                >
                  Refresh
                </Button>
              </div>
            )}
            {queries.map((query) => (
              <SheetSection key={query.pid} className="flex justify-between gap-x-4">
                <div className="flex flex-col gap-y-2 w-full">
                  <CodeBlock
                    hideLineNumbers
                    value={query.query}
                    language="sql"
                    className={cn(
                      'max-w-none max-h-52 w-full',
                      '!bg-transparent !py-3 !px-3.5 prose dark:prose-dark',
                      '[&>code]:m-0 [&>code>span]:flex [&>code>span]:flex-wrap'
                    )}
                  />
                  <div className="flex items-center gap-x-2">
                    <p className="text-foreground-light text-xs">PID: {query.pid}</p>
                    <p className="text-foreground-light text-xs">•</p>
                    <p className="text-foreground-light text-xs">
                      Started since: {dayjs(query.query_start).format('DD MMM YYYY HH:mm (ZZ)')}
                    </p>
                  </div>
                </div>

                <Tooltip>
                  <TooltipTrigger asChild>
                    <Button
                      type="warning"
                      className="px-1.5"
                      icon={<StopCircle />}
                      onClick={() => setSelectedId(query.pid)}
                    />
                  </TooltipTrigger>
                  <TooltipContent side="bottom">Abort query</TooltipContent>
                </Tooltip>
              </SheetSection>
            ))}
          </div>
        </SheetContent>
      </Sheet>

      <ConfirmationModal
        loading={isLoading}
        variant="warning"
        title={`Confirm to abort this query? (ID: ${selectedId})`}
        visible={selectedId !== undefined}
        onCancel={() => setSelectedId(undefined)}
        onConfirm={() => {
          if (selectedId !== undefined)
            abortQuery({
              pid: selectedId,
              projectRef: project?.ref,
              connectionString: database?.connectionString,
            })
        }}
      >
        <p className="text-sm">This will force the query to stop running.</p>
      </ConfirmationModal>
    </>
  )
}<|MERGE_RESOLUTION|>--- conflicted
+++ resolved
@@ -28,17 +28,8 @@
 } from 'ui'
 import ConfirmationModal from 'ui-patterns/Dialogs/ConfirmationModal'
 import { useAppStateSnapshot } from 'state/app-state'
-<<<<<<< HEAD
-
-interface OngoingQueriesPanel {
-  visible: boolean
-  onClose: () => void
-}
-
-=======
 import { useParams } from 'common'
 
->>>>>>> 470dd6e0
 export const OngoingQueriesPanel = () => {
   const [_, setParams] = useUrlState({ replace: true })
   const { viewOngoingQueries } = useParams()
