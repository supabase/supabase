import Editor, { Monaco, OnMount } from '@monaco-editor/react'
import { debounce } from 'lodash'
import { useRouter } from 'next/router'
import { MutableRefObject, useEffect, useRef } from 'react'

import { useParams } from 'common'
import { useLocalStorageQuery } from 'hooks/misc/useLocalStorage'
import { useSelectedProject } from 'hooks/misc/useSelectedProject'
import { LOCAL_STORAGE_KEYS } from 'lib/constants'
import { useProfile } from 'lib/profile'
import { useAppStateSnapshot } from 'state/app-state'
import { useSqlEditorV2StateSnapshot } from 'state/sql-editor-v2'
import { cn } from 'ui'
import { Admonition } from 'ui-patterns'
import { useIsAssistantV2Enabled } from '../App/FeaturePreview/FeaturePreviewContext'
import { untitledSnippetTitle } from './SQLEditor.constants'
import type { IStandaloneCodeEditor } from './SQLEditor.types'
import { createSqlSnippetSkeletonV2 } from './SQLEditor.utils'

export type MonacoEditorProps = {
  id: string
  className?: string
  editorRef: MutableRefObject<IStandaloneCodeEditor | null>
  monacoRef: MutableRefObject<Monaco | null>
  autoFocus?: boolean
  executeQuery: () => void
  onHasSelection: (value: boolean) => void
}

const MonacoEditor = ({
  id,
  editorRef,
  monacoRef,
  autoFocus = true,
  className,
  executeQuery,
  onHasSelection,
}: MonacoEditorProps) => {
  const router = useRouter()
  const { profile } = useProfile()
  const { ref, content } = useParams()
  const project = useSelectedProject()
  const snapV2 = useSqlEditorV2StateSnapshot()

  const isAssistantV2Enabled = useIsAssistantV2Enabled()
  const { setAiAssistantPanel } = useAppStateSnapshot()

  const [intellisenseEnabled] = useLocalStorageQuery(
    LOCAL_STORAGE_KEYS.SQL_EDITOR_INTELLISENSE,
    true
  )

  const snippet = snapV2.snippets[id]
  const disableEdit =
    snippet?.snippet.visibility === 'project' && snippet?.snippet.owner_id !== profile?.id

  const executeQueryRef = useRef(executeQuery)
  executeQueryRef.current = executeQuery

  const handleEditorOnMount: OnMount = async (editor, monaco) => {
    editorRef.current = editor
    monacoRef.current = monaco

    const model = editorRef.current.getModel()
    if (model !== null) {
      monacoRef.current.editor.setModelMarkers(model, 'owner', [])
    }

    editor.addAction({
      id: 'run-query',
      label: 'Run Query',
      keybindings: [monaco.KeyMod.CtrlCmd + monaco.KeyCode.Enter],
      contextMenuGroupId: 'operation',
      contextMenuOrder: 0,
      run: () => {
        executeQueryRef.current()
      },
    })

    if (isAssistantV2Enabled) {
      editor.addAction({
        id: 'explain-code',
        label: 'Explain Code',
        contextMenuGroupId: 'operation',
        contextMenuOrder: 1,
        run: () => {
          const selectedValue = (editorRef?.current as any)
            .getModel()
            .getValueInRange((editorRef?.current as any)?.getSelection())
          setAiAssistantPanel({
            open: true,
            sqlSnippets: [selectedValue],
            initialInput: 'Can you explain this section to me in more detail?',
          })
        },
      })
    }

    editor.onDidChangeCursorSelection(({ selection }) => {
      const noSelection =
        selection.startLineNumber === selection.endLineNumber &&
        selection.startColumn === selection.endColumn
      onHasSelection(!noSelection)
    })

    // add margin above first line
    editorRef.current.changeViewZones((accessor) => {
      accessor.addZone({
        afterLineNumber: 0,
        heightInPx: 4,
        domNode: document.createElement('div'),
      })
    })

    if (autoFocus) {
      if (editor.getValue().length === 1) editor.setPosition({ lineNumber: 1, column: 2 })
      editor.focus()
    }
  }

  // [Joshen] Also needs updating here
  const debouncedSetSql = debounce((id, value) => {
    snapV2.setSql(id, value)
  }, 1000)

  function handleEditorChange(value: string | undefined) {
    const snippetCheck = snapV2.snippets[id]

    if (id && value) {
      if (snippetCheck) {
        debouncedSetSql(id, value)
      } else {
        if (ref && profile !== undefined && project !== undefined) {
          const snippet = createSqlSnippetSkeletonV2({
            id,
            name: untitledSnippetTitle,
            sql: value,
            owner_id: profile?.id,
            project_id: project?.id,
          })
          snapV2.addSnippet({ projectRef: ref, snippet })
          snapV2.addNeedsSaving(snippet.id)
          router.push(`/project/${ref}/sql/${snippet.id}`, undefined, { shallow: true })
        }
      }
    }
  }

  // if an SQL query is passed by the content parameter, set the editor value to its content. This
  // is usually used for sending the user to SQL editor from other pages with SQL.
  useEffect(() => {
    if (content && content.length > 0) {
      handleEditorChange(content)
    }
  }, [])

  return (
<<<<<<< HEAD
    <Editor
      className={cn(className, 'monaco-editor')}
      theme={'supabase'}
      onMount={handleEditorOnMount}
      onChange={handleEditorChange}
      defaultLanguage="pgsql"
      defaultValue={snippet?.snippet.content?.sql}
      path={id}
      options={{
        tabSize: 2,
        fontSize: 13,
        minimap: { enabled: false },
        wordWrap: 'on',
        // [Joshen] Commenting the following out as it causes the autocomplete suggestion popover
        // to be positioned wrongly somehow. I'm not sure if this affects anything though, but leaving
        // comment just in case anyone might be wondering. Relevant issues:
        // - https://github.com/microsoft/monaco-editor/issues/2229
        // - https://github.com/microsoft/monaco-editor/issues/2503
        // fixedOverflowWidgets: true,
        suggest: {
          showMethods: intellisenseEnabled,
          showFunctions: intellisenseEnabled,
          showConstructors: intellisenseEnabled,
          showDeprecated: intellisenseEnabled,
          showFields: intellisenseEnabled,
          showVariables: intellisenseEnabled,
          showClasses: intellisenseEnabled,
          showStructs: intellisenseEnabled,
          showInterfaces: intellisenseEnabled,
          showModules: intellisenseEnabled,
          showProperties: intellisenseEnabled,
          showEvents: intellisenseEnabled,
          showOperators: intellisenseEnabled,
          showUnits: intellisenseEnabled,
          showValues: intellisenseEnabled,
          showConstants: intellisenseEnabled,
          showEnums: intellisenseEnabled,
          showEnumMembers: intellisenseEnabled,
          showKeywords: intellisenseEnabled,
          showWords: intellisenseEnabled,
          showColors: intellisenseEnabled,
          showFiles: intellisenseEnabled,
          showReferences: intellisenseEnabled,
          showFolders: intellisenseEnabled,
          showTypeParameters: intellisenseEnabled,
          showIssues: intellisenseEnabled,
          showUsers: intellisenseEnabled,
          showSnippets: intellisenseEnabled,
        },
      }}
    />
=======
    <>
      {disableEdit && (
        <Admonition
          type="default"
          className="m-0 py-2 rounded-none border-0 border-b [&>h5]:mb-0.5"
          title="This snippet has been shared to the project and is only editable by the owner who created this snippet"
          description='You may duplicate this snippet into a personal copy by right clicking on the snippet and selecting "Duplicate personal copy"'
        />
      )}
      <Editor
        className={cn(className, 'monaco-editor')}
        theme={'supabase'}
        onMount={handleEditorOnMount}
        onChange={handleEditorChange}
        defaultLanguage="pgsql"
        defaultValue={snippet?.snippet.content.sql}
        path={id}
        options={{
          tabSize: 2,
          fontSize: 13,
          readOnly: disableEdit,
          minimap: { enabled: false },
          wordWrap: 'on',
          // [Joshen] Commenting the following out as it causes the autocomplete suggestion popover
          // to be positioned wrongly somehow. I'm not sure if this affects anything though, but leaving
          // comment just in case anyone might be wondering. Relevant issues:
          // - https://github.com/microsoft/monaco-editor/issues/2229
          // - https://github.com/microsoft/monaco-editor/issues/2503
          // fixedOverflowWidgets: true,
          suggest: {
            showMethods: intellisenseEnabled,
            showFunctions: intellisenseEnabled,
            showConstructors: intellisenseEnabled,
            showDeprecated: intellisenseEnabled,
            showFields: intellisenseEnabled,
            showVariables: intellisenseEnabled,
            showClasses: intellisenseEnabled,
            showStructs: intellisenseEnabled,
            showInterfaces: intellisenseEnabled,
            showModules: intellisenseEnabled,
            showProperties: intellisenseEnabled,
            showEvents: intellisenseEnabled,
            showOperators: intellisenseEnabled,
            showUnits: intellisenseEnabled,
            showValues: intellisenseEnabled,
            showConstants: intellisenseEnabled,
            showEnums: intellisenseEnabled,
            showEnumMembers: intellisenseEnabled,
            showKeywords: intellisenseEnabled,
            showWords: intellisenseEnabled,
            showColors: intellisenseEnabled,
            showFiles: intellisenseEnabled,
            showReferences: intellisenseEnabled,
            showFolders: intellisenseEnabled,
            showTypeParameters: intellisenseEnabled,
            showIssues: intellisenseEnabled,
            showUsers: intellisenseEnabled,
            showSnippets: intellisenseEnabled,
          },
        }}
      />
    </>
>>>>>>> aea64c9a
  )
}

export default MonacoEditor<|MERGE_RESOLUTION|>--- conflicted
+++ resolved
@@ -155,59 +155,6 @@
   }, [])
 
   return (
-<<<<<<< HEAD
-    <Editor
-      className={cn(className, 'monaco-editor')}
-      theme={'supabase'}
-      onMount={handleEditorOnMount}
-      onChange={handleEditorChange}
-      defaultLanguage="pgsql"
-      defaultValue={snippet?.snippet.content?.sql}
-      path={id}
-      options={{
-        tabSize: 2,
-        fontSize: 13,
-        minimap: { enabled: false },
-        wordWrap: 'on',
-        // [Joshen] Commenting the following out as it causes the autocomplete suggestion popover
-        // to be positioned wrongly somehow. I'm not sure if this affects anything though, but leaving
-        // comment just in case anyone might be wondering. Relevant issues:
-        // - https://github.com/microsoft/monaco-editor/issues/2229
-        // - https://github.com/microsoft/monaco-editor/issues/2503
-        // fixedOverflowWidgets: true,
-        suggest: {
-          showMethods: intellisenseEnabled,
-          showFunctions: intellisenseEnabled,
-          showConstructors: intellisenseEnabled,
-          showDeprecated: intellisenseEnabled,
-          showFields: intellisenseEnabled,
-          showVariables: intellisenseEnabled,
-          showClasses: intellisenseEnabled,
-          showStructs: intellisenseEnabled,
-          showInterfaces: intellisenseEnabled,
-          showModules: intellisenseEnabled,
-          showProperties: intellisenseEnabled,
-          showEvents: intellisenseEnabled,
-          showOperators: intellisenseEnabled,
-          showUnits: intellisenseEnabled,
-          showValues: intellisenseEnabled,
-          showConstants: intellisenseEnabled,
-          showEnums: intellisenseEnabled,
-          showEnumMembers: intellisenseEnabled,
-          showKeywords: intellisenseEnabled,
-          showWords: intellisenseEnabled,
-          showColors: intellisenseEnabled,
-          showFiles: intellisenseEnabled,
-          showReferences: intellisenseEnabled,
-          showFolders: intellisenseEnabled,
-          showTypeParameters: intellisenseEnabled,
-          showIssues: intellisenseEnabled,
-          showUsers: intellisenseEnabled,
-          showSnippets: intellisenseEnabled,
-        },
-      }}
-    />
-=======
     <>
       {disableEdit && (
         <Admonition
@@ -223,7 +170,7 @@
         onMount={handleEditorOnMount}
         onChange={handleEditorChange}
         defaultLanguage="pgsql"
-        defaultValue={snippet?.snippet.content.sql}
+        defaultValue={snippet?.snippet.content?.sql}
         path={id}
         options={{
           tabSize: 2,
@@ -270,7 +217,6 @@
         }}
       />
     </>
->>>>>>> aea64c9a
   )
 }
 
