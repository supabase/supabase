import Editor, { Monaco, OnMount } from '@monaco-editor/react'
import { useParams } from 'common'
import { debounce } from 'lodash'
import { useRouter } from 'next/router'
import { MutableRefObject, useEffect, useRef } from 'react'

import type { SqlSnippet } from 'data/content/sql-snippets-query'
<<<<<<< HEAD
import { useFlag, useLocalStorageQuery, useSelectedProject } from 'hooks'
=======
import { useLocalStorageQuery } from 'hooks/misc/useLocalStorage'
import { useSelectedProject } from 'hooks/misc/useSelectedProject'
import { LOCAL_STORAGE_KEYS } from 'lib/constants'
>>>>>>> 70da0f1d
import { useProfile } from 'lib/profile'
import { useSqlEditorStateSnapshot } from 'state/sql-editor'
import { cn } from 'ui'
import { untitledSnippetTitle } from './SQLEditor.constants'
import type { IStandaloneCodeEditor } from './SQLEditor.types'
import { createSqlSnippetSkeleton } from './SQLEditor.utils'
<<<<<<< HEAD
import { LOCAL_STORAGE_KEYS } from 'lib/constants'
import { useSqlEditorV2StateSnapshot } from 'state/sql-editor-v2'
=======
>>>>>>> 70da0f1d

export type MonacoEditorProps = {
  id: string
  className?: string
  editorRef: MutableRefObject<IStandaloneCodeEditor | null>
  monacoRef: MutableRefObject<Monaco | null>
  autoFocus?: boolean
  executeQuery: () => void
  onHasSelection: (value: boolean) => void
}

const MonacoEditor = ({
  id,
  editorRef,
  monacoRef,
  autoFocus = true,
  className,
  executeQuery,
  onHasSelection,
}: MonacoEditorProps) => {
  const router = useRouter()
  const { profile } = useProfile()
  const { ref, content } = useParams()
  const project = useSelectedProject()

  const snap = useSqlEditorStateSnapshot({ sync: true })
  const snapV2 = useSqlEditorV2StateSnapshot()
  const enableFolders = useFlag('sqlFolderOrganization')

  const [intellisenseEnabled] = useLocalStorageQuery(
    LOCAL_STORAGE_KEYS.SQL_EDITOR_INTELLISENSE,
    true
  )

  const snippet = enableFolders ? snapV2.snippets[id] : snap.snippets[id]

  const executeQueryRef = useRef(executeQuery)
  executeQueryRef.current = executeQuery

  const handleEditorOnMount: OnMount = async (editor, monaco) => {
    editorRef.current = editor
    monacoRef.current = monaco

    const model = editorRef.current.getModel()
    if (model !== null) {
      monacoRef.current.editor.setModelMarkers(model, 'owner', [])
    }

    editor.addAction({
      id: 'run-query',
      label: 'Run Query',
      keybindings: [monaco.KeyMod.CtrlCmd + monaco.KeyCode.Enter],
      contextMenuGroupId: 'operation',
      contextMenuOrder: 0,
      run: () => {
        executeQueryRef.current()
      },
    })

    editor.onDidChangeCursorSelection(({ selection }) => {
      const noSelection =
        selection.startLineNumber === selection.endLineNumber &&
        selection.startColumn === selection.endColumn
      onHasSelection(!noSelection)
    })

    // add margin above first line
    editorRef.current.changeViewZones((accessor) => {
      accessor.addZone({
        afterLineNumber: 0,
        heightInPx: 4,
        domNode: document.createElement('div'),
      })
    })

    if (autoFocus) {
      if (editor.getValue().length === 1) editor.setPosition({ lineNumber: 1, column: 2 })
      editor.focus()
    }
  }

  const debouncedSetSql = debounce((id, value) => {
    snap.setSql(id, value)
  }, 1000)

  function handleEditorChange(value: string | undefined) {
    if (id && value) {
      if (snap.snippets[id]) {
        debouncedSetSql(id, value)
      } else {
        const snippet = createSqlSnippetSkeleton({
          id,
          name: untitledSnippetTitle,
          sql: value,
          owner_id: profile?.id,
          project_id: project?.id,
        })
        if (ref) {
          snap.addSnippet(snippet as SqlSnippet, ref)
          snap.addNeedsSaving(snippet.id!)
          router.push(`/project/${ref}/sql/${snippet.id}`, undefined, { shallow: true })
        }
      }
    }
  }

  // if an SQL query is passed by the content parameter, set the editor value to its content. This
  // is usually used for sending the user to SQL editor from other pages with SQL.
  useEffect(() => {
    if (content && content.length > 0) {
      handleEditorChange(content)
    }
  }, [])

  return (
    <Editor
      className={cn(className, 'monaco-editor')}
      theme={'supabase'}
      onMount={handleEditorOnMount}
      onChange={handleEditorChange}
      defaultLanguage="pgsql"
      defaultValue={snippet?.snippet.content.sql}
      path={id}
      options={{
        tabSize: 2,
        fontSize: 13,
        minimap: { enabled: false },
        wordWrap: 'on',
        // [Joshen] Commenting the following out as it causes the autocomplete suggestion popover
        // to be positioned wrongly somehow. I'm not sure if this affects anything though, but leaving
        // comment just in case anyone might be wondering. Relevant issues:
        // - https://github.com/microsoft/monaco-editor/issues/2229
        // - https://github.com/microsoft/monaco-editor/issues/2503
        // fixedOverflowWidgets: true,
        suggest: {
          showMethods: intellisenseEnabled,
          showFunctions: intellisenseEnabled,
          showConstructors: intellisenseEnabled,
          showDeprecated: intellisenseEnabled,
          showFields: intellisenseEnabled,
          showVariables: intellisenseEnabled,
          showClasses: intellisenseEnabled,
          showStructs: intellisenseEnabled,
          showInterfaces: intellisenseEnabled,
          showModules: intellisenseEnabled,
          showProperties: intellisenseEnabled,
          showEvents: intellisenseEnabled,
          showOperators: intellisenseEnabled,
          showUnits: intellisenseEnabled,
          showValues: intellisenseEnabled,
          showConstants: intellisenseEnabled,
          showEnums: intellisenseEnabled,
          showEnumMembers: intellisenseEnabled,
          showKeywords: intellisenseEnabled,
          showWords: intellisenseEnabled,
          showColors: intellisenseEnabled,
          showFiles: intellisenseEnabled,
          showReferences: intellisenseEnabled,
          showFolders: intellisenseEnabled,
          showTypeParameters: intellisenseEnabled,
          showIssues: intellisenseEnabled,
          showUsers: intellisenseEnabled,
          showSnippets: intellisenseEnabled,
        },
      }}
    />
  )
}

export default MonacoEditor<|MERGE_RESOLUTION|>--- conflicted
+++ resolved
@@ -5,24 +5,17 @@
 import { MutableRefObject, useEffect, useRef } from 'react'
 
 import type { SqlSnippet } from 'data/content/sql-snippets-query'
-<<<<<<< HEAD
-import { useFlag, useLocalStorageQuery, useSelectedProject } from 'hooks'
-=======
 import { useLocalStorageQuery } from 'hooks/misc/useLocalStorage'
 import { useSelectedProject } from 'hooks/misc/useSelectedProject'
+import { useFlag } from 'hooks/ui/useFlag'
 import { LOCAL_STORAGE_KEYS } from 'lib/constants'
->>>>>>> 70da0f1d
 import { useProfile } from 'lib/profile'
 import { useSqlEditorStateSnapshot } from 'state/sql-editor'
+import { useSqlEditorV2StateSnapshot } from 'state/sql-editor-v2'
 import { cn } from 'ui'
 import { untitledSnippetTitle } from './SQLEditor.constants'
 import type { IStandaloneCodeEditor } from './SQLEditor.types'
 import { createSqlSnippetSkeleton } from './SQLEditor.utils'
-<<<<<<< HEAD
-import { LOCAL_STORAGE_KEYS } from 'lib/constants'
-import { useSqlEditorV2StateSnapshot } from 'state/sql-editor-v2'
-=======
->>>>>>> 70da0f1d
 
 export type MonacoEditorProps = {
   id: string
