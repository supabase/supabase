import { motion } from 'framer-motion'
import { MoreVertical } from 'lucide-react'

import { useFlag } from 'common'
import { TextConfirmModal } from 'components/ui/TextConfirmModalWrapper'
import type { APIKeysData } from 'data/api-keys/api-keys-query'
import {
  Button,
  DropdownMenu,
  DropdownMenuContent,
  DropdownMenuTrigger,
  TableCell,
  TableRow,
} from 'ui'
import { ShimmeringLoader, TimestampInfo } from 'ui-patterns'
import { APIKeyDeleteDialog } from './APIKeyDeleteDialog'
import { ApiKeyPill } from './ApiKeyPill'

export const APIKeyRow = ({
  apiKey,
  lastSeen,
  isDeleting,
  isDeleteModalOpen,
  isLoadingLastSeen,
  onDelete,
  setKeyToDelete,
}: {
  apiKey: Extract<APIKeysData[number], { type: 'secret' | 'publishable' }>
  lastSeen?: { timestamp: number; relative: string }
  isDeleting: boolean
  isDeleteModalOpen: boolean
  isLoadingLastSeen: boolean
  onDelete: () => void
  setKeyToDelete: (id: string | null) => void
}) => {
  const MotionTableRow = motion.create(TableRow)
<<<<<<< HEAD

  const hideApiKeyLastUsed = useFlag('HideApiKeyLastUsed', true)
=======
  const showApiKeysLastUsed = useFlag('showApiKeysLastUsed')
>>>>>>> 6e35a758

  return (
    <>
      <MotionTableRow
        layout
        initial={{ opacity: 0, height: 0 }}
        animate={{ opacity: 1, height: 'auto' }}
        exit={{ opacity: 0, height: 0 }}
        transition={{
          type: 'spring',
          stiffness: 500,
          damping: 50,
          mass: 1,
        }}
      >
        <TableCell className="py-2">
          <div className="flex flex-col">
            <span className="font-medium">{apiKey.name}</span>
            <div className="text-sm text-foreground-lighter">
              {apiKey.description || <span className="text-foreground-muted">No description</span>}
            </div>
          </div>
        </TableCell>
        <TableCell className="py-2">
          <div className="flex flex-row gap-2">
            <ApiKeyPill apiKey={apiKey} />
          </div>
        </TableCell>

        {showApiKeysLastUsed && (
          <TableCell className="py-2 min-w-0 whitespace-nowrap hidden lg:table-cell">
            <div className="truncate" title={lastSeen?.timestamp.toString() || 'Never used'}>
              {isLoadingLastSeen ? (
                <ShimmeringLoader />
              ) : lastSeen?.timestamp ? (
                <TimestampInfo
                  className="text-sm"
                  utcTimestamp={lastSeen?.timestamp}
                  label={lastSeen.relative}
                />
              ) : (
                <span className="text-foreground-lighter">Never used</span>
              )}
            </div>
          </TableCell>
        )}

        <TableCell className="py-2">
          <div className="flex justify-end">
            <DropdownMenu>
              <DropdownMenuTrigger className="px-1 focus-visible:outline-none" asChild>
                <Button
                  type="text"
                  size="tiny"
                  icon={
                    <MoreVertical
                      size="14"
                      className="text-foreground-light hover:text-foreground"
                    />
                  }
                />
              </DropdownMenuTrigger>
              <DropdownMenuContent className="max-w-40" align="end">
                <APIKeyDeleteDialog apiKey={apiKey} setKeyToDelete={setKeyToDelete} />
              </DropdownMenuContent>
            </DropdownMenu>
          </div>
        </TableCell>
      </MotionTableRow>
      <TextConfirmModal
        visible={isDeleteModalOpen}
        onCancel={() => setKeyToDelete(null)}
        onConfirm={onDelete}
        title={`Delete ${apiKey.type} API key: ${apiKey.name}`}
        confirmString={apiKey.name}
        confirmLabel="Yes, irreversibly delete this API key"
        confirmPlaceholder="Type the name of the API key to confirm"
        loading={isDeleting}
        variant="destructive"
        alert={{
          title: 'This cannot be undone',
          description: lastSeen
            ? `This API key was used ${lastSeen.timestamp}. Make sure all backend components using it have been updated. Deletion will cause them to receive HTTP 401 Unauthorized status codes on all Supabase APIs.`
            : `This API key has not been used in the past 24 hours. Make sure you've updated all backend components using it before deletion.`,
        }}
      />
    </>
  )
}<|MERGE_RESOLUTION|>--- conflicted
+++ resolved
@@ -34,12 +34,8 @@
   setKeyToDelete: (id: string | null) => void
 }) => {
   const MotionTableRow = motion.create(TableRow)
-<<<<<<< HEAD
 
-  const hideApiKeyLastUsed = useFlag('HideApiKeyLastUsed', true)
-=======
   const showApiKeysLastUsed = useFlag('showApiKeysLastUsed')
->>>>>>> 6e35a758
 
   return (
     <>
