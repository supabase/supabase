--- conflicted
+++ resolved
@@ -67,11 +67,7 @@
           </div>
         </TableCell>
 
-<<<<<<< HEAD
-        {showLastSeen && !hideApiKeyLastUsed && (
-=======
-        {showApiKeysLastUsed && (
->>>>>>> 6a6d2cb1
+        {showLastSeen && showApiKeysLastUsed && (
           <TableCell className="py-2 min-w-0 whitespace-nowrap hidden lg:table-cell">
             <div className="truncate" title={lastSeen?.timestamp.toString() || 'Never used'}>
               {isLoadingLastSeen ? (
