import { motion } from 'framer-motion'
import { MoreVertical } from 'lucide-react'

import { TextConfirmModal } from 'components/ui/TextConfirmModalWrapper'
import type { APIKeysData } from 'data/api-keys/api-keys-query'
import {
  Button,
  DropdownMenu,
  DropdownMenuContent,
  DropdownMenuTrigger,
  TableCell,
  TableRow,
} from 'ui'
import { ShimmeringLoader, TimestampInfo } from 'ui-patterns'
import { APIKeyDeleteDialog } from './APIKeyDeleteDialog'
import { ApiKeyPill } from './ApiKeyPill'
import { useFlag } from 'common'

export const APIKeyRow = ({
  apiKey,
  lastSeen,
  isDeleting,
  isDeleteModalOpen,
  isLoadingLastSeen = false,
  showLastSeen = true,
  onDelete,
  setKeyToDelete,
}: {
  apiKey: Extract<APIKeysData[number], { type: 'secret' | 'publishable' }>
  lastSeen?: { timestamp: number; relative: string }
  showLastSeen?: boolean
  isDeleting: boolean
  isDeleteModalOpen: boolean
  isLoadingLastSeen?: boolean
  onDelete: () => void
  setKeyToDelete: (id: string | null) => void
}) => {
  const MotionTableRow = motion.create(TableRow)

  const hideApiKeyLastUsed = useFlag('HideApiKeyLastUsed')

  return (
    <>
      <MotionTableRow
        layout
        initial={{ opacity: 0, height: 0 }}
        animate={{ opacity: 1, height: 'auto' }}
        exit={{ opacity: 0, height: 0 }}
        transition={{
          type: 'spring',
          stiffness: 500,
          damping: 50,
          mass: 1,
        }}
      >
        <TableCell className="py-2 w-56">
          <div className="flex flex-col">
            <span className="font-medium">{apiKey.name}</span>
            <div className="text-sm text-foreground-lighter">
              {apiKey.description || <span className="text-foreground-muted">No description</span>}
            </div>
          </div>
        </TableCell>

        <TableCell className="py-2">
          <div className="flex flex-row gap-2">
            <ApiKeyPill apiKey={apiKey} />
          </div>
        </TableCell>

<<<<<<< HEAD
        {showLastSeen && (
=======
        {!hideApiKeyLastUsed && (
>>>>>>> 1f84a196
          <TableCell className="py-2 min-w-0 whitespace-nowrap hidden lg:table-cell">
            <div className="truncate" title={lastSeen?.timestamp.toString() || 'Never used'}>
              {isLoadingLastSeen ? (
                <ShimmeringLoader />
              ) : lastSeen?.timestamp ? (
                <TimestampInfo
                  className="text-sm"
                  utcTimestamp={lastSeen?.timestamp}
                  label={lastSeen.relative}
                />
              ) : (
                <span className="text-foreground-lighter">Never used</span>
              )}
            </div>
          </TableCell>
        )}

        <TableCell className="py-2">
          <div className="flex justify-end">
            <DropdownMenu>
              <DropdownMenuTrigger className="px-1 focus-visible:outline-none" asChild>
                <Button
                  type="text"
                  size="tiny"
                  icon={
                    <MoreVertical
                      size="14"
                      className="text-foreground-light hover:text-foreground"
                    />
                  }
                />
              </DropdownMenuTrigger>
              <DropdownMenuContent className="max-w-40" align="end">
                <APIKeyDeleteDialog apiKey={apiKey} setKeyToDelete={setKeyToDelete} />
              </DropdownMenuContent>
            </DropdownMenu>
          </div>
        </TableCell>
      </MotionTableRow>

      <TextConfirmModal
        visible={isDeleteModalOpen}
        onCancel={() => setKeyToDelete(null)}
        onConfirm={onDelete}
        title={`Delete ${apiKey.type} API key: ${apiKey.name}`}
        confirmString={apiKey.name}
        confirmLabel="Yes, irreversibly delete this API key"
        confirmPlaceholder="Type the name of the API key to confirm"
        loading={isDeleting}
        variant="destructive"
        alert={{
          title: 'This cannot be undone',
          description: lastSeen
            ? `This API key was used ${lastSeen.timestamp}. Make sure all backend components using it have been updated. Deletion will cause them to receive HTTP 401 Unauthorized status codes on all Supabase APIs.`
            : `This API key has not been used in the past 24 hours. Make sure you've updated all backend components using it before deletion.`,
        }}
      />
    </>
  )
}<|MERGE_RESOLUTION|>--- conflicted
+++ resolved
@@ -1,6 +1,7 @@
 import { motion } from 'framer-motion'
 import { MoreVertical } from 'lucide-react'
 
+import { useFlag } from 'common'
 import { TextConfirmModal } from 'components/ui/TextConfirmModalWrapper'
 import type { APIKeysData } from 'data/api-keys/api-keys-query'
 import {
@@ -14,7 +15,6 @@
 import { ShimmeringLoader, TimestampInfo } from 'ui-patterns'
 import { APIKeyDeleteDialog } from './APIKeyDeleteDialog'
 import { ApiKeyPill } from './ApiKeyPill'
-import { useFlag } from 'common'
 
 export const APIKeyRow = ({
   apiKey,
@@ -68,11 +68,7 @@
           </div>
         </TableCell>
 
-<<<<<<< HEAD
-        {showLastSeen && (
-=======
-        {!hideApiKeyLastUsed && (
->>>>>>> 1f84a196
+        {showLastSeen && !hideApiKeyLastUsed && (
           <TableCell className="py-2 min-w-0 whitespace-nowrap hidden lg:table-cell">
             <div className="truncate" title={lastSeen?.timestamp.toString() || 'Never used'}>
               {isLoadingLastSeen ? (
