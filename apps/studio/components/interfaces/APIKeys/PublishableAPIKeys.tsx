--- conflicted
+++ resolved
@@ -32,14 +32,9 @@
   )
 
   const {
-<<<<<<< HEAD
-=======
-    data: apiKeysData,
+    data: apiKeysData = [],
+    error,
     isPending: isLoadingApiKeys,
->>>>>>> 0d5be306
-    error,
-    data: apiKeysData = [],
-    isLoading: isLoadingApiKeys,
     isError: isErrorApiKeys,
   } = useAPIKeysQuery({ projectRef, reveal: false }, { enabled: canReadAPIKeys })
 
@@ -95,7 +90,6 @@
         actions={<CreatePublishableAPIKeyDialog />}
       />
 
-<<<<<<< HEAD
       {!canReadAPIKeys && !isLoadingPermissions ? (
         <NoPermission resourceText="view API keys" />
       ) : isLoadingApiKeys || isLoadingPermissions ? (
@@ -112,21 +106,6 @@
                 <TableHead />
               </TableRow>
             </TableHeader>
-=======
-  const { canReadAPIKeys, isLoading: isPermissionsLoading } = useApiKeysVisibility()
-  const {
-    data: apiKeysData,
-    isPending: isApiKeysLoading,
-    error,
-  } = useAPIKeysQuery({ projectRef, reveal: false }, { enabled: canReadAPIKeys })
-
-  const publishableApiKeys = useMemo(
-    () => apiKeysData?.filter(({ type }) => type === 'publishable') ?? [],
-    [apiKeysData]
-  )
-  // The default publisahble key will always be the first one
-  const apiKey = publishableApiKeys[0]
->>>>>>> 0d5be306
 
             <TableBody>
               {hasApiKeys && publishableApiKeys.length === 0 && (
