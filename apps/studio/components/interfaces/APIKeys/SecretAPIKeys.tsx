import dayjs from 'dayjs'
import { useMemo, useRef } from 'react'
import { toast } from 'sonner'

import { useFlag, useParams } from 'common'
import AlertError from 'components/ui/AlertError'
import { FormHeader } from 'components/ui/Forms/FormHeader'
import { useAPIKeyDeleteMutation } from 'data/api-keys/api-key-delete-mutation'
import type { APIKeysData } from 'data/api-keys/api-keys-query'
import { useAPIKeysQuery } from 'data/api-keys/api-keys-query'
import useLogsQuery from 'hooks/analytics/useLogsQuery'
import { handleErrorOnDelete, useQueryStateWithSelect } from 'hooks/misc/useQueryStateWithSelect'
import { Card, EyeOffIcon } from 'ui'
import { GenericSkeletonLoader } from 'ui-patterns/ShimmeringLoader'
import {
  Table,
  TableBody,
  TableHead,
  TableHeader,
  TableRow,
} from 'ui/src/components/shadcn/ui/table'
import { APIKeyRow } from './APIKeyRow'
import CreateSecretAPIKeyDialog from './CreateSecretAPIKeyDialog'
import { useApiKeysVisibility } from './hooks/useApiKeysVisibility'

interface LastSeenData {
  [hash: string]: { timestamp: number; relative: string }
}

function useLastSeen({ projectRef, enabled }: { projectRef: string; enabled?: boolean }): {
  data?: LastSeenData
  isLoading: boolean
} {
  const now = useRef(new Date()).current

  const query = useLogsQuery(
    projectRef,
    {
      iso_timestamp_start: new Date(now.getTime() - 24 * 60 * 60 * 1000).toISOString(),
      iso_timestamp_end: now.toISOString(),
      sql: "-- last-used-secret-api-keys\nSELECT unix_millis(max(timestamp)) as timestamp, apikey.`hash` FROM edge_logs cross join unnest(metadata) as m cross join unnest(m.request) as request cross join unnest(request.sb) as sb cross join unnest(sb.apikey) as sbapikey cross join unnest(sbapikey.apikey) as apikey WHERE apikey.error is null and apikey.`hash` is not null and apikey.prefix like 'sb_secret_%' GROUP BY apikey.`hash`",
    },
    enabled
  )

  return useMemo(() => {
    if (query.isLoading || !query.logData) {
      return { data: undefined, isLoading: query.isLoading }
    }

    const now = dayjs()

    const lastSeen = (query.logData as unknown as { timestamp: number; hash: string }[]).reduce(
      (a, i) => {
        a[i.hash] = {
          timestamp: i.timestamp,
          relative: `${dayjs.duration(now.diff(dayjs(i.timestamp))).humanize(false)} ago`,
        }
        return a
      },
      {} as LastSeenData
    )

    return { data: lastSeen, isLoading: query.isLoading }
  }, [query])
}

export const SecretAPIKeys = () => {
  const { ref: projectRef } = useParams()

  const { canReadAPIKeys, isLoading: isLoadingPermissions } = useApiKeysVisibility()
  const {
    data: apiKeysData,
    error,
    isPending: isLoadingApiKeys,
    isError: isErrorApiKeys,
  } = useAPIKeysQuery({ projectRef, reveal: false }, { enabled: canReadAPIKeys })

<<<<<<< HEAD
  const hideApiKeyLastUsed = useFlag('HideApiKeyLastUsed', true)
  const { data: lastSeen, isLoading: isLoadingLastSeen } = useLastSeen(
    projectRef ?? '',
    !hideApiKeyLastUsed
  )
=======
  const showApiKeysLastUsed = useFlag('showApiKeysLastUsed')
  const { data: lastSeen, isLoading: isLoadingLastSeen } = useLastSeen({
    projectRef: projectRef ?? '',
    enabled: showApiKeysLastUsed,
  })
>>>>>>> 6e35a758

  const secretApiKeys = useMemo(
    () =>
      apiKeysData?.filter(
        (key): key is Extract<APIKeysData[number], { type: 'secret' }> => key.type === 'secret'
      ) ?? [],
    [apiKeysData]
  )

  const empty = secretApiKeys?.length === 0 && !isLoadingApiKeys && !isLoadingPermissions

  // Track the ID being deleted to exclude it from error checking
  const deletingAPIKeyIdRef = useRef<string | null>(null)

  const { setValue: setAPIKeyToDelete, value: apiKeyToDelete } = useQueryStateWithSelect({
    urlKey: 'delete',
    select: (id: string) => (id ? secretApiKeys?.find((key) => key.id === id) : undefined),
    enabled: !!secretApiKeys?.length,
    onError: (_error, selectedId) =>
      handleErrorOnDelete(deletingAPIKeyIdRef, selectedId, `API Key not found`),
  })

  const { mutate: deleteAPIKey, isPending: isDeletingAPIKey } = useAPIKeyDeleteMutation({
    onSuccess: () => {
      toast.success(`Successfully deleted API key`)
      setAPIKeyToDelete(null)
    },
    onError: () => {
      deletingAPIKeyIdRef.current = null
    },
  })

  const onDeleteAPIKey = (apiKey: Extract<APIKeysData[number], { type: 'secret' }>) => {
    if (!projectRef) return console.error('Project ref is required')
    if (!apiKey.id) return console.error('API key ID is required')
    deletingAPIKeyIdRef.current = apiKey.id
    deleteAPIKey({ projectRef, id: apiKey.id })
  }

  return (
    <div className="pb-30">
      <FormHeader
        title="Secret keys"
        description="These API keys allow privileged access to your project's APIs. Use in servers, functions, workers or other backend components of your application."
        actions={<CreateSecretAPIKeyDialog />}
      />

      {!canReadAPIKeys && !isLoadingPermissions ? (
        <Card>
          <div className="!rounded-b-md overflow-hidden py-12 flex flex-col gap-1 items-center justify-center">
            <EyeOffIcon />
            <p className="text-sm text-foreground">
              You do not have permission to read API Secret Keys
            </p>
            <p className="text-foreground-light">
              Contact your organization owner/admin to request access.
            </p>
          </div>
        </Card>
      ) : isLoadingApiKeys || isLoadingPermissions ? (
        <GenericSkeletonLoader />
      ) : isErrorApiKeys ? (
        <AlertError error={error} subject="Failed to load secret API keys" />
      ) : empty ? (
        <Card>
          <div className="!rounded-b-md overflow-hidden py-12 flex flex-col gap-1 items-center justify-center">
            <p className="text-sm text-foreground">No secret API keys found</p>
            <p className="text-sm text-foreground-light">
              Your project is not accessible via secret keys—there are no active secret keys
              created.
            </p>
          </div>
        </Card>
      ) : (
        <Card className="bg-surface-100">
          <Table>
            <TableHeader>
              <TableRow className="bg-200">
                <TableHead>Name</TableHead>
                <TableHead>API Key</TableHead>
                {showApiKeysLastUsed && (
                  <TableHead className="hidden lg:table-cell">Last Used</TableHead>
                )}
                <TableHead />
              </TableRow>
            </TableHeader>
            <TableBody>
              {secretApiKeys.map((apiKey) => (
                <APIKeyRow
                  key={apiKey.id}
                  apiKey={apiKey}
                  lastSeen={lastSeen?.[apiKey.hash]}
                  isLoadingLastSeen={isLoadingLastSeen}
                  isDeleting={apiKeyToDelete?.id === apiKey.id && isDeletingAPIKey}
                  onDelete={() => onDeleteAPIKey(apiKey)}
                  setKeyToDelete={setAPIKeyToDelete}
                  isDeleteModalOpen={apiKeyToDelete?.id === apiKey.id}
                />
              ))}
            </TableBody>
          </Table>
        </Card>
      )}
    </div>
  )
}<|MERGE_RESOLUTION|>--- conflicted
+++ resolved
@@ -76,19 +76,11 @@
     isError: isErrorApiKeys,
   } = useAPIKeysQuery({ projectRef, reveal: false }, { enabled: canReadAPIKeys })
 
-<<<<<<< HEAD
-  const hideApiKeyLastUsed = useFlag('HideApiKeyLastUsed', true)
-  const { data: lastSeen, isLoading: isLoadingLastSeen } = useLastSeen(
-    projectRef ?? '',
-    !hideApiKeyLastUsed
-  )
-=======
   const showApiKeysLastUsed = useFlag('showApiKeysLastUsed')
   const { data: lastSeen, isLoading: isLoadingLastSeen } = useLastSeen({
     projectRef: projectRef ?? '',
     enabled: showApiKeysLastUsed,
   })
->>>>>>> 6e35a758
 
   const secretApiKeys = useMemo(
     () =>
