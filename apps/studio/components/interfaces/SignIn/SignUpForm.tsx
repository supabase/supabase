<<<<<<< HEAD
import { useRef, useState } from 'react'
import { useRouter } from 'next/router'
import { parseAsString, useQueryStates } from 'nuqs'
import { CheckCircle, Eye, EyeOff } from 'lucide-react'
import { SubmitHandler, useForm } from 'react-hook-form'
import { zodResolver } from '@hookform/resolvers/zod'
import z from 'zod'
import HCaptcha from '@hcaptcha/react-hcaptcha'
import { toast } from 'sonner'
=======
import HCaptcha from '@hcaptcha/react-hcaptcha'
import { zodResolver } from '@hookform/resolvers/zod'
import { motion } from 'framer-motion'
import { CheckCircle, Eye, EyeOff } from 'lucide-react'
import { useRouter } from 'next/router'
import { parseAsString, useQueryStates } from 'nuqs'
import { useRef, useState } from 'react'
import { SubmitHandler, useForm } from 'react-hook-form'
import { toast } from 'sonner'
import z from 'zod'
>>>>>>> afd82d1e

import { useSignUpMutation } from 'data/misc/signup-mutation'
import { BASE_PATH } from 'lib/constants'
import { buildPathWithParams } from 'lib/gotrue'
import {
  AlertDescription_Shadcn_,
  AlertTitle_Shadcn_,
  Alert_Shadcn_,
  Button,
  FormControl_Shadcn_,
  FormField_Shadcn_,
  Form_Shadcn_,
  Input_Shadcn_,
<<<<<<< HEAD
=======
  cn,
>>>>>>> afd82d1e
} from 'ui'
import { FormItemLayout } from 'ui-patterns/form/FormItemLayout/FormItemLayout'
import PasswordConditionsHelper from './PasswordConditionsHelper'
<<<<<<< HEAD
import { FormItemLayout } from 'ui-patterns/form/FormItemLayout/FormItemLayout'

const schema = z.object({
  email: z.string({ required_error: 'Email is required' }).email('Must be a valid email'),
=======

const schema = z.object({
  email: z.string().min(1, 'Email is required').email('Must be a valid email'),
>>>>>>> afd82d1e
  password: z
    .string()
    .min(1, 'Password is required')
    .max(72, 'Password cannot exceed 72 characters')
<<<<<<< HEAD
    .refine((password) => {
      // Basic password validation - you can enhance this based on your requirements
      const hasUppercase = /[A-Z]/.test(password)
      const hasLowercase = /[a-z]/.test(password)
      const hasNumber = /[0-9]/.test(password)
      const hasSpecialChar = /[!@#$%^&*()_+\-=\[\]{};`':"\\|,.<>\/?]/.test(password)
      const isLongEnough = password.length >= 8

      return hasUppercase && hasLowercase && hasNumber && hasSpecialChar && isLongEnough
    }, 'Password must contain at least 8 characters, including uppercase, lowercase, number, and special character'),
=======
    .refine((password) => password.length >= 8, 'Password must be at least 8 characters')
    .refine(
      (password) => /[A-Z]/.test(password),
      'Password must contain at least 1 uppercase character'
    )
    .refine(
      (password) => /[a-z]/.test(password),
      'Password must contain at least 1 lowercase character'
    )
    .refine((password) => /[0-9]/.test(password), 'Password must contain at least 1 number')
    .refine(
      (password) => /[!@#$%^&*()_+\-=\[\]{};`':"\\|,.<>\/?]/.test(password),
      'Password must contain at least 1 symbol'
    ),
>>>>>>> afd82d1e
})

const formId = 'sign-up-form'

<<<<<<< HEAD
const SignUpForm = () => {
=======
export const SignUpForm = () => {
>>>>>>> afd82d1e
  const captchaRef = useRef<HCaptcha>(null)
  const [showConditions, setShowConditions] = useState(false)
  const [isSubmitted, setIsSubmitted] = useState(false)
  const [passwordHidden, setPasswordHidden] = useState(true)
  const [captchaToken, setCaptchaToken] = useState<string | null>(null)
  const router = useRouter()
  const form = useForm<z.infer<typeof schema>>({
    resolver: zodResolver(schema),
    defaultValues: { email: '', password: '' },
  })

  const [searchParams] = useQueryStates({
    auth_id: parseAsString.withDefault(''),
    token: parseAsString.withDefault(''),
  })

  const { mutate: signup, isLoading: isSigningUp } = useSignUpMutation({
    onSuccess: () => {
      toast.success(`Signed up successfully!`)
      setIsSubmitted(true)
    },
    onError: (error) => {
      setCaptchaToken(null)
      captchaRef.current?.resetCaptcha()
      toast.error(`Failed to sign up: ${error.message}`)
    },
  })

  const onSubmit: SubmitHandler<z.infer<typeof schema>> = async ({ email, password }) => {
<<<<<<< HEAD
=======
    // [Joshen] Separate submitting state as there's 2 async processes here
>>>>>>> afd82d1e
    let token = captchaToken
    if (!token) {
      const captchaResponse = await captchaRef.current?.execute({ async: true })
      token = captchaResponse?.response ?? null
    }

    const isInsideOAuthFlow = !!searchParams.auth_id
    const redirectUrlBase = `${
      process.env.NEXT_PUBLIC_VERCEL_ENV === 'preview'
        ? location.origin
        : process.env.NEXT_PUBLIC_SITE_URL
    }${BASE_PATH}`

    let redirectTo: string

    if (isInsideOAuthFlow) {
      redirectTo = `${redirectUrlBase}/authorize?auth_id=${searchParams.auth_id}${searchParams.token && `&token=${searchParams.token}`}`
    } else {
      // Use getRedirectToPath to handle redirect_to parameter and other query params
      const { returnTo } = router.query
      const basePath = returnTo || '/sign-in'
      const fullPath = buildPathWithParams(basePath as string)
      const fullRedirectUrl = `${redirectUrlBase}${fullPath}`
      redirectTo = fullRedirectUrl
    }

    signup({
      email,
      password,
      hcaptchaToken: token ?? null,
      redirectTo,
    })
  }

  const password = form.watch('password')
<<<<<<< HEAD
=======
  const isSubmitting = form.formState.isSubmitting || isSigningUp
>>>>>>> afd82d1e

  return (
    <div className="relative">
      {isSubmitted && (
        <motion.div
          initial={{ opacity: 0 }}
          animate={{ opacity: 1 }}
          transition={{ duration: 0.5, delay: 0.3 }}
          className="absolute top-0 w-full"
        >
          <Alert_Shadcn_ variant="default">
            <CheckCircle />
            <AlertTitle_Shadcn_>Check your email to confirm</AlertTitle_Shadcn_>
            <AlertDescription_Shadcn_ className="text-xs">
              You've successfully signed up. Please check your email to confirm your account before
              signing in to the Supabase dashboard. The confirmation link expires in 10 minutes.
            </AlertDescription_Shadcn_>
          </Alert_Shadcn_>
        </motion.div>
      )}
      <div
<<<<<<< HEAD
        className={`absolute top-0 duration-500 delay-300 w-full ${
          isSubmitted ? 'opacity-100' : 'opacity-0'
        }`}
      >
        <Alert_Shadcn_ variant="default">
          <CheckCircle />
          <AlertTitle_Shadcn_>Check your email to confirm</AlertTitle_Shadcn_>
          <AlertDescription_Shadcn_ className="text-xs">
            You've successfully signed up. Please check your email to confirm your account before
            signing in to the Supabase dashboard. The confirmation link expires in 10 minutes.
          </AlertDescription_Shadcn_>
        </Alert_Shadcn_>
      </div>
      <div
        className={`w-full py-1 transition-all overflow-y-hidden duration-500 ${
          isSubmitted ? 'max-h-[100px] opacity-0 pointer-events-none' : 'max-h-[1000px] opacity-100'
        }`}
=======
        className={cn(
          'w-full py-1 transition-all duration-500',
          isSubmitted ? 'max-h-[100px] opacity-0 pointer-events-none' : 'max-h-[1000px] opacity-100'
        )}
>>>>>>> afd82d1e
      >
        <Form_Shadcn_ {...form}>
          <form id={formId} className="flex flex-col gap-4" onSubmit={form.handleSubmit(onSubmit)}>
            <FormField_Shadcn_
              key="email"
              name="email"
              control={form.control}
              render={({ field }) => (
                <FormItemLayout name="email" label="Email">
                  <FormControl_Shadcn_>
                    <Input_Shadcn_
                      id="email"
<<<<<<< HEAD
                      type="email"
                      autoComplete="email"
                      disabled={isSigningUp}
=======
                      autoComplete="email"
                      disabled={isSubmitting}
>>>>>>> afd82d1e
                      {...field}
                      placeholder="you@example.com"
                    />
                  </FormControl_Shadcn_>
                </FormItemLayout>
              )}
            />

            <FormField_Shadcn_
              key="password"
              name="password"
              control={form.control}
              render={({ field }) => (
                <FormItemLayout name="password" label="Password">
                  <FormControl_Shadcn_>
                    <div className="relative">
                      <Input_Shadcn_
                        id="password"
                        type={passwordHidden ? 'password' : 'text'}
                        autoComplete="new-password"
                        placeholder="&bull;&bull;&bull;&bull;&bull;&bull;&bull;&bull;"
                        {...field}
                        onFocus={() => setShowConditions(true)}
<<<<<<< HEAD
                        disabled={isSigningUp}
=======
                        disabled={isSubmitting}
>>>>>>> afd82d1e
                      />
                      <Button
                        type="default"
                        title={passwordHidden ? `Hide password` : `Show password`}
                        aria-label={passwordHidden ? `Hide password` : `Show password`}
<<<<<<< HEAD
                        className="absolute right-2 top-1 px-3 py-2"
                        icon={passwordHidden ? <Eye /> : <EyeOff />}
                        disabled={isSigningUp}
=======
                        className="absolute right-1 top-1 px-1.5"
                        icon={passwordHidden ? <Eye /> : <EyeOff />}
                        disabled={isSubmitting}
>>>>>>> afd82d1e
                        onClick={() => setPasswordHidden((prev) => !prev)}
                      />
                    </div>
                  </FormControl_Shadcn_>
                </FormItemLayout>
              )}
            />

            <div
              className={`${
                showConditions ? 'max-h-[500px]' : 'max-h-[0px]'
              } transition-all duration-400 overflow-y-hidden`}
            >
              <PasswordConditionsHelper password={password} />
            </div>

            <div className="self-center">
              <HCaptcha
                ref={captchaRef}
                sitekey={process.env.NEXT_PUBLIC_HCAPTCHA_SITE_KEY!}
                size="invisible"
<<<<<<< HEAD
                onVerify={(token) => {
                  setCaptchaToken(token)
                }}
                onExpire={() => {
                  setCaptchaToken(null)
                }}
=======
                onVerify={(token) => setCaptchaToken(token)}
                onExpire={() => setCaptchaToken(null)}
>>>>>>> afd82d1e
              />
            </div>

            <Button
              block
              form={formId}
              htmlType="submit"
              size="large"
<<<<<<< HEAD
              disabled={password.length === 0 || isSigningUp}
              loading={isSigningUp}
=======
              disabled={password.length === 0 || isSubmitting}
              loading={isSubmitting}
>>>>>>> afd82d1e
            >
              Sign Up
            </Button>
          </form>
        </Form_Shadcn_>
      </div>
    </div>
  )
}<|MERGE_RESOLUTION|>--- conflicted
+++ resolved
@@ -1,4 +1,3 @@
-<<<<<<< HEAD
 import { useRef, useState } from 'react'
 import { useRouter } from 'next/router'
 import { parseAsString, useQueryStates } from 'nuqs'
@@ -6,9 +5,6 @@
 import { SubmitHandler, useForm } from 'react-hook-form'
 import { zodResolver } from '@hookform/resolvers/zod'
 import z from 'zod'
-import HCaptcha from '@hcaptcha/react-hcaptcha'
-import { toast } from 'sonner'
-=======
 import HCaptcha from '@hcaptcha/react-hcaptcha'
 import { zodResolver } from '@hookform/resolvers/zod'
 import { motion } from 'framer-motion'
@@ -19,7 +15,6 @@
 import { SubmitHandler, useForm } from 'react-hook-form'
 import { toast } from 'sonner'
 import z from 'zod'
->>>>>>> afd82d1e
 
 import { useSignUpMutation } from 'data/misc/signup-mutation'
 import { BASE_PATH } from 'lib/constants'
@@ -33,39 +28,18 @@
   FormField_Shadcn_,
   Form_Shadcn_,
   Input_Shadcn_,
-<<<<<<< HEAD
-=======
   cn,
->>>>>>> afd82d1e
 } from 'ui'
 import { FormItemLayout } from 'ui-patterns/form/FormItemLayout/FormItemLayout'
 import PasswordConditionsHelper from './PasswordConditionsHelper'
-<<<<<<< HEAD
 import { FormItemLayout } from 'ui-patterns/form/FormItemLayout/FormItemLayout'
-
-const schema = z.object({
-  email: z.string({ required_error: 'Email is required' }).email('Must be a valid email'),
-=======
 
 const schema = z.object({
   email: z.string().min(1, 'Email is required').email('Must be a valid email'),
->>>>>>> afd82d1e
   password: z
     .string()
     .min(1, 'Password is required')
     .max(72, 'Password cannot exceed 72 characters')
-<<<<<<< HEAD
-    .refine((password) => {
-      // Basic password validation - you can enhance this based on your requirements
-      const hasUppercase = /[A-Z]/.test(password)
-      const hasLowercase = /[a-z]/.test(password)
-      const hasNumber = /[0-9]/.test(password)
-      const hasSpecialChar = /[!@#$%^&*()_+\-=\[\]{};`':"\\|,.<>\/?]/.test(password)
-      const isLongEnough = password.length >= 8
-
-      return hasUppercase && hasLowercase && hasNumber && hasSpecialChar && isLongEnough
-    }, 'Password must contain at least 8 characters, including uppercase, lowercase, number, and special character'),
-=======
     .refine((password) => password.length >= 8, 'Password must be at least 8 characters')
     .refine(
       (password) => /[A-Z]/.test(password),
@@ -80,16 +54,11 @@
       (password) => /[!@#$%^&*()_+\-=\[\]{};`':"\\|,.<>\/?]/.test(password),
       'Password must contain at least 1 symbol'
     ),
->>>>>>> afd82d1e
 })
 
 const formId = 'sign-up-form'
 
-<<<<<<< HEAD
-const SignUpForm = () => {
-=======
 export const SignUpForm = () => {
->>>>>>> afd82d1e
   const captchaRef = useRef<HCaptcha>(null)
   const [showConditions, setShowConditions] = useState(false)
   const [isSubmitted, setIsSubmitted] = useState(false)
@@ -119,10 +88,7 @@
   })
 
   const onSubmit: SubmitHandler<z.infer<typeof schema>> = async ({ email, password }) => {
-<<<<<<< HEAD
-=======
     // [Joshen] Separate submitting state as there's 2 async processes here
->>>>>>> afd82d1e
     let token = captchaToken
     if (!token) {
       const captchaResponse = await captchaRef.current?.execute({ async: true })
@@ -158,10 +124,7 @@
   }
 
   const password = form.watch('password')
-<<<<<<< HEAD
-=======
   const isSubmitting = form.formState.isSubmitting || isSigningUp
->>>>>>> afd82d1e
 
   return (
     <div className="relative">
@@ -183,30 +146,10 @@
         </motion.div>
       )}
       <div
-<<<<<<< HEAD
-        className={`absolute top-0 duration-500 delay-300 w-full ${
-          isSubmitted ? 'opacity-100' : 'opacity-0'
-        }`}
-      >
-        <Alert_Shadcn_ variant="default">
-          <CheckCircle />
-          <AlertTitle_Shadcn_>Check your email to confirm</AlertTitle_Shadcn_>
-          <AlertDescription_Shadcn_ className="text-xs">
-            You've successfully signed up. Please check your email to confirm your account before
-            signing in to the Supabase dashboard. The confirmation link expires in 10 minutes.
-          </AlertDescription_Shadcn_>
-        </Alert_Shadcn_>
-      </div>
-      <div
-        className={`w-full py-1 transition-all overflow-y-hidden duration-500 ${
-          isSubmitted ? 'max-h-[100px] opacity-0 pointer-events-none' : 'max-h-[1000px] opacity-100'
-        }`}
-=======
         className={cn(
           'w-full py-1 transition-all duration-500',
           isSubmitted ? 'max-h-[100px] opacity-0 pointer-events-none' : 'max-h-[1000px] opacity-100'
         )}
->>>>>>> afd82d1e
       >
         <Form_Shadcn_ {...form}>
           <form id={formId} className="flex flex-col gap-4" onSubmit={form.handleSubmit(onSubmit)}>
@@ -219,14 +162,8 @@
                   <FormControl_Shadcn_>
                     <Input_Shadcn_
                       id="email"
-<<<<<<< HEAD
-                      type="email"
-                      autoComplete="email"
-                      disabled={isSigningUp}
-=======
                       autoComplete="email"
                       disabled={isSubmitting}
->>>>>>> afd82d1e
                       {...field}
                       placeholder="you@example.com"
                     />
@@ -250,25 +187,15 @@
                         placeholder="&bull;&bull;&bull;&bull;&bull;&bull;&bull;&bull;"
                         {...field}
                         onFocus={() => setShowConditions(true)}
-<<<<<<< HEAD
-                        disabled={isSigningUp}
-=======
                         disabled={isSubmitting}
->>>>>>> afd82d1e
                       />
                       <Button
                         type="default"
                         title={passwordHidden ? `Hide password` : `Show password`}
                         aria-label={passwordHidden ? `Hide password` : `Show password`}
-<<<<<<< HEAD
-                        className="absolute right-2 top-1 px-3 py-2"
-                        icon={passwordHidden ? <Eye /> : <EyeOff />}
-                        disabled={isSigningUp}
-=======
                         className="absolute right-1 top-1 px-1.5"
                         icon={passwordHidden ? <Eye /> : <EyeOff />}
                         disabled={isSubmitting}
->>>>>>> afd82d1e
                         onClick={() => setPasswordHidden((prev) => !prev)}
                       />
                     </div>
@@ -290,17 +217,8 @@
                 ref={captchaRef}
                 sitekey={process.env.NEXT_PUBLIC_HCAPTCHA_SITE_KEY!}
                 size="invisible"
-<<<<<<< HEAD
-                onVerify={(token) => {
-                  setCaptchaToken(token)
-                }}
-                onExpire={() => {
-                  setCaptchaToken(null)
-                }}
-=======
                 onVerify={(token) => setCaptchaToken(token)}
                 onExpire={() => setCaptchaToken(null)}
->>>>>>> afd82d1e
               />
             </div>
 
@@ -309,13 +227,8 @@
               form={formId}
               htmlType="submit"
               size="large"
-<<<<<<< HEAD
-              disabled={password.length === 0 || isSigningUp}
-              loading={isSigningUp}
-=======
               disabled={password.length === 0 || isSubmitting}
               loading={isSubmitting}
->>>>>>> afd82d1e
             >
               Sign Up
             </Button>
