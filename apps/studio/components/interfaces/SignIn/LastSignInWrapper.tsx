--- conflicted
+++ resolved
@@ -1,11 +1,6 @@
 import { LastSignInType, useLastSignIn } from 'hooks/misc/useLastSignIn'
-<<<<<<< HEAD
-import { ReactNode, useEffect, useState } from 'react'
-import { cn, Tooltip_Shadcn_, TooltipContent_Shadcn_, TooltipTrigger_Shadcn_ } from 'ui'
-=======
 import { ReactNode } from 'react'
 import { cn, Tooltip, TooltipContent, TooltipTrigger } from 'ui'
->>>>>>> 84ff943f
 
 export function LastSignInWrapper({
   children,
@@ -23,15 +18,9 @@
 
   return (
     <div className="flex items-center relative">
-<<<<<<< HEAD
-      {mounted && lastSignIn === type && (
-        <Tooltip_Shadcn_>
-          <TooltipTrigger_Shadcn_ asChild className="absolute -right-8">
-=======
       {lastSignIn === type && (
         <Tooltip>
           <TooltipTrigger asChild className="absolute -right-8">
->>>>>>> 84ff943f
             <div className="p-2 flex">
               <span className="w-2.5 h-2.5 bg-brand rounded-full animate-pulse" />
             </div>
