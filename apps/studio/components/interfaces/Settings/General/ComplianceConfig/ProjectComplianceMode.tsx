import { PermissionAction } from '@supabase/shared-types/out/constants'
import { Loader2 } from 'lucide-react'
import { useEffect, useState } from 'react'
import { toast } from 'sonner'

import { useParams } from 'common'
import AlertError from 'components/ui/AlertError'
import { DocsButton } from 'components/ui/DocsButton'
import { FormHeader } from 'components/ui/Forms/FormHeader'
import { FormPanel } from 'components/ui/Forms/FormPanel'
import { FormSection, FormSectionContent, FormSectionLabel } from 'components/ui/Forms/FormSection'
import { InlineLink } from 'components/ui/InlineLink'
import { useComplianceConfigUpdateMutation } from 'data/config/project-compliance-config-mutation'
import { useProjectSettingsV2Query } from 'data/config/project-settings-v2-query'
import { useAsyncCheckProjectPermissions } from 'hooks/misc/useCheckPermissions'
import { useSelectedProjectQuery } from 'hooks/misc/useSelectedProject'
import { Switch, Tooltip, TooltipContent, TooltipTrigger } from 'ui'

const ComplianceConfig = () => {
<<<<<<< HEAD
  const { slug, ref } = useParams()
  const { project } = useProjectContext()
=======
  const { ref } = useParams()
  const { data: project } = useSelectedProjectQuery()
>>>>>>> b68b2ebc
  const [isSensitive, setIsSensitive] = useState(false)

  const { can: canUpdateComplianceConfig } = useAsyncCheckProjectPermissions(
    PermissionAction.UPDATE,
    'projects',
    {
      resource: { project_id: project?.id },
    }
  )

  const {
    data: settings,
    error,
    isError,
    isLoading,
    isSuccess,
  } = useProjectSettingsV2Query({ projectRef: ref })
  const initialIsSensitive = settings?.is_sensitive || false

  const { mutate: updateComplianceConfig, isLoading: isSubmitting } =
    useComplianceConfigUpdateMutation({
      onSuccess: () => {
        toast.success('Successfully updated project compliance configuration')
      },
      onError: (error) => {
        setIsSensitive(initialIsSensitive)
        toast.error(`Failed to update project compliance configuration: ${error.message}`)
      },
    })

  const toggleIsSensitive = async () => {
    if (!ref) return console.error('Project ref is required')
    setIsSensitive(!isSensitive)
    updateComplianceConfig({ projectRef: ref, isSensitive: !isSensitive })
  }

  useEffect(() => {
    if (!isLoading) setIsSensitive(initialIsSensitive)
  }, [isLoading])

  return (
    <div id="compliance-configuration">
      <div className="flex items-center justify-between mb-6">
        <FormHeader
          className="mb-0"
          title="High Compliance Configuration"
          description="For projects storing and processing sensitive data (HIPAA)"
        />
        <DocsButton href="https://supabase.com/docs/guides/platform/hipaa-projects" />
      </div>
      <FormPanel>
        <FormSection
          header={
            <FormSectionLabel
              className="lg:col-span-9"
              description={
                <p className="text-sm text-foreground-light">
                  Enable security warnings in the{' '}
                  <InlineLink href={`/org/${slug}/project/${ref}/advisors/security`}>
                    Security Advisor
                  </InlineLink>{' '}
                  to enforce requirements for managing sensitive data
                </p>
              }
            >
              Apply additional compliance controls to project
            </FormSectionLabel>
          }
        >
          <FormSectionContent loading={false} className="lg:!col-span-3">
            <div className="flex items-center justify-end mt-2.5 space-x-2">
              {(isLoading || isSubmitting) && (
                <Loader2 className="animate-spin" strokeWidth={1.5} size={16} />
              )}
              {isError && (
                <AlertError error={error} subject="Failed to retrieve project settings" />
              )}
              {isSuccess && (
                <Tooltip>
                  <TooltipTrigger asChild>
                    {/* [Joshen] Added div as tooltip is messing with data state property of toggle */}
                    <div>
                      <Switch
                        size="large"
                        checked={isSensitive}
                        disabled={isLoading || isSubmitting || !canUpdateComplianceConfig}
                        onCheckedChange={toggleIsSensitive}
                      />
                    </div>
                  </TooltipTrigger>
                  {!canUpdateComplianceConfig && (
                    <TooltipContent side="bottom" className="w-64 text-center">
                      You need additional permissions to update the compliance configuration for
                      your project
                    </TooltipContent>
                  )}
                </Tooltip>
              )}
            </div>
          </FormSectionContent>
        </FormSection>
      </FormPanel>
    </div>
  )
}

export default ComplianceConfig<|MERGE_RESOLUTION|>--- conflicted
+++ resolved
@@ -17,13 +17,8 @@
 import { Switch, Tooltip, TooltipContent, TooltipTrigger } from 'ui'
 
 const ComplianceConfig = () => {
-<<<<<<< HEAD
   const { slug, ref } = useParams()
-  const { project } = useProjectContext()
-=======
-  const { ref } = useParams()
   const { data: project } = useSelectedProjectQuery()
->>>>>>> b68b2ebc
   const [isSensitive, setIsSensitive] = useState(false)
 
   const { can: canUpdateComplianceConfig } = useAsyncCheckProjectPermissions(
