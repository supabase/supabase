--- conflicted
+++ resolved
@@ -26,14 +26,10 @@
   IconAlertCircle,
   IconBarChart2,
   Input,
+  WarningIcon,
 } from 'ui'
-import { WarningIcon } from 'ui-patterns/Icons/StatusIcons'
 import PauseProjectButton from './Infrastructure/PauseProjectButton'
 import RestartServerButton from './Infrastructure/RestartServerButton'
-<<<<<<< HEAD
-import { WarningIcon } from 'ui'
-=======
->>>>>>> 9ea50f6c
 
 const General = () => {
   const { project } = useProjectContext()
