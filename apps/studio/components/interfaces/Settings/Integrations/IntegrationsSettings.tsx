--- conflicted
+++ resolved
@@ -48,21 +48,15 @@
         </ScaffoldContainer>
       )}
       <GitHubSection />
-<<<<<<< HEAD
-      <ScaffoldDivider />
-      <VercelSection isProjectScoped={true} />
-      <ScaffoldDivider />
-      <AWSPrivateLinkSection />
-      <SidePanelVercelProjectLinker />
-=======
       {showVercelIntegration && (
         <>
           <ScaffoldDivider />
           <VercelSection isProjectScoped={true} />
+          <ScaffoldDivider />
+          <AWSPrivateLinkSection />
           <SidePanelVercelProjectLinker />
         </>
       )}
->>>>>>> de42e148
     </>
   )
 }
