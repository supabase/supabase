--- conflicted
+++ resolved
@@ -240,45 +240,12 @@
               )}
               {VercelContentSectionBottom && (
                 <Markdown
+                  extLinks
                   content={VercelContentSectionBottom}
                   className="text-foreground-lighter"
                 />
               )}
-<<<<<<< HEAD
             </>
-=======
-              <EmptyIntegrationConnection
-                onClick={() => onAddVercelConnection(vercelIntegration.id)}
-                orgSlug={org?.slug}
-              >
-                Add new project connection
-              </EmptyIntegrationConnection>
-            </div>
-          ) : (
-            <div>
-              <Button
-                asChild={!isBranch}
-                type="default"
-                disabled={isBranch}
-                iconRight={<IconExternalLink />}
-              >
-                {isBranch ? (
-                  <p>Install Vercel Integration</p>
-                ) : (
-                  <Link href={integrationUrl} target="_blank" rel="noreferrer">
-                    Install Vercel Integration
-                  </Link>
-                )}
-              </Button>
-            </div>
-          )}
-          {VercelContentSectionBottom && (
-            <Markdown
-              extLinks
-              content={VercelContentSectionBottom}
-              className="text-foreground-lighter"
-            />
->>>>>>> 60346154
           )}
         </ScaffoldSectionContent>
       </ScaffoldSection>
