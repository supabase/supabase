--- conflicted
+++ resolved
@@ -48,15 +48,9 @@
 ]
 
 const InfrastructureActivity = () => {
-<<<<<<< HEAD
   const { slug, ref: projectRef } = useParams()
-  const project = useSelectedProject()
-  const organization = useSelectedOrganization()
-=======
-  const { ref: projectRef } = useParams()
   const { data: project } = useSelectedProjectQuery()
   const { data: organization } = useSelectedOrganizationQuery()
->>>>>>> b68b2ebc
   const state = useDatabaseSelectorStateSnapshot()
   const [dateRange, setDateRange] = useState<any>()
 
