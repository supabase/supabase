--- conflicted
+++ resolved
@@ -286,7 +286,6 @@
                                 View connection string
                               </Link>
                             </DropdownMenuItem>
-<<<<<<< HEAD
                             <DropdownMenuItem className="gap-x-2">
                               <Link
                                 href={`/project/${ref}/reports/database?db=${database.identifier}&chart=replication-lag`}
@@ -294,16 +293,15 @@
                                 View replication lag
                               </Link>
                             </DropdownMenuItem>
-                            <div className="border-t" />
-=======
+
                             <DropdownMenuSeparator />
+
                             <DropdownMenuItem
                               className="gap-x-2"
                               onClick={() => onSelectRestartReplica(database)}
                             >
                               Restart replica
                             </DropdownMenuItem>
->>>>>>> 99635fbb
                             <DropdownMenuItem
                               className="gap-x-2"
                               onClick={() => onSelectDropReplica(database)}
