import { useParams } from 'common'
import { ExternalLink } from 'lucide-react'
import Link from 'next/link'
import { useEffect, useState } from 'react'
import toast from 'react-hot-toast'
import {
  AlertDescription_Shadcn_,
  AlertTitle_Shadcn_,
  Alert_Shadcn_,
  Button,
  Listbox,
  SidePanel,
} from 'ui'

import { useEnablePhysicalBackupsMutation } from 'data/database/enable-physical-backups-mutation'
import { useProjectDetailQuery } from 'data/projects/project-detail-query'
import { Region, useReadReplicaSetUpMutation } from 'data/read-replicas/replica-setup-mutation'
import { useReadReplicasQuery } from 'data/read-replicas/replicas-query'
import { useOrgSubscriptionQuery } from 'data/subscriptions/org-subscription-query'
import { useProjectAddonsQuery } from 'data/subscriptions/project-addons-query'
import { useSelectedOrganization, useSelectedProject } from 'hooks'
import { AWS_REGIONS, AWS_REGIONS_DEFAULT, AWS_REGIONS_KEYS, BASE_PATH } from 'lib/constants'
import { WarningIcon } from 'ui-patterns/Icons/StatusIcons'
import { AVAILABLE_REPLICA_REGIONS, AWS_REGIONS_VALUES } from './InstanceConfiguration.constants'

// [Joshen] FYI this is purely for AWS only, need to update to support Fly eventually

interface DeployNewReplicaPanelProps {
  visible: boolean
  selectedDefaultRegion?: AWS_REGIONS_KEYS
  onSuccess: () => void
  onClose: () => void
}

const DeployNewReplicaPanel = ({
  visible,
  selectedDefaultRegion,
  onSuccess,
  onClose,
}: DeployNewReplicaPanelProps) => {
  const { ref: projectRef } = useParams()
  const project = useSelectedProject()
  const org = useSelectedOrganization()
  const [refetchInterval, setRefetchInterval] = useState<number | false>(false)

  const { data } = useReadReplicasQuery({ projectRef })
  useProjectDetailQuery(
    { ref: projectRef },
    {
      refetchInterval,
      refetchOnWindowFocus: false,
      onSuccess: (data) => {
        if (data.is_physical_backups_enabled) setRefetchInterval(false)
      },
    }
  )

  const { data: addons, isSuccess } = useProjectAddonsQuery({ projectRef })
  const { data: subscription } = useOrgSubscriptionQuery({ orgSlug: org?.slug })

  const { mutate: enablePhysicalBackups, isLoading: isEnabling } = useEnablePhysicalBackupsMutation(
    {
      onSuccess: () => {
        toast.success(
          'Physical backups are currently being enabled, please check back in a few minutes!'
        )
        setRefetchInterval(5000)
      },
    }
  )

  const { mutate: setUpReplica, isLoading: isSettingUp } = useReadReplicaSetUpMutation({
    onSuccess: () => {
      const region = AVAILABLE_REPLICA_REGIONS.find((r) => r.key === selectedRegion)?.name
      toast.success(`Spinning up new replica in ${region ?? ' Unknown'}...`)
      onSuccess()
      onClose()
    },
  })

  const currentPgVersion = Number(
    (project?.dbVersion ?? '').split('supabase-postgres-')[1]?.split('.')[0]
  )

  const reachedMaxReplicas = (data ?? []).filter((db) => db.identifier !== projectRef).length >= 2
  const isFreePlan = subscription?.plan.id === 'free'
  const isAWSProvider = project?.cloud_provider === 'AWS'
  const isWalgEnabled = project?.is_physical_backups_enabled
  const currentComputeAddon = addons?.selected_addons.find(
    (addon) => addon.type === 'compute_instance'
  )
  const isMinimallyOnSmallCompute =
    currentComputeAddon?.variant.identifier !== undefined &&
    currentComputeAddon?.variant.identifier !== 'ci_micro'
  const canDeployReplica =
    !reachedMaxReplicas &&
    currentPgVersion >= 15 &&
    isAWSProvider &&
    !isFreePlan &&
    isWalgEnabled &&
    currentComputeAddon !== undefined

  const computeAddons =
    addons?.available_addons.find((addon) => addon.type === 'compute_instance')?.variants ?? []

  // Opting for useState temporarily as Listbox doesn't seem to work with react-hook-form yet
  const [defaultRegion] = Object.entries(AWS_REGIONS).find(
    ([_, name]) => name === AWS_REGIONS_DEFAULT
  ) ?? ['ap-southeast-1']
  // Will be following the primary's instance size for the time being
  const defaultCompute =
    addons?.selected_addons.find((addon) => addon.type === 'compute_instance')?.variant
      .identifier ?? 'ci_micro'

  const [selectedRegion, setSelectedRegion] = useState<string>(defaultRegion)
  const [selectedCompute, setSelectedCompute] = useState(defaultCompute)
  const selectedComputeMeta = computeAddons.find((addon) => addon.identifier === selectedCompute)

  const availableRegions =
    process.env.NEXT_PUBLIC_ENVIRONMENT === 'staging'
      ? AVAILABLE_REPLICA_REGIONS.filter((x) => x.key === 'SOUTHEAST_ASIA')
      : AVAILABLE_REPLICA_REGIONS

  const onSubmit = async () => {
    const regionKey = AWS_REGIONS_VALUES[selectedRegion]
    if (!projectRef) return console.error('Project is required')
    if (!regionKey) return toast.error('Unable to deploy replica: Unsupported region selected')

    const primary = data?.find((db) => db.identifier === projectRef)
    setUpReplica({ projectRef, region: regionKey as Region, size: primary?.size ?? 't4g.small' })
  }

  useEffect(() => {
    if (visible && isSuccess) {
      if (selectedDefaultRegion !== undefined) {
        setSelectedRegion(selectedDefaultRegion)
      } else if (defaultRegion) {
        setSelectedRegion(defaultRegion)
      }
      if (defaultCompute !== undefined) setSelectedCompute(defaultCompute)
    }
  }, [visible, isSuccess])

  return (
    <SidePanel
      visible={visible}
      loading={isSettingUp}
      onCancel={onClose}
      onConfirm={() => onSubmit()}
      confirmText="Deploy replica"
      disabled={!canDeployReplica}
      header="Deploy a new read replica"
    >
<<<<<<< HEAD
      <SidePanel.Content className="flex flex-col py-4 gap-y-8">
        {!isAWSProvider ? (
          <Alert_Shadcn_>
            <WarningIcon />
            <AlertTitle_Shadcn_>
              Read replicas are only supported for projects provisioned via AWS
            </AlertTitle_Shadcn_>
            <AlertDescription_Shadcn_>
              <span>
                Projects provisioned by other cloud providers currently will not be able to use read
                replicas
              </span>
              <div className="mt-3">
                <Button asChild type="default" icon={<ExternalLink size={14} />}>
                  <a
                    href="https://supabase.com/docs/guides/platform/read-replicas#prerequisites"
=======
      <SidePanel.Content className="flex flex-col py-4 gap-y-4">
        {currentComputeAddon === undefined && (
          <Alert_Shadcn_>
            <WarningIcon />
            <AlertTitle_Shadcn_>
              Project required to at least be on a Small compute
            </AlertTitle_Shadcn_>
            <AlertDescription_Shadcn_>
              <span>
                This is to ensure that read replicas can keep up with the primary databases'
                activities.
              </span>
              <div className="flex items-center gap-x-2 mt-3">
                <Button asChild type="default">
                  <Link href={`/project/${projectRef}/settings/addons?panel=computeInstance`}>
                    Change compute size
                  </Link>
                </Button>
                <Button asChild type="default" icon={<ExternalLink size={14} />}>
                  <a
                    href="https://supabase.com/docs/guides/platform/read-replicas#prerequisites"
                    target="_blank"
                    rel="noreferrer"
                  >
                    Documentation
                  </a>
                </Button>
              </div>
            </AlertDescription_Shadcn_>
          </Alert_Shadcn_>
        )}

        {!isWalgEnabled && (
          <Alert_Shadcn_>
            <WarningIcon />
            <AlertTitle_Shadcn_>
              {refetchInterval !== false
                ? 'Physical backups are currently being enabled'
                : 'Physical backups are required to deploy replicas'}
            </AlertTitle_Shadcn_>
            {refetchInterval === false && (
              <AlertDescription_Shadcn_ className="mb-2">
                Physical backups are used under the hood to spin up read replicas for your project.
              </AlertDescription_Shadcn_>
            )}
            <AlertDescription_Shadcn_>
              {refetchInterval !== false
                ? 'This warning will go away once physical backups have been enabled - check back in a few minutes!'
                : 'Enabling physical backups will take a few minutes, after which you will be able to deploy read replicas.'}
            </AlertDescription_Shadcn_>
            {refetchInterval !== false ? (
              <AlertDescription_Shadcn_ className="mt-2">
                You may start deploying read replicas thereafter once this is completed.
              </AlertDescription_Shadcn_>
            ) : (
              <AlertDescription_Shadcn_ className="flex items-center gap-x-2 mt-3">
                <Button
                  type="default"
                  loading={isEnabling}
                  disabled={isEnabling}
                  onClick={() => {
                    if (projectRef) enablePhysicalBackups({ ref: projectRef })
                  }}
                >
                  Enable physical backups
                </Button>
                <Button asChild type="default" icon={<ExternalLink size={14} />}>
                  <a
                    href="https://supabase.com/docs/guides/platform/read-replicas#how-are-read-replicas-made"
>>>>>>> 0c815511
                    target="_blank"
                    rel="noreferrer"
                  >
                    Documentation
                  </a>
                </Button>
<<<<<<< HEAD
              </div>
            </AlertDescription_Shadcn_>
          </Alert_Shadcn_>
        ) : (
          <>
            {!isWalgEnabled && (
              <Alert_Shadcn_>
                <WarningIcon />
                <AlertTitle_Shadcn_>
                  {refetchInterval !== false
                    ? 'Physical backups are currently being enabled'
                    : 'Physical backups are required to deploy replicas'}
                </AlertTitle_Shadcn_>
                {refetchInterval === false && (
                  <AlertDescription_Shadcn_ className="mb-2">
                    Physical backups are used under the hood to spin up read replicas for your
                    project.
                  </AlertDescription_Shadcn_>
                )}
                <AlertDescription_Shadcn_>
                  {refetchInterval !== false
                    ? 'This warning will go away once physical backups have been enabled - check back in a few minutes!'
                    : 'Enabling physical backups will take a few minutes, after which you will be able to deploy read replicas.'}
                </AlertDescription_Shadcn_>
                {refetchInterval !== false ? (
                  <AlertDescription_Shadcn_ className="mt-2">
                    You may start deploying read replicas thereafter once this is completed.
                  </AlertDescription_Shadcn_>
                ) : (
                  <AlertDescription_Shadcn_ className="flex items-center gap-x-2 mt-3">
                    <Button
                      type="default"
                      loading={isEnabling}
                      disabled={isEnabling}
                      onClick={() => {
                        if (projectRef) enablePhysicalBackups({ ref: projectRef })
                      }}
                    >
                      Enable physical backups
                    </Button>
                    <Button asChild type="default" icon={<ExternalLink size={14} />}>
                      <a
                        href="https://supabase.com/docs/guides/platform/read-replicas#how-are-read-replicas-made"
                        target="_blank"
                        rel="noreferrer"
                      >
                        Documentation
                      </a>
                    </Button>
                  </AlertDescription_Shadcn_>
                )}
              </Alert_Shadcn_>
            )}

            {!isMinimallyOnSmallCompute && (
              <Alert_Shadcn_>
                <WarningIcon />
                <AlertTitle_Shadcn_>
                  Project required to at least be on a Small compute
                </AlertTitle_Shadcn_>
                <AlertDescription_Shadcn_>
                  <span>
                    This is to ensure that read replicas can keep up with the primary databases'
                    activities.
                  </span>
                  <div className="flex items-center gap-x-2 mt-3">
                    <Button asChild type="default">
                      <Link href={`/project/${projectRef}/settings/addons?panel=computeInstance`}>
                        Change compute size
                      </Link>
                    </Button>
                    <Button asChild type="default" icon={<ExternalLink size={14} />}>
                      <a
                        href="https://supabase.com/docs/guides/platform/read-replicas#prerequisites"
                        target="_blank"
                        rel="noreferrer"
                      >
                        Documentation
                      </a>
                    </Button>
                  </div>
                </AlertDescription_Shadcn_>
              </Alert_Shadcn_>
            )}
=======
              </AlertDescription_Shadcn_>
            )}
          </Alert_Shadcn_>
        )}

        {reachedMaxReplicas && (
          <Alert_Shadcn_>
            <WarningIcon />
            <AlertTitle_Shadcn_>
              You can only deploy up to 2 read replicas at once
            </AlertTitle_Shadcn_>
            <AlertDescription_Shadcn_>
              If you'd like to spin up another read replica, please drop an existing replica first.
            </AlertDescription_Shadcn_>
          </Alert_Shadcn_>
        )}
>>>>>>> 0c815511

            {reachedMaxReplicas && (
              <Alert_Shadcn_>
                <WarningIcon />
                <AlertTitle_Shadcn_>
                  You can only deploy up to 2 read replicas at once
                </AlertTitle_Shadcn_>
                <AlertDescription_Shadcn_>
                  If you'd like to spin up another read replica, please drop an existing replica
                  first.
                </AlertDescription_Shadcn_>
              </Alert_Shadcn_>
            )}

            {currentPgVersion < 15 && (
              <Alert_Shadcn_>
                <WarningIcon />
                <AlertTitle_Shadcn_>
                  Read replicas can only be deployed with projects on Postgres version 15 and above
                </AlertTitle_Shadcn_>
                <AlertDescription_Shadcn_>
                  If you'd like to use read replicas, please contact us via support
                </AlertDescription_Shadcn_>
                <AlertDescription_Shadcn_ className="mt-2">
                  <Button type="default">
                    <Link
                      href={`/support/new?category=Sales&ref=${projectRef}&subject=Enquiry%20on%20read%20replicas&message=Project%20DB%20version:%20${project?.dbVersion}`}
                      target="_blank"
                      rel="noreferrer"
                    >
                      Contact support
                    </Link>
                  </Button>
                </AlertDescription_Shadcn_>
              </Alert_Shadcn_>
            )}
          </>
        )}

        <div className="flex flex-col gap-y-8">
          <Listbox
            size="small"
            id="region"
            name="region"
            disabled={!canDeployReplica}
            value={selectedRegion}
            onChange={setSelectedRegion}
            label="Select a region to deploy your read replica in"
          >
            {availableRegions.map((region) => (
              <Listbox.Option
                key={region.key}
                label={region.name}
                value={region.key}
                addOnBefore={() => (
                  <img
                    alt="region icon"
                    className="w-5 rounded-sm"
                    src={`${BASE_PATH}/img/regions/${region.key}.svg`}
                  />
                )}
              >
                {region.name}
              </Listbox.Option>
            ))}
          </Listbox>

          <div className="flex flex-col gap-y-2">
            <p className="text-foreground-light text-sm">
              Read replicas will be on the same compute size as your primary database. Deploying a
              read replica incurs additional{' '}
              <span className="text-foreground">{selectedComputeMeta?.name}</span> compute hours.
              Pricing is still in early access and is subject to change.
            </p>

            <p className="text-foreground-light text-sm">
              Read more about{' '}
              <Link
                href="https://supabase.com/docs/guides/platform/org-based-billing#usage-based-billing-for-compute"
                target="_blank"
                rel="noreferrer"
                className="underline hover:text-foreground transition"
              >
                usage-based billing
              </Link>{' '}
              for compute.
            </p>
          </div>
        </div>
      </SidePanel.Content>
    </SidePanel>
  )
}

export default DeployNewReplicaPanel<|MERGE_RESOLUTION|>--- conflicted
+++ resolved
@@ -151,8 +151,8 @@
       disabled={!canDeployReplica}
       header="Deploy a new read replica"
     >
-<<<<<<< HEAD
-      <SidePanel.Content className="flex flex-col py-4 gap-y-8">
+      <SidePanel.Content className="flex flex-col py-4 gap-y-4">
+        {/* !isAWSProvider */}
         {!isAWSProvider ? (
           <Alert_Shadcn_>
             <WarningIcon />
@@ -168,84 +168,12 @@
                 <Button asChild type="default" icon={<ExternalLink size={14} />}>
                   <a
                     href="https://supabase.com/docs/guides/platform/read-replicas#prerequisites"
-=======
-      <SidePanel.Content className="flex flex-col py-4 gap-y-4">
-        {currentComputeAddon === undefined && (
-          <Alert_Shadcn_>
-            <WarningIcon />
-            <AlertTitle_Shadcn_>
-              Project required to at least be on a Small compute
-            </AlertTitle_Shadcn_>
-            <AlertDescription_Shadcn_>
-              <span>
-                This is to ensure that read replicas can keep up with the primary databases'
-                activities.
-              </span>
-              <div className="flex items-center gap-x-2 mt-3">
-                <Button asChild type="default">
-                  <Link href={`/project/${projectRef}/settings/addons?panel=computeInstance`}>
-                    Change compute size
-                  </Link>
-                </Button>
-                <Button asChild type="default" icon={<ExternalLink size={14} />}>
-                  <a
-                    href="https://supabase.com/docs/guides/platform/read-replicas#prerequisites"
                     target="_blank"
                     rel="noreferrer"
                   >
                     Documentation
                   </a>
                 </Button>
-              </div>
-            </AlertDescription_Shadcn_>
-          </Alert_Shadcn_>
-        )}
-
-        {!isWalgEnabled && (
-          <Alert_Shadcn_>
-            <WarningIcon />
-            <AlertTitle_Shadcn_>
-              {refetchInterval !== false
-                ? 'Physical backups are currently being enabled'
-                : 'Physical backups are required to deploy replicas'}
-            </AlertTitle_Shadcn_>
-            {refetchInterval === false && (
-              <AlertDescription_Shadcn_ className="mb-2">
-                Physical backups are used under the hood to spin up read replicas for your project.
-              </AlertDescription_Shadcn_>
-            )}
-            <AlertDescription_Shadcn_>
-              {refetchInterval !== false
-                ? 'This warning will go away once physical backups have been enabled - check back in a few minutes!'
-                : 'Enabling physical backups will take a few minutes, after which you will be able to deploy read replicas.'}
-            </AlertDescription_Shadcn_>
-            {refetchInterval !== false ? (
-              <AlertDescription_Shadcn_ className="mt-2">
-                You may start deploying read replicas thereafter once this is completed.
-              </AlertDescription_Shadcn_>
-            ) : (
-              <AlertDescription_Shadcn_ className="flex items-center gap-x-2 mt-3">
-                <Button
-                  type="default"
-                  loading={isEnabling}
-                  disabled={isEnabling}
-                  onClick={() => {
-                    if (projectRef) enablePhysicalBackups({ ref: projectRef })
-                  }}
-                >
-                  Enable physical backups
-                </Button>
-                <Button asChild type="default" icon={<ExternalLink size={14} />}>
-                  <a
-                    href="https://supabase.com/docs/guides/platform/read-replicas#how-are-read-replicas-made"
->>>>>>> 0c815511
-                    target="_blank"
-                    rel="noreferrer"
-                  >
-                    Documentation
-                  </a>
-                </Button>
-<<<<<<< HEAD
               </div>
             </AlertDescription_Shadcn_>
           </Alert_Shadcn_>
@@ -330,24 +258,6 @@
                 </AlertDescription_Shadcn_>
               </Alert_Shadcn_>
             )}
-=======
-              </AlertDescription_Shadcn_>
-            )}
-          </Alert_Shadcn_>
-        )}
-
-        {reachedMaxReplicas && (
-          <Alert_Shadcn_>
-            <WarningIcon />
-            <AlertTitle_Shadcn_>
-              You can only deploy up to 2 read replicas at once
-            </AlertTitle_Shadcn_>
-            <AlertDescription_Shadcn_>
-              If you'd like to spin up another read replica, please drop an existing replica first.
-            </AlertDescription_Shadcn_>
-          </Alert_Shadcn_>
-        )}
->>>>>>> 0c815511
 
             {reachedMaxReplicas && (
               <Alert_Shadcn_>
@@ -387,7 +297,7 @@
           </>
         )}
 
-        <div className="flex flex-col gap-y-8">
+        <div className="flex flex-col gap-y-6 mt-2">
           <Listbox
             size="small"
             id="region"
