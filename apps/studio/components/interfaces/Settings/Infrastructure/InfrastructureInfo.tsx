--- conflicted
+++ resolved
@@ -1,6 +1,7 @@
 import * as Tooltip from '@radix-ui/react-tooltip'
 import { useParams } from 'common'
 import Link from 'next/link'
+import { useRouter } from 'next/router'
 import {
   AlertDescription_Shadcn_,
   AlertTitle_Shadcn_,
@@ -9,10 +10,6 @@
   Button,
   Input,
 } from 'ui'
-<<<<<<< HEAD
-import { useRouter } from 'next/router'
-=======
->>>>>>> f36c1b67
 
 import { useProjectContext } from 'components/layouts/ProjectLayout/ProjectContext'
 import {
@@ -27,10 +24,7 @@
 import { useProjectUpgradeEligibilityQuery } from 'data/config/project-upgrade-eligibility-query'
 import { useReadReplicasQuery } from 'data/read-replicas/replicas-query'
 import { useFlag, useIsFeatureEnabled } from 'hooks'
-<<<<<<< HEAD
 import { AWS_REGIONS, FLY_REGIONS } from 'lib/constants'
-=======
->>>>>>> f36c1b67
 import ProjectUpgradeAlert from '../General/Infrastructure/ProjectUpgradeAlert'
 import InstanceConfiguration from './InfrastructureConfiguration/InstanceConfiguration'
 import {
