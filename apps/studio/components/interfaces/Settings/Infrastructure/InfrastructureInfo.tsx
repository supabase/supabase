import { useParams } from 'common'
import { useProjectContext } from 'components/layouts/ProjectLayout/ProjectContext'
import {
  ScaffoldContainer,
  ScaffoldDivider,
  ScaffoldSection,
  ScaffoldSectionContent,
  ScaffoldSectionDetail,
} from 'components/layouts/Scaffold'
import AlertError from 'components/ui/AlertError'
import { GenericSkeletonLoader } from 'components/ui/ShimmeringLoader'
import { useProjectUpgradeEligibilityQuery } from 'data/config/project-upgrade-eligibility-query'
import { useReadReplicasQuery } from 'data/read-replicas/replicas-query'
import { useIsFeatureEnabled } from 'hooks/misc/useIsFeatureEnabled'
import {
  AlertDescription_Shadcn_,
  AlertTitle_Shadcn_,
  Alert_Shadcn_,
  Badge,
  Button,
  Input,
  TooltipContent_Shadcn_,
  TooltipTrigger_Shadcn_,
  Tooltip_Shadcn_,
} from 'ui'
import { ProjectUpgradeAlert } from '../General/Infrastructure/ProjectUpgradeAlert'
import InstanceConfiguration from './InfrastructureConfiguration/InstanceConfiguration'

const InfrastructureInfo = () => {
  const { ref } = useParams()
  const { project } = useProjectContext()

  const authEnabled = useIsFeatureEnabled('project_auth:all')

  const {
    data,
    error,
    isLoading: isLoadingUpgradeEligibility,
    isError: isErrorUpgradeEligibility,
    isSuccess: isSuccessUpgradeEligibility,
  } = useProjectUpgradeEligibilityQuery({
    projectRef: ref,
  })
  const { data: databases } = useReadReplicasQuery({ projectRef: ref })
<<<<<<< HEAD
  const {
    current_app_version,
    current_app_version_release_channel,
    latest_app_version,
    requires_manual_intervention,
  } = data || {}
=======
  const { current_app_version, latest_app_version } = data || {}
>>>>>>> f4024c90
  const isOnLatestVersion = current_app_version === latest_app_version
  const currentPgVersion = (current_app_version ?? '').split('supabase-postgres-')[1]
  const isOnNonGenerallyAvailableReleaseChannel =
    current_app_version_release_channel && current_app_version_release_channel !== 'ga'
      ? current_app_version_release_channel
      : undefined
  const latestPgVersion = (latest_app_version ?? '').split('supabase-postgres-')[1]

  const isInactive = project?.status === 'INACTIVE'
  const hasReadReplicas = (databases ?? []).length > 1

  return (
    <>
      <ScaffoldDivider />
      {project?.cloud_provider !== 'FLY' && (
        <>
          <InstanceConfiguration />
          <ScaffoldDivider />
        </>
      )}

      <ScaffoldContainer>
        <ScaffoldSection>
          <ScaffoldSectionDetail>
            <p>Service Versions</p>
            <p className="text-foreground-light text-sm">
              Information on your provisioned instance
            </p>
          </ScaffoldSectionDetail>
          <ScaffoldSectionContent>
            {isInactive ? (
              <Alert_Shadcn_>
                <AlertTitle_Shadcn_>
                  Service versions cannot be retrieved while project is paused
                </AlertTitle_Shadcn_>
                <AlertDescription_Shadcn_>
                  Restoring the project will update Postgres to the newest version
                </AlertDescription_Shadcn_>
              </Alert_Shadcn_>
            ) : (
              <>
                {isLoadingUpgradeEligibility && <GenericSkeletonLoader />}
                {isErrorUpgradeEligibility && (
                  <AlertError error={error} subject="Failed to retrieve Postgres version" />
                )}
                {isSuccessUpgradeEligibility && (
                  <>
                    {authEnabled && (
                      <Input
                        readOnly
                        disabled
                        label="Auth version"
                        value={project?.serviceVersions?.gotrue ?? ''}
                      />
                    )}
                    <Input
                      readOnly
                      disabled
                      label="PostgREST version"
                      value={project?.serviceVersions?.postgrest ?? ''}
                    />
                    <Input
                      readOnly
                      disabled
                      value={currentPgVersion}
                      label="Postgres version"
                      actions={[
                        isOnNonGenerallyAvailableReleaseChannel && (
                          <Tooltip_Shadcn_>
                            <TooltipTrigger_Shadcn_>
                              <Badge variant="warning" className="mr-1 capitalize">
                                {isOnNonGenerallyAvailableReleaseChannel}
                              </Badge>
                            </TooltipTrigger_Shadcn_>
                            <TooltipContent_Shadcn_ side="bottom" className="w-44 text-center">
                              This project uses a {isOnNonGenerallyAvailableReleaseChannel} database
                              version release
                            </TooltipContent_Shadcn_>
                          </Tooltip_Shadcn_>
                        ),
                        isOnLatestVersion && (
                          <Tooltip_Shadcn_>
                            <TooltipTrigger_Shadcn_>
                              <Badge variant="brand" className="mr-1">
                                Latest
                              </Badge>
                            </TooltipTrigger_Shadcn_>
                            <TooltipContent_Shadcn_ side="bottom" className="w-52 text-center">
                              Project is on the latest version of Postgres that Supabase supports
                            </TooltipContent_Shadcn_>
                          </Tooltip_Shadcn_>
                        ),
                      ]}
                    />
                    {data?.eligible && !hasReadReplicas && <ProjectUpgradeAlert />}
                    {data.eligible && hasReadReplicas && (
                      <Alert_Shadcn_>
                        <AlertTitle_Shadcn_>
                          A new version of Postgres is available for your project
                        </AlertTitle_Shadcn_>
                        <AlertDescription_Shadcn_>
                          You will need to remove all read replicas first prior to upgrading your
                          Postgrest version to the latest available ({latestPgVersion}).
                        </AlertDescription_Shadcn_>
                      </Alert_Shadcn_>
                    )}
                    {!data?.eligible && (data?.extension_dependent_objects || []).length > 0 && (
                      <Alert_Shadcn_
                        variant="warning"
                        title="A new version of Postgres is available for your project"
                      >
                        <AlertTitle_Shadcn_>New version of Postgres available</AlertTitle_Shadcn_>
                        <AlertDescription_Shadcn_ className="flex flex-col gap-3">
                          <div>
                            <p className="mb-1">
                              This project cannot be upgraded due to the following extension
                              dependent objects:
                            </p>

                            <ul className="pl-4">
                              {(data?.extension_dependent_objects || []).map((obj) => (
                                <li className="list-disc" key={obj}>
                                  {obj}
                                </li>
                              ))}
                            </ul>
                          </div>
                          <p>
                            Once the above objects are exported and removed, you can proceed to
                            upgrade your project, and re-import the objects after the upgrade
                            operation is complete. Please refer to the docs on additional extensions
                            that might also need to be dropped.
                          </p>
                          <div>
                            <Button size="tiny" type="default" asChild>
                              <a
                                href="https://supabase.com/docs/guides/platform/migrating-and-upgrading-projects#caveats"
                                target="_blank"
                                rel="noreferrer"
                              >
                                View docs
                              </a>
                            </Button>
                          </div>
                        </AlertDescription_Shadcn_>
                      </Alert_Shadcn_>
                    )}
                  </>
                )}
              </>
            )}
          </ScaffoldSectionContent>
        </ScaffoldSection>
      </ScaffoldContainer>
    </>
  )
}

export default InfrastructureInfo<|MERGE_RESOLUTION|>--- conflicted
+++ resolved
@@ -42,16 +42,7 @@
     projectRef: ref,
   })
   const { data: databases } = useReadReplicasQuery({ projectRef: ref })
-<<<<<<< HEAD
-  const {
-    current_app_version,
-    current_app_version_release_channel,
-    latest_app_version,
-    requires_manual_intervention,
-  } = data || {}
-=======
-  const { current_app_version, latest_app_version } = data || {}
->>>>>>> f4024c90
+  const { current_app_version, current_app_version_release_channel, latest_app_version } = data || {}
   const isOnLatestVersion = current_app_version === latest_app_version
   const currentPgVersion = (current_app_version ?? '').split('supabase-postgres-')[1]
   const isOnNonGenerallyAvailableReleaseChannel =
