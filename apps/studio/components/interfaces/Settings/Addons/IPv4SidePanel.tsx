--- conflicted
+++ resolved
@@ -129,11 +129,7 @@
           : !canUpdateIPv4
             ? 'You do not have permission to update IPv4'
             : undefined
-<<<<<<< HEAD
-      }
-=======
       }*/
->>>>>>> f7e60bf3
       header={
         <div className="flex items-center justify-between">
           <h4>IPv4 address</h4>
