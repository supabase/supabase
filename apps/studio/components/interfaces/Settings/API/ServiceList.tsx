--- conflicted
+++ resolved
@@ -87,21 +87,11 @@
       {isLoading ? (
         <GenericSkeletonLoader />
       ) : project?.status !== PROJECT_STATUS.ACTIVE_HEALTHY ? (
-<<<<<<< HEAD
-        <div>
-          <div className="flex items-center justify-center rounded border border-overlay bg-surface-100 p-8">
-            <IconAlertCircle strokeWidth={1.5} />
-            <p className="text-sm text-foreground-light ml-2">
-              API settings are unavailable as the project is not active
-            </p>
-          </div>
-=======
         <div className="flex items-center justify-center rounded border border-overlay bg-surface-100 p-8">
           <AlertCircle size={16} />
           <p className="text-sm text-foreground-light ml-2">
             API settings are unavailable as the project is not active
           </p>
->>>>>>> 79c5bb97
         </div>
       ) : (
         <>
