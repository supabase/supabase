--- conflicted
+++ resolved
@@ -78,13 +78,8 @@
   )
 
 export const PostgrestConfig = () => {
-<<<<<<< HEAD
   const { slug, ref: projectRef } = useParams()
-  const { project } = useProjectContext()
-=======
-  const { ref: projectRef } = useParams()
   const { data: project } = useSelectedProjectQuery()
->>>>>>> b68b2ebc
 
   const [showModal, setShowModal] = useState(false)
 
@@ -219,7 +214,6 @@
                           />
                         </FormControl_Shadcn_>
                       </FormItemLayout>
-
                       {!field.value && (
                         <>
                           <Separator />
@@ -258,80 +252,6 @@
                             label="Exposed schemas"
                             description="The schemas to expose in your API. Tables, views and stored procedures in
                           these schemas will get API endpoints."
-<<<<<<< HEAD
-                              layout="horizontal"
-                              className="px-8 py-8"
-                            >
-                              {isLoadingSchemas ? (
-                                <div className="col-span-12 flex flex-col gap-2 lg:col-span-7">
-                                  <Skeleton className="w-full h-[38px]" />
-                                </div>
-                              ) : (
-                                <MultiSelector
-                                  onValuesChange={field.onChange}
-                                  values={field.value}
-                                  size="small"
-                                  disabled={!canUpdatePostgrestConfig || !isDataApiEnabledInForm}
-                                >
-                                  <MultiSelectorTrigger
-                                    mode="inline-combobox"
-                                    label="Select schemas for Data API..."
-                                    badgeLimit="wrap"
-                                    showIcon={false}
-                                    deletableBadge
-                                  />
-                                  <MultiSelectorContent>
-                                    <MultiSelectorList>
-                                      {schema.length <= 0 ? (
-                                        <MultiSelectorItem key="empty" value="no">
-                                          no
-                                        </MultiSelectorItem>
-                                      ) : (
-                                        <>
-                                          {schema.map((x) => (
-                                            <MultiSelectorItem
-                                              key={x.id + '-' + x.name}
-                                              value={x.name}
-                                            >
-                                              {x.name}
-                                            </MultiSelectorItem>
-                                          ))}
-                                        </>
-                                      )}
-                                    </MultiSelectorList>
-                                  </MultiSelectorContent>
-                                </MultiSelector>
-                              )}
-
-                              {!field.value.includes('public') && field.value.length > 0 && (
-                                <Admonition
-                                  type="default"
-                                  title="The public schema for this project is not exposed"
-                                  className="mt-2"
-                                  description={
-                                    <>
-                                      <p>
-                                        You will not be able to query tables and views in the{' '}
-                                        <code>public</code> schema via supabase-js or HTTP clients.
-                                      </p>
-                                      {isGraphqlExtensionEnabled && (
-                                        <>
-                                          <p>
-                                            Tables in the <code className="text-xs">public</code>{' '}
-                                            schema are still exposed over our GraphQL endpoints.
-                                          </p>
-                                          <Button asChild type="default">
-                                            <Link
-                                              href={`/org/${slug}/project/${projectRef}/database/extensions`}
-                                            >
-                                              Disable the pg_graphql extension
-                                            </Link>
-                                          </Button>
-                                        </>
-                                      )}
-                                    </>
-                                  }
-=======
                             layout="horizontal"
                             className="px-8 py-8"
                           >
@@ -352,7 +272,6 @@
                                   badgeLimit="wrap"
                                   showIcon={false}
                                   deletableBadge
->>>>>>> b68b2ebc
                                 />
                                 <MultiSelectorContent>
                                   <MultiSelectorList>
