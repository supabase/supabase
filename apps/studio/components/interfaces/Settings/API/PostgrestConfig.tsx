import { zodResolver } from '@hookform/resolvers/zod'
import { PermissionAction } from '@supabase/shared-types/out/constants'
import { useParams } from 'common'
import { useProjectContext } from 'components/layouts/ProjectLayout/ProjectContext'
import { FormActions, FormPanel } from 'components/ui/Forms'
import { useProjectPostgrestConfigQuery } from 'data/config/project-postgrest-config-query'
import { useProjectPostgrestConfigUpdateMutation } from 'data/config/project-postgrest-config-update-mutation'
import { useDatabaseExtensionsQuery } from 'data/database-extensions/database-extensions-query'
import { useSchemasQuery } from 'data/database/schemas-query'
import { useCheckPermissions } from 'hooks'
import { indexOf } from 'lodash'
import Link from 'next/link'
import { useEffect } from 'react'
import { useForm } from 'react-hook-form'
import toast from 'react-hot-toast'
import {
  Admonition,
  Button,
  FormControl_Shadcn_,
  FormField_Shadcn_,
  FormItem_Shadcn_,
  Form_Shadcn_,
  Input_Shadcn_,
  Skeleton,
  Switch,
} from 'ui'
import { Input } from 'ui-patterns/DataInputs/Input'
import { FormItemLayout } from 'ui-patterns/form/FormItemLayout/FormItemLayout'
import {
  MultiSelector,
  MultiSelectorContent,
  MultiSelectorInput,
  MultiSelectorItem,
  MultiSelectorList,
  MultiSelectorTrigger,
} from 'ui-patterns/multi-select'
import { z } from 'zod'

const formSchema = z
  .object({
    dbSchema: z.array(z.string()),
    dbExtraSearchPath: z.string(),
    maxRows: z.number().max(1000000, "Can't be more than 1,000,000"),
    dbPool: z
      .number()
      .min(0, 'Must be more than 0')
      .max(1000, "Can't be more than 1000")
      .optional()
      .nullable(),
    enableDataApi: z.boolean(),
  })
  .refine(
    (data) => {
      if (data.enableDataApi && data.dbSchema.length === 0) {
        return false
      }
      return true
    },
    {
      message: 'Must have at least one schema if Data API is enabled',
      path: ['dbSchema'],
    }
  )

const PostgrestConfig = () => {
  const { ref: projectRef } = useParams()
  const { project } = useProjectContext()

  const { data: schemas, isLoading: isLoadingSchemas } = useSchemasQuery({
    projectRef: project?.ref,
    connectionString: project?.connectionString,
  })

  const {
    data: config,
    isLoading: isLoadingPostgrestConfigQuery,
    isError,
  } = useProjectPostgrestConfigQuery({ projectRef })

  console.log('config', config)

  const { mutate: updatePostgrestConfig, isLoading: isUpdating } =
    useProjectPostgrestConfigUpdateMutation({
      onSuccess: () => {
        toast.success('Successfully saved settings')
      },
    })

  const canUpdatePostgrestConfig = useCheckPermissions(
    PermissionAction.UPDATE,
    'custom_config_postgrest'
  )

  const { data: extensions } = useDatabaseExtensionsQuery({
    projectRef: project?.ref,
    connectionString: project?.connectionString,
  })

  const form = useForm<z.infer<typeof formSchema>>({
    resolver: zodResolver(formSchema),
    mode: 'onChange',
    defaultValues: {
      dbSchema: config?.db_schema ? config?.db_schema.replace(/ /g, '').split(',') : [],
      maxRows: config?.max_rows,
      dbExtraSearchPath: config?.db_extra_search_path,
      dbPool: config?.db_pool,
    },
  })

  const formId = 'project-postgres-config'

  const onSubmit = async (values: z.infer<typeof formSchema>) => {
    if (!projectRef) return console.error('Project ref is required') // is this needed ?

    updatePostgrestConfig({
      projectRef,
      dbSchema: values.dbSchema.join(', '),
      maxRows: values.maxRows,
      dbExtraSearchPath: values.dbExtraSearchPath,
      dbPool: values.dbPool ? values.dbPool : null,
    })
  }

  const hiddenSchema = ['auth', 'pgbouncer', 'hooks', 'extensions']
  const schema =
    schemas
      ?.filter((x) => {
        const find = indexOf(hiddenSchema, x.name)
        if (find < 0) return x
      })
      .map((x) => {
        return {
          id: x.id,
          value: x.name,
          name: x.name,
          disabled: false,
        }
      }) ?? []

  const isPublicSchemaEnabled = config?.db_schema
    .split(',')
    .map((name) => name.trim())
    .includes('public')

  const isGraphqlExtensionEnabled =
    (extensions ?? []).find((ext) => ext.name === 'pg_graphql')?.installed_version !== null

<<<<<<< HEAD
  console.log('schema', schema)
  console.log('default values', form.getValues())
  console.log('config', config)

  function resetForm(enableDataApi = false) {
=======
  function resetForm() {
>>>>>>> eae61901
    if (config) {
      form.reset({
        dbSchema: config.db_schema ? config.db_schema.replace(/ /g, '').split(',') : [],
        maxRows: config.max_rows,
        dbExtraSearchPath: config.db_extra_search_path,
        dbPool: config.db_pool,
        enableDataApi: enableDataApi,
      })
    }
  }

  useEffect(() => {
    if (schema && config) {
      const enableDataApi = config.db_schema ? true : false
      resetForm(enableDataApi)
    }
  }, [schema && config])

  const isDataApiEnabledInForm = form.getValues('enableDataApi')

  return (
    <Form_Shadcn_ {...form}>
      <form id={formId} onSubmit={form.handleSubmit(onSubmit)}>
        <FormPanel
          disabled={true}
          header={<p>Data API Settings</p>}
          footer={
            <div className="flex px-8 py-4">
              <FormActions
                form={formId}
                isSubmitting={isUpdating}
                hasChanges={form.formState.isDirty}
                handleReset={resetForm}
                disabled={!canUpdatePostgrestConfig}
                helper={
                  !canUpdatePostgrestConfig
                    ? "You need additional permissions to update your project's API settings"
                    : undefined
                }
              />
            </div>
          }
        >
          {isError ? (
            <Admonition type="destructive" title="Failed to retrieve API settings" />
          ) : (
            <>
              <FormField_Shadcn_
                control={form.control}
                name="enableDataApi"
                render={({ field }) => (
                  <FormItem_Shadcn_ className="w-full">
                    <FormItemLayout
                      className="w-full px-8 py-8"
                      layout="flex"
                      label="Enable Data API"
                      description="When enabled you will be able to use any Supabase client library and PostgREST endpoints with any schema configured below."
                    >
                      <FormControl_Shadcn_>
                        <Switch
                          size="large"
                          checked={field.value}
                          onCheckedChange={(value) => {
                            field.onChange(value)

                            if (!value) {
                              /**
                               * reset the form to default values
                               */
                              resetForm(false)
                              /**
                               * remove all the schema values when disabling the Data API
                               */
                              form.setValue('dbSchema', [])
                            } else {
                              /**
                               * reset the form to default values
                               * when disabled the Data API
                               */
                              resetForm(true)
                            }
                          }}
                        />
                      </FormControl_Shadcn_>
                    </FormItemLayout>
                    {isGraphqlExtensionEnabled && field.value == false && (
                      <div className="px-8 mb-6">
                        <Admonition
                          type="warning"
                          title="Tables could still be exposed via GraphQl"
                          className=""
                        >
                          <>
                            <p>
                              Tables in the <code className="text-xs">public</code> schema are still
                              exposed over our GraphQL endpoints.
                            </p>
                            <Button asChild type="default">
                              <Link
                                href={`/project/${projectRef}/database/extensions`}
                                // className="!no-underline !hover:bg-surface-100 !text-foreground"
                              >
                                Disable the pg_graphql extension
                              </Link>
                            </Button>
                          </>
                        </Admonition>
                      </div>
                    )}
                  </FormItem_Shadcn_>
                )}
              />

              <FormField_Shadcn_
                control={form.control}
                name="dbSchema"
                render={({ field }) => (
                  <FormItem_Shadcn_ className="w-full">
                    <FormItemLayout
                      label="Exposed schemas"
                      description="The schemas to expose in your API. Tables, views and stored procedures in
                          these schemas will get API endpoints."
                      layout="horizontal"
                      className="px-8 py-8"
                    >
                      {isLoadingSchemas ? (
                        <div className="col-span-12 flex flex-col gap-2 lg:col-span-7">
                          <Skeleton className="w-full h-[38px]" />
                        </div>
                      ) : (
                        <MultiSelector
                          onValuesChange={field.onChange}
                          values={field.value}
                          size={'small'}
                          disabled={!canUpdatePostgrestConfig || !isDataApiEnabledInForm}
                        >
                          <MultiSelectorTrigger>
                            <MultiSelectorInput placeholder="Select schemas for Data API..." />
                          </MultiSelectorTrigger>
                          <MultiSelectorContent>
                            {schema.length <= 0 ? (
                              <MultiSelectorList>
                                <MultiSelectorItem key={'empty'} value={'no'}>
                                  no
                                </MultiSelectorItem>
                              </MultiSelectorList>
                            ) : (
                              <MultiSelectorList>
                                {schema.map((x, i) => (
                                  <MultiSelectorItem key={x.id + '-' + i} value={x.name}>
                                    {x.name}
                                  </MultiSelectorItem>
                                ))}
                              </MultiSelectorList>
                            )}
                          </MultiSelectorContent>
                        </MultiSelector>
                      )}

                      {!field.value.includes('public') &&
                        form.getValues('enableDataApi') !== false &&
                        field.value.length > 0 && (
                          <Admonition
                            type="default"
                            title="The public schema for this project is not exposed"
                            className="mt-2"
                          >
                            <>
                              <p>
                                You will not be able to query tables and views in the{' '}
                                <code>public</code> schema via supabase-js or HTTP clients.
                              </p>
                              {isGraphqlExtensionEnabled && (
                                <>
                                  <p>
                                    Tables in the <code className="text-xs">public</code> schema are
                                    still exposed over our GraphQL endpoints.
                                  </p>
                                  <Button asChild type="default">
                                    <Link
                                      href={`/project/${projectRef}/database/extensions`}
                                      // className="!no-underline !hover:bg-surface-100 !text-foreground"
                                    >
                                      Disable the pg_graphql extension
                                    </Link>
                                  </Button>
                                </>
                              )}
                            </>
                          </Admonition>
                        )}
                    </FormItemLayout>
                  </FormItem_Shadcn_>
                )}
              />

              <FormField_Shadcn_
                control={form.control}
                name="dbExtraSearchPath"
                render={({ field }) => (
                  <FormItem_Shadcn_ className="w-full">
                    <FormItemLayout
                      className="w-full px-8 py-8"
                      layout="horizontal"
                      label="Extra search path"
                      description="Extra schemas to add to the search path of every request. Multiple schemas must be comma-separated."
                    >
                      <FormControl_Shadcn_>
                        <Input_Shadcn_
                          size="small"
                          disabled={!canUpdatePostgrestConfig || !isDataApiEnabledInForm}
                          {...field}
                        />
                      </FormControl_Shadcn_>
                    </FormItemLayout>
                  </FormItem_Shadcn_>
                )}
              />

              <FormField_Shadcn_
                control={form.control}
                name="maxRows"
                render={({ field }) => (
                  <FormItem_Shadcn_ className="w-full">
                    <FormItemLayout
                      className="w-full px-8 py-8"
                      layout="horizontal"
                      label="Max rows"
                      description="The maximum number of rows returned from a view, table, or stored procedure. Limits payload size for accidental or malicious requests."
                    >
                      <FormControl_Shadcn_>
                        <Input_Shadcn_
                          size="small"
                          disabled={!canUpdatePostgrestConfig || !isDataApiEnabledInForm}
                          {...field}
                          type="number"
                          {...form.register('maxRows', {
                            valueAsNumber: true, // Ensure the value is handled as a number
                          })}
                        />
                      </FormControl_Shadcn_>
                    </FormItemLayout>
                  </FormItem_Shadcn_>
                )}
              />

              <FormField_Shadcn_
                control={form.control}
                name="dbPool"
                render={({ field }) => (
                  <FormItem_Shadcn_ className="w-full">
                    <FormItemLayout
                      className="w-full px-8 py-8"
                      layout="horizontal"
                      label="Pool size"
                      description="Number of maximum connections to keep open in the Data API server's database pool. Unset to let it be configured automatically based on compute size."
                    >
                      <FormControl_Shadcn_>
                        <Input_Shadcn_
                          size="small"
                          disabled={!canUpdatePostgrestConfig || !isDataApiEnabledInForm}
                          {...field}
                          type="number"
                          placeholder="Configured automatically based on compute size"
                          onChange={(e) =>
                            field.onChange(e.target.value === '' ? null : Number(e.target.value))
                          }
                          value={field.value === null ? '' : field.value}
                        />
                      </FormControl_Shadcn_>
                    </FormItemLayout>
                  </FormItem_Shadcn_>
                )}
              />
            </>
          )}
        </FormPanel>
      </form>
    </Form_Shadcn_>
  )
}

export default PostgrestConfig<|MERGE_RESOLUTION|>--- conflicted
+++ resolved
@@ -145,15 +145,7 @@
   const isGraphqlExtensionEnabled =
     (extensions ?? []).find((ext) => ext.name === 'pg_graphql')?.installed_version !== null
 
-<<<<<<< HEAD
-  console.log('schema', schema)
-  console.log('default values', form.getValues())
-  console.log('config', config)
-
-  function resetForm(enableDataApi = false) {
-=======
   function resetForm() {
->>>>>>> eae61901
     if (config) {
       form.reset({
         dbSchema: config.db_schema ? config.db_schema.replace(/ /g, '').split(',') : [],
