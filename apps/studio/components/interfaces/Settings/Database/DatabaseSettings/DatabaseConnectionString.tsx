import * as Tooltip from '@radix-ui/react-tooltip'
import { useParams, useTelemetryProps } from 'common'
import { useRouter } from 'next/router'
import { useEffect, useRef, useState } from 'react'
import {
  Button,
  CollapsibleContent_Shadcn_,
  CollapsibleTrigger_Shadcn_,
  Collapsible_Shadcn_,
  IconChevronDown,
  IconExternalLink,
  Input,
  Separator,
  Tabs,
} from 'ui'

import { useProjectContext } from 'components/layouts/ProjectLayout/ProjectContext'
import AlertError from 'components/ui/AlertError'
import DatabaseSelector from 'components/ui/DatabaseSelector'
import Panel from 'components/ui/Panel'
import ShimmeringLoader from 'components/ui/ShimmeringLoader'
import { useProjectSettingsQuery } from 'data/config/project-settings-query'
import { usePoolingConfigurationQuery } from 'data/database/pooling-configuration-query'
import { useReadReplicasQuery } from 'data/read-replicas/replicas-query'
import { useFlag } from 'hooks'
import { pluckObjectFields } from 'lib/helpers'
import Telemetry from 'lib/telemetry'
import { useDatabaseSelectorStateSnapshot } from 'state/database-selector'
import { IPv4DeprecationNotice } from '../IPv4DeprecationNotice'
import { UsePoolerCheckbox } from '../UsePoolerCheckbox'
import {
  constructConnStringSyntax,
  getConnectionStrings,
  getPoolerTld,
} from './DatabaseSettings.utils'

const CONNECTION_TYPES = [
  { id: 'uri', label: 'URI' },
  { id: 'psql', label: 'PSQL' },
  { id: 'golang', label: 'Golang' },
  { id: 'jdbc', label: 'JDBC' },
  { id: 'dotnet', label: '.NET' },
  { id: 'nodejs', label: 'Nodejs' },
  { id: 'php', label: 'PHP' },
  { id: 'python', label: 'Python' },
]

export const DatabaseConnectionString = () => {
  const router = useRouter()
  const { project: projectDetails, isLoading: isProjectLoading } = useProjectContext()
  const { ref: projectRef, connectionString } = useParams()
  const telemetryProps = useTelemetryProps()
  const readReplicasEnabled = useFlag('readReplicas') && projectDetails?.is_read_replicas_enabled

  const state = useDatabaseSelectorStateSnapshot()

  const connectionStringsRef = useRef<HTMLDivElement>(null)
  const [usePoolerConnection, setUsePoolerConnection] = useState(true)
<<<<<<< HEAD
  const [poolingMode, setPoolingMode] = useState<'transaction' | 'session' | 'statement'>('session')
  const [showUriSyntax, setShowUriSyntax] = useState(false)
=======
  const [poolingMode, setPoolingMode] = useState<'transaction' | 'session' | 'statement'>(
    'transaction'
  )
>>>>>>> e7a9131d
  const [selectedTab, setSelectedTab] = useState<
    'uri' | 'psql' | 'golang' | 'jdbc' | 'dotnet' | 'nodejs' | 'php' | 'python'
  >('uri')

  const { data: poolingInfo, isSuccess: isSuccessPoolingInfo } = usePoolingConfigurationQuery({
    projectRef,
  })

  const {
    data,
    error: projectSettingsError,
    isLoading: isLoadingProjectSettings,
    isError: isErrorProjectSettings,
    isSuccess: isSuccessProjectSettings,
  } = useProjectSettingsQuery({ projectRef })

  const {
    data: databases,
    error: readReplicasError,
    isLoading: isLoadingReadReplicas,
    isError: isErrorReadReplicas,
    isSuccess: isSuccessReadReplicas,
  } = useReadReplicasQuery({ projectRef })

  const error = readReplicasEnabled ? readReplicasError : projectSettingsError
  const isLoading = readReplicasEnabled ? isLoadingReadReplicas : isLoadingProjectSettings
  const isError = readReplicasEnabled ? isErrorReadReplicas : isErrorProjectSettings
  const isSuccess = readReplicasEnabled ? isSuccessReadReplicas : isSuccessProjectSettings

  const selectedDatabase = (databases ?? []).find(
    (db) => db.identifier === state.selectedDatabaseId
  )

  const { project } = data ?? {}
  const DB_FIELDS = ['db_host', 'db_name', 'db_port', 'db_user', 'inserted_at']
  const emptyState = { db_user: '', db_host: '', db_port: '', db_name: '' }
  const connectionInfo = readReplicasEnabled
    ? pluckObjectFields(selectedDatabase || emptyState, DB_FIELDS)
    : pluckObjectFields(project || emptyState, DB_FIELDS)
  const connectionTld =
    projectDetails?.restUrl !== undefined
      ? new URL(projectDetails?.restUrl ?? '').hostname.split('.').pop() ?? 'co'
      : 'co'

  const handleCopy = (id: string) => {
    const labelValue = CONNECTION_TYPES.find((type) => type.id === id)?.label
    Telemetry.sendEvent(
      {
        category: 'settings',
        action: 'copy_connection_string',
        label: labelValue ? labelValue : '',
      },
      telemetryProps,
      router
    )
  }

  const connectionStrings = isSuccessPoolingInfo
    ? getConnectionStrings(connectionInfo, poolingInfo, {
        projectRef,
        usePoolerConnection,
      })
    : { uri: '', psql: '', golang: '', jdbc: '', dotnet: '', nodejs: '', php: '', python: '' }
  const poolerTld = isSuccessPoolingInfo ? getPoolerTld(poolingInfo.connectionString) : 'com'
  const poolerConnStringSyntax = isSuccessPoolingInfo
    ? constructConnStringSyntax(poolingInfo.connectionString, {
        selectedTab,
        usePoolerConnection,
        ref: projectRef as string,
        cloudProvider: isProjectLoading ? '' : project?.cloud_provider || '',
        region: isProjectLoading ? '' : project?.region || '',
        tld: usePoolerConnection ? poolerTld : connectionTld,
        portNumber: usePoolerConnection
          ? poolingMode === 'transaction'
            ? poolingInfo.db_port.toString()
            : '5432'
          : connectionInfo.db_port.toString(),
      })
    : []

  useEffect(() => {
    if (
      readReplicasEnabled &&
      connectionString !== undefined &&
      connectionStringsRef.current !== undefined
    ) {
      state.setSelectedDatabaseId(connectionString)
      connectionStringsRef.current?.scrollIntoView({ block: 'center', behavior: 'smooth' })
    }
  }, [connectionString])

  return (
    <div id="connection-string">
      <Panel
        className="!m-0 [&>div:nth-child(1)]:!border-0 [&>div:nth-child(1)>div]:!p-0"
        title={
          <div ref={connectionStringsRef} className="w-full flex flex-col pt-4">
            <div className="flex items-center justify-between px-6 mb-2">
              <h5 key="panel-title" className="mb-0">
                Connection string
              </h5>
              <div className="flex items-center gap-x-2">
                {readReplicasEnabled && <DatabaseSelector />}
                <Button asChild type="default" icon={<IconExternalLink strokeWidth={1.5} />}>
                  <a href="https://supabase.com/docs/guides/database/connecting-to-postgres">
                    Documentation
                  </a>
                </Button>
              </div>
            </div>
            <Tabs
              type="underlined"
              size="tiny"
              activeId={selectedTab}
              baseClassNames="!space-y-0 px-6 -mb-[1px]"
              onChange={setSelectedTab}
            >
              {CONNECTION_TYPES.map((type) => (
                <Tabs.Panel key={type.id} id={type.id} label={type.label} />
              ))}
            </Tabs>
            <Separator />
          </div>
        }
      >
        <Panel.Content>
          {isLoading && <ShimmeringLoader className="h-8 w-full" />}
          {isError && <AlertError error={error} subject="Failed to retrieve database settings" />}
          {isSuccess && (
            <div className="flex flex-col gap-y-4 pt-2">
              <UsePoolerCheckbox
                id="connection-string"
                checked={usePoolerConnection}
                poolingMode={poolingMode}
                onCheckedChange={setUsePoolerConnection}
                onSelectPoolingMode={setPoolingMode}
              />
              {!usePoolerConnection && <IPv4DeprecationNotice />}
              <Input
                copy
                readOnly
                disabled
                className="input-mono [&>div>div>div>input]:text-xs [&>div>div>div>input]:opacity-100"
                value={
                  poolingMode === 'transaction'
                    ? connectionStrings[selectedTab]
                    : connectionStrings[selectedTab].replace('6543', '5432')
                }
                onCopy={() => handleCopy(selectedTab)}
              />
            </div>
          )}
        </Panel.Content>
        {poolerConnStringSyntax.length > 0 && poolingInfo?.supavisor_enabled && (
          <>
            <Separator />
            <Panel.Content className="!py-3 space-y-2">
              <Collapsible_Shadcn_>
                <CollapsibleTrigger_Shadcn_ className="group [&[data-state=open]>div>svg]:!-rotate-180">
                  <div className="flex items-center gap-x-2 w-full">
                    <p className="text-xs text-foreground-light group-hover:text-foreground transition">
                      How to connect to a different database or switch to another user
                    </p>
                    <IconChevronDown
                      className="transition-transform duration-200"
                      strokeWidth={1.5}
                      size={14}
                    />
                  </div>
                </CollapsibleTrigger_Shadcn_>
                <CollapsibleContent_Shadcn_ className="my-2">
                  <div className="text-foreground-light">
                    <p className="text-xs">
                      You can use the following URI format to switch to a different database or user
                      {usePoolerConnection ? ' when using connection pooling' : ''}.
                    </p>
                    <p className="text-sm font-mono tracking-tight text-foreground-lighter">
                      {poolerConnStringSyntax.map((x, idx) => {
                        if (x.tooltip) {
                          return (
                            <Tooltip.Root key={`syntax-${idx}`} delayDuration={0}>
                              <Tooltip.Trigger asChild>
                                <span className="text-foreground text-xs">{x.value}</span>
                              </Tooltip.Trigger>
                              <Tooltip.Portal>
                                <Tooltip.Portal>
                                  <Tooltip.Content side="bottom">
                                    <Tooltip.Arrow className="radix-tooltip-arrow" />
                                    <div
                                      className={[
                                        'rounded bg-alternative py-1 px-2 leading-none shadow',
                                        'border border-background',
                                      ].join(' ')}
                                    >
                                      <span className="text-xs text-foreground">{x.tooltip}</span>
                                    </div>
                                  </Tooltip.Content>
                                </Tooltip.Portal>
                              </Tooltip.Portal>
                            </Tooltip.Root>
                          )
                        } else {
                          return (
                            <span key={`syntax-${idx}`} className="text-xs">
                              {x.value}
                            </span>
                          )
                        }
                      })}
                    </p>
                  </div>
                </CollapsibleContent_Shadcn_>
              </Collapsible_Shadcn_>

              {selectedTab === 'python' && (
                <Collapsible_Shadcn_>
                  <CollapsibleTrigger_Shadcn_ className="group [&[data-state=open]>div>svg]:!-rotate-180">
                    <div className="flex items-center gap-x-2 w-full">
                      <p className="text-xs text-foreground-light group-hover:text-foreground transition">
                        Connecting to SQL Alchemy
                      </p>
                      <IconChevronDown
                        className="transition-transform duration-200"
                        strokeWidth={1.5}
                        size={14}
                      />
                    </div>
                  </CollapsibleTrigger_Shadcn_>
                  <CollapsibleContent_Shadcn_ className="my-2">
                    <div className="text-foreground-light text-xs grid gap-2">
                      <p>
                        Please use <code>postgresql://</code> instead of <code>postgres://</code> as
                        your dialect when connecting via SQLAlchemy.
                      </p>
                      <p>
                        Example:
                        <code>create_engine("postgresql+psycopg2://...")</code>
                      </p>
                      <p className="text-sm font-mono tracking-tight text-foreground-lighter"></p>
                    </div>
                  </CollapsibleContent_Shadcn_>
                </Collapsible_Shadcn_>
              )}
            </Panel.Content>
          </>
        )}
      </Panel>
    </div>
  )
}<|MERGE_RESOLUTION|>--- conflicted
+++ resolved
@@ -56,14 +56,7 @@
 
   const connectionStringsRef = useRef<HTMLDivElement>(null)
   const [usePoolerConnection, setUsePoolerConnection] = useState(true)
-<<<<<<< HEAD
   const [poolingMode, setPoolingMode] = useState<'transaction' | 'session' | 'statement'>('session')
-  const [showUriSyntax, setShowUriSyntax] = useState(false)
-=======
-  const [poolingMode, setPoolingMode] = useState<'transaction' | 'session' | 'statement'>(
-    'transaction'
-  )
->>>>>>> e7a9131d
   const [selectedTab, setSelectedTab] = useState<
     'uri' | 'psql' | 'golang' | 'jdbc' | 'dotnet' | 'nodejs' | 'php' | 'python'
   >('uri')
@@ -154,6 +147,12 @@
       connectionStringsRef.current?.scrollIntoView({ block: 'center', behavior: 'smooth' })
     }
   }, [connectionString])
+
+  useEffect(() => {
+    if (poolingInfo?.pool_mode === 'session') {
+      setPoolingMode(poolingInfo.pool_mode)
+    }
+  }, [poolingInfo?.pool_mode])
 
   return (
     <div id="connection-string">
