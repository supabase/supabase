--- conflicted
+++ resolved
@@ -238,146 +238,7 @@
           </Panel>
         </section>
 
-<<<<<<< HEAD
-        <section className="space-y-6">
-          <Panel
-            title={
-              <div ref={connectionStringsRef} className="w-full flex items-center justify-between">
-                <h5 key="panel-title" className="mb-0">
-                  Connection string
-                </h5>
-                {showReadReplicasUI && <DatabaseSelector />}
-              </div>
-            }
-            className="!m-0"
-          >
-            <Panel.Content>
-              {isLoading && <ShimmeringLoader className="h-8 w-full" />}
-              {isError && (
-                <AlertError error={error} subject="Failed to retrieve database settings" />
-              )}
-              {isSuccess && (
-                <Tabs type="underlined" size="small">
-                  <Tabs.Panel id="psql" label="PSQL">
-                    <Input
-                      copy
-                      readOnly
-                      disabled
-                      value={psqlConnString}
-                      onCopy={() => {
-                        handleCopy('PSQL')
-                      }}
-                    />
-                  </Tabs.Panel>
-
-                  <Tabs.Panel id="uri" label="URI">
-                    <Input
-                      copy
-                      readOnly
-                      disabled
-                      value={uriConnString}
-                      onCopy={() => {
-                        handleCopy('URI')
-                      }}
-                    />
-                  </Tabs.Panel>
-
-                  <Tabs.Panel id="golang" label="Golang">
-                    <Input
-                      copy
-                      readOnly
-                      disabled
-                      value={golangConnString}
-                      onCopy={() => {
-                        handleCopy('Golang')
-                      }}
-                    />
-                  </Tabs.Panel>
-
-                  <Tabs.Panel id="jdbc" label="JDBC">
-                    <Input
-                      copy
-                      readOnly
-                      disabled
-                      value={
-                        `jdbc:postgresql://${
-                          connectionInfo.db_host
-                        }:${connectionInfo.db_port.toString()}` +
-                        `/${connectionInfo.db_name}?user=${connectionInfo.db_user}&password=[YOUR-PASSWORD]`
-                      }
-                      onCopy={() => {
-                        handleCopy('JDBC')
-                      }}
-                    />
-                  </Tabs.Panel>
-
-                  <Tabs.Panel id="dotnet" label=".NET">
-                    <Input
-                      copy
-                      readOnly
-                      disabled
-                      value={
-                        `User Id=${connectionInfo.db_user};Password=[YOUR-PASSWORD];` +
-                        `Server=${
-                          connectionInfo.db_host
-                        };Port=${connectionInfo.db_port.toString()};` +
-                        `Database=${connectionInfo.db_name}`
-                      }
-                      onCopy={() => {
-                        handleCopy('.NET')
-                      }}
-                    />
-                  </Tabs.Panel>
-
-                  <Tabs.Panel id="nodejs" label="Nodejs">
-                    <Input
-                      copy
-                      readOnly
-                      disabled
-                      value={uriConnString}
-                      onCopy={() => {
-                        handleCopy('Nodejs')
-                      }}
-                    />
-                  </Tabs.Panel>
-
-                  <Tabs.Panel id="php" label="PHP">
-                    <Input
-                      copy
-                      readOnly
-                      disabled
-                      value={golangConnString}
-                      onCopy={() => {
-                        handleCopy('PHP')
-                      }}
-                    />
-                  </Tabs.Panel>
-
-                  <Tabs.Panel id="python" label="Python">
-                    <Input
-                      copy
-                      readOnly
-                      disabled
-                      value={
-                        `user=${connectionInfo.db_user} password=[YOUR-PASSWORD]` +
-                        ` host=${
-                          connectionInfo.db_host
-                        } port=${connectionInfo.db_port.toString()}` +
-                        ` database=${connectionInfo.db_name}`
-                      }
-                      onCopy={() => {
-                        handleCopy('Python')
-                      }}
-                    />
-                  </Tabs.Panel>
-                </Tabs>
-              )}
-            </Panel.Content>
-          </Panel>
-        </section>
-=======
         <DatabaseConnectionString />
->>>>>>> 4b232096
 
         <ResetDbPassword disabled={isLoading || isError} />
       </div>
