import { zodResolver } from '@hookform/resolvers/zod'
import { PermissionAction } from '@supabase/shared-types/out/constants'
import { useParams } from 'common'
import { capitalize } from 'lodash'
import { Fragment, useEffect, useMemo, useRef, useState } from 'react'
import { SubmitHandler, useForm } from 'react-hook-form'
import z from 'zod'

import { useProjectContext } from 'components/layouts/ProjectLayout/ProjectContext'
import AlertError from 'components/ui/AlertError'
import { DocsButton } from 'components/ui/DocsButton'
import { setValueAsNullableNumber } from 'components/ui/Forms/Form.constants'
import { FormActions } from 'components/ui/Forms/FormActions'
import { InlineLink } from 'components/ui/InlineLink'
import Panel from 'components/ui/Panel'
import { useMaxConnectionsQuery } from 'data/database/max-connections-query'
import { usePgbouncerConfigQuery } from 'data/database/pgbouncer-config-query'
import { usePgbouncerConfigurationUpdateMutation } from 'data/database/pgbouncer-config-update-mutation'
import { usePgbouncerStatusQuery } from 'data/database/pgbouncer-status-query'
<<<<<<< HEAD
import { useSupavisorConfigurationQuery } from 'data/database/supavisor-configuration-query'
import { useSupavisorConfigurationUpdateMutation } from 'data/database/supavisor-configuration-update-mutation'
=======
import { useSupavisorConfigurationQuery } from 'data/database/pooling-configuration-query'
import { useSupavisorConfigurationUpdateMutation } from 'data/database/pooling-configuration-update-mutation'
>>>>>>> a458977e
import { useOrgSubscriptionQuery } from 'data/subscriptions/org-subscription-query'
import { useProjectAddonsQuery } from 'data/subscriptions/project-addons-query'
import { useCheckPermissions } from 'hooks/misc/useCheckPermissions'
import { useSelectedOrganization } from 'hooks/misc/useSelectedOrganization'
import { useFlag } from 'hooks/ui/useFlag'
import { toast } from 'sonner'
import { useDatabaseSettingsStateSnapshot } from 'state/database-settings'
import {
  AlertDescription_Shadcn_,
  AlertTitle_Shadcn_,
  Alert_Shadcn_,
  Badge,
  FormControl_Shadcn_,
  FormField_Shadcn_,
  Form_Shadcn_,
  Input_Shadcn_,
  Listbox,
  SelectContent_Shadcn_,
  SelectItem_Shadcn_,
  SelectTrigger_Shadcn_,
  SelectValue_Shadcn_,
  Select_Shadcn_,
  Separator,
  Tooltip,
  TooltipContent,
  TooltipTrigger,
  cn,
} from 'ui'
import { Admonition } from 'ui-patterns'
import ConfirmationModal from 'ui-patterns/Dialogs/ConfirmationModal'
import { FormItemLayout } from 'ui-patterns/form/FormItemLayout/FormItemLayout'
import ShimmeringLoader from 'ui-patterns/ShimmeringLoader'
import { SESSION_MODE_DESCRIPTION, TRANSACTION_MODE_DESCRIPTION } from '../Database.constants'
import { POOLING_OPTIMIZATIONS } from './ConnectionPooling.constants'

const formId = 'pooling-configuration-form'

const PoolingConfigurationFormSchema = z.object({
  type: z.union([z.literal('Supavisor'), z.literal('PgBouncer')]),
<<<<<<< HEAD
  default_pool_size: StringToPositiveNumber,
  pool_mode: z.union([z.literal('transaction'), z.literal('session'), z.literal('statement')]),
  max_client_conn: StringToPositiveNumber,
=======
  default_pool_size: z.number().nullable(),
  pool_mode: z.union([z.literal('transaction'), z.literal('session'), z.literal('statement')]),
  max_client_conn: z.number().nullable(),
>>>>>>> a458977e
})

/**
 * [Joshen] Some outstanding questions that need clarification for support both type of poolers
 * I've left comments in the code itself below, but just leaving a summary here for easier reference
 * - How to check for when Supavisor is ready to receive connections? We have pgbouncer/status for PgBouncer
 * - Are we currently ensuring the 2 hour window on the BE? I noticed pgbouncer/status flips active to false in a second after setting pgbouncer_enabled to false
 * - Existing projects currently have pgbouncer_enabled and supavisor_enabled as true, are we going to backfill?
 *   - We're using pgbouncer_enabled to determine the pooler type, which means that all projects are going to show on the UI that pgbouncer is being used
 *
 * Apart from the above, some pointers to note:
 * - max_client_conn should be editable for pgbouncer
 * - (Nice to have) Show a countdown of 2 hours when the pooler is swapped as a UI indication for users
 * - [TODO] Connect UI needs to be updated to show the correct pooler connection string depending on which type is being used
 * - [TODO] Project addons IPv4 needs an update on the CTA "You do not need...", needs to now be dependent on the Pooler type
 *
 * Added a feature flag just in case
 * - Toggles visibility of Pooler Type input field
 * - Whether to use pgbouncer_enabled to determine pooler type
 */

export const ConnectionPooling = () => {
  const { ref: projectRef } = useParams()
  const { project } = useProjectContext()
  const org = useSelectedOrganization()
  const snap = useDatabaseSettingsStateSnapshot()
  const allowPgBouncerSelection = useFlag('dualPoolerSupport')

  const toastIdRef = useRef<string | number>()
  const [showConfirmation, setShowConfirmation] = useState(false)
  const [refetchPgBouncerStatus, setRefetchPgBouncerStatus] = useState<boolean>(false)

  const canUpdateConnectionPoolingConfiguration = useCheckPermissions(
    PermissionAction.UPDATE,
    'projects',
    { resource: { project_id: project?.id } }
  )

  const {
    data: supavisorPoolingInfo,
    error: supavisorConfigError,
    isLoading: isLoadingSupavisorConfig,
    isError: isErrorSupavisorConfig,
    isSuccess: isSuccessSupavisorConfig,
  } = useSupavisorConfigurationQuery({ projectRef })

  const {
    data: pgbouncerConfig,
    error: pgbouncerConfigError,
    isLoading: isLoadingPgbouncerConfig,
    isError: isErrorPgbouncerConfig,
    isSuccess: isSuccessPgbouncerConfig,
<<<<<<< HEAD
  } = usePgbouncerConfigQuery({ projectRef }, { enabled: allowPgBouncerSelection })
=======
  } = usePgbouncerConfigQuery({
    projectRef,
  })
>>>>>>> a458977e

  const { data: maxConnData } = useMaxConnectionsQuery({
    projectRef: project?.ref,
    connectionString: project?.connectionString,
  })
  const { data: addons } = useProjectAddonsQuery({ projectRef })
  const { data: subscription } = useOrgSubscriptionQuery({ orgSlug: org?.slug })

  usePgbouncerStatusQuery(
    { projectRef },
    {
      refetchInterval: (data) => {
        // [Joshen] Need to clarify the following:
        // - How to check for when Supavisor is ready to receive connections when swapping over to Supavisor
        // - I notice status goes to false when i swap over to Supavisor in 2 seconds, does this mean that PgBouncer is already offline?
        // - Cause we need to consider the 2 hour window that we're providing for users to swap over the pooler connection strings
        if (refetchPgBouncerStatus) {
          if (
            (!!pgbouncerConfig?.pgbouncer_enabled && !data?.active) ||
            (!pgbouncerConfig?.pgbouncer_enabled && !!data?.active)
          ) {
            return 2000
          } else {
            toast.success(
              `${data?.active ? 'Dedicated Pooler' : 'Supavisor'} is now ready to receive connections!`,
              { id: toastIdRef.current }
            )
            toastIdRef.current = undefined
            setRefetchPgBouncerStatus(false)
            return false
          }
        } else {
          return false
        }
      },
    }
  )

  const { mutate: updateSupavisorConfig, isLoading: isUpdatingSupavisor } =
    useSupavisorConfigurationUpdateMutation()
  const {
    mutate: updatePgbouncerConfig,
    mutateAsync: updatePgBouncerConfigAsync,
    isLoading: isUpdatingPgBouncer,
  } = usePgbouncerConfigurationUpdateMutation()

  const form = useForm<z.infer<typeof PoolingConfigurationFormSchema>>({
    resolver: zodResolver(PoolingConfigurationFormSchema),
    defaultValues: {
      type: undefined,
      pool_mode: undefined,
      default_pool_size: undefined,
      max_client_conn: null,
    },
  })
  const { type, default_pool_size, max_client_conn } = form.watch()
  const error = useMemo(
    () => (type === 'PgBouncer' ? pgbouncerConfigError : supavisorConfigError),
    [type]
  )
  const isLoading = useMemo(
    () => (type === 'PgBouncer' ? isLoadingPgbouncerConfig : isLoadingSupavisorConfig),
    [type]
  )
  const isError = useMemo(
    () => (type === 'PgBouncer' ? isErrorPgbouncerConfig : isErrorSupavisorConfig),
    [type]
  )
  const isSuccess = useMemo(
    () => (type === 'PgBouncer' ? isSuccessPgbouncerConfig : isSuccessSupavisorConfig),
    [type]
  )
  const isSaving = isUpdatingSupavisor || isUpdatingPgBouncer

  const currentPooler = allowPgBouncerSelection
    ? pgbouncerConfig?.pgbouncer_enabled
      ? 'PgBouncer'
      : 'Supavisor'
    : 'Supavisor'
  // [Joshen] These are labels just for user-facing texts
  const formattedCurrentPooler =
    currentPooler === 'PgBouncer' ? 'the Dedicated Pooler' : currentPooler
<<<<<<< HEAD
  const formattedTargetPooler = type === 'PgBouncer' ? 'the Dedicated Pooler' : currentPooler
=======
  const formattedTargetPooler = type === 'PgBouncer' ? 'the Dedicated Pooler' : type
>>>>>>> a458977e

  const hasIpv4Addon = !!addons?.selected_addons.find((addon) => addon.type === 'ipv4')
  const computeInstance = addons?.selected_addons.find((addon) => addon.type === 'compute_instance')
  const computeSize =
    computeInstance?.variant.name ?? capitalize(project?.infra_compute_size) ?? 'Nano'
  const poolingOptimizations =
    POOLING_OPTIMIZATIONS[
      (computeInstance?.variant.identifier as keyof typeof POOLING_OPTIMIZATIONS) ??
        (project?.infra_compute_size === 'nano' ? 'ci_nano' : 'ci_micro')
    ]
  const defaultPoolSize = poolingOptimizations.poolSize ?? 15
  const defaultMaxClientConn = poolingOptimizations.maxClientConn ?? 200

  const isFreePlan = subscription?.plan.id === 'free'
  const supavisorConfig = supavisorPoolingInfo?.find((x) => x.database_type === 'PRIMARY')
  const connectionPoolingUnavailable =
    type === 'PgBouncer' ? pgbouncerConfig?.pool_mode === null : supavisorConfig?.pool_mode === null
  const disablePoolModeSelection =
    type === 'Supavisor' && supavisorConfig?.pool_mode === 'transaction'
  const disablePgBouncerSelection = computeSize === 'Nano'
  const showPoolModeWarning = type === 'Supavisor' && supavisorConfig?.pool_mode === 'session'
  const isChangingPoolerType =
    (currentPooler === 'PgBouncer' && type === 'Supavisor') ||
    (currentPooler === 'Supavisor' && type === 'PgBouncer')

  const poolerSwitchWarningTitle =
    'Your current pooler will be active for 2 hours before fully deactivated'
  const poolerSwitchWarningDescription = `Migrate your applications from ${formattedCurrentPooler} to ${formattedTargetPooler} during this time by switching to ${formattedTargetPooler} connection strings in your applications.`

  const onSubmit: SubmitHandler<z.infer<typeof PoolingConfigurationFormSchema>> = async (data) => {
    const { type, pool_mode, default_pool_size, max_client_conn } = data

    if (!projectRef) return console.error('Project ref is required')
    if (isChangingPoolerType && !showConfirmation) return setShowConfirmation(true)

    if (type === 'PgBouncer') {
      if (!pgbouncerConfig) return console.error('Pgbouncer configuration is required')
      updatePgbouncerConfig(
        {
          ref: projectRef,
          pgbouncer_enabled: true,
          ignore_startup_parameters: pgbouncerConfig.ignore_startup_parameters ?? '',
<<<<<<< HEAD
          pool_mode: pgbouncerConfig.pool_mode as 'transaction' | 'session' | 'statement',
=======
          pool_mode: pool_mode as 'transaction' | 'session' | 'statement',
>>>>>>> a458977e
          max_client_conn,
          default_pool_size: default_pool_size as number | undefined,
        },
        {
          onSuccess: (data) => {
            if (isChangingPoolerType) {
              const toastId = toast.loading('Swapping pooler to the Dedicated Pooler')
              toastIdRef.current = toastId
              setRefetchPgBouncerStatus(true)
            } else {
              toast.success(`Successfully updated Dedicated Pooler configuration`)
            }

            setShowConfirmation(false)
            form.reset({ type: 'PgBouncer', ...data })
          },
        }
      )
    } else if (type === 'Supavisor') {
      if (isChangingPoolerType && pgbouncerConfig) {
        await updatePgBouncerConfigAsync({
          ref: projectRef,
          pgbouncer_enabled: false,
          ignore_startup_parameters: pgbouncerConfig.ignore_startup_parameters ?? '',
          pool_mode: pgbouncerConfig.pool_mode as 'transaction' | 'session' | 'statement',
        })
      }
      updateSupavisorConfig(
        {
          ref: projectRef,
          default_pool_size,
          pool_mode: pool_mode as 'transaction' | 'session',
        },
        {
          onSuccess: (data) => {
            if (isChangingPoolerType) {
              const toastId = toast.loading('Swapping pooler to Supavisor')
              toastIdRef.current = toastId
              setRefetchPgBouncerStatus(true)
            } else {
              toast.success(`Successfully updated Supavisor configuration`)
            }
            setShowConfirmation(false)
            form.reset({ type: 'Supavisor', ...data })
          },
        }
      )
    }
  }

  const resetForm = () => {
    if (currentPooler === 'PgBouncer') {
      if (pgbouncerConfig) {
        form.reset({
          type: 'PgBouncer',
          pool_mode: pgbouncerConfig.pool_mode,
          default_pool_size: pgbouncerConfig.default_pool_size,
          max_client_conn: pgbouncerConfig.max_client_conn,
        })
      }
    } else {
      if (supavisorConfig) {
        form.reset({
          type: 'Supavisor',
          pool_mode: supavisorConfig.pool_mode,
          default_pool_size: supavisorConfig.default_pool_size,
          max_client_conn: supavisorConfig.max_client_conn,
        })
      }
    }
  }

  useEffect(() => {
    // [Joshen] We're using pgbouncer_enabled from pgbouncer's config to determine the current type
    if (isSuccessPgbouncerConfig && isSuccessSupavisorConfig) {
      resetForm()
    }
  }, [isSuccessPgbouncerConfig, isSuccessSupavisorConfig])

  return (
    <section id="connection-pooler">
      <Panel
        className="!mb-0"
        title={
          <div className="w-full flex items-center justify-between">
            <div className="flex items-center gap-x-2">
              <p>Connection pooling configuration</p>
              {!allowPgBouncerSelection && <Badge>Supavisor</Badge>}
            </div>
            <DocsButton href="https://supabase.com/docs/guides/database/connecting-to-postgres#connection-pooler" />
          </div>
        }
        footer={
          <FormActions
            form={formId}
            isSubmitting={isSaving}
            hasChanges={form.formState.isDirty}
            handleReset={() => resetForm()}
            helper={
              !canUpdateConnectionPoolingConfiguration
                ? 'You need additional permissions to update connection pooling settings'
                : undefined
            }
          />
        }
      >
        <Panel.Content>
          {isLoading && (
            <div className="flex flex-col gap-y-4">
              {Array.from({ length: 4 }).map((_, i) => (
                <Fragment key={`loader-${i}`}>
                  <div className="grid gap-2 items-center md:grid md:grid-cols-12 md:gap-x-4 w-full">
                    <ShimmeringLoader className="h-4 w-1/3 col-span-4" delayIndex={i} />
                    <ShimmeringLoader className="h-8 w-full col-span-8" delayIndex={i} />
                  </div>
                  <Separator />
                </Fragment>
              ))}

              <ShimmeringLoader className="h-8 w-full" />
            </div>
          )}
          {isError && (
            <AlertError
              error={error}
              subject="Failed to retrieve connection pooler configuration"
            />
          )}
          {isSuccess && (
            <>
              {connectionPoolingUnavailable && (
                <Admonition
                  type="default"
                  title="Unable to retrieve pooling configuration"
                  description="Please start a new project to enable this feature"
                />
              )}
              <Form_Shadcn_ {...form}>
                <form
                  id={formId}
                  className="flex flex-col gap-y-6 w-full"
                  onSubmit={form.handleSubmit(onSubmit)}
                >
                  {allowPgBouncerSelection && (
                    <FormField_Shadcn_
                      control={form.control}
                      name="type"
                      render={({ field }) => (
                        <FormItemLayout
                          layout="horizontal"
                          label="Pooler Type"
                          description={
<<<<<<< HEAD
                            isChangingPoolerType && (
                              <>
=======
                            <>
                              {isChangingPoolerType && (
>>>>>>> a458977e
                                <Admonition
                                  type="warning"
                                  className="mt-2"
                                  title={poolerSwitchWarningTitle}
                                  description={poolerSwitchWarningDescription}
                                />
<<<<<<< HEAD
                                {type === 'PgBouncer' && !hasIpv4Addon && (
                                  <Admonition
                                    type="default"
                                    className="mt-2"
                                    title="The Dedicated Pooler does not support IPv4"
                                    description={
                                      <>
                                        If you were using Supavisor for IPv6, we recommend
                                        purchasing a dedicated IPv4 address from the{' '}
                                        <InlineLink
                                          href={`/project/${projectRef}/settings/addons?panel=ipv4`}
                                        >
                                          add-ons page
                                        </InlineLink>{' '}
                                        before changing your pooler type.
                                      </>
                                    }
                                  />
                                )}
                              </>
                            )
=======
                              )}
                              {type === 'PgBouncer' && !hasIpv4Addon && (
                                <Admonition
                                  type="default"
                                  className="mt-2"
                                  title="The Dedicated Pooler does not support IPv4"
                                  description={
                                    <>
                                      If you were using Supavisor for IPv6, we recommend purchasing
                                      a dedicated IPv4 address from the{' '}
                                      <InlineLink
                                        href={`/project/${projectRef}/settings/addons?panel=ipv4`}
                                      >
                                        add-ons page
                                      </InlineLink>
                                      {isChangingPoolerType && ' before changing your pooler type'}.
                                    </>
                                  }
                                />
                              )}
                            </>
>>>>>>> a458977e
                          }
                        >
                          <Select_Shadcn_
                            {...field}
                            disabled={refetchPgBouncerStatus}
                            onValueChange={(e) => {
                              field.onChange(e)
                              if (e === 'Supavisor' && supavisorConfig) {
                                form.setValue('type', 'Supavisor')
                                form.setValue('pool_mode', supavisorConfig.pool_mode)
                                form.setValue(
                                  'default_pool_size',
                                  supavisorConfig.default_pool_size
                                )
                                form.setValue('max_client_conn', supavisorConfig.max_client_conn)
                              } else if (e === 'PgBouncer' && pgbouncerConfig) {
                                form.setValue('type', 'PgBouncer')
                                form.setValue('pool_mode', pgbouncerConfig.pool_mode as any)
                                form.setValue(
                                  'default_pool_size',
                                  pgbouncerConfig.default_pool_size as any
                                )
                                form.setValue(
                                  'max_client_conn',
<<<<<<< HEAD
                                  pgbouncerConfig.max_client_conn ?? null
=======
                                  pgbouncerConfig.max_client_conn || null
>>>>>>> a458977e
                                )
                              }
                            }}
                          >
                            <FormControl_Shadcn_>
<<<<<<< HEAD
                              <SelectTrigger_Shadcn_ className="max-w-64">
=======
                              <SelectTrigger_Shadcn_ className="max-w-80">
>>>>>>> a458977e
                                <SelectValue_Shadcn_ />
                              </SelectTrigger_Shadcn_>
                            </FormControl_Shadcn_>
                            <SelectContent_Shadcn_>
                              <SelectItem_Shadcn_ value="Supavisor">
                                <div className="flex gap-x-2 items-center">
                                  <p className="text-sm text-foreground">Supavisor</p>
                                  <Badge>IPv4</Badge>
                                </div>
                              </SelectItem_Shadcn_>
                              <Tooltip>
                                <TooltipTrigger asChild>
                                  <SelectItem_Shadcn_
                                    disabled={disablePgBouncerSelection}
                                    value="PgBouncer"
                                    className={cn(
                                      disablePgBouncerSelection && '!pointer-events-auto'
                                    )}
                                  >
<<<<<<< HEAD
                                    <div className="flex gap-x-2 items-center">
                                      <p className="text-sm text-foreground">Dedicated Pooler</p>
                                      <Badge>IPv6</Badge>
=======
                                    <div className="flex items-center gap-x-2">
                                      <p className="text-sm text-foreground">Dedicated Pooler</p>
                                      <div className="flex items-center gap-x-1">
                                        {hasIpv4Addon && <Badge>Dedicated IPv4</Badge>}
                                        <Badge>IPv6</Badge>
                                      </div>
>>>>>>> a458977e
                                    </div>
                                  </SelectItem_Shadcn_>
                                </TooltipTrigger>
                                {disablePgBouncerSelection && (
                                  <TooltipContent side="right" className="w-72">
                                    Dedicated Pooler can only be used while on a Micro Compute and
                                    above.{' '}
                                    {isFreePlan ? (
                                      <>
                                        <InlineLink
                                          href={`/org/${org?.slug}/billing?panel=subscriptionPlan`}
                                        >
                                          Upgrade your plan
                                        </InlineLink>{' '}
                                        to adjust your project's compute size.
                                      </>
                                    ) : (
                                      <>
                                        Upgrade your compute size through your{' '}
                                        <InlineLink
                                          href={`/project/${projectRef}/settings/compute-and-disk`}
                                        >
                                          project's settings
                                        </InlineLink>
                                        .
                                      </>
                                    )}
                                  </TooltipContent>
                                )}
                              </Tooltip>
                            </SelectContent_Shadcn_>
                          </Select_Shadcn_>
                        </FormItemLayout>
                      )}
                    />
                  )}

                  <FormField_Shadcn_
                    control={form.control}
                    name="pool_mode"
                    render={({ field }) => (
                      <FormItemLayout
                        layout="horizontal"
                        label="Pool Mode"
                        description={
                          <>
                            {disablePoolModeSelection && (
                              <Alert_Shadcn_ className="mt-0">
                                <AlertTitle_Shadcn_ className="text-foreground">
                                  Pool mode is permanently set to Transaction on port 6543
                                </AlertTitle_Shadcn_>
                                <AlertDescription_Shadcn_>
                                  You can use Session mode by connecting to the pooler on port 5432
                                  instead
                                </AlertDescription_Shadcn_>
                              </Alert_Shadcn_>
                            )}
                            {showPoolModeWarning && (
                              <>
                                {field.value === 'transaction' ? (
                                  <Admonition
                                    type="warning"
                                    title="Pool mode will be set to transaction permanently on port 6543"
                                    description="This will take into effect once saved. If you are using Session mode with port 6543 in your applications, please update to use port 5432 instead before saving."
                                  />
                                ) : (
                                  <>
                                    <Panel.Notice
                                      layout="vertical"
                                      className="border rounded-lg"
                                      title="Deprecating Session Mode on Port 6543"
                                      description="On February 28, 2025, Supavisor is deprecating Session Mode on port 6543. Please update your application/database clients to use port 5432 for Session Mode."
                                      href="https://github.com/orgs/supabase/discussions/32755"
                                      buttonText="Read the announcement"
                                    />
                                    <Admonition
                                      className="mt-2"
                                      showIcon={false}
                                      type="default"
                                      title="Set to transaction mode to use both pooling modes concurrently"
                                      description="Session mode can be used concurrently with transaction mode by
                                                    using 5432 for session and 6543 for transaction. However, by
                                                    configuring the pooler mode to session here, you will not be able
                                                    to use transaction mode at the same time."
                                    />
                                  </>
                                )}
                              </>
                            )}
                            <p className="mt-2">
                              Specify when a connection can be returned to the pool.{' '}
                              <span
                                tabIndex={0}
                                onClick={() => snap.setShowPoolingModeHelper(true)}
                                className="transition cursor-pointer underline underline-offset-2 decoration-foreground-lighter hover:decoration-foreground text-foreground"
                              >
                                Learn more about pool modes
                              </span>
                              .
                            </p>
                          </>
                        }
                      >
                        <FormControl_Shadcn_>
                          <Listbox
                            disabled={disablePoolModeSelection}
                            value={field.value}
                            className="w-full"
                            onChange={(value) => field.onChange(value)}
                          >
                            <Listbox.Option
                              key="transaction"
                              label="Transaction"
                              value="transaction"
                            >
                              <p>Transaction mode</p>
                              <p className="text-xs text-foreground-lighter">
                                {TRANSACTION_MODE_DESCRIPTION}
                              </p>
                            </Listbox.Option>
                            <Listbox.Option key="session" label="Session" value="session">
                              <p>Session mode</p>
                              <p className="text-xs text-foreground-lighter">
                                {SESSION_MODE_DESCRIPTION}
                              </p>
                            </Listbox.Option>
                          </Listbox>
                        </FormControl_Shadcn_>
                      </FormItemLayout>
                    )}
                  />

                  <FormField_Shadcn_
                    control={form.control}
                    name="default_pool_size"
                    render={({ field }) => (
                      <FormItemLayout
                        layout="horizontal"
                        label="Pool Size"
                        description={
                          <>
                            <p>
                              The maximum number of connections made to the underlying Postgres
                              cluster, per user+db combination. Pool size has a default of{' '}
                              {defaultPoolSize} based on your compute size of {computeSize}.
                            </p>
                            {type === 'Supavisor' && (
                              <p className="mt-2">
                                Please refer to our{' '}
                                <InlineLink href="https://supabase.com/docs/guides/database/connection-management#configuring-supavisors-pool-size">
                                  documentation
                                </InlineLink>{' '}
                                to find out more.
                              </p>
                            )}
                          </>
                        }
                      >
                        <FormControl_Shadcn_>
                          <Input_Shadcn_
                            {...field}
                            type="number"
                            className="w-full"
                            value={field.value || undefined}
                            placeholder={!field.value ? `${defaultPoolSize}` : ''}
<<<<<<< HEAD
=======
                            {...form.register('default_pool_size', {
                              setValueAs: setValueAsNullableNumber,
                            })}
>>>>>>> a458977e
                          />
                        </FormControl_Shadcn_>
                        {!!maxConnData &&
                          (default_pool_size ?? 15) > maxConnData.maxConnections * 0.8 && (
                            <Alert_Shadcn_ variant="warning" className="mt-2">
                              <AlertTitle_Shadcn_ className="text-foreground">
                                Pool size is greater than 80% of the max connections (
                                {maxConnData.maxConnections}) on your database
                              </AlertTitle_Shadcn_>
                              <AlertDescription_Shadcn_>
                                This may result in instability and unreliability with your database
                                connections.
                              </AlertDescription_Shadcn_>
                            </Alert_Shadcn_>
                          )}
                      </FormItemLayout>
                    )}
                  />

                  <FormField_Shadcn_
                    control={form.control}
                    name="max_client_conn"
                    render={({ field }) => (
                      <FormItemLayout
                        layout="horizontal"
                        label="Max Client Connections"
                        description={
                          <>
                            <p>
                              The maximum number of concurrent client connections allowed.{' '}
                              {type === 'Supavisor' ? (
                                <>
                                  This value is fixed at {defaultMaxClientConn} based on your
                                  compute size of {computeSize} and cannot be changed.
                                </>
                              ) : (
                                <>
                                  This has a default of {defaultMaxClientConn} based on your compute
                                  size of {computeSize}.
                                </>
                              )}
                            </p>
                            {type === 'Supavisor' && (
                              <p className="mt-2">
                                Please refer to our{' '}
                                <InlineLink href="https://supabase.com/docs/guides/database/connection-management#configuring-supavisors-pool-size">
                                  documentation
                                </InlineLink>{' '}
                                to find out more.
                              </p>
                            )}
                          </>
                        }
                      >
                        <FormControl_Shadcn_>
                          <Input_Shadcn_
                            {...field}
                            type="number"
                            className="w-full"
                            value={field.value || ''}
                            disabled={type === 'Supavisor'}
                            placeholder={!field.value ? `${defaultMaxClientConn}` : ''}
<<<<<<< HEAD
=======
                            {...form.register('max_client_conn', {
                              setValueAs: setValueAsNullableNumber,
                            })}
>>>>>>> a458977e
                          />
                        </FormControl_Shadcn_>
                      </FormItemLayout>
                    )}
                  />
                </form>
              </Form_Shadcn_>
            </>
          )}
        </Panel.Content>
      </Panel>
      <ConfirmationModal
        size="medium"
        visible={showConfirmation}
        loading={isSaving}
        title={`Confirm switching pooler type to ${formattedTargetPooler}`}
        confirmLabel="Confirm"
        onCancel={() => setShowConfirmation(false)}
        onConfirm={() => onSubmit(form.getValues())}
        alert={{
          base: { variant: 'warning' },
          title: poolerSwitchWarningTitle,
          description: poolerSwitchWarningDescription,
        }}
      >
        <p className="text-sm text-foreground-light">
          Are you sure you wish to switch your pooler type to {formattedTargetPooler} and apply the
          provided configurations?
        </p>
      </ConfirmationModal>
    </section>
  )
}<|MERGE_RESOLUTION|>--- conflicted
+++ resolved
@@ -1,11 +1,12 @@
 import { zodResolver } from '@hookform/resolvers/zod'
 import { PermissionAction } from '@supabase/shared-types/out/constants'
-import { useParams } from 'common'
 import { capitalize } from 'lodash'
 import { Fragment, useEffect, useMemo, useRef, useState } from 'react'
 import { SubmitHandler, useForm } from 'react-hook-form'
+import { toast } from 'sonner'
 import z from 'zod'
 
+import { useParams } from 'common'
 import { useProjectContext } from 'components/layouts/ProjectLayout/ProjectContext'
 import AlertError from 'components/ui/AlertError'
 import { DocsButton } from 'components/ui/DocsButton'
@@ -17,19 +18,13 @@
 import { usePgbouncerConfigQuery } from 'data/database/pgbouncer-config-query'
 import { usePgbouncerConfigurationUpdateMutation } from 'data/database/pgbouncer-config-update-mutation'
 import { usePgbouncerStatusQuery } from 'data/database/pgbouncer-status-query'
-<<<<<<< HEAD
 import { useSupavisorConfigurationQuery } from 'data/database/supavisor-configuration-query'
 import { useSupavisorConfigurationUpdateMutation } from 'data/database/supavisor-configuration-update-mutation'
-=======
-import { useSupavisorConfigurationQuery } from 'data/database/pooling-configuration-query'
-import { useSupavisorConfigurationUpdateMutation } from 'data/database/pooling-configuration-update-mutation'
->>>>>>> a458977e
 import { useOrgSubscriptionQuery } from 'data/subscriptions/org-subscription-query'
 import { useProjectAddonsQuery } from 'data/subscriptions/project-addons-query'
 import { useCheckPermissions } from 'hooks/misc/useCheckPermissions'
 import { useSelectedOrganization } from 'hooks/misc/useSelectedOrganization'
 import { useFlag } from 'hooks/ui/useFlag'
-import { toast } from 'sonner'
 import { useDatabaseSettingsStateSnapshot } from 'state/database-settings'
 import {
   AlertDescription_Shadcn_,
@@ -63,15 +58,9 @@
 
 const PoolingConfigurationFormSchema = z.object({
   type: z.union([z.literal('Supavisor'), z.literal('PgBouncer')]),
-<<<<<<< HEAD
-  default_pool_size: StringToPositiveNumber,
-  pool_mode: z.union([z.literal('transaction'), z.literal('session'), z.literal('statement')]),
-  max_client_conn: StringToPositiveNumber,
-=======
   default_pool_size: z.number().nullable(),
   pool_mode: z.union([z.literal('transaction'), z.literal('session'), z.literal('statement')]),
   max_client_conn: z.number().nullable(),
->>>>>>> a458977e
 })
 
 /**
@@ -124,13 +113,7 @@
     isLoading: isLoadingPgbouncerConfig,
     isError: isErrorPgbouncerConfig,
     isSuccess: isSuccessPgbouncerConfig,
-<<<<<<< HEAD
   } = usePgbouncerConfigQuery({ projectRef }, { enabled: allowPgBouncerSelection })
-=======
-  } = usePgbouncerConfigQuery({
-    projectRef,
-  })
->>>>>>> a458977e
 
   const { data: maxConnData } = useMaxConnectionsQuery({
     projectRef: project?.ref,
@@ -213,11 +196,7 @@
   // [Joshen] These are labels just for user-facing texts
   const formattedCurrentPooler =
     currentPooler === 'PgBouncer' ? 'the Dedicated Pooler' : currentPooler
-<<<<<<< HEAD
-  const formattedTargetPooler = type === 'PgBouncer' ? 'the Dedicated Pooler' : currentPooler
-=======
   const formattedTargetPooler = type === 'PgBouncer' ? 'the Dedicated Pooler' : type
->>>>>>> a458977e
 
   const hasIpv4Addon = !!addons?.selected_addons.find((addon) => addon.type === 'ipv4')
   const computeInstance = addons?.selected_addons.find((addon) => addon.type === 'compute_instance')
@@ -260,11 +239,7 @@
           ref: projectRef,
           pgbouncer_enabled: true,
           ignore_startup_parameters: pgbouncerConfig.ignore_startup_parameters ?? '',
-<<<<<<< HEAD
-          pool_mode: pgbouncerConfig.pool_mode as 'transaction' | 'session' | 'statement',
-=======
           pool_mode: pool_mode as 'transaction' | 'session' | 'statement',
->>>>>>> a458977e
           max_client_conn,
           default_pool_size: default_pool_size as number | undefined,
         },
@@ -417,42 +392,14 @@
                           layout="horizontal"
                           label="Pooler Type"
                           description={
-<<<<<<< HEAD
-                            isChangingPoolerType && (
-                              <>
-=======
                             <>
                               {isChangingPoolerType && (
->>>>>>> a458977e
                                 <Admonition
                                   type="warning"
                                   className="mt-2"
                                   title={poolerSwitchWarningTitle}
                                   description={poolerSwitchWarningDescription}
                                 />
-<<<<<<< HEAD
-                                {type === 'PgBouncer' && !hasIpv4Addon && (
-                                  <Admonition
-                                    type="default"
-                                    className="mt-2"
-                                    title="The Dedicated Pooler does not support IPv4"
-                                    description={
-                                      <>
-                                        If you were using Supavisor for IPv6, we recommend
-                                        purchasing a dedicated IPv4 address from the{' '}
-                                        <InlineLink
-                                          href={`/project/${projectRef}/settings/addons?panel=ipv4`}
-                                        >
-                                          add-ons page
-                                        </InlineLink>{' '}
-                                        before changing your pooler type.
-                                      </>
-                                    }
-                                  />
-                                )}
-                              </>
-                            )
-=======
                               )}
                               {type === 'PgBouncer' && !hasIpv4Addon && (
                                 <Admonition
@@ -474,7 +421,6 @@
                                 />
                               )}
                             </>
->>>>>>> a458977e
                           }
                         >
                           <Select_Shadcn_
@@ -499,21 +445,13 @@
                                 )
                                 form.setValue(
                                   'max_client_conn',
-<<<<<<< HEAD
-                                  pgbouncerConfig.max_client_conn ?? null
-=======
                                   pgbouncerConfig.max_client_conn || null
->>>>>>> a458977e
                                 )
                               }
                             }}
                           >
                             <FormControl_Shadcn_>
-<<<<<<< HEAD
-                              <SelectTrigger_Shadcn_ className="max-w-64">
-=======
                               <SelectTrigger_Shadcn_ className="max-w-80">
->>>>>>> a458977e
                                 <SelectValue_Shadcn_ />
                               </SelectTrigger_Shadcn_>
                             </FormControl_Shadcn_>
@@ -533,18 +471,12 @@
                                       disablePgBouncerSelection && '!pointer-events-auto'
                                     )}
                                   >
-<<<<<<< HEAD
-                                    <div className="flex gap-x-2 items-center">
-                                      <p className="text-sm text-foreground">Dedicated Pooler</p>
-                                      <Badge>IPv6</Badge>
-=======
                                     <div className="flex items-center gap-x-2">
                                       <p className="text-sm text-foreground">Dedicated Pooler</p>
                                       <div className="flex items-center gap-x-1">
                                         {hasIpv4Addon && <Badge>Dedicated IPv4</Badge>}
                                         <Badge>IPv6</Badge>
                                       </div>
->>>>>>> a458977e
                                     </div>
                                   </SelectItem_Shadcn_>
                                 </TooltipTrigger>
@@ -710,12 +642,9 @@
                             className="w-full"
                             value={field.value || undefined}
                             placeholder={!field.value ? `${defaultPoolSize}` : ''}
-<<<<<<< HEAD
-=======
                             {...form.register('default_pool_size', {
                               setValueAs: setValueAsNullableNumber,
                             })}
->>>>>>> a458977e
                           />
                         </FormControl_Shadcn_>
                         {!!maxConnData &&
@@ -778,12 +707,9 @@
                             value={field.value || ''}
                             disabled={type === 'Supavisor'}
                             placeholder={!field.value ? `${defaultMaxClientConn}` : ''}
-<<<<<<< HEAD
-=======
                             {...form.register('max_client_conn', {
                               setValueAs: setValueAsNullableNumber,
                             })}
->>>>>>> a458977e
                           />
                         </FormControl_Shadcn_>
                       </FormItemLayout>
