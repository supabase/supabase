--- conflicted
+++ resolved
@@ -127,37 +127,7 @@
           }
         },
       }
-<<<<<<< HEAD
-      updateSupavisorConfig(
-        {
-          ref: projectRef,
-          default_pool_size,
-        },
-        {
-          onSuccess: (data) => {
-            if (isChangingPoolerType) {
-              const toastId = toast.loading('Swapping pooler to Supavisor')
-              toastIdRef.current = toastId
-              setRefetchPgBouncerStatus(true)
-            } else {
-              toast.success(`Successfully updated Supavisor configuration`)
-            }
-            setShowConfirmation(false)
-
-            if (data) {
-              form.reset({
-                type: 'Supavisor',
-                pool_mode: data.pool_mode as 'transaction' | 'session' | 'statement',
-                default_pool_size: data.default_pool_size,
-              })
-            }
-          },
-        }
-      )
-    }
-=======
     )
->>>>>>> 6747d078
   }
 
   const resetForm = () => {
