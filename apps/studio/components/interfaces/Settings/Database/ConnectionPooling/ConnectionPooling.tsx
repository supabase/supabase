import { zodResolver } from '@hookform/resolvers/zod'
import { PermissionAction } from '@supabase/shared-types/out/constants'
import { capitalize } from 'lodash'
import { Fragment, useEffect, useMemo } from 'react'
import { SubmitHandler, useForm } from 'react-hook-form'
import { toast } from 'sonner'
import z from 'zod'

import { useParams } from 'common'
import AlertError from 'components/ui/AlertError'
import { DocsButton } from 'components/ui/DocsButton'
import { setValueAsNullableNumber } from 'components/ui/Forms/Form.constants'
import { FormActions } from 'components/ui/Forms/FormActions'
import { InlineLink } from 'components/ui/InlineLink'
import Panel from 'components/ui/Panel'
import { useMaxConnectionsQuery } from 'data/database/max-connections-query'
import { usePgbouncerConfigQuery } from 'data/database/pgbouncer-config-query'
import { usePgbouncerConfigurationUpdateMutation } from 'data/database/pgbouncer-config-update-mutation'
import { useProjectAddonsQuery } from 'data/subscriptions/project-addons-query'
import { useAsyncCheckProjectPermissions } from 'hooks/misc/useCheckPermissions'
import { useSelectedOrganizationQuery } from 'hooks/misc/useSelectedOrganization'
import { useSelectedProjectQuery } from 'hooks/misc/useSelectedProject'
import {
  AlertDescription_Shadcn_,
  AlertTitle_Shadcn_,
  Alert_Shadcn_,
  Badge,
  FormControl_Shadcn_,
  FormField_Shadcn_,
  Form_Shadcn_,
  Input_Shadcn_,
  Separator,
} from 'ui'
import { Admonition } from 'ui-patterns'
import { FormItemLayout } from 'ui-patterns/form/FormItemLayout/FormItemLayout'
import ShimmeringLoader from 'ui-patterns/ShimmeringLoader'
import { POOLING_OPTIMIZATIONS } from './ConnectionPooling.constants'

const formId = 'pooling-configuration-form'

const PoolingConfigurationFormSchema = z.object({
  default_pool_size: z.number().nullable(),
  max_client_conn: z.number().nullable(),
})

/**
 * [Joshen] PgBouncer configuration will be the main endpoint for GET and PATCH of pooling config
 */
export const ConnectionPooling = () => {
<<<<<<< HEAD
  const { slug, ref: projectRef } = useParams()
  const { project } = useProjectContext()
  const org = useSelectedOrganization()
  const snap = useDatabaseSettingsStateSnapshot()
=======
  const { ref: projectRef } = useParams()
  const { data: project } = useSelectedProjectQuery()
  const { data: org } = useSelectedOrganizationQuery()
>>>>>>> b68b2ebc

  const { can: canUpdateConnectionPoolingConfiguration } = useAsyncCheckProjectPermissions(
    PermissionAction.UPDATE,
    'projects',
    { resource: { project_id: project?.id } }
  )

  const {
    data: pgbouncerConfig,
    error: pgbouncerConfigError,
    isLoading: isLoadingPgbouncerConfig,
    isError: isErrorPgbouncerConfig,
    isSuccess: isSuccessPgbouncerConfig,
  } = usePgbouncerConfigQuery({ projectRef })

  const disablePoolModeSelection = useMemo(() => {
    return org?.plan?.id === 'free'
  }, [org])

  const { data: maxConnData } = useMaxConnectionsQuery({
    projectRef: project?.ref,
    connectionString: project?.connectionString,
  })
  const { data: addons, isSuccess: isSuccessAddons } = useProjectAddonsQuery({ projectRef })

  const { mutate: updatePoolerConfig, isLoading: isUpdatingPoolerConfig } =
    usePgbouncerConfigurationUpdateMutation()

  const hasIpv4Addon = !!addons?.selected_addons.find((addon) => addon.type === 'ipv4')
  const computeInstance = addons?.selected_addons.find((addon) => addon.type === 'compute_instance')
  const computeSize =
    computeInstance?.variant.name ?? capitalize(project?.infra_compute_size) ?? 'Nano'
  const poolingOptimizations =
    POOLING_OPTIMIZATIONS[
      (computeInstance?.variant.identifier as keyof typeof POOLING_OPTIMIZATIONS) ??
        (project?.infra_compute_size === 'nano' ? 'ci_nano' : 'ci_micro')
    ]
  const defaultPoolSize = poolingOptimizations.poolSize ?? 15
  const defaultMaxClientConn = poolingOptimizations.maxClientConn ?? 200

  const form = useForm<z.infer<typeof PoolingConfigurationFormSchema>>({
    resolver: zodResolver(PoolingConfigurationFormSchema),
    defaultValues: {
      default_pool_size: undefined,
      max_client_conn: null,
    },
  })
  const { default_pool_size } = form.watch()
  const connectionPoolingUnavailable = pgbouncerConfig?.pool_mode === null
  const ignoreStartupParameters = pgbouncerConfig?.ignore_startup_parameters

  const onSubmit: SubmitHandler<z.infer<typeof PoolingConfigurationFormSchema>> = async (data) => {
    const { default_pool_size } = data

    if (!projectRef) return console.error('Project ref is required')

    updatePoolerConfig(
      {
        ref: projectRef,
        default_pool_size: default_pool_size === null ? undefined : default_pool_size,
        ignore_startup_parameters: ignoreStartupParameters ?? '',
      },
      {
        onSuccess: (data) => {
          toast.success(`Successfully updated pooler configuration`)
          if (data) {
            form.reset({
              default_pool_size: data.default_pool_size,
            })
          }
        },
      }
    )
  }

  const resetForm = () => {
    form.reset({
      default_pool_size: pgbouncerConfig?.default_pool_size ?? defaultPoolSize,
      max_client_conn: pgbouncerConfig?.max_client_conn ?? defaultMaxClientConn,
    })
  }

  useEffect(() => {
    if (isSuccessPgbouncerConfig) resetForm()
  }, [isSuccessPgbouncerConfig])

  return (
    <section id="connection-pooler">
      <Panel
        className="!mb-0"
        title={
          <div className="w-full flex items-center justify-between">
            <div className="flex items-center gap-x-2">
              <p>Connection pooling configuration</p>
              {disablePoolModeSelection ? (
                <Badge>Shared Pooler</Badge>
              ) : (
                <Badge>Shared/Dedicated Pooler</Badge>
              )}
            </div>
            <DocsButton href="https://supabase.com/docs/guides/database/connecting-to-postgres#connection-pooler" />
          </div>
        }
        footer={
          <FormActions
            form={formId}
            isSubmitting={isUpdatingPoolerConfig}
            hasChanges={form.formState.isDirty}
            handleReset={() => resetForm()}
            helper={
              !canUpdateConnectionPoolingConfiguration
                ? 'You need additional permissions to update connection pooling settings'
                : undefined
            }
          />
        }
      >
        {isSuccessAddons && !disablePoolModeSelection && !hasIpv4Addon && (
          <Admonition
            className="border-x-0 border-t-0 rounded-none"
            type="default"
            title="Dedicated Pooler is not IPv4 compatible"
          >
            <p className="!m-0">
              If your network only supports IPv4, consider purchasing the{' '}
              <InlineLink href={`/org/${slug}/project/${projectRef}/settings/addons?panel=ipv4`}>
                IPv4 add-on
              </InlineLink>
            </p>
          </Admonition>
        )}
        <Panel.Content>
          {isLoadingPgbouncerConfig && (
            <div className="flex flex-col gap-y-4">
              {Array.from({ length: 4 }).map((_, i) => (
                <Fragment key={`loader-${i}`}>
                  <div className="grid gap-2 items-center md:grid md:grid-cols-12 md:gap-x-4 w-full">
                    <ShimmeringLoader className="h-4 w-1/3 col-span-4" delayIndex={i} />
                    <ShimmeringLoader className="h-8 w-full col-span-8" delayIndex={i} />
                  </div>
                  <Separator />
                </Fragment>
              ))}

              <ShimmeringLoader className="h-8 w-full" />
            </div>
          )}
          {isErrorPgbouncerConfig && (
            <AlertError
              error={pgbouncerConfigError}
              subject="Failed to retrieve connection pooler configuration"
            />
          )}
          {connectionPoolingUnavailable && (
            <Admonition
              type="default"
              title="Unable to retrieve pooling configuration"
              description="Please start a new project to enable this feature"
            />
          )}
          {isSuccessPgbouncerConfig && (
            <Form_Shadcn_ {...form}>
              <form
                id={formId}
                className="flex flex-col gap-y-6 w-full"
                onSubmit={form.handleSubmit(onSubmit)}
              >
                <FormField_Shadcn_
                  control={form.control}
                  name="default_pool_size"
                  render={({ field }) => (
                    <FormItemLayout
                      layout="horizontal"
                      label="Pool Size"
                      description={
                        <p>
                          The maximum number of connections made to the underlying Postgres cluster,
                          per user+db combination. Pool size has a default of {defaultPoolSize}{' '}
                          based on your compute size of {computeSize}.
                        </p>
                      }
                    >
                      <FormControl_Shadcn_>
                        <Input_Shadcn_
                          {...field}
                          type="number"
                          className="w-full"
                          value={field.value || ''}
                          placeholder={defaultPoolSize.toString()}
                          {...form.register('default_pool_size', {
                            setValueAs: setValueAsNullableNumber,
                          })}
                        />
                      </FormControl_Shadcn_>
                      {!!maxConnData &&
                        (default_pool_size ?? 15) > maxConnData.maxConnections * 0.8 && (
                          <Alert_Shadcn_ variant="warning" className="mt-2">
                            <AlertTitle_Shadcn_ className="text-foreground">
                              Pool size is greater than 80% of the max connections (
                              {maxConnData.maxConnections}) on your database
                            </AlertTitle_Shadcn_>
                            <AlertDescription_Shadcn_>
                              This may result in instability and unreliability with your database
                              connections.
                            </AlertDescription_Shadcn_>
                          </Alert_Shadcn_>
                        )}
                    </FormItemLayout>
                  )}
                />

                <FormField_Shadcn_
                  control={form.control}
                  name="max_client_conn"
                  render={({ field }) => (
                    <FormItemLayout
                      layout="horizontal"
                      label="Max Client Connections"
                      description={
                        <>
                          <p>
                            The maximum number of concurrent client connections allowed. This value
                            is fixed at {defaultMaxClientConn} based on your compute size of{' '}
                            {computeSize} and cannot be changed.
                          </p>
                          <p className="mt-2">
                            Please refer to our{' '}
                            <InlineLink href="https://supabase.com/docs/guides/database/connection-management#configuring-supavisors-pool-size">
                              documentation
                            </InlineLink>{' '}
                            to find out more.
                          </p>
                        </>
                      }
                    >
                      <FormControl_Shadcn_>
                        <Input_Shadcn_
                          {...field}
                          type="number"
                          className="w-full"
                          value={pgbouncerConfig?.max_client_conn || ''}
                          disabled={true}
                          placeholder={defaultMaxClientConn.toString()}
                          {...form.register('max_client_conn', {
                            setValueAs: setValueAsNullableNumber,
                          })}
                        />
                      </FormControl_Shadcn_>
                    </FormItemLayout>
                  )}
                />
              </form>
            </Form_Shadcn_>
          )}
        </Panel.Content>
      </Panel>
    </section>
  )
}<|MERGE_RESOLUTION|>--- conflicted
+++ resolved
@@ -47,16 +47,9 @@
  * [Joshen] PgBouncer configuration will be the main endpoint for GET and PATCH of pooling config
  */
 export const ConnectionPooling = () => {
-<<<<<<< HEAD
   const { slug, ref: projectRef } = useParams()
-  const { project } = useProjectContext()
-  const org = useSelectedOrganization()
-  const snap = useDatabaseSettingsStateSnapshot()
-=======
-  const { ref: projectRef } = useParams()
   const { data: project } = useSelectedProjectQuery()
   const { data: org } = useSelectedOrganizationQuery()
->>>>>>> b68b2ebc
 
   const { can: canUpdateConnectionPoolingConfiguration } = useAsyncCheckProjectPermissions(
     PermissionAction.UPDATE,
