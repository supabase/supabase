import { PermissionAction } from '@supabase/shared-types/out/constants'
import dayjs from 'dayjs'
import { ExternalLink, Info } from 'lucide-react'
import Link from 'next/link'
<<<<<<< HEAD
import { useState } from 'react'
import { toast } from 'sonner'
=======
import { SetStateAction } from 'react'
import toast from 'react-hot-toast'
>>>>>>> 8c6d0f18
import { number, object } from 'yup'

import { useParams } from 'common'
import { Markdown } from 'components/interfaces/Markdown'
import DiskSizeConfigurationModal from 'components/interfaces/Settings/Database/DiskSizeConfigurationModal'
import { useProjectContext } from 'components/layouts/ProjectLayout/ProjectContext'
import { ButtonTooltip } from 'components/ui/ButtonTooltip'
import { FormHeader } from 'components/ui/Forms/FormHeader'
import Panel from 'components/ui/Panel'
import { useProjectDiskResizeMutation } from 'data/config/project-disk-resize-mutation'
import { useDatabaseSizeQuery } from 'data/database/database-size-query'
import { useOrgSubscriptionQuery } from 'data/subscriptions/org-subscription-query'
import { useCheckPermissions } from 'hooks/misc/useCheckPermissions'
import { useSelectedOrganization } from 'hooks/misc/useSelectedOrganization'
import { useUrlState } from 'hooks/ui/useUrlState'
import { formatBytes } from 'lib/helpers'
import { AlertDescription_Shadcn_, AlertTitle_Shadcn_, Alert_Shadcn_, Button } from 'ui'

export interface DiskSizeConfigurationProps {
  disabled?: boolean
}

const DiskSizeConfiguration = ({ disabled = false }: DiskSizeConfigurationProps) => {
  const { ref: projectRef } = useParams()
  const { project } = useProjectContext()
  const { lastDatabaseResizeAt } = project ?? {}

  const organization = useSelectedOrganization()

  const timeTillNextAvailableDatabaseResize =
    lastDatabaseResizeAt === null ? 0 : 6 * 60 - dayjs().diff(lastDatabaseResizeAt, 'minutes')

  const [{ show_increase_disk_size_modal }, setUrlParams] = useUrlState()
  const showIncreaseDiskSizeModal = show_increase_disk_size_modal === 'true'
  const setShowIncreaseDiskSizeModal = (value: SetStateAction<boolean>) => {
    const show = typeof value === 'function' ? value(showIncreaseDiskSizeModal) : value
    setUrlParams({ show_increase_disk_size_modal: show ? 'true' : undefined })
  }

  const canUpdateDiskSizeConfig = useCheckPermissions(PermissionAction.UPDATE, 'projects', {
    resource: {
      project_id: project?.id,
    },
  })

  const { data: projectSubscriptionData } = useOrgSubscriptionQuery({ orgSlug: organization?.slug })
  const { mutate: updateProjectUsage, isLoading: isUpdatingDiskSize } =
    useProjectDiskResizeMutation({
      onSuccess: (res, variables) => {
        toast.success(`Successfully updated disk size to ${variables.volumeSize} GB`)
        setShowIncreaseDiskSizeModal(false)
      },
    })

  const currentDiskSize = project?.volumeSizeGb ?? 0

  const { data } = useDatabaseSizeQuery({
    projectRef: project?.ref,
    connectionString: project?.connectionString,
  })
  const databaseSizeBytesUsed = data?.result[0].db_size ?? 0

  return (
    <div id="diskManagement">
      <FormHeader title="Disk Management" />
      {projectSubscriptionData?.usage_billing_enabled === true ? (
        <div className="flex flex-col gap-3">
          <Panel className="!m-0">
            <Panel.Content>
              <div>
                <div>
                  {currentDiskSize && (
                    <span className="text-foreground-light flex gap-2 items-baseline">
                      <h4 className="text-foreground">Current Disk Storage</h4>
                    </span>
                  )}
                  <div className="grid grid-cols-2 items-center">
                    <p className="text-sm text-lighter max-w-lg">
                      Supabase employs auto-scaling storage and allows for manual disk size
                      adjustments when necessary
                    </p>
                    <div className="flex items-end justify-end">
                      <ButtonTooltip
                        type="default"
                        disabled={!canUpdateDiskSizeConfig || disabled}
                        onClick={() => setShowIncreaseDiskSizeModal(true)}
                        tooltip={{
                          content: {
                            side: 'bottom',
                            text: !canUpdateDiskSizeConfig
                              ? 'You need additional permissions to increase the disk size'
                              : undefined,
                          },
                        }}
                      >
                        Increase disk size
                      </ButtonTooltip>
                    </div>
                  </div>

                  <div className="grid grid-cols-12 gap-2 mt-12 items-start">
                    <div className="col-span-4 grid grid-cols-2 gap-x-12 gap-y-4 items-start">
                      <div className="grid gap-2 col-span-1">
                        <h5 className="text-sm">Space used</h5>
                        <span className="text-lg">
                          {formatBytes(databaseSizeBytesUsed, 2, 'GB')}
                        </span>
                      </div>
                      <div className="grid gap-2 col-span-1">
                        <h5 className="text-sm">Total size</h5>
                        <span className="text-lg">{currentDiskSize} GB</span>
                      </div>

                      <div className="col-span-2 mt-4">
                        <Button asChild type="default" iconRight={<ExternalLink size={14} />}>
                          <Link
                            href={`/project/${projectRef}/reports/database#database-size-report`}
                          >
                            View detailed summary
                          </Link>
                        </Button>
                      </div>
                    </div>

                    <div className="col-span-8">
                      <Alert_Shadcn_>
                        <Info size={16} />
                        <AlertTitle_Shadcn_>Importing a lot of data?</AlertTitle_Shadcn_>
                        <AlertDescription_Shadcn_>
                          <Markdown
                            className="max-w-full"
                            content={`
We auto-scale your disk as you need more storage, but can only do this once every 6 hours.
If you upload more than 1.5x the current size of your storage, your database will go
into read-only mode. If you know how big your database is going to be, you can
manually increase the size here.

Read more about [disk management](https://supabase.com/docs/guides/platform/database-size#disk-management) and how to [free up storage space](https://supabase.com/docs/guides/platform/database-size#vacuum-operations).
`}
                          />
                        </AlertDescription_Shadcn_>
                      </Alert_Shadcn_>
                    </div>
                  </div>
                </div>
              </div>
            </Panel.Content>
          </Panel>
        </div>
      ) : (
        <Alert_Shadcn_>
          <Info size={16} />
          <AlertTitle_Shadcn_>
            {projectSubscriptionData?.plan?.id === 'free'
              ? 'Disk size configuration is not available for projects on the Free Plan'
              : 'Disk size configuration is only available when the spend cap has been disabled'}
          </AlertTitle_Shadcn_>
          <AlertDescription_Shadcn_>
            {projectSubscriptionData?.plan?.id === 'free' ? (
              <p>
                If you are intending to use more than 500MB of disk space, then you will need to
                upgrade to at least the Pro Plan.
              </p>
            ) : (
              <p>
                If you are intending to use more than 8GB of disk space, then you will need to
                disable your spend cap.
              </p>
            )}
            <Button asChild type="default" className="mt-3">
              <Link
                href={`/org/${organization?.slug}/billing?panel=${
                  projectSubscriptionData?.plan?.id === 'free' ? 'subscriptionPlan' : 'costControl'
                }`}
                target="_blank"
              >
                {projectSubscriptionData?.plan?.id === 'free'
                  ? 'Upgrade subscription'
                  : 'Disable spend cap'}
              </Link>
            </Button>
          </AlertDescription_Shadcn_>
        </Alert_Shadcn_>
      )}

      <DiskSizeConfigurationModal
        visible={showIncreaseDiskSizeModal}
        loading={isUpdatingDiskSize}
        hideModal={setShowIncreaseDiskSizeModal}
      />
    </div>
  )
}

export default DiskSizeConfiguration<|MERGE_RESOLUTION|>--- conflicted
+++ resolved
@@ -2,14 +2,8 @@
 import dayjs from 'dayjs'
 import { ExternalLink, Info } from 'lucide-react'
 import Link from 'next/link'
-<<<<<<< HEAD
-import { useState } from 'react'
+import { SetStateAction } from 'react'
 import { toast } from 'sonner'
-=======
-import { SetStateAction } from 'react'
-import toast from 'react-hot-toast'
->>>>>>> 8c6d0f18
-import { number, object } from 'yup'
 
 import { useParams } from 'common'
 import { Markdown } from 'components/interfaces/Markdown'
