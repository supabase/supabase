--- conflicted
+++ resolved
@@ -24,16 +24,9 @@
 }
 
 const DiskSizeConfiguration = ({ disabled = false }: DiskSizeConfigurationProps) => {
-<<<<<<< HEAD
   const { slug, ref: projectRef } = useParams()
-  const { project } = useProjectContext()
-
-  const organization = useSelectedOrganization()
-=======
-  const { ref: projectRef } = useParams()
   const { data: project } = useSelectedProjectQuery()
   const { data: organization } = useSelectedOrganizationQuery()
->>>>>>> b68b2ebc
 
   const [{ show_increase_disk_size_modal }, setUrlParams] = useUrlState()
   const showIncreaseDiskSizeModal = show_increase_disk_size_modal === 'true'
