import { PermissionAction } from '@supabase/shared-types/out/constants'
import dayjs from 'dayjs'
import { ExternalLink, Info } from 'lucide-react'
import Link from 'next/link'
import { useState } from 'react'
import { toast } from 'sonner'
import { number, object } from 'yup'

import { useParams } from 'common'
import { Markdown } from 'components/interfaces/Markdown'
import DiskSizeConfigurationModal from 'components/interfaces/Settings/Database/DiskSizeConfigurationModal'
import { useProjectContext } from 'components/layouts/ProjectLayout/ProjectContext'
import { ButtonTooltip } from 'components/ui/ButtonTooltip'
import { FormHeader } from 'components/ui/Forms/FormHeader'
import Panel from 'components/ui/Panel'
import { useProjectDiskResizeMutation } from 'data/config/project-disk-resize-mutation'
import { useDatabaseSizeQuery } from 'data/database/database-size-query'
import { useOrgSubscriptionQuery } from 'data/subscriptions/org-subscription-query'
import { useCheckPermissions } from 'hooks/misc/useCheckPermissions'
import { useSelectedOrganization } from 'hooks/misc/useSelectedOrganization'
<<<<<<< HEAD
import {
  AlertDescription_Shadcn_,
  AlertTitle_Shadcn_,
  Alert_Shadcn_,
  Button,
  Form,
  InputNumber,
  Modal,
  WarningIcon,
} from 'ui'
=======
import { formatBytes } from 'lib/helpers'
import { AlertDescription_Shadcn_, AlertTitle_Shadcn_, Alert_Shadcn_, Button } from 'ui'
>>>>>>> e094a361

export interface DiskSizeConfigurationProps {
  disabled?: boolean
}

const DiskSizeConfiguration = ({ disabled = false }: DiskSizeConfigurationProps) => {
  const { ref: projectRef } = useParams()
  const { project } = useProjectContext()
  const { lastDatabaseResizeAt } = project ?? {}

  const organization = useSelectedOrganization()

  const timeTillNextAvailableDatabaseResize =
    lastDatabaseResizeAt === null ? 0 : 6 * 60 - dayjs().diff(lastDatabaseResizeAt, 'minutes')
  const isAbleToResizeDatabase = timeTillNextAvailableDatabaseResize <= 0
  const formattedTimeTillNextAvailableResize =
    timeTillNextAvailableDatabaseResize < 60
      ? `${timeTillNextAvailableDatabaseResize} minute(s)`
      : `${Math.floor(timeTillNextAvailableDatabaseResize / 60)} hours and ${
          timeTillNextAvailableDatabaseResize % 60
        } minute(s)`

  const [showIncreaseDiskSizeModal, setshowIncreaseDiskSizeModal] = useState(false)

  const canUpdateDiskSizeConfig = useCheckPermissions(PermissionAction.UPDATE, 'projects', {
    resource: {
      project_id: project?.id,
    },
  })

  const { data: projectSubscriptionData } = useOrgSubscriptionQuery({ orgSlug: organization?.slug })
  const { mutate: updateProjectUsage, isLoading: isUpdatingDiskSize } =
    useProjectDiskResizeMutation({
      onSuccess: (res, variables) => {
        toast.success(`Successfully updated disk size to ${variables.volumeSize} GB`)
        setshowIncreaseDiskSizeModal(false)
      },
    })

  const confirmResetDbPass = async (values: { [prop: string]: any }) => {
    if (!projectRef) return console.error('Project ref is required')
    const volumeSize = values['new-disk-size']
    updateProjectUsage({ projectRef, volumeSize })
  }

  const currentDiskSize = project?.volumeSizeGb ?? 0
  // to do, update with max_disk_volume_size_gb
  const maxDiskSize = 200

  const INITIAL_VALUES = {
    'new-disk-size': currentDiskSize,
  }

  const diskSizeValidationSchema = object({
    'new-disk-size': number()
      .required('Please enter a GB amount you want to resize the disk up to.')
      .min(Number(currentDiskSize ?? 0), `Must be more than ${currentDiskSize} GB`)
      // to do, update with max_disk_volume_size_gb
      .max(Number(maxDiskSize), 'Must not be more than 200 GB'),
  })

  const { data } = useDatabaseSizeQuery({
    projectRef: project?.ref,
    connectionString: project?.connectionString,
  })
  const databaseSizeBytesUsed = data?.result[0].db_size ?? 0

  return (
    <div id="diskManagement">
      <FormHeader title="Disk management" />
      {projectSubscriptionData?.usage_billing_enabled === true ? (
        <div className="flex flex-col gap-3">
          <Panel className="!m-0">
            <Panel.Content>
              <div>
                <div>
                  {currentDiskSize && (
                    <span className="text-foreground-light flex gap-2 items-baseline">
                      <h4 className="text-foreground">Current Disk Storage</h4>
                    </span>
                  )}
                  <div className="grid grid-cols-2 items-center">
                    <p className="text-sm text-lighter max-w-lg">
                      Supabase employs auto-scaling storage and allows for manual disk size
                      adjustments when necessary
                    </p>
                    <div className="flex items-end justify-end">
                      <ButtonTooltip
                        type="default"
                        disabled={!canUpdateDiskSizeConfig || disabled}
                        onClick={() => setshowIncreaseDiskSizeModal(true)}
                        tooltip={{
                          content: {
                            side: 'bottom',
                            text: !canUpdateDiskSizeConfig
                              ? 'You need additional permissions to increase the disk size'
                              : undefined,
                          },
                        }}
                      >
                        Increase disk size
                      </ButtonTooltip>
                    </div>
                  </div>

                  <div className="grid grid-cols-12 gap-2 mt-12 items-start">
                    <div className="col-span-4 grid grid-cols-2 gap-x-12 gap-y-4 items-start">
                      <div className="grid gap-2 col-span-1">
                        <h5 className="text-sm">Space used</h5>
                        <span className="text-lg">
                          {formatBytes(databaseSizeBytesUsed, 2, 'GB')}
                        </span>
                      </div>
                      <div className="grid gap-2 col-span-1">
                        <h5 className="text-sm">Total size</h5>
                        <span className="text-lg">{currentDiskSize} GB</span>
                      </div>

                      <div className="col-span-2 mt-4">
                        <Button asChild type="default" iconRight={<ExternalLink size={14} />}>
                          <Link
                            href={`/project/${projectRef}/reports/database#database-size-report`}
                          >
                            View detailed summary
                          </Link>
                        </Button>
                      </div>
                    </div>

                    <div className="col-span-8">
                      <Alert_Shadcn_>
                        <Info size={16} />
                        <AlertTitle_Shadcn_>Importing a lot of data?</AlertTitle_Shadcn_>
                        <AlertDescription_Shadcn_>
                          <Markdown
                            className="max-w-full"
                            content={`
We auto-scale your disk as you need more storage, but can only do this once every 6 hours.
If you upload more than 1.5x the current size of your storage, your database will go
into read-only mode. If you know how big your database is going to be, you can
manually increase the size here.

Read more about [disk management](https://supabase.com/docs/guides/platform/database-size#disk-management) and how to [free up storage space](https://supabase.com/docs/guides/platform/database-size#vacuum-operations).
`}
                          />
                        </AlertDescription_Shadcn_>
                      </Alert_Shadcn_>
                    </div>
                  </div>
                </div>
              </div>
            </Panel.Content>
          </Panel>
        </div>
      ) : (
        <Alert_Shadcn_>
          <Info size={16} />
          <AlertTitle_Shadcn_>
            {projectSubscriptionData?.plan?.id === 'free'
              ? 'Disk size configuration is not available for projects on the Free Plan'
              : 'Disk size configuration is only available when the spend cap has been disabled'}
          </AlertTitle_Shadcn_>
          <AlertDescription_Shadcn_>
            {projectSubscriptionData?.plan?.id === 'free' ? (
              <p>
                If you are intending to use more than 500MB of disk space, then you will need to
                upgrade to at least the Pro Plan.
              </p>
            ) : (
              <p>
                If you are intending to use more than 8GB of disk space, then you will need to
                disable your spend cap.
              </p>
            )}
            <Button asChild type="default" className="mt-3">
              <Link
                href={`/org/${organization?.slug}/billing?panel=${
                  projectSubscriptionData?.plan?.id === 'free' ? 'subscriptionPlan' : 'costControl'
                }`}
                target="_blank"
              >
                {projectSubscriptionData?.plan?.id === 'free'
                  ? 'Upgrade subscription'
                  : 'Disable spend cap'}
              </Link>
            </Button>
          </AlertDescription_Shadcn_>
        </Alert_Shadcn_>
      )}

      <DiskSizeConfigurationModal
        visible={showIncreaseDiskSizeModal}
        loading={isUpdatingDiskSize}
        hideModal={setshowIncreaseDiskSizeModal}
      />
    </div>
  )
}

export default DiskSizeConfiguration<|MERGE_RESOLUTION|>--- conflicted
+++ resolved
@@ -18,21 +18,8 @@
 import { useOrgSubscriptionQuery } from 'data/subscriptions/org-subscription-query'
 import { useCheckPermissions } from 'hooks/misc/useCheckPermissions'
 import { useSelectedOrganization } from 'hooks/misc/useSelectedOrganization'
-<<<<<<< HEAD
-import {
-  AlertDescription_Shadcn_,
-  AlertTitle_Shadcn_,
-  Alert_Shadcn_,
-  Button,
-  Form,
-  InputNumber,
-  Modal,
-  WarningIcon,
-} from 'ui'
-=======
 import { formatBytes } from 'lib/helpers'
 import { AlertDescription_Shadcn_, AlertTitle_Shadcn_, Alert_Shadcn_, Button } from 'ui'
->>>>>>> e094a361
 
 export interface DiskSizeConfigurationProps {
   disabled?: boolean
