--- conflicted
+++ resolved
@@ -11,6 +11,7 @@
   DropdownMenuItem,
   DropdownMenuTrigger,
   IconCheck,
+  IconChevronDown,
   IconClipboard,
   IconExternalLink,
   IconX,
@@ -29,14 +30,10 @@
   LOGS_SOURCE_DESCRIPTION,
   LogsTableName,
 } from './Logs.constants'
-<<<<<<< HEAD
 import { LogTemplate, LogsWarning, WarehouseCollection } from './Logs.types'
 import { useIsFeatureEnabled } from 'hooks/misc/useIsFeatureEnabled'
 import { useFlag } from 'hooks/ui/useFlag'
-=======
-import type { LogTemplate, LogsWarning } from './Logs.types'
 import { IS_PLATFORM } from 'common'
->>>>>>> b78eea51
 
 export type SourceType = 'logs' | 'warehouse'
 export interface LogsQueryPanelProps {
@@ -117,7 +114,6 @@
                   <DropdownMenuItem onClick={() => onDataSourceChange('logs')}>
                     <DropdownMenuItemContent name="Logs" desc="Logs for all Supabase products" />
                   </DropdownMenuItem>
-
                   <DropdownMenuItem onClick={() => onDataSourceChange('warehouse')}>
                     <DropdownMenuItemContent
                       name={
@@ -132,7 +128,6 @@
               </DropdownMenu>
             )}
 
-<<<<<<< HEAD
             {dataSource === 'warehouse' && (
               <DropdownMenu>
                 <DropdownMenuTrigger asChild>
@@ -188,16 +183,10 @@
               </DropdownMenu>
             )}
 
-            {dataSource === 'logs' && (
+            {dataSource === 'logs' && IS_PLATFORMx && (
               <DropdownMenu>
                 <DropdownMenuTrigger asChild>
                   <Button type="default" iconRight={<ChevronDown />}>
-=======
-            {IS_PLATFORM && (
-              <DropdownMenu>
-                <DropdownMenuTrigger asChild>
-                  <Button type="default" iconRight={<IconChevronDown />}>
->>>>>>> b78eea51
                     Templates
                   </Button>
                 </DropdownMenuTrigger>
@@ -216,7 +205,6 @@
               </DropdownMenu>
             )}
 
-<<<<<<< HEAD
             {dataSource === 'logs' && (
               <DatePickers
                 to={defaultTo}
@@ -226,14 +214,6 @@
               />
             )}
 
-=======
-            <DatePickers
-              to={defaultTo}
-              from={defaultFrom}
-              onChange={onDateChange}
-              helpers={EXPLORER_DATEPICKER_HELPERS}
-            />
->>>>>>> b78eea51
             <div className="overflow-hidden">
               <div
                 className={` transition-all duration-300 ${
