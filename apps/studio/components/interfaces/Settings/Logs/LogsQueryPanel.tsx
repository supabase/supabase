import * as Tooltip from '@radix-ui/react-tooltip'
<<<<<<< HEAD
=======
import Link from 'next/link'
import React, { useState } from 'react'

import Table from 'components/to-be-cleaned/Table'
import { useIsFeatureEnabled } from 'hooks/misc/useIsFeatureEnabled'
import { copyToClipboard } from 'lib/helpers'
import { logConstants } from 'shared-data'
>>>>>>> 87b68b9f
import {
  Alert,
  Badge,
  Button,
  DropdownMenu,
  DropdownMenuContent,
  DropdownMenuItem,
  DropdownMenuTrigger,
  IconCheck,
  IconClipboard,
  IconExternalLink,
  IconX,
  Popover,
  SidePanel,
  Tabs,
} from 'ui'
<<<<<<< HEAD

import { useFlag, useIsFeatureEnabled } from 'hooks'
import Link from 'next/link'
import React, { ReactNode, useState } from 'react'
=======
import DatePickers from './Logs.DatePickers'
>>>>>>> 87b68b9f
import {
  EXPLORER_DATEPICKER_HELPERS,
  LOGS_SOURCE_DESCRIPTION,
<<<<<<< HEAD
  LogTemplate,
  WarehouseCollection,
} from '.'
import DatePickers from './Logs.DatePickers'
import Table from 'components/to-be-cleaned/Table'
import { logConstants } from 'shared-data'
import { copyToClipboard } from 'lib/helpers'
import { BookOpen, ChevronDown } from 'lucide-react'
import { WarehouseQueryTemplate } from './Warehouse.utils'
=======
  LogsTableName,
} from './Logs.constants'
import type { LogTemplate, LogsWarning } from './Logs.types'
>>>>>>> 87b68b9f

export type SourceType = 'logs' | 'warehouse'
export interface LogsQueryPanelProps {
  templates?: LogTemplate[]
  warehouseTemplates?: WarehouseQueryTemplate[]
  onSelectTemplate: (template: LogTemplate) => void
  onSelectWarehouseTemplate: (template: WarehouseQueryTemplate) => void
  onSelectSource: (source: string) => void
  onClear: () => void
  onSave?: () => void
  hasEditorValue: boolean
  isLoading: boolean
  onDateChange: React.ComponentProps<typeof DatePickers>['onChange']
  defaultTo: string
  defaultFrom: string
  warnings: LogsWarning[]
  warehouseCollections: WarehouseCollection[]
  dataSource: SourceType
  onDataSourceChange: (sourceType: SourceType) => void
}

function DropdownMenuItemContent({ name, desc }: { name: ReactNode; desc?: string }) {
  return (
    <div className="grid gap-1">
      <div className="font-mono font-bold">{name}</div>
      {desc && <div className="text-foreground-light">{desc}</div>}
    </div>
  )
}

const LogsQueryPanel = ({
  templates = [],
  warehouseTemplates = [],
  onSelectTemplate,
  onSelectWarehouseTemplate,
  onSelectSource,
  defaultFrom,
  defaultTo,
  onDateChange,
  warnings,
  warehouseCollections,
  dataSource,
  onDataSourceChange,
}: LogsQueryPanelProps) => {
  const [showReference, setShowReference] = useState(false)

  const {
    projectAuthAll: authEnabled,
    projectStorageAll: storageEnabled,
    projectEdgeFunctionAll: edgeFunctionsEnabled,
  } = useIsFeatureEnabled(['project_auth:all', 'project_storage:all', 'project_edge_function:all'])

  const warehouseEnabled = useFlag('warehouse')

  const logsTableNames = Object.entries(LogsTableName)
    .filter(([key]) => {
      if (key === 'AUTH') return authEnabled
      if (key === 'STORAGE') return storageEnabled
      if (key === 'FN_EDGE') return edgeFunctionsEnabled
      if (key === 'WAREHOUSE') return false
      return true
    })
    .map(([, value]) => value)

  return (
    <div className="border-b bg-surface-100">
      <div className="flex w-full items-center justify-between px-5 py-2">
        <div className="flex w-full flex-row items-center justify-between gap-x-4">
          <div className="flex items-center gap-2">
            {warehouseEnabled && (
              <DropdownMenu>
                <DropdownMenuTrigger asChild>
                  <Button type="default" iconRight={<ChevronDown />}>
                    Data source <span className="ml-2 font-mono opacity-50">{dataSource}</span>
                  </Button>
                </DropdownMenuTrigger>
                <DropdownMenuContent side="bottom" align="start">
                  <DropdownMenuItem onClick={() => onDataSourceChange('logs')}>
                    <DropdownMenuItemContent name="Logs" desc="Logs for all Supabase products" />
                  </DropdownMenuItem>

                  <DropdownMenuItem onClick={() => onDataSourceChange('warehouse')}>
                    <DropdownMenuItemContent
                      name={
                        <span>
                          Warehouse <Badge variant="warning">NEW</Badge>
                        </span>
                      }
                      desc="Query your data warehouse collections"
                    />
                  </DropdownMenuItem>
                </DropdownMenuContent>
              </DropdownMenu>
            )}

            {dataSource === 'warehouse' && (
              <DropdownMenu>
                <DropdownMenuTrigger asChild>
                  <Button type="default" iconRight={<ChevronDown />}>
                    Templates
                  </Button>
                </DropdownMenuTrigger>
                <DropdownMenuContent>
                  {warehouseTemplates.map((template) => (
                    <DropdownMenuItem
                      key={template.name}
                      onClick={() => onSelectWarehouseTemplate(template)}
                    >
                      <DropdownMenuItemContent name={template.name} desc={template.description} />
                    </DropdownMenuItem>
                  ))}
                  {warehouseCollections.length === 0 && (
                    <DropdownMenuItem className="hover:bg-transparent cursor-default">
                      <DropdownMenuItemContent
                        name="No collections found"
                        desc="You can create collections in the left sidebar."
                      />
                    </DropdownMenuItem>
                  )}
                </DropdownMenuContent>
              </DropdownMenu>
            )}

            {dataSource === 'logs' && (
              <DropdownMenu>
                <DropdownMenuTrigger asChild>
                  <Button type="default" iconRight={<ChevronDown />}>
                    Insert source
                  </Button>
                </DropdownMenuTrigger>
                <DropdownMenuContent
                  side="bottom"
                  align="start"
                  className="max-h-[70vh] overflow-auto"
                >
                  {dataSource === 'logs' &&
                    logsTableNames
                      .sort((a, b) => a.localeCompare(b))
                      .map((source) => (
                        <DropdownMenuItem key={source} onClick={() => onSelectSource(source)}>
                          <DropdownMenuItemContent
                            name={source}
                            desc={LOGS_SOURCE_DESCRIPTION[source]}
                          />
                        </DropdownMenuItem>
                      ))}
                </DropdownMenuContent>
              </DropdownMenu>
            )}

            {dataSource === 'logs' && (
              <DropdownMenu>
                <DropdownMenuTrigger asChild>
                  <Button type="default" iconRight={<ChevronDown />}>
                    Templates
                  </Button>
                </DropdownMenuTrigger>
                <DropdownMenuContent side="bottom" align="start">
                  {templates
                    .sort((a, b) => a.label!.localeCompare(b.label!))
                    .map((template) => (
                      <DropdownMenuItem
                        key={template.label}
                        onClick={() => onSelectTemplate(template)}
                      >
                        <p>{template.label}</p>
                      </DropdownMenuItem>
                    ))}
                </DropdownMenuContent>
              </DropdownMenu>
            )}

            {dataSource === 'logs' && (
              <DatePickers
                to={defaultTo}
                from={defaultFrom}
                onChange={onDateChange}
                helpers={EXPLORER_DATEPICKER_HELPERS}
              />
            )}

            <div className="overflow-hidden">
              <div
                className={` transition-all duration-300 ${
                  warnings.length > 0 ? 'opacity-100' : 'invisible h-0 w-0 opacity-0'
                }`}
              >
                <Popover
                  overlay={
                    <Alert variant="warning" title="">
                      <div className="flex flex-col gap-3">
                        {warnings.map((warning, index) => (
                          <p key={index}>
                            {warning.text}{' '}
                            {warning.link && (
                              <Link href={warning.link}>{warning.linkText || 'View'}</Link>
                            )}
                          </p>
                        ))}
                      </div>
                    </Alert>
                  }
                >
                  <Badge variant="warning">
                    {warnings.length} {warnings.length > 1 ? 'warnings' : 'warning'}
                  </Badge>
                </Popover>
              </div>
            </div>
          </div>
          <div>
            <div className="flex items-center gap-4">
              <div className="flex items-center gap-2">
                <SidePanel
                  size="large"
                  header={
                    <div className="flex flex-row justify-between items-center">
                      <h3>Field Reference</h3>
                      <Button
                        type="text"
                        className="px-1"
                        onClick={() => setShowReference(false)}
                        icon={<IconX size={18} strokeWidth={1.5} />}
                      />
                    </div>
                  }
                  visible={showReference}
                  cancelText="Close"
                  onCancel={() => setShowReference(false)}
                  hideFooter
                  triggerElement={
                    <Button
                      asChild // ?: we don't want a button inside a button
                      type="default"
                      onClick={() => setShowReference(true)}
                      icon={<BookOpen />}
                      className="px-2"
                    >
                      <span>Field Reference</span>
                    </Button>
                  }
                >
                  <SidePanel.Content>
                    <div className="pt-4 pb-2 space-y-1">
                      <p className="text-sm">
                        The following table shows all the available paths that can be queried from
                        each respective source. Do note that to access nested keys, you would need
                        to perform the necessary{' '}
                        <Link
                          href="https://supabase.com/docs/guides/platform/logs#unnesting-arrays"
                          target="_blank"
                          rel="noreferrer"
                          className="text-brand"
                        >
                          unnesting joins
                          <IconExternalLink
                            size="tiny"
                            className="ml-1 inline -translate-y-[2px]"
                            strokeWidth={1.5}
                          />
                        </Link>
                      </p>
                    </div>
                  </SidePanel.Content>
                  <SidePanel.Separator />
                  <Tabs
                    scrollable
                    size="small"
                    type="underlined"
                    defaultActiveId="edge_logs"
                    listClassNames="px-2"
                  >
                    {logConstants.schemas.map((schema) => (
                      <Tabs.Panel
                        key={schema.reference}
                        id={schema.reference}
                        label={schema.name}
                        className="px-4 pb-4"
                      >
                        <Table
                          head={[
                            <Table.th className="text-xs !p-2" key="path">
                              Path
                            </Table.th>,
                            <Table.th key="type" className="text-xs !p-2">
                              Type
                            </Table.th>,
                          ]}
                          body={schema.fields
                            .sort((a: any, b: any) => a.path - b.path)
                            .map((field) => (
                              <Field key={field.path} field={field} />
                            ))}
                        />
                      </Tabs.Panel>
                    ))}
                  </Tabs>
                </SidePanel>
              </div>
            </div>
          </div>
        </div>
      </div>
    </div>
  )
}

const Field = ({
  field,
}: {
  field: {
    path: string
    type: string
  }
}) => {
  const [isCopied, setIsCopied] = useState(false)

  return (
    <Table.tr>
      <Table.td
        className="font-mono text-xs !p-2 cursor-pointer hover:text-foreground transition flex items-center space-x-2"
        onClick={() =>
          copyToClipboard(field.path, () => {
            setIsCopied(true)
            setTimeout(() => setIsCopied(false), 3000)
          })
        }
      >
        <span>{field.path}</span>
        {isCopied ? (
          <Tooltip.Root delayDuration={0}>
            <Tooltip.Trigger>
              <IconCheck size={14} strokeWidth={3} className="text-brand" />
            </Tooltip.Trigger>
            <Tooltip.Portal>
              <Tooltip.Content side="bottom">
                <Tooltip.Arrow className="radix-tooltip-arrow" />
                <div
                  className={[
                    'rounded bg-alternative py-1 px-2 leading-none shadow',
                    'border border-background',
                  ].join(' ')}
                >
                  <span className="text-xs text-foreground">Copied</span>
                </div>
              </Tooltip.Content>
            </Tooltip.Portal>
          </Tooltip.Root>
        ) : (
          <Tooltip.Root delayDuration={0}>
            <Tooltip.Trigger>
              <IconClipboard size="tiny" strokeWidth={1.5} />
            </Tooltip.Trigger>
            <Tooltip.Portal>
              <Tooltip.Content side="bottom">
                <Tooltip.Arrow className="radix-tooltip-arrow" />
                <div
                  className={[
                    'rounded bg-alternative py-1 px-2 leading-none shadow',
                    'border border-background',
                  ].join(' ')}
                >
                  <span className="text-xs text-foreground">Copy value</span>
                </div>
              </Tooltip.Content>
            </Tooltip.Portal>
          </Tooltip.Root>
        )}
      </Table.td>
      <Table.td className="font-mono text-xs !p-2">{field.type}</Table.td>
    </Table.tr>
  )
}

export default LogsQueryPanel<|MERGE_RESOLUTION|>--- conflicted
+++ resolved
@@ -1,14 +1,4 @@
 import * as Tooltip from '@radix-ui/react-tooltip'
-<<<<<<< HEAD
-=======
-import Link from 'next/link'
-import React, { useState } from 'react'
-
-import Table from 'components/to-be-cleaned/Table'
-import { useIsFeatureEnabled } from 'hooks/misc/useIsFeatureEnabled'
-import { copyToClipboard } from 'lib/helpers'
-import { logConstants } from 'shared-data'
->>>>>>> 87b68b9f
 import {
   Alert,
   Badge,
@@ -25,18 +15,13 @@
   SidePanel,
   Tabs,
 } from 'ui'
-<<<<<<< HEAD
 
 import { useFlag, useIsFeatureEnabled } from 'hooks'
 import Link from 'next/link'
 import React, { ReactNode, useState } from 'react'
-=======
-import DatePickers from './Logs.DatePickers'
->>>>>>> 87b68b9f
 import {
   EXPLORER_DATEPICKER_HELPERS,
   LOGS_SOURCE_DESCRIPTION,
-<<<<<<< HEAD
   LogTemplate,
   WarehouseCollection,
 } from '.'
@@ -46,11 +31,8 @@
 import { copyToClipboard } from 'lib/helpers'
 import { BookOpen, ChevronDown } from 'lucide-react'
 import { WarehouseQueryTemplate } from './Warehouse.utils'
-=======
-  LogsTableName,
-} from './Logs.constants'
-import type { LogTemplate, LogsWarning } from './Logs.types'
->>>>>>> 87b68b9f
+import { LogsTableName } from './Logs.constants'
+import { LogsWarning } from './Logs.types'
 
 export type SourceType = 'logs' | 'warehouse'
 export interface LogsQueryPanelProps {
