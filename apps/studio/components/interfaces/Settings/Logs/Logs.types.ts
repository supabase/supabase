import type { Datum } from 'components/ui/Charts/Charts.types'
import React from 'react'

interface Metadata {
  [key: string]: string | number | Object | Object[] | any
}

export type DatePickerToFrom = { to: string | null; from: string | null }

export type LogSearchCallback = (
  event: 'search-input-change' | 'event-chart-bar-click' | 'datepicker-change',
  filters: {
    query?: string
  } & Partial<DatePickerToFrom>
) => void

export interface LogsWarning {
  text: string | React.ReactNode
  link?: string
  linkText?: string
}
export interface LogsEndpointParams {
  project: string // project ref
  iso_timestamp_start?: string
  iso_timestamp_end?: string
  sql?: string
}

export interface CustomLogData {
  [other: string]: unknown
}

export interface PreviewLogData extends CustomLogData {
  id: string
  timestamp: number
  event_message: string
  metadata?: Metadata
  [key: string]: string | number | Metadata | undefined
}
export type LogData = CustomLogData & PreviewLogData

export interface LogTemplate {
  label?: string
  description?: string
  mode: 'custom' | 'simple'
  for?: string[]
  searchString: string
}

export interface CountData {
  count: number
}

export interface EventChartData extends Datum {
  error_count: number
  warning_count: number
  ok_count: number
  timestamp: string
}

type LFResponse<T> = {
  result: T[]
  error?: {
    code: number
    errors: {
      domain: string
      message: string
      reason: string | 'resourcesExceeded'
    }[]
    message: string
    status: string
  }
}
type ApiError = string

export type LogQueryError = Omit<LFResponse<unknown>, 'result'> | ApiError

export type Count = LFResponse<CountData>
export type EventChart = LFResponse<EventChartData>

export type Logs = LFResponse<LogData>

export type QueryType =
  | 'api'
  | 'database'
  | 'functions'
  | 'fn_edge'
  | 'auth'
  | 'realtime'
  | 'storage'
  | 'supavisor'
  | 'postgrest'
  | 'warehouse'
<<<<<<< HEAD
  | 'pg_upgrade'
=======
  | 'pg_cron'
  | 'pgbouncer'
>>>>>>> fbc48bf8

export type Mode = 'simple' | 'custom'

export type Table = 'edge_logs' | 'postgres_logs'

export interface FilterObject {
  // severity?: string[]
  // status_code?: string[]

  // `q` for the editor query.
  q?: string
  // `s` for search query.
  s?: string
  // `te` for timestamp start value.
  te?: string
}

export interface FilterSet {
  label: string
  key: string
  options: FilterOption[]
}
export interface FilterOption {
  key: string
  label: string
  description?: string
}

export type FilterTableSet = {
  [table: string]: {
    [filterName: string]: FilterSet
  }
}

export interface Filters {
  [key: string]: string | string[] | boolean | undefined | Filters
}

export type Override = {
  key: string
  value: string | string[] | undefined
}

export interface DatetimeHelper {
  text: string
  calcTo: () => string
  calcFrom: () => string
  default?: boolean
  disabled?: boolean
}

export interface WarehouseCollection {
  name: string
  id: number
  token: string
}<|MERGE_RESOLUTION|>--- conflicted
+++ resolved
@@ -91,12 +91,9 @@
   | 'supavisor'
   | 'postgrest'
   | 'warehouse'
-<<<<<<< HEAD
   | 'pg_upgrade'
-=======
   | 'pg_cron'
   | 'pgbouncer'
->>>>>>> fbc48bf8
 
 export type Mode = 'simple' | 'custom'
 
