import { useMonaco } from '@monaco-editor/react'
import dayjs, { Dayjs } from 'dayjs'
import { get, isEqual } from 'lodash'
import uniqBy from 'lodash/uniqBy'
import { useEffect } from 'react'

import BackwardIterator from 'components/ui/CodeEditor/Providers/BackwardIterator'
import type { PlanId } from 'data/subscriptions/types'
import logConstants from 'shared-data/logConstants'
import { LogsTableName, SQL_FILTER_TEMPLATES } from './Logs.constants'
import type { Filters, LogData, LogsEndpointParams } from './Logs.types'
import { IS_PLATFORM } from 'common'

/**
 * Convert a micro timestamp from number/string to iso timestamp
 */
export const unixMicroToIsoTimestamp = (unix: string | number): string => {
  return dayjs.unix(Number(unix) / 1000 / 1000).toISOString()
}

export const isUnixMicro = (unix: string | number): boolean => {
  const digitLength = String(unix).length === 16
  const isNum = !Number.isNaN(Number(unix))
  return isNum && digitLength
}

/**
 * Boolean check to verify that there are 3 columns:
 * - id
 * - timestamp
 * - event_message
 */
export const isDefaultLogPreviewFormat = (log: LogData) =>
  log && log.timestamp && log.event_message && log.id

/**
 * Recursively retrieve all nested object key paths.
 *
 * TODO: move to utils
 *
 * @param obj any object
 * @param parent a string representing the parent key
 * @returns string[] all dot paths for keys.
 */
const getDotKeys = (obj: { [k: string]: unknown }, parent?: string): string[] => {
  const keys = Object.keys(obj).filter((k) => obj[k])
  return keys.flatMap((k) => {
    const currKey = parent ? `${parent}.${k}` : k
    if (typeof obj[k] === 'object') {
      return getDotKeys(obj[k] as any, currKey)
    } else {
      return [currKey]
    }
  })
}

/**
 * Root keys in the filter object are considered to be AND filters.
 * Nested keys under a root key are considered to be OR filters.
 *
 * For example:
 * ```
 * {my_value: 'something', nested: {id: 123, test: 123 }}
 * ```
 * This would be converted into `WHERE (my_value = 'something') and (id = 123 or test = 123)
 *
 * The template of the filter determines the actual filter statement. If no template is provided, a generic equality statement will be used.
 * This only applies for root keys of the filter.
 * For example:
 * ```
 * {'my.nested.value': 123}
 * ```
 * with no template, it will be converted into `WHERE (my.nested.value = 123)
 *
 * @returns a where statement with WHERE clause.
 */
const genWhereStatement = (table: LogsTableName, filters: Filters) => {
  const keys = Object.keys(filters)
  const filterTemplates = SQL_FILTER_TEMPLATES[table]
  const _resolveTemplateToStatement = (dotKey: string): string | null => {
    const template = filterTemplates[dotKey]
    const value = get(filters, dotKey)
    if (value !== undefined && typeof template === 'function') {
      return template(value)
    } else if (template === undefined) {
      // resolve unknown filters (possibly from filter overrides)
      // no template, set a default
      if (typeof value === 'string') {
        return `${dotKey} = '${value}'`
      } else {
        return `${dotKey} = ${value}`
      }
    } else if (value === undefined && typeof template === 'function') {
      return null
    } else if (template && value === false) {
      // template present, but value is false
      return null
    } else {
      return template
    }
  }

  const statement = keys
    .map((rootKey) => {
      if (
        filters[rootKey] === undefined ||
        (typeof filters[rootKey] === 'string' && (filters[rootKey] as string).length === 0)
      ) {
        return null
      } else if (typeof filters[rootKey] === 'object') {
        // join all statements with an OR
        const nestedStatements = getDotKeys(filters[rootKey] as Filters, rootKey)
          .map(_resolveTemplateToStatement)
          .filter(Boolean)

        if (nestedStatements.length > 0) {
          return `(${nestedStatements.join(' or ')})`
        } else {
          return null
        }
      } else {
        const nestedStatement = _resolveTemplateToStatement(rootKey)
        if (nestedStatement === null) return null
        return `(${nestedStatement})`
      }
    })
    .filter(Boolean)
    // join all root statements with AND
    .join(' and ')

  if (statement) {
    return 'where ' + statement
  } else {
    return ''
  }
}

export const genDefaultQuery = (table: LogsTableName, filters: Filters, limit: number = 100) => {
  const where = genWhereStatement(table, filters)
  const joins = genCrossJoinUnnests(table)
  const orderBy = 'order by timestamp desc'

  switch (table) {
    case 'edge_logs':
      if (IS_PLATFORM === false) {
        return `
-- local dev edge_logs query
select id, edge_logs.timestamp, event_message, request.method, request.path, response.status_code 
from edge_logs 
${joins}
${where}
${orderBy}
limit ${limit};
`
      }
      return `select id, identifier, timestamp, event_message, request.method, request.path, response.status_code
  from ${table}
  ${joins}
  ${where}
  ${orderBy}
  limit ${limit}
  `

    case 'postgres_logs':
      if (IS_PLATFORM === false) {
        return `
select postgres_logs.timestamp, id, event_message, parsed.error_severity
from postgres_logs
${joins}
${where}
${orderBy}
limit ${limit}
  `
      }
      return `select identifier, postgres_logs.timestamp, id, event_message, parsed.error_severity from ${table}
  ${joins}
  ${where}
  ${orderBy}
  limit ${limit}
  `

    case 'function_logs':
      return `select id, ${table}.timestamp, event_message, metadata.event_type, metadata.function_id, metadata.level from ${table}
  ${joins}
  ${where}
  ${orderBy}
  limit ${limit}
    `

    case 'auth_logs':
      return `select id, ${table}.timestamp, event_message, metadata.level, metadata.status, metadata.path, metadata.msg as msg, metadata.error from ${table}
  ${joins}
  ${where}
  ${orderBy}
  limit ${limit}
    `

    case 'function_edge_logs':
      return `select id, ${table}.timestamp, event_message, response.status_code, request.method, m.function_id, m.execution_time_ms, m.deployment_id, m.version from ${table}
  ${joins}
  ${where}
  ${orderBy}
  limit ${limit}
  `
    case 'supavisor_logs':
      return `select id, ${table}.timestamp, event_message from ${table} ${joins} ${where} ${orderBy} limit ${limit}`

    default:
      return `select id, ${table}.timestamp, event_message from ${table}
  ${where}
  ${orderBy}
  limit ${limit}
  `

<<<<<<< HEAD
    case 'pg_cron_logs':
      const baseWhere = `where (parsed.application_name = 'pg_cron' OR event_message LIKE '%cron job%')`

      const pgCronWhere = where ? `${baseWhere} AND ${where.substring(6)}` : baseWhere

      return `select identifier, postgres_logs.timestamp, id, event_message, parsed.error_severity, parsed.query 
from postgres_logs
  cross join unnest(metadata) as m
  cross join unnest(m.parsed) as parsed
${pgCronWhere}
${orderBy}
limit ${limit}
`
=======
    case 'cron_job_run_details':
      return `select status, start_time, end_time, jobid from ${table} ${where} ${orderBy} limit ${limit}`
>>>>>>> ec3f538e
  }
}

/**
 * Hardcoded cross join unnests and aliases for each table.
 * Should be used together with the getWhereStatements to allow for filtering on aliases
 */
const genCrossJoinUnnests = (table: LogsTableName) => {
  switch (table) {
    case 'edge_logs':
      return `cross join unnest(metadata) as m
  cross join unnest(m.request) as request
  cross join unnest(m.response) as response`

    case 'postgres_logs':
      return `cross join unnest(metadata) as m
  cross join unnest(m.parsed) as parsed`

    case 'function_logs':
      return `cross join unnest(metadata) as metadata`

    case 'auth_logs':
      return `cross join unnest(metadata) as metadata`

    case 'function_edge_logs':
      return `cross join unnest(metadata) as m
  cross join unnest(m.response) as response
  cross join unnest(m.request) as request`

    case 'supavisor_logs':
      return `cross join unnest(metadata) as m`

    default:
      return ''
  }
}

/**
 * SQL query to retrieve only one log
 */
export const genSingleLogQuery = (table: LogsTableName, id: string) =>
  `select id, timestamp, event_message, metadata from ${table} where id = '${id}' limit 1`

/**
 * Determine if we should show the user an upgrade prompt while browsing logs
 */
export const maybeShowUpgradePrompt = (from: string | null | undefined, planId?: PlanId) => {
  const day = Math.abs(dayjs().diff(dayjs(from), 'day'))

  return (
    (day > 1 && planId === 'free') ||
    (day > 7 && planId === 'pro') ||
    (day > 28 && planId === 'team') ||
    (day > 90 && planId === 'enterprise')
  )
}

export const genCountQuery = (table: LogsTableName, filters: Filters): string => {
  const where = genWhereStatement(table, filters)
  const joins = genCrossJoinUnnests(table)
  return `SELECT count(*) as count FROM ${table} ${joins} ${where}`
}

/** calculates how much the chart start datetime should be offset given the current datetime filter params */
const calcChartStart = (params: Partial<LogsEndpointParams>): [Dayjs, string] => {
  const ite = params.iso_timestamp_end ? dayjs(params.iso_timestamp_end) : dayjs()
  // todo @TzeYiing needs typing
  const its: any = params.iso_timestamp_start ? dayjs(params.iso_timestamp_start) : dayjs()

  let trunc = 'minute'
  let extendValue = 60 * 6
  const minuteDiff = ite.diff(its, 'minute')
  const hourDiff = ite.diff(its, 'hour')
  if (minuteDiff > 60 * 12) {
    trunc = 'hour'
    extendValue = 24 * 5
  } else if (hourDiff > 24 * 3) {
    trunc = 'day'
    extendValue = 7
  }
  //
  // @ts-ignore
  return [its.add(-extendValue, trunc), trunc]
}

/**
 *
 * generates log event chart query
 */
export const genChartQuery = (
  table: LogsTableName,
  params: LogsEndpointParams,
  filters: Filters
) => {
  const [startOffset, trunc] = calcChartStart(params)
  const where = genWhereStatement(table, filters)

  let joins = genCrossJoinUnnests(table)

  return `
SELECT
-- log-event-chart
  timestamp_trunc(t.timestamp, ${trunc}) as timestamp,
  count(t.timestamp) as count
FROM
  ${table} t
  ${joins}
  ${
    where
      ? where + ` and t.timestamp > '${startOffset.toISOString()}'`
      : `where t.timestamp > '${startOffset.toISOString()}'`
  }
GROUP BY
timestamp
ORDER BY
  timestamp ASC
  `
}

type TsPair = [string | '', string | '']
export const ensureNoTimestampConflict = (
  [initialStart, initialEnd]: TsPair,
  [nextStart, nextEnd]: TsPair
): TsPair => {
  if (initialStart && initialEnd && nextEnd && !nextStart) {
    const resolvedDiff = dayjs(nextEnd).diff(dayjs(initialStart))
    let start = dayjs(initialStart)

    if (resolvedDiff <= 0) {
      // start ts is definitely before end ts
      const currDiff = Math.abs(dayjs(initialEnd).diff(start, 'minute'))
      // shift start ts backwards by the current ts difference
      start = dayjs(nextEnd).subtract(currDiff, 'minute')
    }
    return [start.toISOString(), nextEnd]
  } else if (!nextEnd && nextStart) {
    return [nextStart, initialEnd]
  } else {
    return [nextStart, nextEnd]
  }
}

/**
 * Adds SQL code hints to logs explorer code editor
 */
export const useEditorHints = () => {
  const monaco = useMonaco()

  useEffect(() => {
    if (monaco) {
      const competionProvider = {
        triggerCharacters: ['`', ' ', '.'],
        provideCompletionItems: function (model: any, position: any, context: any) {
          let iterator = new BackwardIterator(model, position.column - 2, position.lineNumber - 1)
          if (iterator.isNextDQuote()) return { suggestions: [] }
          let suggestions: { label: string; kind: any; insertText: string }[] = []

          let schemasInUse = logConstants.schemas.filter((schema) =>
            iterator._text.includes(schema.reference)
          )
          if (schemasInUse.length === 0) {
            schemasInUse = logConstants.schemas
          }

          if (iterator.isNextPeriod()) {
            // should be nested key reference, suggest all tail endings of available fields
            const fields = schemasInUse.flatMap((schema) => schema.fields)
            const trailingKeys = fields.flatMap((field) => {
              const [_head, ...rest] = field.path.split('.')
              return rest
            })

            const trailingToAdd = trailingKeys.map((key) => ({
              label: key,
              kind: monaco.languages.CompletionItemKind.Property,
              insertText: key,
            }))
            suggestions = suggestions.concat(trailingToAdd)
          }

          if (context.triggerCharacter === '`' || context.triggerCharacter === ' ') {
            // should be reference or start of key
            const referencesToAdd = logConstants.schemas.map((schema) => ({
              label: schema.reference,
              kind: monaco.languages.CompletionItemKind.Class,
              insertText: schema.reference,
            }))

            const fields = schemasInUse.flatMap((schema) => schema.fields)
            const leadingKeys = fields.flatMap((field) => {
              const splitPath = field.path.split('.')

              return splitPath.slice(0, -1)
            })

            const leadingToAdd = leadingKeys.map((key) => ({
              label: key,
              kind: monaco.languages.CompletionItemKind.Property,
              insertText: key,
            }))
            suggestions = suggestions.concat(leadingToAdd)
            suggestions = suggestions.concat(referencesToAdd)
          }
          return {
            suggestions: uniqBy(suggestions, 'label'),
          }
        },
      } as any

      // register completion item provider for pgsql
      const completeProvider = monaco.languages.registerCompletionItemProvider(
        'pgsql',
        competionProvider
      )

      return () => {
        completeProvider.dispose()
      }
    }
  }, [monaco])
}

/**
 * Assumes that all timestamps are in ISO-8601 UTC timezone.
 *
 * min/max are the datetime strings that extend beyond the given timeseries data.
 */
export const fillTimeseries = (
  timeseriesData: any[],
  timestampKey: string,
  valueKey: string | string[],
  defaultValue: number,
  min?: string,
  max?: string
) => {
  if (timeseriesData.length <= 1 && !(min || max)) return timeseriesData
  const dates: unknown[] = timeseriesData.map((datum) => dayjs.utc(datum[timestampKey]))

  const maxDate = max ? dayjs.utc(max) : dayjs.utc(Math.max.apply(null, dates as number[]))
  const minDate = min ? dayjs.utc(min) : dayjs.utc(Math.min.apply(null, dates as number[]))

  // const truncationSample = timeseriesData.length > 0 ? timeseriesData[0][timestampKey] : min || max
  const truncationSamples = timeseriesData.length > 0 ? dates : [minDate, maxDate]
  const truncation = getTimestampTruncation(truncationSamples as Dayjs[])

  const newData = timeseriesData.map((datum) => {
    const iso = dayjs.utc(datum[timestampKey]).toISOString()
    datum[timestampKey] = iso
    return datum
  })

  const diff = maxDate.diff(minDate, truncation as dayjs.UnitType)
  // Intentional throwing of error here to be caught by Sentry, as this would indicate a bug since charts shouldn't be rendering more than 10k data points
  if (diff > 10000) {
    throw new Error(
      'The selected date range will render more than 10,000 data points within the charts, which will degrade browser performance. Please select a smaller date range.'
    )
  }

  for (let i = 0; i <= diff; i++) {
    const dateToMaybeAdd = minDate.add(i, truncation as dayjs.ManipulateType)

    const keys = typeof valueKey === 'string' ? [valueKey] : valueKey

    const toMerge = keys.reduce(
      (acc, key) => ({
        ...acc,
        [key]: defaultValue,
      }),
      {}
    )

    if (!dates.find((d) => isEqual(d, dateToMaybeAdd))) {
      newData.push({
        [timestampKey]: dateToMaybeAdd.toISOString(),
        ...toMerge,
      })
    }
  }

  return newData
}

const getTimestampTruncation = (samples: Dayjs[]): 'second' | 'minute' | 'hour' | 'day' => {
  const truncationCounts = samples.reduce(
    (acc, sample) => {
      const truncation = _getTruncation(sample)
      acc[truncation] += 1

      return acc
    },
    {
      second: 0,
      minute: 0,
      hour: 0,
      day: 0,
    }
  )

  const mostLikelyTruncation = (
    Object.keys(truncationCounts) as (keyof typeof truncationCounts)[]
  ).reduce((a, b) => (truncationCounts[a] > truncationCounts[b] ? a : b))
  return mostLikelyTruncation
}

const _getTruncation = (date: Dayjs) => {
  const values = ['second', 'minute', 'hour'].map((key) => date.get(key as dayjs.UnitType))
  const zeroCount = values.reduce((acc, value) => {
    if (value === 0) {
      acc += 1
    }
    return acc
  }, 0)
  const truncation = {
    0: 'second' as const,
    1: 'minute' as const,
    2: 'hour' as const,
    3: 'day' as const,
  }[zeroCount]!
  return truncation
}

export function checkForWithClause(query: string) {
  const queryWithoutComments = query.replace(/--.*$/gm, '').replace(/\/\*[\s\S]*?\*\//gm, '')

  const withClauseRegex = /\b(WITH)\b(?=(?:[^']*'[^']*')*[^']*$)/i
  return withClauseRegex.test(queryWithoutComments)
}

export function checkForILIKEClause(query: string) {
  const queryWithoutComments = query.replace(/--.*$/gm, '').replace(/\/\*[\s\S]*?\*\//gm, '')

  const ilikeClauseRegex = /\b(ILIKE)\b(?=(?:[^']*'[^']*')*[^']*$)/i
  return ilikeClauseRegex.test(queryWithoutComments)
}

export function checkForWildcard(query: string) {
  const queryWithoutComments = query.replace(/--.*$/gm, '').replace(/\/\*[\s\S]*?\*\//gm, '')

  const queryWithoutCount = queryWithoutComments.replace(/count\(\*\)/gi, '')

  const wildcardRegex = /\*/
  return wildcardRegex.test(queryWithoutCount)
}<|MERGE_RESOLUTION|>--- conflicted
+++ resolved
@@ -145,8 +145,8 @@
       if (IS_PLATFORM === false) {
         return `
 -- local dev edge_logs query
-select id, edge_logs.timestamp, event_message, request.method, request.path, response.status_code 
-from edge_logs 
+select id, edge_logs.timestamp, event_message, request.method, request.path, response.status_code
+from edge_logs
 ${joins}
 ${where}
 ${orderBy}
@@ -212,13 +212,12 @@
   limit ${limit}
   `
 
-<<<<<<< HEAD
     case 'pg_cron_logs':
       const baseWhere = `where (parsed.application_name = 'pg_cron' OR event_message LIKE '%cron job%')`
 
       const pgCronWhere = where ? `${baseWhere} AND ${where.substring(6)}` : baseWhere
 
-      return `select identifier, postgres_logs.timestamp, id, event_message, parsed.error_severity, parsed.query 
+      return `select identifier, postgres_logs.timestamp, id, event_message, parsed.error_severity, parsed.query
 from postgres_logs
   cross join unnest(metadata) as m
   cross join unnest(m.parsed) as parsed
@@ -226,10 +225,6 @@
 ${orderBy}
 limit ${limit}
 `
-=======
-    case 'cron_job_run_details':
-      return `select status, start_time, end_time, jobid from ${table} ${where} ${orderBy} limit ${limit}`
->>>>>>> ec3f538e
   }
 }
 
