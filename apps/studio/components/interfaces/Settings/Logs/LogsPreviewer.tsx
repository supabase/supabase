--- conflicted
+++ resolved
@@ -54,10 +54,6 @@
 }: PropsWithChildren<LogsPreviewerProps>) => {
   const router = useRouter()
   const { its, db } = useParams()
-<<<<<<< HEAD
-  const [showChart, setShowChart] = useState(true)
-=======
->>>>>>> ea21e083
   const organization = useSelectedOrganization()
   const state = useDatabaseSelectorStateSnapshot()
 
