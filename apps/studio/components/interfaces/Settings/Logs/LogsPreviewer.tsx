--- conflicted
+++ resolved
@@ -96,25 +96,13 @@
 
   // Show the prompt on page load based on query params
   useEffect(() => {
-<<<<<<< HEAD
-    if (params.iso_timestamp_start) {
-      const shouldShowUpgradePrompt = maybeShowUpgradePrompt(
-        params.iso_timestamp_start,
-        subscription?.plan?.id
-      )
-=======
     if (timestampStart) {
       const shouldShowUpgradePrompt = maybeShowUpgradePrompt(timestampStart, subscription?.plan?.id)
->>>>>>> 0d6440b5
       if (shouldShowUpgradePrompt) {
         setShowUpgradePrompt(!showUpgradePrompt)
       }
     }
-<<<<<<< HEAD
-  }, [params.iso_timestamp_start, subscription])
-=======
   }, [timestampStart, subscription])
->>>>>>> 0d6440b5
 
   useEffect(() => {
     if (db !== undefined) {
@@ -154,15 +142,7 @@
       if (shouldShowUpgradePrompt) {
         setShowUpgradePrompt(!showUpgradePrompt)
       } else {
-<<<<<<< HEAD
-        setParams((prev) => ({
-          ...prev,
-          iso_timestamp_start: from || '',
-          iso_timestamp_end: to || '',
-        }))
-=======
         setTimeRange(from || '', to || '')
->>>>>>> 0d6440b5
       }
     }
   }
