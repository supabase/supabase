import dayjs from 'dayjs'
import { Rewind } from 'lucide-react'
import { useRouter } from 'next/router'
import { PropsWithChildren, useEffect, useState } from 'react'

import { useParams } from 'common'
import PreviewFilterPanel from 'components/interfaces/Settings/Logs/PreviewFilterPanel'
import LoadingOpacity from 'components/ui/LoadingOpacity'
import ShimmerLine from 'components/ui/ShimmerLine'
import { useReadReplicasQuery } from 'data/read-replicas/replicas-query'
import useLogsPreview from 'hooks/analytics/useLogsPreview'
import { useLogsUrlState } from 'hooks/analytics/useLogsUrlState'
import { useSelectedLog } from 'hooks/analytics/useSelectedLog'
import useSingleLog from 'hooks/analytics/useSingleLog'
import { useSelectedOrganizationQuery } from 'hooks/misc/useSelectedOrganization'
import { useUpgradePrompt } from 'hooks/misc/useUpgradePrompt'
import { useFlag } from 'hooks/ui/useFlag'
import { useDatabaseSelectorStateSnapshot } from 'state/database-selector'
import { Button } from 'ui'
import { LogsBarChart } from 'ui-patterns/LogsBarChart'
import LogTable from './LogTable'
import { DatePickerValue } from './Logs.DatePickers'
import {
  LOGS_TABLES,
  LOG_ROUTES_WITH_REPLICA_SUPPORT,
  LogsTableName,
  PREVIEWER_DATEPICKER_HELPERS,
} from './Logs.constants'
import type { Filters, LogSearchCallback, LogTemplate, QueryType } from './Logs.types'
import { maybeShowUpgradePrompt } from './Logs.utils'
import { PreviewFilterPanelWithUniversal } from './PreviewFilterPanelWithUniversal'
import UpgradePrompt from './UpgradePrompt'

/**
 * Acts as a container component for the entire log display
 *
 * ## Query Params Syncing
 * Query params are synced on query submission.
 *
 * params used are:
 * - `s` for search query.
 * - `te` for timestamp start value.
 */
interface LogsPreviewerProps {
  projectRef: string
  queryType: QueryType
  filterOverride?: Filters
  condensedLayout?: boolean
  tableName?: LogsTableName
  EmptyState?: React.ReactNode
  filterPanelClassName?: string
}
export const LogsPreviewer = ({
  projectRef,
  queryType,
  filterOverride,
  condensedLayout = false,
  tableName,
  children,
  EmptyState,
  filterPanelClassName,
}: PropsWithChildren<LogsPreviewerProps>) => {
  const useUniversalFilterBar = useFlag('universalFilterBar')

  const router = useRouter()
<<<<<<< HEAD
  const { slug, db } = useParams()
  const organization = useSelectedOrganization()
=======
  const { db } = useParams()
  const { data: organization } = useSelectedOrganizationQuery()
>>>>>>> b68b2ebc
  const state = useDatabaseSelectorStateSnapshot()

  const [showChart, setShowChart] = useState(true)
  const [selectedDatePickerValue, setSelectedDatePickerValue] = useState<DatePickerValue>(
    getDefaultDatePickerValue()
  )

  const { search, setSearch, timestampStart, timestampEnd, setTimeRange, filters, setFilters } =
    useLogsUrlState()

  useEffect(() => {
    if (timestampStart && timestampEnd) {
      setSelectedDatePickerValue({
        to: timestampEnd,
        from: timestampStart,
        text: `${dayjs(timestampStart).format('DD MMM, HH:mm')} - ${dayjs(timestampEnd).format('DD MMM, HH:mm')}`,
        isHelper: false,
      })
    }
  }, [timestampStart, timestampEnd])

  const [selectedLogId, setSelectedLogId] = useSelectedLog()
  const { data: databases, isSuccess } = useReadReplicasQuery({ projectRef })

  // TODO: Move this to useLogsUrlState to simplify LogsPreviewer. - Jordi
  function getDefaultDatePickerValue() {
    const iso_timestamp_start = router.query.iso_timestamp_start as string
    const iso_timestamp_end = router.query.iso_timestamp_end as string

    if (iso_timestamp_start && iso_timestamp_end) {
      return {
        to: iso_timestamp_end,
        from: iso_timestamp_start,
        text: `${dayjs(iso_timestamp_start).format('DD MMM, HH:mm')} - ${dayjs(iso_timestamp_end).format('DD MMM, HH:mm')}`,
        isHelper: false,
      }
    }

    const defaultDatePickerValue = PREVIEWER_DATEPICKER_HELPERS.find((x) => x.default)
    return {
      to: defaultDatePickerValue!.calcTo(),
      from: defaultDatePickerValue!.calcFrom(),
      text: defaultDatePickerValue!.text,
      isHelper: true,
    }
  }

  const table = !tableName ? LOGS_TABLES[queryType] : tableName

  const {
    error,
    logData,
    params,
    newCount,
    isLoading,
    eventChartData,
    isLoadingOlder,
    loadOlder,
    refresh,
  } = useLogsPreview({ projectRef, table, filterOverride })

  const {
    data: selectedLog,
    isLoading: isSelectedLogLoading,
    error: selectedLogError,
  } = useSingleLog({
    projectRef,
    id: selectedLogId ?? undefined,
    queryType,
    paramsToMerge: params,
  })

  const { showUpgradePrompt, setShowUpgradePrompt } = useUpgradePrompt(timestampStart)

  const onSelectTemplate = (template: LogTemplate) => {
    setFilters({ ...filters, search_query: template.searchString })
  }

  // [Joshen] For helper date picker values, reset the timestamp start to prevent data caching
  // Since the helpers are "Last n minutes" -> hitting refresh, you'd expect to see the latest result
  // Whereas if a specific range is selected, you'd not expect new data to show up
  const handleRefresh = () => {
    if (selectedDatePickerValue.isHelper) {
      const helper = PREVIEWER_DATEPICKER_HELPERS.find(
        (x) => x.text === selectedDatePickerValue.text
      )
      if (helper) {
        const newTimestampStart = helper.calcFrom()
        setTimeRange(newTimestampStart, timestampEnd)
      }
    }
    refresh()
  }

  const handleSearch: LogSearchCallback = async (event, { query, to, from }) => {
    if (event === 'search-input-change') {
      setSearch(query || '')
      setSelectedLogId(null)
    } else if (event === 'event-chart-bar-click') {
      setTimeRange(from || '', to || '')
    } else if (event === 'datepicker-change') {
      const shouldShowUpgradePrompt = maybeShowUpgradePrompt(from || '', organization?.plan?.id)

      if (shouldShowUpgradePrompt) {
        setShowUpgradePrompt(!showUpgradePrompt)
      } else {
        setTimeRange(from || '', to || '')
      }
    }
  }

  // Show the prompt on page load based on query params
  useEffect(() => {
    if (timestampStart) {
      const shouldShowUpgradePrompt = maybeShowUpgradePrompt(timestampStart, organization?.plan?.id)
      if (shouldShowUpgradePrompt) {
        setShowUpgradePrompt(!showUpgradePrompt)
      }
    }
  }, [timestampStart, organization])

  useEffect(() => {
    if (db !== undefined) {
      const database = databases?.find((d) => d.identifier === db)
      if (database !== undefined) state.setSelectedDatabaseId(db)
    } else if (state.selectedDatabaseId !== undefined && state.selectedDatabaseId !== projectRef) {
      if (LOG_ROUTES_WITH_REPLICA_SUPPORT.includes(router.pathname)) {
        router.push({
          pathname: router.pathname,
          query: { ...router.query, db: state.selectedDatabaseId },
        })
      } else {
        state.setSelectedDatabaseId(projectRef)
      }
    }
  }, [db, isSuccess])

  // Common props shared between both filter panel components to avoid duplication
  const filterPanelProps = {
    className: filterPanelClassName,
    csvData: logData,
    isLoading,
    newCount,
    onRefresh: handleRefresh,
    onSearch: handleSearch,
    defaultSearchValue: search,
    defaultToValue: timestampEnd,
    defaultFromValue: timestampStart,
    queryUrl: `/org/${slug}/project/${projectRef}/logs/explorer?q=${encodeURIComponent(
      params.sql || ''
    )}&its=${encodeURIComponent(timestampStart)}&ite=${encodeURIComponent(timestampEnd)}`,
    onSelectTemplate,
    filters,
    onFiltersChange: setFilters,
    table,
    condensedLayout,
    isShowingEventChart: showChart,
    onToggleEventChart: () => setShowChart(!showChart),
    onSelectedDatabaseChange: (id: string) => {
      setFilters({ ...filters, database: id !== projectRef ? id : undefined })
      const { db, ...params } = router.query
      router.push({
        pathname: router.pathname,
        query: id !== projectRef ? { ...router.query, db: id } : params,
      })
    },
    selectedDatePickerValue,
    setSelectedDatePickerValue,
  }

  return (
    <div className="flex-1 flex flex-col h-full">
      {useUniversalFilterBar ? (
        // Experimental Universal Filter Bar
        <PreviewFilterPanelWithUniversal {...filterPanelProps} />
      ) : (
        // Legacy Filter Panel
        <PreviewFilterPanel {...filterPanelProps} />
      )}
      {children}
      <div
        className={
          'transition-all duration-500 ' +
          (showChart && logData.length > 0 ? 'mb-2 mt-1 opacity-100' : 'h-0 opacity-0')
        }
      >
        <div className={condensedLayout ? 'px-3' : ''}>
          {showChart && (
            <LogsBarChart
              data={eventChartData}
              onBarClick={(datum) => {
                if (!datum?.timestamp) return

                const datumTimestamp = dayjs(datum.timestamp).toISOString()

                const start = dayjs(datumTimestamp).subtract(1, 'minute').toISOString()
                const end = dayjs(datumTimestamp).add(1, 'minute').toISOString()

                handleSearch('event-chart-bar-click', {
                  query: filters.search_query?.toString(),
                  to: end,
                  from: start,
                })
              }}
              EmptyState={
                <div className="flex flex-col items-center justify-center h-[67px]">
                  <p className="text-foreground-light text-xs">No data</p>
                  <p className="text-foreground-lighter text-xs">
                    It may take up to 24 hours for data to refresh
                  </p>
                </div>
              }
            />
          )}
        </div>
      </div>
      <div className="relative flex flex-col flex-grow flex-1 overflow-auto">
        <ShimmerLine active={isLoading} />
        <LoadingOpacity active={isLoading}>
          <LogTable
            projectRef={projectRef}
            isLoading={isLoading}
            data={logData}
            queryType={queryType}
            isHistogramShowing={showChart}
            onHistogramToggle={() => setShowChart(!showChart)}
            error={error}
            EmptyState={EmptyState}
            onSelectedLogChange={(log) => setSelectedLogId(log?.id ?? null)}
            selectedLog={selectedLog}
            isSelectedLogLoading={isSelectedLogLoading}
            selectedLogError={selectedLogError ?? undefined}
          />
        </LoadingOpacity>
      </div>
      {!error && logData.length > 0 && (
        <div className="border-t flex flex-row items-center gap-3 p-2">
          <Button
            onClick={loadOlder}
            icon={<Rewind />}
            type="default"
            loading={isLoadingOlder}
            disabled={isLoadingOlder}
          >
            Load older
          </Button>
          <div className="text-sm text-foreground-lighter">
            Showing <span className="font-mono">{logData.length}</span> results
          </div>
          <div className="flex flex-row justify-end mt-2">
            <UpgradePrompt show={showUpgradePrompt} setShowUpgradePrompt={setShowUpgradePrompt} />
          </div>
        </div>
      )}
    </div>
  )
}

export default LogsPreviewer<|MERGE_RESOLUTION|>--- conflicted
+++ resolved
@@ -63,13 +63,8 @@
   const useUniversalFilterBar = useFlag('universalFilterBar')
 
   const router = useRouter()
-<<<<<<< HEAD
   const { slug, db } = useParams()
-  const organization = useSelectedOrganization()
-=======
-  const { db } = useParams()
   const { data: organization } = useSelectedOrganizationQuery()
->>>>>>> b68b2ebc
   const state = useDatabaseSelectorStateSnapshot()
 
   const [showChart, setShowChart] = useState(true)
