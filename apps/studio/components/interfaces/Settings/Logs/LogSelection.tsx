import { MousePointerClick, X } from 'lucide-react'
<<<<<<< HEAD
import { useEffect, useMemo, useState } from 'react'
import { toast } from 'sonner'

import { useWarehouseQueryQuery } from 'data/analytics/warehouse-query'
import useSingleLog from 'hooks/analytics/useSingleLog'
=======
>>>>>>> e537cf39
import {
  Button,
  CodeBlock,
  TabsContent_Shadcn_,
  TabsList_Shadcn_,
  TabsTrigger_Shadcn_,
  Tabs_Shadcn_,
  cn,
} from 'ui'
import { GenericSkeletonLoader } from 'ui-patterns/ShimmeringLoader'
import AuthSelectionRenderer from './LogSelectionRenderers/AuthSelectionRenderer'
import DatabaseApiSelectionRender from './LogSelectionRenderers/DatabaseApiSelectionRender'
import DatabasePostgresSelectionRender from './LogSelectionRenderers/DatabasePostgresSelectionRender'
import DefaultPreviewSelectionRenderer from './LogSelectionRenderers/DefaultPreviewSelectionRenderer'
import FunctionInvocationSelectionRender from './LogSelectionRenderers/FunctionInvocationSelectionRender'
import FunctionLogsSelectionRender from './LogSelectionRenderers/FunctionLogsSelectionRender'
<<<<<<< HEAD
import WorkflowRunSelectionRenderer from './LogSelectionRenderers/WorkflowRunSelectionRenderer'
import type { LogData, LogsEndpointParams, QueryType } from './Logs.types'
import { isDefaultLogPreviewFormat, isUnixMicro, unixMicroToIsoTimestamp } from './Logs.utils'
=======
import type { LogData, QueryType } from './Logs.types'
import { GenericSkeletonLoader } from 'ui-patterns/ShimmeringLoader'
import { WarehouseSelectionRenderer } from './LogSelectionRenderers/WarehouseSelectionRenderer'
>>>>>>> e537cf39

export interface LogSelectionProps {
  log?: LogData
  onClose: () => void
  queryType?: QueryType
  projectRef: string
  collectionName?: string
  isLoading: boolean
  error?: string | object
}

const LogSelection = ({ log, onClose, queryType, isLoading, error }: LogSelectionProps) => {
  const LogDetails = () => {
    if (error) return <LogErrorState error={error} />
    if (!log) return <LogDetailEmptyState />
    // if (!log.metadata) return <DefaultPreviewSelectionRenderer log={log} />

    switch (queryType) {
      case 'warehouse':
        return <WarehouseSelectionRenderer log={log} />
      case 'api':
        return <DatabaseApiSelectionRender log={log} />

      case 'database':
        return <DatabasePostgresSelectionRender log={log} />

      case 'fn_edge':
        return <FunctionInvocationSelectionRender log={log} />

      case 'functions':
        return <FunctionLogsSelectionRender log={log} />

      case 'auth':
<<<<<<< HEAD
        if (!fullLog) return null
        if (!fullLog.metadata) return <DefaultPreviewSelectionRenderer log={fullLog} />
        return <AuthSelectionRenderer log={fullLog} />

      case 'workflow_run':
        if (!fullLog) return null
        if (!fullLog.metadata) return <DefaultPreviewSelectionRenderer log={fullLog} />
        return <WorkflowRunSelectionRenderer log={fullLog} />

=======
        return <AuthSelectionRenderer log={log} />
>>>>>>> e537cf39
      default:
        return <DefaultPreviewSelectionRenderer log={log} />
    }
  }

  return (
    <div className="relative flex h-full flex-grow flex-col overflow-y-scroll bg-surface-100 border-t">
      <div className="relative flex-grow flex flex-col h-full">
        <Tabs_Shadcn_ defaultValue="details" className="flex flex-col h-full">
          <TabsList_Shadcn_ className="px-2 pt-2">
            <TabsTrigger_Shadcn_ className="px-3" value="details">
              Details
            </TabsTrigger_Shadcn_>
            <TabsTrigger_Shadcn_ disabled={!log} className="px-3" value="raw">
              Raw
            </TabsTrigger_Shadcn_>
            <Button
              type="text"
              className="ml-auto absolute top-2 right-2 cursor-pointer transition hover:text-foreground h-6 w-6 px-0 py-0 flex items-center justify-center"
              onClick={onClose}
            >
              <X size={14} strokeWidth={2} className="text-foreground-lighter" />
            </Button>
          </TabsList_Shadcn_>
          <div className="flex-1 h-full">
            {isLoading ? (
              <div className="p-4">
                <GenericSkeletonLoader />
              </div>
            ) : (
              <>
                <TabsContent_Shadcn_ className="space-y-6 h-full" value="details">
                  <LogDetails />
                </TabsContent_Shadcn_>
                <TabsContent_Shadcn_ value="raw">
                  <CodeBlock
                    hideLineNumbers
                    language="json"
                    className="prose w-full pt-0 max-w-full border-none"
                  >
                    {JSON.stringify(log, null, 2)}
                  </CodeBlock>
                </TabsContent_Shadcn_>
              </>
            )}
          </div>
        </Tabs_Shadcn_>
      </div>
    </div>
  )
}

export default LogSelection

function LogDetailEmptyState({
  title = 'Select an Event',
  message = 'Select an Event to view the complete JSON payload',
}: {
  title?: string
  message?: string
}) {
  return (
    <div
      className={cn(
        'flex h-full w-full flex-col items-center justify-center gap-2 overflow-y-scroll text-center transition-all px-4'
      )}
    >
      <div
        className={cn(
          'flex w-full max-w-sm flex-col items-center justify-center gap-6 text-center transition-all delay-300 duration-500'
        )}
      >
        <div className="relative flex h-4 w-32 items-center rounded border border-control px-2">
          <div className="h-0.5 w-2/3 rounded-full bg-surface-300"></div>
          <div className="absolute right-1 -bottom-4">
            <MousePointerClick size="24" strokeWidth={1} />
          </div>
        </div>
        <div className="flex flex-col gap-1">
          <h3 className="text-sm text-foreground">{title}</h3>
          <p className="text-xs text-foreground-lighter">{message}</p>
        </div>
      </div>
    </div>
  )
}

function LogErrorState({ error }: { error?: string | object }) {
  return <pre>{JSON.stringify(error, null, 2)}</pre>
}<|MERGE_RESOLUTION|>--- conflicted
+++ resolved
@@ -1,12 +1,4 @@
 import { MousePointerClick, X } from 'lucide-react'
-<<<<<<< HEAD
-import { useEffect, useMemo, useState } from 'react'
-import { toast } from 'sonner'
-
-import { useWarehouseQueryQuery } from 'data/analytics/warehouse-query'
-import useSingleLog from 'hooks/analytics/useSingleLog'
-=======
->>>>>>> e537cf39
 import {
   Button,
   CodeBlock,
@@ -23,15 +15,9 @@
 import DefaultPreviewSelectionRenderer from './LogSelectionRenderers/DefaultPreviewSelectionRenderer'
 import FunctionInvocationSelectionRender from './LogSelectionRenderers/FunctionInvocationSelectionRender'
 import FunctionLogsSelectionRender from './LogSelectionRenderers/FunctionLogsSelectionRender'
-<<<<<<< HEAD
+import type { LogData, QueryType } from './Logs.types'
+import { WarehouseSelectionRenderer } from './LogSelectionRenderers/WarehouseSelectionRenderer'
 import WorkflowRunSelectionRenderer from './LogSelectionRenderers/WorkflowRunSelectionRenderer'
-import type { LogData, LogsEndpointParams, QueryType } from './Logs.types'
-import { isDefaultLogPreviewFormat, isUnixMicro, unixMicroToIsoTimestamp } from './Logs.utils'
-=======
-import type { LogData, QueryType } from './Logs.types'
-import { GenericSkeletonLoader } from 'ui-patterns/ShimmeringLoader'
-import { WarehouseSelectionRenderer } from './LogSelectionRenderers/WarehouseSelectionRenderer'
->>>>>>> e537cf39
 
 export interface LogSelectionProps {
   log?: LogData
@@ -65,19 +51,9 @@
         return <FunctionLogsSelectionRender log={log} />
 
       case 'auth':
-<<<<<<< HEAD
-        if (!fullLog) return null
-        if (!fullLog.metadata) return <DefaultPreviewSelectionRenderer log={fullLog} />
-        return <AuthSelectionRenderer log={fullLog} />
-
+        return <AuthSelectionRenderer log={log} />
       case 'workflow_run':
-        if (!fullLog) return null
-        if (!fullLog.metadata) return <DefaultPreviewSelectionRenderer log={fullLog} />
-        return <WorkflowRunSelectionRenderer log={fullLog} />
-
-=======
-        return <AuthSelectionRenderer log={log} />
->>>>>>> e537cf39
+        return <WorkflowRunSelectionRenderer log={log} />
       default:
         return <DefaultPreviewSelectionRenderer log={log} />
     }
