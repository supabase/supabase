import { MousePointerClick, X, Clipboard, Check } from 'lucide-react'
import {
  Button,
  CodeBlock,
  TabsContent_Shadcn_,
  TabsList_Shadcn_,
  TabsTrigger_Shadcn_,
  Tabs_Shadcn_,
  cn,
  copyToClipboard,
} from 'ui'
import DefaultPreviewSelectionRenderer from './LogSelectionRenderers/DefaultPreviewSelectionRenderer'
<<<<<<< HEAD
import FunctionInvocationSelectionRender from './LogSelectionRenderers/FunctionInvocationSelectionRender'
import FunctionLogsSelectionRender from './LogSelectionRenderers/FunctionLogsSelectionRender'
import PgUpgradeSelectionRenderer from './LogSelectionRenderers/PgUpgradeSelectionRenderer'
import type { LogData, LogsEndpointParams, QueryType } from './Logs.types'
import { isDefaultLogPreviewFormat, isUnixMicro, unixMicroToIsoTimestamp } from './Logs.utils'
=======
import type { LogData, QueryType } from './Logs.types'
>>>>>>> fbc48bf8
import { GenericSkeletonLoader } from 'ui-patterns/ShimmeringLoader'
import { ButtonTooltip } from 'components/ui/ButtonTooltip'
import { useEffect, useState } from 'react'

export interface LogSelectionProps {
  log?: LogData
  onClose: () => void
  queryType?: QueryType
  projectRef: string
  collectionName?: string
  isLoading: boolean
  error?: string | object
}

const LogSelection = ({ log, onClose, queryType, isLoading, error }: LogSelectionProps) => {
  const [showCopied, setShowCopied] = useState(false)

  useEffect(() => {
    if (!showCopied) return
    const timer = setTimeout(() => setShowCopied(false), 2000)
    return () => clearTimeout(timer)
  }, [showCopied])

  const LogDetails = () => {
    if (error) return <LogErrorState error={error} />
    if (!log) return <LogDetailEmptyState />

    switch (queryType) {
      // case 'warehouse':
      //   return <WarehouseSelectionRenderer log={log} />
      case 'api':
        const status = log?.metadata?.[0]?.response?.[0]?.status_code
        const method = log?.metadata?.[0]?.request?.[0]?.method
        const path = log?.metadata?.[0]?.request?.[0]?.path
        const user_agent = log?.metadata?.[0]?.request?.[0]?.headers[0].user_agent
        const error_code = log?.metadata?.[0]?.response?.[0]?.headers?.[0]?.x_sb_error_code
        const { id, metadata, timestamp, event_message, ...rest } = log

        const apiLog = {
          id,
          status,
          method,
          path,
          user_agent,
          timestamp,
          event_message,
          metadata,
          ...(error_code ? { error_code } : null),
          ...rest,
        }

        return <DefaultPreviewSelectionRenderer log={apiLog} />

<<<<<<< HEAD
      case 'pg_upgrade':
        if (!fullLog) return null
        if (!fullLog.metadata) return <DefaultPreviewSelectionRenderer log={fullLog} />
        return <PgUpgradeSelectionRenderer log={fullLog} />

      default:
        if (queryType && fullLog && isDefaultLogPreviewFormat(fullLog)) {
          return <DefaultPreviewSelectionRenderer log={fullLog} />
        }
        if (queryType && !fullLog) {
          return null
=======
      case 'database':
        const hint = log?.metadata?.[0]?.parsed?.[0]?.hint
        const detail = log?.metadata?.[0]?.parsed?.[0]?.detail
        const query = log?.metadata?.[0]?.parsed?.[0]?.query
        const postgresLog = {
          ...(hint && { hint }),
          ...(detail && { detail }),
          ...(query && { query }),
          ...log,
>>>>>>> fbc48bf8
        }
        return <DefaultPreviewSelectionRenderer log={postgresLog} />
      default:
        return <DefaultPreviewSelectionRenderer log={log} />
    }
  }

  return (
    <div className="relative flex h-full flex-grow flex-col overflow-y-scroll bg-surface-100 border-t">
      <div className="relative flex-grow flex flex-col h-full">
        <Tabs_Shadcn_ defaultValue="details" className="flex flex-col h-full">
          <TabsList_Shadcn_ className="px-2 pt-2 relative">
            <TabsTrigger_Shadcn_ className="px-3" value="details">
              Details
            </TabsTrigger_Shadcn_>
            <TabsTrigger_Shadcn_ disabled={!log} className="px-3" value="raw">
              Raw
            </TabsTrigger_Shadcn_>
            <div className="*:px-1.5 *:text-foreground-lighter ml-auto flex gap-1 absolute right-2 top-2">
              <ButtonTooltip
                disabled={!log || isLoading}
                type="text"
                tooltip={{
                  content: {
                    text: isLoading ? 'Loading log...' : 'Copy as JSON',
                  },
                }}
                onClick={() => {
                  setShowCopied(true)
                  copyToClipboard(JSON.stringify(log, null, 2))
                }}
              >
                {showCopied ? (
                  <Check size={14} strokeWidth={2} />
                ) : (
                  <Clipboard size={14} strokeWidth={2} />
                )}
              </ButtonTooltip>

              <Button type="text" onClick={onClose}>
                <X size={14} strokeWidth={2} />
              </Button>
            </div>
          </TabsList_Shadcn_>
          <div className="flex-1 h-full">
            {isLoading ? (
              <div className="p-4">
                <GenericSkeletonLoader />
              </div>
            ) : (
              <>
                <TabsContent_Shadcn_ className="space-y-6 h-full" value="details">
                  <LogDetails />
                </TabsContent_Shadcn_>
                <TabsContent_Shadcn_ value="raw">
                  <CodeBlock
                    hideLineNumbers
                    language="json"
                    className="prose w-full pt-0 max-w-full border-none"
                  >
                    {JSON.stringify(log, null, 2)}
                  </CodeBlock>
                </TabsContent_Shadcn_>
              </>
            )}
          </div>
        </Tabs_Shadcn_>
      </div>
    </div>
  )
}

export default LogSelection

function LogDetailEmptyState({
  title = 'Select an Event',
  message = 'Select an Event to view the complete JSON payload',
}: {
  title?: string
  message?: string
}) {
  return (
    <div
      className={cn(
        'flex h-full w-full flex-col items-center justify-center gap-2 overflow-y-scroll text-center transition-all px-4'
      )}
    >
      <div
        className={cn(
          'flex w-full max-w-sm flex-col items-center justify-center gap-6 text-center transition-all delay-300 duration-500'
        )}
      >
        <div className="relative flex h-4 w-32 items-center rounded border border-control px-2">
          <div className="h-0.5 w-2/3 rounded-full bg-surface-300"></div>
          <div className="absolute right-1 -bottom-4">
            <MousePointerClick size="24" strokeWidth={1} />
          </div>
        </div>
        <div className="flex flex-col gap-1">
          <h3 className="text-sm text-foreground">{title}</h3>
          <p className="text-xs text-foreground-lighter">{message}</p>
        </div>
      </div>
    </div>
  )
}

function LogErrorState({ error }: { error?: string | object }) {
  return <pre>{JSON.stringify(error, null, 2)}</pre>
}<|MERGE_RESOLUTION|>--- conflicted
+++ resolved
@@ -1,4 +1,7 @@
-import { MousePointerClick, X, Clipboard, Check } from 'lucide-react'
+import { Check, Clipboard, MousePointerClick, X } from 'lucide-react'
+import { useEffect, useState } from 'react'
+
+import { ButtonTooltip } from 'components/ui/ButtonTooltip'
 import {
   Button,
   CodeBlock,
@@ -9,19 +12,10 @@
   cn,
   copyToClipboard,
 } from 'ui'
+import { GenericSkeletonLoader } from 'ui-patterns/ShimmeringLoader'
 import DefaultPreviewSelectionRenderer from './LogSelectionRenderers/DefaultPreviewSelectionRenderer'
-<<<<<<< HEAD
-import FunctionInvocationSelectionRender from './LogSelectionRenderers/FunctionInvocationSelectionRender'
-import FunctionLogsSelectionRender from './LogSelectionRenderers/FunctionLogsSelectionRender'
 import PgUpgradeSelectionRenderer from './LogSelectionRenderers/PgUpgradeSelectionRenderer'
-import type { LogData, LogsEndpointParams, QueryType } from './Logs.types'
-import { isDefaultLogPreviewFormat, isUnixMicro, unixMicroToIsoTimestamp } from './Logs.utils'
-=======
 import type { LogData, QueryType } from './Logs.types'
->>>>>>> fbc48bf8
-import { GenericSkeletonLoader } from 'ui-patterns/ShimmeringLoader'
-import { ButtonTooltip } from 'components/ui/ButtonTooltip'
-import { useEffect, useState } from 'react'
 
 export interface LogSelectionProps {
   log?: LogData
@@ -72,19 +66,6 @@
 
         return <DefaultPreviewSelectionRenderer log={apiLog} />
 
-<<<<<<< HEAD
-      case 'pg_upgrade':
-        if (!fullLog) return null
-        if (!fullLog.metadata) return <DefaultPreviewSelectionRenderer log={fullLog} />
-        return <PgUpgradeSelectionRenderer log={fullLog} />
-
-      default:
-        if (queryType && fullLog && isDefaultLogPreviewFormat(fullLog)) {
-          return <DefaultPreviewSelectionRenderer log={fullLog} />
-        }
-        if (queryType && !fullLog) {
-          return null
-=======
       case 'database':
         const hint = log?.metadata?.[0]?.parsed?.[0]?.hint
         const detail = log?.metadata?.[0]?.parsed?.[0]?.detail
@@ -94,9 +75,12 @@
           ...(detail && { detail }),
           ...(query && { query }),
           ...log,
->>>>>>> fbc48bf8
         }
         return <DefaultPreviewSelectionRenderer log={postgresLog} />
+      case 'pg_upgrade':
+        if (!log) return null
+        if (!log.metadata) return <DefaultPreviewSelectionRenderer log={log} />
+        return <PgUpgradeSelectionRenderer log={log} />
       default:
         return <DefaultPreviewSelectionRenderer log={log} />
     }
