import dayjs from 'dayjs'
import { Clock } from 'lucide-react'
import { ComponentProps, PropsWithChildren, useEffect, useState } from 'react'

import { DatePicker } from 'components/ui/DatePicker'
import {
  Alert,
  Button,
  cn,
  DropdownMenu,
  DropdownMenuContent,
  DropdownMenuRadioGroup,
  DropdownMenuRadioItem,
  DropdownMenuTrigger,
} from 'ui'
import { LOGS_LARGE_DATE_RANGE_DAYS_THRESHOLD, getDefaultHelper } from './Logs.constants'
import type { DatetimeHelper } from './Logs.types'
<<<<<<< HEAD
import { Clock } from 'lucide-react'
import { useFlag } from 'hooks/ui/useFlag'
=======
>>>>>>> 6747d078

interface Props {
  to: string
  from: string
  onChange: ComponentProps<typeof DatePicker>['onChange']
  helpers: DatetimeHelper[]
}
const DatePickers = ({ to, from, onChange, helpers }: PropsWithChildren<Props>) => {
  const defaultHelper = getDefaultHelper(helpers)
  const [helperValue, setHelperValue] = useState<string>(to || from ? '' : defaultHelper.text)
  const [selectedHelperItem, setSelectedHelperItem] = useState<DatetimeHelper | null>(null)
  const isReportsV2 = useFlag('reportsDatabaseV2')

  const handleHelperChange = (newValue: string) => {
    const selectedHelper = helpers.find((h) => h.text === newValue)

    if (onChange && selectedHelper) {
      onChange({ to: selectedHelper.calcTo(), from: selectedHelper.calcFrom() })
      setSelectedHelperItem(selectedHelper)
    }
  }

  const selectedHelper = helpers.find((helper) => {
    if (to === helper.calcTo() && from === helper.calcFrom()) {
      return true
    } else {
      return false
    }
  })

  useEffect(() => {
    if (selectedHelper && helperValue !== selectedHelper.text) {
      setHelperValue(selectedHelper.text)
    } else if (!selectedHelper && (to || from)) {
      setHelperValue('')
    }
  }, [selectedHelper, to, from])

  return (
    <div className="flex items-center">
      <DropdownMenu>
        <DropdownMenuTrigger asChild>
          <Button
            type={helperValue ? 'secondary' : 'default'}
            icon={<Clock size={12} />}
            className={cn(isReportsV2 && 'rounded-r-none')}
          >
            <span>{selectedHelperItem?.text || defaultHelper.text}</span>
          </Button>
        </DropdownMenuTrigger>
        <DropdownMenuContent side="bottom" align="start">
          <DropdownMenuRadioGroup
            onValueChange={handleHelperChange}
            value={selectedHelperItem?.text || ''}
          >
            {helpers.map((helper) => (
              <DropdownMenuRadioItem
                key={helper.text}
                value={helper.text}
                disabled={helper.disabled}
              >
                <span
                  className={[
                    helper.disabled ? 'text-foreground-light cursor-not-allowed' : '',
                  ].join(' ')}
                >
                  {helper.text}
                </span>
              </DropdownMenuRadioItem>
            ))}
          </DropdownMenuRadioGroup>
        </DropdownMenuContent>
      </DropdownMenu>

      {isReportsV2 && (
        <DatePicker
          triggerButtonClassName="rounded-l-none"
          triggerButtonType={selectedHelper ? 'default' : 'secondary'}
          triggerButtonTitle="Custom"
          onChange={(value) => {
            setHelperValue('')
            if (onChange) onChange(value)
          }}
          to={!helperValue ? to : undefined}
          from={!helperValue ? from : undefined}
          renderFooter={({ to, from }) => {
            if (
              to &&
              from &&
              Math.abs(dayjs(from).diff(dayjs(to), 'day')) > LOGS_LARGE_DATE_RANGE_DAYS_THRESHOLD
            ) {
              return (
                <Alert title={''} variant="warning" className="mx-3 pl-2 pr-2 pt-1 pb-2">
                  Large ranges may result in memory errors for big projects.
                </Alert>
              )
            }
          }}
        />
      )}
    </div>
  )
}

export default DatePickers<|MERGE_RESOLUTION|>--- conflicted
+++ resolved
@@ -15,11 +15,6 @@
 } from 'ui'
 import { LOGS_LARGE_DATE_RANGE_DAYS_THRESHOLD, getDefaultHelper } from './Logs.constants'
 import type { DatetimeHelper } from './Logs.types'
-<<<<<<< HEAD
-import { Clock } from 'lucide-react'
-import { useFlag } from 'hooks/ui/useFlag'
-=======
->>>>>>> 6747d078
 
 interface Props {
   to: string
