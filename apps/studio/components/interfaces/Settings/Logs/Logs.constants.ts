import dayjs from 'dayjs'

import type { DatetimeHelper, FilterTableSet, LogTemplate } from './Logs.types'

export const LOGS_EXPLORER_DOCS_URL =
  'https://supabase.com/docs/guides/platform/logs#querying-with-the-logs-explorer'

export const LOGS_LARGE_DATE_RANGE_DAYS_THRESHOLD = 4

export const TEMPLATES: LogTemplate[] = [
  {
    label: 'Recent Errors',
    mode: 'simple',
    searchString: '[Ee]rror|\\s[45][0-9][0-9]\\s',
    for: ['api'],
  },
  {
    label: 'Commits',
    mode: 'simple',
    searchString: 'COMMIT',
    for: ['database'],
  },
  {
    label: 'Commits By User',
    description: 'Count of commits made by users on the database',
    mode: 'custom',
    searchString: `select
  p.user_name,
  count(*) as count
from postgres_logs
  left join unnest(metadata) as m on true
  left join unnest(m.parsed) as p on true
where
  regexp_contains(event_message, 'COMMIT')
group by
  p.user_name
  `,
    for: ['database'],
  },
  {
    label: 'Metadata IP',
    description: 'List all IP addresses that used the Supabase API',
    mode: 'custom',
    searchString: `select
  cast(timestamp as datetime) as timestamp,
  h.x_real_ip
from edge_logs
  left join unnest(metadata) as m on true
  left join unnest(m.request) as r on true
  left join unnest(r.headers) as h on true
where h.x_real_ip is not null
`,
    for: ['api'],
  },
  {
    label: 'Requests by Country',
    description: 'List all ISO 3166-1 alpha-2 country codes that used the Supabase API',
    mode: 'custom',
    searchString: `select
  cf.country,
  count(*) as count
from edge_logs
  left join unnest(metadata) as m on true
  left join unnest(m.request) as r on true
  left join unnest(r.cf) as cf on true
group by
  cf.country
order by
  count desc
`,
    for: ['api'],
  },
  {
    label: 'Slow Response Time',
    mode: 'custom',
    description: 'List all Supabase API requests that are slow',
    searchString: `select
  cast(timestamp as datetime) as timestamp,
  event_message,
  r.origin_time
from edge_logs
  cross join unnest(metadata) as m
  cross join unnest(m.response) as r
where
  r.origin_time > 1000
order by
  timestamp desc
limit 100
`,
    for: ['api'],
  },
  {
    label: '500 Request Codes',
    description: 'List all Supabase API requests that responded witha 5XX status code',
    mode: 'custom',
    searchString: `select
  cast(timestamp as datetime) as timestamp,
  event_message,
  r.status_code
from edge_logs
  cross join unnest(metadata) as m
  cross join unnest(m.response) as r
where
  r.status_code >= 500
order by
  timestamp desc
limit 100
`,
    for: ['api'],
  },
  {
    label: 'Top Paths',
    description: 'List the most requested Supabase API paths',
    mode: 'custom',
    searchString: `select
  r.path as path,
  r.search as params,
  count(timestamp) as c
from edge_logs
  cross join unnest(metadata) as m
  cross join unnest(m.request) as r
group by
  path,
  params
order by
  c desc
limit 100
`,
    for: ['api'],
  },
  {
    label: 'REST Requests',
    description: 'List all PostgREST requests',
    mode: 'custom',
    searchString: `select
  cast(timestamp as datetime) as timestamp,
  event_message
from edge_logs
  cross join unnest(metadata) as m
  cross join unnest(m.request) as r
where
  path like '%rest/v1%'
order by
  timestamp desc
limit 100
`,
    for: ['api'],
  },
  {
    label: 'Errors',
    description: 'List all Postgres error messages with ERROR, FATAL, or PANIC severity',
    mode: 'custom',
    searchString: `select
  cast(t.timestamp as datetime) as timestamp,
  p.error_severity,
  event_message
from postgres_logs as t
  cross join unnest(metadata) as m
  cross join unnest(m.parsed) as p
where
  p.error_severity in ('ERROR', 'FATAL', 'PANIC')
order by
  timestamp desc
limit 100
`,
    for: ['database'],
  },
  {
    label: 'Error Count by User',
    description: 'Count of errors by users',
    mode: 'custom',
    searchString: `select
  count(t.timestamp) as count,
  p.user_name,
  p.error_severity
from postgres_logs as t
  cross join unnest(metadata) as m
  cross join unnest(m.parsed) as p
where
  p.error_severity in ('ERROR', 'FATAL', 'PANIC')
group by
  p.user_name,
  p.error_severity
order by
  count desc
limit 100
`,
    for: ['database'],
  },
  {
    label: 'Auth Endpoint Events',
    description: 'Endpoint events filtered by path',
    mode: 'custom',
    searchString: `select
  t.timestamp,
  event_message
from auth_logs as t
where
  regexp_contains(event_message,"level.{3}(info|warning||error|fatal)")
  -- and regexp_contains(event_message,"path.{3}(/token|/recover|/signup|/otp)")
limit 100
`,
    for: ['database'],
  },
  {
    label: 'Storage Object Requests',
    description: 'Number of requests done on Storage Objects',
    mode: 'custom',
    searchString: `select
  r.method as http_verb,
  r.path as filepath,
  count(*) as num_requests
from edge_logs
  cross join unnest(metadata) as m
  cross join unnest(m.request) AS r
  cross join unnest(r.headers) AS h
where
  path like '%storage/v1/object/%'
group by
  r.path, r.method
order by
  num_requests desc
limit 100
`,
    for: ['api'],
  },
  {
    label: 'Storage Egress Requests',
    description: 'Check the number of requests done on Storage Affecting Egress',
    mode: 'custom',
    searchString: `select
    r.method as http_verb,
    r.path as filepath,
    count(*) as num_requests,
  from edge_logs
    cross join unnest(metadata) as m
    cross join unnest(m.request) AS r
    cross join unnest(r.headers) AS h
  where
    (path like '%storage/v1/object/%' or path like '%storage/v1/render/%')
    and r.method = 'GET'
  group by
    r.path, r.method
  order by
    num_requests desc
  limit 100
`,
    for: ['api'],
  },
  {
    label: 'Storage Top Cache Misses',
    description: 'The top Storage requests that miss caching',
    mode: 'custom',
    searchString: `select
  r.path as path,
  r.search as search,
  count(id) as count
from edge_logs f
  cross join unnest(f.metadata) as m
  cross join unnest(m.request) as r
  cross join unnest(m.response) as res
  cross join unnest(res.headers) as h
where starts_with(r.path, '/storage/v1/object')
  and r.method = 'GET'
  and h.cf_cache_status in ('MISS', 'NONE/UNKNOWN', 'EXPIRED', 'BYPASS', 'DYNAMIC')
group by path, search
order by count desc
limit 100
`,
    for: ['api'],
  },
]

const _SQL_FILTER_COMMON = {
  search_query: (value: string) => `regexp_contains(event_message, '${value}')`,
}

export const SQL_FILTER_TEMPLATES: any = {
  postgres_logs: {
    ..._SQL_FILTER_COMMON,
    database: (value: string) => `identifier = '${value}'`,
    'severity.error': `parsed.error_severity in ('ERROR', 'FATAL', 'PANIC')`,
    'severity.noError': `parsed.error_severity not in ('ERROR', 'FATAL', 'PANIC')`,
    'severity.log': `parsed.error_severity = 'LOG'`,
  },
  edge_logs: {
    ..._SQL_FILTER_COMMON,
    database: (value: string) => `identifier = '${value}'`,
    'status_code.error': `response.status_code between 500 and 599`,
    'status_code.success': `response.status_code between 200 and 299`,
    'status_code.warning': `response.status_code between 400 and 499`,

    'product.database': `request.path like '/rest/%' or request.path like '/graphql/%'`,
    'product.storage': `request.path like '/storage/%'`,
    'product.auth': `request.path like '/auth/%'`,
    'product.realtime': `request.path like '/realtime/%'`,

    'method.get': `request.method = 'GET'`,
    'method.post': `request.method = 'POST'`,
    'method.put': `request.method = 'PUT'`,
    'method.patch': `request.method = 'PATCH'`,
    'method.delete': `request.method = 'DELETE'`,
    'method.options': `request.method = 'OPTIONS'`,
  },
  function_edge_logs: {
    ..._SQL_FILTER_COMMON,
    'status_code.error': `response.status_code between 500 and 599`,
    'status_code.success': `response.status_code between 200 and 299`,
    'status_code.warning': `response.status_code between 400 and 499`,
  },
  function_logs: {
    ..._SQL_FILTER_COMMON,
    'severity.error': `metadata.level = 'error'`,
    'severity.notError': `metadata.level != 'error'`,
    'severity.log': `metadata.level = 'log'`,
    'severity.info': `metadata.level = 'info'`,
    'severity.debug': `metadata.level = 'debug'`,
    'severity.warn': `metadata.level = 'warn'`,
  },
  auth_logs: {
    ..._SQL_FILTER_COMMON,
    'severity.error': `metadata.level = 'error' or metadata.level = 'fatal'`,
    'severity.warning': `metadata.level = 'warning'`,
    'severity.info': `metadata.level = 'info'`,
    'status_code.server_error': `cast(metadata.status as int64) between 500 and 599`,
    'status_code.client_error': `cast(metadata.status as int64) between 400 and 499`,
    'status_code.redirection': `cast(metadata.status as int64) between 300 and 399`,
    'status_code.success': `cast(metadata.status as int64) between 200 and 299`,
    'endpoints.admin': `REGEXP_CONTAINS(metadata.path, "/admin")`,
    'endpoints.signup': `REGEXP_CONTAINS(metadata.path, "/signup|/invite|/verify")`,
    'endpoints.authentication': `REGEXP_CONTAINS(metadata.path, "/token|/authorize|/callback|/otp|/magiclink")`,
    'endpoints.recover': `REGEXP_CONTAINS(metadata.path, "/recover")`,
    'endpoints.user': `REGEXP_CONTAINS(metadata.path, "/user")`,
    'endpoints.logout': `REGEXP_CONTAINS(metadata.path, "/logout")`,
  },
  realtime_logs: {
    ..._SQL_FILTER_COMMON,
  },
  storage_logs: {
    ..._SQL_FILTER_COMMON,
  },
  postgrest_logs: {
    ..._SQL_FILTER_COMMON,
    database: (value: string) => `identifier = '${value}'`,
  },
  pgbouncer_logs: {
    ..._SQL_FILTER_COMMON,
  },
  supavisor_logs: {
    ..._SQL_FILTER_COMMON,
    database: (value: string) => `m.project like '${value}%'`,
  },
}

export enum LogsTableName {
  EDGE = 'edge_logs',
  POSTGRES = 'postgres_logs',
  FUNCTIONS = 'function_logs',
  FN_EDGE = 'function_edge_logs',
  AUTH = 'auth_logs',
  REALTIME = 'realtime_logs',
  STORAGE = 'storage_logs',
  POSTGREST = 'postgrest_logs',
  SUPAVISOR = 'supavisor_logs',
  WAREHOUSE = 'warehouse_logs',
<<<<<<< HEAD
  WORKFLOW_RUN = 'workflow_run_logs',
=======
  PG_CRON = 'pg_cron_logs',
>>>>>>> 97d83e7a
}

export const LOGS_TABLES = {
  api: LogsTableName.EDGE,
  database: LogsTableName.POSTGRES,
  functions: LogsTableName.FUNCTIONS,
  fn_edge: LogsTableName.FN_EDGE,
  auth: LogsTableName.AUTH,
  realtime: LogsTableName.REALTIME,
  storage: LogsTableName.STORAGE,
  postgrest: LogsTableName.POSTGREST,
  supavisor: LogsTableName.SUPAVISOR,
  warehouse: LogsTableName.WAREHOUSE,
<<<<<<< HEAD
  workflow_run: LogsTableName.WORKFLOW_RUN,
=======
  pg_cron: LogsTableName.POSTGRES,
>>>>>>> 97d83e7a
}

export const LOGS_SOURCE_DESCRIPTION = {
  [LogsTableName.EDGE]: 'Logs obtained from the network edge, containing all API requests',
  [LogsTableName.POSTGRES]: 'Database logs obtained directly from Postgres',
  [LogsTableName.FUNCTIONS]: 'Function logs generated from runtime execution',
  [LogsTableName.FN_EDGE]: 'Function call logs, containing the request and response',
  [LogsTableName.AUTH]: 'Authentication logs from GoTrue',
  [LogsTableName.REALTIME]: 'Realtime server for Postgres logical replication broadcasting',
  [LogsTableName.STORAGE]: 'Object storage logs',
  [LogsTableName.POSTGREST]: 'RESTful API web server logs',
  [LogsTableName.SUPAVISOR]: 'Cloud-native Postgres connection pooler logs',
  [LogsTableName.WAREHOUSE]: 'Logs obtained from a data warehouse collection',
<<<<<<< HEAD
  [LogsTableName.WORKFLOW_RUN]: 'Logs obtained from workflow runs',
=======
  [LogsTableName.PG_CRON]: 'Postgres logs from pg_cron cron jobs',
>>>>>>> 97d83e7a
}

export const genQueryParams = (params: { [k: string]: string }) => {
  // remove keys which are empty strings, null, or undefined
  for (const k in params) {
    const v = params[k]
    if (v === null || v === '' || v === undefined) {
      delete params[k]
    }
  }
  const qs = new URLSearchParams(params).toString()
  return qs
}
export const FILTER_OPTIONS: FilterTableSet = {
  // Postgres logs
  postgres_logs: {
    severity: {
      label: 'Severity',
      key: 'severity',
      options: [
        {
          key: 'error',
          label: 'Error',
          description: 'Show all events with ERROR, PANIC, or FATAL',
        },
        {
          key: 'noError',
          label: 'No Error',
          description: 'Show all non-error events',
        },
        {
          key: 'log',
          label: 'Log',
          description: 'Show all events that are log severity',
        },
      ],
    },
  },

  // Edge logs
  edge_logs: {
    status_code: {
      label: 'Status',
      key: 'status_code',
      options: [
        {
          key: 'error',
          label: 'Error',
          description: '500 error codes',
        },
        {
          key: 'success',
          label: 'Success',
          description: '200 codes',
        },
        {
          key: 'warning',
          label: 'Warning',
          description: '400 codes',
        },
      ],
    },
    product: {
      label: 'Product',
      key: 'product',
      options: [
        {
          key: 'database',
          label: 'Database',
          description: '',
        },
        {
          key: 'auth',
          label: 'Auth',
          description: '',
        },
        {
          key: 'storage',
          label: 'Storage',
          description: '',
        },
        {
          key: 'realtime',
          label: 'Realtime',
          description: '',
        },
      ],
    },
    method: {
      label: 'Method',
      key: 'method',
      options: [
        {
          key: 'get',
          label: 'GET',
          description: '',
        },
        {
          key: 'options',
          label: 'OPTIONS',
          description: '',
        },
        {
          key: 'put',
          label: 'PUT',
          description: '',
        },
        {
          key: 'post',
          label: 'POST',
          description: '',
        },
        {
          key: 'patch',
          label: 'PATCH',
          description: '',
        },
        {
          key: 'delete',
          label: 'DELETE',
          description: '',
        },
      ],
    },
  },
  // function_edge_logs
  function_edge_logs: {
    status_code: {
      label: 'Status',
      key: 'status_code',
      options: [
        {
          key: 'error',
          label: 'Error',
          description: '500 error codes',
        },
        {
          key: 'success',
          label: 'Success',
          description: '200 codes',
        },
        {
          key: 'warning',
          label: 'Warning',
          description: '400 codes',
        },
      ],
    },
  },
  // function_logs
  function_logs: {
    severity: {
      label: 'Severity',
      key: 'severity',
      options: [
        {
          key: 'error',
          label: 'Error',
          description: 'Show all events that are "error" severity',
        },
        {
          key: 'warn',
          label: 'Warning',
          description: 'Show all events that are "warn" severity',
        },
        {
          key: 'info',
          label: 'Info',
          description: 'Show all events that are "info" severity',
        },
        {
          key: 'debug',
          label: 'Debug',
          description: 'Show all events that are "debug" severity',
        },
        {
          key: 'log',
          label: 'Log',
          description: 'Show all events that are "log" severity',
        },
      ],
    },
  },

  // auth logs
  auth_logs: {
    severity: {
      label: 'Severity',
      key: 'severity',
      options: [
        {
          key: 'error',
          label: 'Error',
          description: 'Show all events that have error or fatal severity',
        },
        {
          key: 'warning',
          label: 'Warning',
          description: 'Show all events that have warning severity',
        },
        {
          key: 'info',
          label: 'Info',
          description: 'Show all events that have info severity',
        },
      ],
    },
    status_code: {
      label: 'Status Code',
      key: 'status_code',
      options: [
        {
          key: 'server_error',
          label: 'Server Error',
          description: 'Show all requests with 5XX status code',
        },
        {
          key: 'client_error',
          label: 'Client Error',
          description: 'Show all requests with 4XX status code',
        },
        {
          key: 'redirection',
          label: 'Redirection',
          description: 'Show all requests that have 3XX status code',
        },
        {
          key: 'success',
          label: 'Success',
          description: 'Show all requests that have 2XX status code',
        },
      ],
    },
    endpoints: {
      label: 'Endpoints',
      key: 'endpoints',
      options: [
        {
          key: 'admin',
          label: 'Admin',
          description: 'Show all admin requests',
        },
        {
          key: 'signup',
          label: 'Sign up',
          description: 'Show all signup and authorization requests',
        },
        {
          key: 'recover',
          label: 'Password Recovery',
          description: 'Show all password recovery requests',
        },
        {
          key: 'authentication',
          label: 'Authentication',
          description: 'Show all authentication flow requests (login, otp, and Oauth2)',
        },
        {
          key: 'user',
          label: 'User',
          description: 'Show all user data requests',
        },
        {
          key: 'logout',
          label: 'Logout',
          description: 'Show all logout requests',
        },
      ],
    },
  },
}

export const LOGS_TAILWIND_CLASSES = {
  log_selection_x_padding: 'px-8',
  space_y: 'px-6',
}

export const PREVIEWER_DATEPICKER_HELPERS: DatetimeHelper[] = [
  {
    text: 'Last hour',
    calcFrom: () => dayjs().subtract(1, 'hour').startOf('hour').toISOString(),
    calcTo: () => '',
    default: true,
  },
  {
    text: 'Last 3 hours',
    calcFrom: () => dayjs().subtract(3, 'hour').startOf('hour').toISOString(),
    calcTo: () => '',
  },
  {
    text: 'Last 24 hours',
    calcFrom: () => dayjs().subtract(1, 'day').startOf('day').toISOString(),
    calcTo: () => '',
  },
]
export const EXPLORER_DATEPICKER_HELPERS: DatetimeHelper[] = [
  {
    text: 'Last hour',
    calcFrom: () => dayjs().subtract(1, 'hour').startOf('hour').toISOString(),
    calcTo: () => '',
    default: true,
  },
  {
    text: 'Last 24 hours',
    calcFrom: () => dayjs().subtract(1, 'day').startOf('day').toISOString(),
    calcTo: () => '',
  },
  {
    text: 'Last 3 days',
    calcFrom: () => dayjs().subtract(3, 'day').startOf('day').toISOString(),
    calcTo: () => '',
  },
  {
    text: 'Last 7 days',
    calcFrom: () => dayjs().subtract(7, 'day').startOf('day').toISOString(),
    calcTo: () => '',
  },
]

export const getDefaultHelper = (helpers: DatetimeHelper[]) =>
  helpers.find((helper) => helper.default) || helpers[0]

export const TIER_QUERY_LIMITS: {
  [x: string]: { text: string; value: 1 | 7 | 28 | 90; unit: 'day'; promptUpgrade: boolean }
} = {
  FREE: { text: '1 day', value: 1, unit: 'day', promptUpgrade: true },
  PRO: { text: '7 days', value: 7, unit: 'day', promptUpgrade: true },
  PAYG: { text: '7 days', value: 7, unit: 'day', promptUpgrade: true },
  TEAM: { text: '28 days', value: 28, unit: 'day', promptUpgrade: true },
  ENTERPRISE: { text: '90 days', value: 90, unit: 'day', promptUpgrade: false },
}

export const LOG_ROUTES_WITH_REPLICA_SUPPORT = [
  '/project/[ref]/logs/edge-logs',
  '/project/[ref]/logs/pooler-logs',
  '/project/[ref]/logs/postgres-logs',
  '/project/[ref]/logs/postgrest-logs',
]<|MERGE_RESOLUTION|>--- conflicted
+++ resolved
@@ -363,11 +363,8 @@
   POSTGREST = 'postgrest_logs',
   SUPAVISOR = 'supavisor_logs',
   WAREHOUSE = 'warehouse_logs',
-<<<<<<< HEAD
   WORKFLOW_RUN = 'workflow_run_logs',
-=======
   PG_CRON = 'pg_cron_logs',
->>>>>>> 97d83e7a
 }
 
 export const LOGS_TABLES = {
@@ -381,11 +378,8 @@
   postgrest: LogsTableName.POSTGREST,
   supavisor: LogsTableName.SUPAVISOR,
   warehouse: LogsTableName.WAREHOUSE,
-<<<<<<< HEAD
   workflow_run: LogsTableName.WORKFLOW_RUN,
-=======
   pg_cron: LogsTableName.POSTGRES,
->>>>>>> 97d83e7a
 }
 
 export const LOGS_SOURCE_DESCRIPTION = {
@@ -399,11 +393,8 @@
   [LogsTableName.POSTGREST]: 'RESTful API web server logs',
   [LogsTableName.SUPAVISOR]: 'Cloud-native Postgres connection pooler logs',
   [LogsTableName.WAREHOUSE]: 'Logs obtained from a data warehouse collection',
-<<<<<<< HEAD
   [LogsTableName.WORKFLOW_RUN]: 'Logs obtained from workflow runs',
-=======
   [LogsTableName.PG_CRON]: 'Postgres logs from pg_cron cron jobs',
->>>>>>> 97d83e7a
 }
 
 export const genQueryParams = (params: { [k: string]: string }) => {
