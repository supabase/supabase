import {
  Button,
  cn,
  CodeBlock,
  copyToClipboard,
  DropdownMenu,
  DropdownMenuContent,
  DropdownMenuItem,
  DropdownMenuTrigger,
  Separator,
} from 'ui'
import type { PreviewLogData, LogSearchCallback } from '../Logs.types'
import { toast } from 'sonner'
import { TimestampInfo } from 'ui-patterns'
import { useState, useEffect } from 'react'
import { ResponseCodeFormatter } from '../LogsFormatters'
import { useLogsUrlState } from 'hooks/analytics/useLogsUrlState'

const LogRowSeparator = () => <Separator className="bg-border my-1" />

<<<<<<< HEAD
const PropertyRow = ({ keyName, value }: { keyName: string; value: any }) => {
  const { search, setSearch } = useLogsUrlState()
  const handleSearch: LogSearchCallback = async (event: string, { query }: { query?: string }) => {
    setSearch(query || '')
  }

=======
const PropertyRow = ({
  keyName,
  value,
  dataTestId,
}: {
  keyName: string
  value: any
  dataTestId?: string
}) => {
>>>>>>> 0795ca97
  const isTimestamp =
    keyName === 'timestamp' || keyName === 'created_at' || keyName === 'updated_at'
  const isObject = typeof value === 'object' && value !== null
  const isStatus = keyName === 'status' || keyName === 'status_code'
  const isMethod = keyName === 'method'
  const isPath = keyName === 'path'
  const isUserAgent = keyName === 'user_agent'

  const storageKey = `log-viewer-expanded-${keyName}`
  const [isExpanded, setIsExpanded] = useState(() => {
    try {
      // Storing in local storage so users dont have to click expand every time they change selected log
      return JSON.parse(localStorage.getItem(storageKey) ?? 'false')
    } catch (_) {
      return false
    }
  })
  const [isCopied, setIsCopied] = useState(false)

  useEffect(() => {
    localStorage.setItem(storageKey, JSON.stringify(isExpanded))
  }, [isExpanded, storageKey])

  const handleCopy = () => {
    copyToClipboard(String(value), () => {
      setIsCopied(true)
      toast.success('Copied to clipboard')
    })

    setTimeout(() => {
      setIsCopied(false)
    }, 1000)
  }

  if (isObject) {
    return (
      <>
        <div className="flex flex-col gap-1">
          <h3 className="text-foreground-lighter text-sm pl-3 py-2">{keyName}</h3>
          <div>
            <CodeBlock
              hideLineNumbers
              className={cn(
                '!bg-surface-300 w-full pt-1 max-w-full border-none text-xs prose-sm transition-all',
                {
                  'max-h-[80px]': !isExpanded,
                  'max-h-[400px]': isExpanded,
                }
              )}
              value={JSON.stringify(value, null, 2)}
              language="json"
            />
            <Button
              className="mt-1 w-full"
              size="tiny"
              type="outline"
              onClick={() => setIsExpanded(!isExpanded)}
            >
              {isExpanded ? 'Collapse' : 'Expand'}
            </Button>
          </div>
        </div>
        <LogRowSeparator />
      </>
    )
  }

  return (
    <DropdownMenu>
      <DropdownMenuTrigger className="group w-full" data-testid={dataTestId}>
        <div className="rounded-md w-full overflow-hidden">
          <div
            className={cn('flex h-10 w-full', {
              'flex-col gap-1.5 h-auto': isExpanded,
              'items-center group-hover:bg-surface-300 gap-4': !isExpanded,
            })}
          >
            <h3
              className={cn('pl-3 text-foreground-lighter text-sm text-left', {
                'h-10 flex items-center': isExpanded,
              })}
            >
              {keyName}
            </h3>
            <div
              className={cn('text-xs flex-1 font-mono text-foreground pr-3', {
                'max-w-full text-left rounded-md p-2 bg-surface-300 text-xs w-full': isExpanded,
                'truncate text-right': !isExpanded,
                'text-brand-600': isCopied,
              })}
            >
              {isExpanded ? (
                <CodeBlock value={JSON.stringify(value, null, 2)} />
              ) : isTimestamp ? (
                <TimestampInfo className="text-sm" utcTimestamp={value} />
              ) : isStatus ? (
                <div className="flex items-center gap-1 justify-end">
                  <ResponseCodeFormatter value={value} />
                </div>
              ) : isMethod ? (
                <div className="flex items-center gap-1 justify-end">
                  <ResponseCodeFormatter value={value} />
                </div>
              ) : (
                <div className="truncate">{JSON.stringify(value)}</div>
              )}
            </div>
          </div>
        </div>
      </DropdownMenuTrigger>
      <DropdownMenuContent align="start">
        <DropdownMenuItem onClick={handleCopy}>Copy {keyName}</DropdownMenuItem>
        {!isObject && (
          <DropdownMenuItem
            onClick={() => {
              setIsExpanded(!isExpanded)
            }}
          >
            {isExpanded ? 'Collapse' : 'Expand'} value
          </DropdownMenuItem>
        )}
        {(isPath || isMethod || isUserAgent || isStatus) && (
          <DropdownMenuItem
            onClick={() => {
              handleSearch('search-input-change', { query: value })
            }}
          >
            Search by {keyName}
          </DropdownMenuItem>
        )}
      </DropdownMenuContent>
      <LogRowSeparator />
    </DropdownMenu>
  )
}

const DefaultPreviewSelectionRenderer = ({ log }: { log: PreviewLogData }) => {
  const { timestamp, event_message, metadata, id, status, ...rest } = log

  return (
    <div data-testid="log-selection" className={`p-2 flex flex-col`}>
      {log?.id && <PropertyRow key={'id'} keyName={'id'} value={log.id} />}
      {log?.status && <PropertyRow key={'status'} keyName={'status'} value={log.status} />}
      {log?.timestamp && (
        <PropertyRow
          dataTestId="log-selection-timestamp"
          key={'timestamp'}
          keyName={'timestamp'}
          value={log.timestamp}
        />
      )}
      {Object.entries(rest).map(([key, value]) => {
        return <PropertyRow key={key} keyName={key} value={value} />
      })}

      {log?.event_message && (
        <PropertyRow key={'event_message'} keyName={'event_message'} value={log.event_message} />
      )}
      {log?.metadata && <PropertyRow key={'metadata'} keyName={'metadata'} value={log.metadata} />}
    </div>
  )
}

export default DefaultPreviewSelectionRenderer<|MERGE_RESOLUTION|>--- conflicted
+++ resolved
@@ -18,14 +18,6 @@
 
 const LogRowSeparator = () => <Separator className="bg-border my-1" />
 
-<<<<<<< HEAD
-const PropertyRow = ({ keyName, value }: { keyName: string; value: any }) => {
-  const { search, setSearch } = useLogsUrlState()
-  const handleSearch: LogSearchCallback = async (event: string, { query }: { query?: string }) => {
-    setSearch(query || '')
-  }
-
-=======
 const PropertyRow = ({
   keyName,
   value,
@@ -35,7 +27,11 @@
   value: any
   dataTestId?: string
 }) => {
->>>>>>> 0795ca97
+  const { search, setSearch } = useLogsUrlState()
+  const handleSearch: LogSearchCallback = async (event: string, { query }: { query?: string }) => {
+    setSearch(query || '')
+  }
+
   const isTimestamp =
     keyName === 'timestamp' || keyName === 'created_at' || keyName === 'updated_at'
   const isObject = typeof value === 'object' && value !== null
