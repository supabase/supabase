import * as Tooltip from '@radix-ui/react-tooltip'
import { PermissionAction } from '@supabase/shared-types/out/constants'
import { IS_PLATFORM } from 'common'
import { isEqual } from 'lodash'
import { Key, ReactNode, useCallback, useEffect, useMemo, useRef, useState } from 'react'
import DataGrid, { Column, RenderRowProps, Row } from 'react-data-grid'
import toast from 'react-hot-toast'
import {
  Alert,
  Button,
  DropdownMenu,
  DropdownMenuContent,
  DropdownMenuItem,
  DropdownMenuTrigger,
  IconChevronDown,
  IconClipboard,
  IconDownload,
  IconEye,
  IconEyeOff,
  IconPlay,
  cn,
} from 'ui'

import CSVButton from 'components/ui/CSVButton'
import { useCheckPermissions } from 'hooks'
import { copyToClipboard } from 'lib/helpers'
import { useProfile } from 'lib/profile'
import { LogQueryError, isDefaultLogPreviewFormat } from '.'
import AuthColumnRenderer from './LogColumnRenderers/AuthColumnRenderer'
import DatabaseApiColumnRender from './LogColumnRenderers/DatabaseApiColumnRender'
import DatabasePostgresColumnRender from './LogColumnRenderers/DatabasePostgresColumnRender'
import DefaultPreviewColumnRenderer from './LogColumnRenderers/DefaultPreviewColumnRenderer'
import FunctionsEdgeColumnRender from './LogColumnRenderers/FunctionsEdgeColumnRender'
import FunctionsLogsColumnRender from './LogColumnRenderers/FunctionsLogsColumnRender'
import LogSelection, { LogSelectionProps } from './LogSelection'
import type { LogData, QueryType } from './Logs.types'
import DefaultErrorRenderer from './LogsErrorRenderers/DefaultErrorRenderer'
import ResourcesExceededErrorRenderer from './LogsErrorRenderers/ResourcesExceededErrorRenderer'
import { motion } from 'framer-motion'

interface Props {
  data?: Array<LogData | Object>
  onHistogramToggle?: () => void
  isHistogramShowing?: boolean
  isLoading?: boolean
  error?: LogQueryError | null
  showDownload?: boolean
  // TODO: move all common params to a context to avoid prop drilling
  queryType?: QueryType
  projectRef: string
  params: LogSelectionProps['params']
  onRun?: () => void
  onSave?: () => void
  hasEditorValue?: boolean
  maxHeight?: string
  className?: string
  hideHeader?: boolean
}
type LogMap = { [id: string]: LogData }

/**
 * Logs table view with focus side panel
 *
 * When in custom data display mode, the side panel will not open when focusing on logs.
 */
const LogTable = ({
  data = [],
  queryType,
  onHistogramToggle,
  isHistogramShowing,
  isLoading,
  error,
  projectRef,
  params,
  onRun,
  onSave,
  hasEditorValue,
  maxHeight,
  className,
  hideHeader = false,
}: Props) => {
  const [focusedLog, setFocusedLog] = useState<LogData | null>(null)
  const firstRow: LogData | undefined = data?.[0] as LogData
  const { profile } = useProfile()
  const canCreateLogQuery = useCheckPermissions(PermissionAction.CREATE, 'user_content', {
    resource: { type: 'log_sql', owner_id: profile?.id },
    subject: { id: profile?.id },
  })

  // move timestamp to the first column
  function getFirstRow() {
<<<<<<< HEAD
    return firstRow || {}
=======
    if (!firstRow) return {}

    const { timestamp, ...rest } = firstRow || {}

    if (!timestamp) return firstRow

    return { timestamp, ...rest }
>>>>>>> abe0d4b0
  }

  const columnNames = Object.keys(getFirstRow() || {})
  const hasId = columnNames.includes('id')
  const hasTimestamp = columnNames.includes('timestamp')

  const DEFAULT_COLUMNS = columnNames.map((v: keyof LogData, idx) => {
    const result: Column<LogData> = {
      key: `logs-column-${idx}`,
      name: v as string,
      resizable: true,
      renderCell: (props) => {
        const value = props.row?.[v]
        if (value && typeof value === 'object') {
          return JSON.stringify(value)
        } else if (value === null) {
          return 'NULL'
        } else {
          return String(value)
        }
      },
      renderHeaderCell: (props) => {
        return <div className="flex items-center">{v}</div>
      },
      minWidth: 128,
      maxWidth: v === 'timestamp' ? 240 : 2400, // Without this, the column flickers on first render
    }

    return result
  })

  let columns = DEFAULT_COLUMNS
  if (!queryType) {
    columns
  } else {
    switch (queryType) {
      case 'api':
        columns = DatabaseApiColumnRender
        break

      case 'database':
        columns = DatabasePostgresColumnRender
        break

      case 'fn_edge':
        columns = FunctionsEdgeColumnRender
        break
      case 'functions':
        columns = FunctionsLogsColumnRender
        break

      case 'auth':
        columns = AuthColumnRenderer
        break

      default:
        if (firstRow && isDefaultLogPreviewFormat(firstRow)) {
          columns = DefaultPreviewColumnRenderer
        } else {
          columns = DEFAULT_COLUMNS
        }
        break
    }
  }

  const stringData = JSON.stringify(data)
  const [dedupedData, logMap] = useMemo<[LogData[], LogMap]>(() => {
    const deduped = [...new Set(data)] as LogData[]

    if (!hasId) {
      return [deduped, {} as LogMap]
    }

    const map = deduped.reduce((acc: LogMap, d: LogData) => {
      acc[d.id] = d
      return acc
    }, {}) as LogMap

    return [deduped, map]
  }, [stringData])

  useEffect(() => {
    if (!data) return
    const found = data.find((datum) => isEqual(datum, focusedLog))
    if (!found) {
      // close selection panel if not found in dataset
      setFocusedLog(null)
    }
  }, [stringData])

  // [Joshen] Hmm quite hacky now, but will do
  const _maxHeight =
    maxHeight || (!queryType ? 'calc(100vh - 42px - 10rem)' : 'calc(100vh - 42px - 3rem)')

  const logDataRows = useMemo(() => {
    if (hasId && hasTimestamp) {
      return Object.values(logMap).sort((a, b) => b.timestamp - a.timestamp)
    } else {
      return dedupedData
    }
  }, [stringData])

  const RowRenderer = useCallback<(key: Key, props: RenderRowProps<LogData, unknown>) => ReactNode>(
    (key, props) => {
      return <Row key={key} {...props} isRowSelected={false} selectedCellIdx={undefined} />
    },
    []
  )

  const copyResultsToClipboard = () => {
    copyToClipboard(stringData, () => {
      toast.success('Results copied to clipboard')
    })
  }

  const downloadCsvRef = useRef<HTMLDivElement>(null)
  function downloadCSV() {
    downloadCsvRef.current?.click()
  }

  const LogsExplorerTableHeader = () => (
    <div
      className={cn(
        'flex w-full items-center justify-between border-t  bg-surface-100 px-5 py-2',
        className
      )}
    >
      <div className="flex items-center gap-2">
        <DropdownMenu>
          <DropdownMenuTrigger asChild>
            <Button type="text" iconRight={<IconChevronDown />}>
              Results {data && data.length ? `(${data.length})` : ''}
            </Button>
          </DropdownMenuTrigger>
          <DropdownMenuContent align="start">
            <DropdownMenuItem onClick={downloadCSV} className="space-x-2">
              <IconDownload size="tiny" />
              <div>Download CSV</div>
            </DropdownMenuItem>
            <DropdownMenuItem onClick={copyResultsToClipboard} className="space-x-2">
              <IconClipboard size="tiny" />
              <div>Copy to clipboard</div>
            </DropdownMenuItem>
          </DropdownMenuContent>
        </DropdownMenu>
      </div>

      {/* Using .hidden with a ref so I don't have to duplicate the code to download the CSV - Jordi */}
      <div className="hidden">
        <CSVButton buttonType={'text'} data={data}>
          <div ref={downloadCsvRef}>Download CSV</div>
        </CSVButton>
      </div>

      <div className="flex items-center gap-2">
        {onHistogramToggle && (
          <Button
            type="default"
            icon={isHistogramShowing ? <IconEye /> : <IconEyeOff />}
            onClick={onHistogramToggle}
          >
            Histogram
          </Button>
        )}
      </div>

      <div className="space-x-2">
        {IS_PLATFORM && (
          <Tooltip.Root delayDuration={0}>
            <Tooltip.Trigger asChild>
              <Button
                type="default"
                onClick={onSave}
                disabled={!canCreateLogQuery || !hasEditorValue}
              >
                Save query
              </Button>
            </Tooltip.Trigger>
            {!canCreateLogQuery && (
              <Tooltip.Portal>
                <Tooltip.Content side="bottom">
                  <Tooltip.Arrow className="radix-tooltip-arrow" />
                  <div
                    className={[
                      'rounded bg-alternative py-1 px-2 leading-none shadow',
                      'border border-background',
                    ].join(' ')}
                  >
                    <span className="text-xs text-foreground">
                      You need additional permissions to save your query
                    </span>
                  </div>
                </Tooltip.Content>
              </Tooltip.Portal>
            )}
          </Tooltip.Root>
        )}
        <Button
          type={hasEditorValue ? 'primary' : 'alternative'}
          disabled={!hasEditorValue}
          onClick={onRun}
          iconRight={<IconPlay />}
          loading={isLoading}
        >
          Run
        </Button>
      </div>
    </div>
  )

  const renderErrorAlert = () => {
    if (!error) return null
    const childProps = {
      isCustomQuery: queryType ? false : true,
      error: error!,
    }
    let Renderer = DefaultErrorRenderer
    if (
      typeof error === 'object' &&
      error.error?.errors.find((err) => err.reason === 'resourcesExceeded')
    ) {
      Renderer = ResourcesExceededErrorRenderer
    }

    return (
      <div className="flex w-1/2 justify-center px-5">
        <Alert variant="danger" title="Sorry! An error occurred when fetching data." withIcon>
          <Renderer {...childProps} />
        </Alert>
      </div>
    )
  }

  const renderNoResultAlert = () => (
    <div className="flex scale-100 flex-col items-center justify-center gap-6 text-center opacity-100">
      <div className="flex flex-col gap-1">
        <div className="relative flex h-4 w-32 items-center rounded border border-dashed border-stronger px-2" />
        <div className="relative flex h-4 w-32 items-center rounded border border-dashed border-stronger px-2" />
      </div>
      <div className="flex flex-col gap-1 px-5">
        <h3 className="text-lg text-foreground">No results found</h3>
        <p className="text-sm text-foreground-lighter">Try another search or adjust the filters</p>
      </div>
    </div>
  )

  if (!data) return null

  return (
    <>
      <section className={'flex w-full flex-col h-full'} style={{ maxHeight: _maxHeight }}>
        {!hideHeader && <LogsExplorerTableHeader />}
        <div className={`flex h-full flex-row ${!queryType ? 'border-l border-r' : ''}`}>
          <DataGrid
            style={{ height: '100%' }}
            className={`
            flex-1 flex-grow h-full
            ${!queryType ? 'data-grid--logs-explorer' : ' data-grid--simple-logs'}
          `}
            rowHeight={40}
            headerRowHeight={queryType ? 0 : 28}
            onSelectedCellChange={({ rowIdx }) => {
              if (!hasId) return
              setFocusedLog(data[rowIdx] as LogData)
            }}
            selectedRows={new Set([])}
            columns={columns}
            rowClass={(row: LogData) =>
              [
                'font-mono tracking-tight',
                isEqual(row, focusedLog)
                  ? 'rdg-row--focused'
                  : ' !bg-studio hover:!bg-surface-100 cursor-pointer',
              ].join(' ')
            }
            rows={logDataRows}
            rowKeyGetter={(r) => {
              if (!hasId) return JSON.stringify(r)
              const row = r as LogData
              return row.id
            }}
            // [Next 18 refactor] need to fix
            // onRowClick={setFocusedLog}
            renderers={{
              renderRow: RowRenderer,
              noRowsFallback: !isLoading ? (
                <div className="mx-auto flex h-full w-full items-center justify-center space-y-12 py-4 transition-all delay-200 duration-500">
                  {!error && renderNoResultAlert()}
                  {error && renderErrorAlert()}
                </div>
              ) : null,
            }}
          />
          {logDataRows.length > 0 ? (
            <motion.div
              variants={{
                hidden: { width: 0 },
                visible: { width: '50%' },
              }}
              initial="hidden"
              animate={focusedLog ? 'visible' : 'hidden'}
              exit="hidden"
              transition={{ duration: 0.2 }}
            >
              <LogSelection
                projectRef={projectRef}
                onClose={() => setFocusedLog(null)}
                log={focusedLog}
                queryType={queryType}
                params={params}
              />
            </motion.div>
          ) : null}
        </div>
      </section>
    </>
  )
}
export default LogTable<|MERGE_RESOLUTION|>--- conflicted
+++ resolved
@@ -89,9 +89,6 @@
 
   // move timestamp to the first column
   function getFirstRow() {
-<<<<<<< HEAD
-    return firstRow || {}
-=======
     if (!firstRow) return {}
 
     const { timestamp, ...rest } = firstRow || {}
@@ -99,7 +96,6 @@
     if (!timestamp) return firstRow
 
     return { timestamp, ...rest }
->>>>>>> abe0d4b0
   }
 
   const columnNames = Object.keys(getFirstRow() || {})
