--- conflicted
+++ resolved
@@ -10,10 +10,6 @@
 import { ResourceWarning, useResourceWarningsQuery } from 'data/usage/resource-warnings-query'
 import { useIsFeatureEnabled } from 'hooks/misc/useIsFeatureEnabled'
 import { useSelectedOrganizationQuery } from 'hooks/misc/useSelectedOrganization'
-<<<<<<< HEAD
-=======
-import { IS_PLATFORM } from 'lib/constants'
->>>>>>> b68b2ebc
 import { makeRandomString } from 'lib/helpers'
 import type { Organization, ResponseError } from 'types'
 import { Button, cn } from 'ui'
@@ -35,13 +31,8 @@
   filterStatus,
   resetFilterStatus,
 }: ProjectListProps) => {
-<<<<<<< HEAD
-  const { data } = useSelectedOrganizationQuery()
-  const organization = organization_ ?? data
-=======
   const { data: selectedOrganization } = useSelectedOrganizationQuery()
   const organization = organization_ ?? selectedOrganization
->>>>>>> b68b2ebc
 
   const {
     data: allProjects = [],
