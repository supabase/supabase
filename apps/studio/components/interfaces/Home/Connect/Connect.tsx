import { PermissionAction } from '@supabase/shared-types/out/constants'
import { useParams } from 'common'
import { ExternalLink, Plug } from 'lucide-react'
import { useState } from 'react'

import { DatabaseConnectionString } from 'components/interfaces/Settings/Database/DatabaseSettings/DatabaseConnectionString'
import { PoolingModesModal } from 'components/interfaces/Settings/Database/PoolingModesModal'
import Panel from 'components/ui/Panel'
<<<<<<< HEAD
import { useProjectSettingsV2Query } from 'data/config/project-settings-v2-query'
=======
import { getAPIKeys, useProjectSettingsV2Query } from 'data/config/project-settings-v2-query'
>>>>>>> f521109c
import { useCheckPermissions } from 'hooks/misc/useCheckPermissions'
import {
  Button,
  DIALOG_PADDING_X,
  DIALOG_PADDING_X_SMALL,
  DIALOG_PADDING_Y,
  Dialog,
  DialogContent,
  DialogDescription,
  DialogHeader,
  DialogTitle,
  DialogTrigger,
  TabsContent_Shadcn_,
  TabsList_Shadcn_,
  TabsTrigger_Shadcn_,
  Tabs_Shadcn_,
  cn,
} from 'ui'
import { CONNECTION_TYPES, ConnectionType, FRAMEWORKS, MOBILES, ORMS } from './Connect.constants'
import { getContentFilePath } from './Connect.utils'
import ConnectDropdown from './ConnectDropdown'
import ConnectTabContent from './ConnectTabContent'

const Connect = () => {
  const { ref: projectRef } = useParams()

  const [connectionObject, setConnectionObject] = useState<ConnectionType[]>(FRAMEWORKS)
  const [selectedParent, setSelectedParent] = useState(connectionObject[0].key) // aka nextjs
  const [selectedChild, setSelectedChild] = useState(
    connectionObject.find((item) => item.key === selectedParent)?.children[0]?.key ?? ''
  )
  const [selectedGrandchild, setSelectedGrandchild] = useState(
    connectionObject
      .find((item) => item.key === selectedParent)
      ?.children.find((child) => child.key === selectedChild)?.children[0]?.key || ''
  )

  const { data: settings } = useProjectSettingsV2Query({ projectRef })
  const canReadAPIKeys = useCheckPermissions(PermissionAction.READ, 'service_api_keys')

  const handleParentChange = (value: string) => {
    setSelectedParent(value)

    // check if parent has children
    setSelectedChild(connectionObject.find((item) => item.key === value)?.children[0]?.key ?? '')

    // check if child has grandchildren
    setSelectedGrandchild(
      connectionObject.find((item) => item.key === value)?.children[0]?.children[0]?.key ?? ''
    )
  }

  const handleChildChange = (value: string) => {
    setSelectedChild(value)

    const parent = connectionObject.find((item) => item.key === selectedParent)
    const child = parent?.children.find((child) => child.key === value)

    if (child && child.children.length > 0) {
      setSelectedGrandchild(child.children[0].key)
    } else {
      setSelectedGrandchild('')
    }
  }

  const handleGrandchildChange = (value: string) => {
    setSelectedGrandchild(value)
  }

  // reset the parent/child/grandchild when the connection type (tab) changes
  function handleConnectionTypeChange(connections: ConnectionType[]) {
    setSelectedParent(connections[0].key)

    if (connections[0]?.children.length > 0) {
      setSelectedChild(connections[0].children[0].key)

      if (connections[0].children[0]?.children.length > 0) {
        setSelectedGrandchild(connections[0].children[0].children[0].key)
      } else {
        setSelectedGrandchild('')
      }
    } else {
      setSelectedChild('')
      setSelectedGrandchild('')
    }
  }

  function handleConnectionType(type: string) {
    if (type === 'frameworks') {
      setConnectionObject(FRAMEWORKS)
      handleConnectionTypeChange(FRAMEWORKS)
    }

    if (type === 'mobiles') {
      setConnectionObject(MOBILES)
      handleConnectionTypeChange(MOBILES)
    }

    if (type === 'orms') {
      setConnectionObject(ORMS)
      handleConnectionTypeChange(ORMS)
    }
  }

  const getChildOptions = () => {
    const parent = connectionObject.find((item) => item.key === selectedParent)
    if (parent && parent.children.length > 0) {
      return parent.children
    }
    return []
  }

  const getGrandchildrenOptions = () => {
    const parent = connectionObject.find((item) => item.key === selectedParent)
    const subCategory = parent?.children.find((child) => child.key === selectedChild)
    if (subCategory && subCategory.children.length > 0) {
      return subCategory.children
    }
    return []
  }

  const endpoint = settings?.app_config?.endpoint
  const apiHost = canReadAPIKeys ? `https://${endpoint ?? '-'}` : ''
  const apiUrl = canReadAPIKeys ? apiHost : null

<<<<<<< HEAD
  const anonKey = canReadAPIKeys
    ? (settings?.service_api_keys ?? []).find((key) => key.tags === 'anon')?.api_key ?? null
    : null

  const projectKeys = { apiUrl, anonKey }
=======
  const { anonKey } = canReadAPIKeys ? getAPIKeys(settings) : { anonKey: null }
  const projectKeys = { apiUrl, anonKey: anonKey?.api_key ?? null }
>>>>>>> f521109c

  const filePath = getContentFilePath({
    connectionObject,
    selectedParent,
    selectedChild,
    selectedGrandchild,
  })

  return (
    <>
      <Dialog>
        <DialogTrigger asChild>
          <Button type="primary" icon={<Plug className="rotate-90" />}>
            <span>Connect</span>
          </Button>
        </DialogTrigger>
        <DialogContent className={cn('sm:max-w-5xl p-0')}>
          <DialogHeader className="pb-3">
            <DialogTitle>Connect to your project</DialogTitle>
            <DialogDescription>
              Get the connection strings and environment variables for your app
            </DialogDescription>
          </DialogHeader>

          <Tabs_Shadcn_
            defaultValue="direct"
            onValueChange={(value) => handleConnectionType(value)}
          >
            <TabsList_Shadcn_ className={cn('flex gap-4', DIALOG_PADDING_X_SMALL)}>
              <TabsTrigger_Shadcn_ key="direct" value="direct" className="px-0">
                Connection String
              </TabsTrigger_Shadcn_>
              {CONNECTION_TYPES.map((type) => (
                <TabsTrigger_Shadcn_ key={type.key} value={type.key} className="px-0">
                  {type.label}
                </TabsTrigger_Shadcn_>
              ))}
            </TabsList_Shadcn_>

            {CONNECTION_TYPES.map((type) => {
              const hasChildOptions =
                (connectionObject.find((parent) => parent.key === selectedParent)?.children
                  .length || 0) > 0
              const hasGrandChildOptions =
                (connectionObject
                  .find((parent) => parent.key === selectedParent)
                  ?.children.find((child) => child.key === selectedChild)?.children.length || 0) > 0

              return (
                <TabsContent_Shadcn_
                  key={`content-${type.key}`}
                  value={type.key}
                  className={cn(DIALOG_PADDING_X, DIALOG_PADDING_Y, '!mt-0')}
                >
                  <div className="flex justify-between">
                    <div className="flex items-center gap-5">
                      <ConnectDropdown
                        state={selectedParent}
                        updateState={handleParentChange}
                        label={
                          connectionObject === FRAMEWORKS || connectionObject === MOBILES
                            ? 'Framework'
                            : 'Tool'
                        }
                        items={connectionObject}
                      />
                      {selectedParent && hasChildOptions && (
                        <ConnectDropdown
                          state={selectedChild}
                          updateState={handleChildChange}
                          label="Using"
                          items={getChildOptions()}
                        />
                      )}
                      {selectedChild && hasGrandChildOptions && (
                        <ConnectDropdown
                          state={selectedGrandchild}
                          updateState={handleGrandchildChange}
                          label="With"
                          items={getGrandchildrenOptions()}
                        />
                      )}
                    </div>
                    {connectionObject.find((item) => item.key === selectedParent)?.guideLink && (
                      <Button asChild type="default" icon={<ExternalLink strokeWidth={1.5} />}>
                        <a
                          target="_blank"
                          rel="noreferrer"
                          href={
                            connectionObject.find((item) => item.key === selectedParent)
                              ?.guideLink || ''
                          }
                        >
                          {connectionObject.find((item) => item.key === selectedParent)?.label}{' '}
                          guide
                        </a>
                      </Button>
                    )}
                  </div>
                  <p className="text-xs text-foreground-lighter my-3">
                    Add the following files below to your application
                  </p>
                  <ConnectTabContent
                    projectKeys={projectKeys}
                    filePath={filePath}
                    className="rounded-b-none"
                  />
                  <Panel.Notice
                    className="border border-t-0 rounded-lg rounded-t-none"
                    title="New API keys coming Q4 2024"
                    description={`
\`anon\` and \`service_role\` API keys will be changing to \`publishable\` and \`secret\` API keys.   
`}
                    href="https://github.com/orgs/supabase/discussions/29260"
                    buttonText="Read the announcement"
                  />
                </TabsContent_Shadcn_>
              )
            })}
            <TabsContent_Shadcn_
              key="direct"
              value="direct"
              className={cn(DIALOG_PADDING_X_SMALL, DIALOG_PADDING_Y, '!mt-0')}
            >
              <DatabaseConnectionString appearance="minimal" />
            </TabsContent_Shadcn_>
          </Tabs_Shadcn_>
        </DialogContent>
      </Dialog>
      <PoolingModesModal />
    </>
  )
}

export default Connect<|MERGE_RESOLUTION|>--- conflicted
+++ resolved
@@ -6,11 +6,7 @@
 import { DatabaseConnectionString } from 'components/interfaces/Settings/Database/DatabaseSettings/DatabaseConnectionString'
 import { PoolingModesModal } from 'components/interfaces/Settings/Database/PoolingModesModal'
 import Panel from 'components/ui/Panel'
-<<<<<<< HEAD
-import { useProjectSettingsV2Query } from 'data/config/project-settings-v2-query'
-=======
 import { getAPIKeys, useProjectSettingsV2Query } from 'data/config/project-settings-v2-query'
->>>>>>> f521109c
 import { useCheckPermissions } from 'hooks/misc/useCheckPermissions'
 import {
   Button,
@@ -136,16 +132,8 @@
   const apiHost = canReadAPIKeys ? `https://${endpoint ?? '-'}` : ''
   const apiUrl = canReadAPIKeys ? apiHost : null
 
-<<<<<<< HEAD
-  const anonKey = canReadAPIKeys
-    ? (settings?.service_api_keys ?? []).find((key) => key.tags === 'anon')?.api_key ?? null
-    : null
-
-  const projectKeys = { apiUrl, anonKey }
-=======
   const { anonKey } = canReadAPIKeys ? getAPIKeys(settings) : { anonKey: null }
   const projectKeys = { apiUrl, anonKey: anonKey?.api_key ?? null }
->>>>>>> f521109c
 
   const filePath = getContentFilePath({
     connectionObject,
