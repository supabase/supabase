--- conflicted
+++ resolved
@@ -10,13 +10,8 @@
 import { APIKeys } from './APIKeys'
 import { GetStartedHero } from './GetStartedHero'
 
-<<<<<<< HEAD
-const NewProjectPanel = () => {
+export const NewProjectPanel = () => {
   const { slug, ref } = useParams() as { slug: string; ref: string }
-=======
-export const NewProjectPanel = () => {
-  const { ref } = useParams()
->>>>>>> b68b2ebc
 
   const {
     projectAuthAll: authEnabled,
