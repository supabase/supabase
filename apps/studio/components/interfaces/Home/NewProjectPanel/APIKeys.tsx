--- conflicted
+++ resolved
@@ -5,20 +5,11 @@
 import { useState } from 'react'
 
 import { SimpleCodeBlock } from '@ui/components/SimpleCodeBlock'
-<<<<<<< HEAD
-import { useParams } from 'common/hooks'
-import Panel from 'components/ui/Panel'
-import { useJwtSecretUpdatingStatusQuery } from 'data/config/jwt-secret-updating-status-query'
-import { useProjectSettingsV2Query } from 'data/config/project-settings-v2-query'
-import { useCheckPermissions } from 'hooks/misc/useCheckPermissions'
-import { AlertCircle, Loader } from 'lucide-react'
-=======
 import { useParams } from 'common'
 import Panel from 'components/ui/Panel'
 import { useJwtSecretUpdatingStatusQuery } from 'data/config/jwt-secret-updating-status-query'
 import { getAPIKeys, useProjectSettingsV2Query } from 'data/config/project-settings-v2-query'
 import { useCheckPermissions } from 'hooks/misc/useCheckPermissions'
->>>>>>> e6c249d9
 import { Input } from 'ui'
 
 const generateInitSnippet = (endpoint: string) => ({
@@ -64,20 +55,16 @@
 
   const canReadAPIKeys = useCheckPermissions(PermissionAction.READ, 'service_api_keys')
 
-  const apiKeys = settings?.service_api_keys ?? []
-
-  // API keys should not be empty. However it can be populated with a delay on project creation
-  const isApiKeysEmpty = apiKeys.length === 0
   const isNotUpdatingJwtSecret =
     jwtSecretUpdateStatus === undefined || jwtSecretUpdateStatus === JwtSecretUpdateStatus.Updated
 
   const endpoint = settings?.app_config?.endpoint
   const apiUrl = `https://${endpoint ?? '-'}`
-<<<<<<< HEAD
-  const anonKey = apiKeys.find((key) => key.tags === 'anon')
-=======
+  const apiKeys = settings?.service_api_keys ?? []
   const { anonKey } = getAPIKeys(settings)
->>>>>>> e6c249d9
+
+  // API keys should not be empty. However it can be populated with a delay on project creation
+  const isApiKeysEmpty = apiKeys.length === 0
 
   const clientInitSnippet: any = generateInitSnippet(apiUrl)
   const selectedLanguageSnippet = clientInitSnippet[selectedLanguage.key] ?? 'No snippet available'
