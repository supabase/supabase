import { PermissionAction } from '@supabase/shared-types/out/constants'
import { JwtSecretUpdateStatus } from '@supabase/shared-types/out/events'
import Link from 'next/link'
import { useState } from 'react'

import { SimpleCodeBlock } from '@ui/components/SimpleCodeBlock'
import { useParams } from 'common/hooks'
import Panel from 'components/ui/Panel'
import { useJwtSecretUpdatingStatusQuery } from 'data/config/jwt-secret-updating-status-query'
<<<<<<< HEAD
import { useProjectSettingsV2Query } from 'data/config/project-settings-v2-query'
=======
import { getAPIKeys, useProjectSettingsV2Query } from 'data/config/project-settings-v2-query'
>>>>>>> f521109c
import { useCheckPermissions } from 'hooks/misc/useCheckPermissions'
import { AlertCircle, Loader } from 'lucide-react'
import { Input } from 'ui'

const generateInitSnippet = (endpoint: string) => ({
  js: `
import { createClient } from '@supabase/supabase-js'

const supabaseUrl = '${endpoint}'
const supabaseKey = process.env.SUPABASE_KEY
const supabase = createClient(supabaseUrl, supabaseKey)`,
  dart: `
const supabaseUrl = '${endpoint}';
const supabaseKey = String.fromEnvironment('SUPABASE_KEY');

Future<void> main() async {
  await Supabase.initialize(url: supabaseUrl, anonKey: supabaseKey);
  runApp(MyApp());
}`,
})

const APIKeys = () => {
  const { ref: projectRef } = useParams()

  const availableLanguages = [
    { name: 'Javascript', key: 'js' },
    { name: 'Dart', key: 'dart' },
  ]
  const [selectedLanguage, setSelectedLanguage] = useState(availableLanguages[0])

  const {
    data: settings,
    isError: isProjectSettingsError,
    isLoading: isProjectSettingsLoading,
  } = useProjectSettingsV2Query({
    projectRef,
  })

  const {
    data,
    isError: isJwtSecretUpdateStatusError,
    isLoading: isJwtSecretUpdateStatusLoading,
  } = useJwtSecretUpdatingStatusQuery({ projectRef })
  const jwtSecretUpdateStatus = data?.jwtSecretUpdateStatus

  const canReadAPIKeys = useCheckPermissions(PermissionAction.READ, 'service_api_keys')

  const apiKeys = settings?.service_api_keys ?? []

  // API keys should not be empty. However it can be populated with a delay on project creation
  const isApiKeysEmpty = apiKeys.length === 0
  const isNotUpdatingJwtSecret =
    jwtSecretUpdateStatus === undefined || jwtSecretUpdateStatus === JwtSecretUpdateStatus.Updated

  const endpoint = settings?.app_config?.endpoint
  const apiUrl = `https://${endpoint ?? '-'}`
<<<<<<< HEAD
  const anonKey = apiKeys.find((key) => key.tags === 'anon')
=======
  const { anonKey } = getAPIKeys(settings)
>>>>>>> f521109c

  const clientInitSnippet: any = generateInitSnippet(apiUrl)
  const selectedLanguageSnippet = clientInitSnippet[selectedLanguage.key] ?? 'No snippet available'

  return (
    <Panel
      title={
        <div className="space-y-3">
          <h5 className="text-base">Project API</h5>
          <p className="text-sm text-foreground-light">
            Your API is secured behind an API gateway which requires an API Key for every request.
            <br />
            You can use the parameters below to use Supabase client libraries.
          </p>
        </div>
      }
    >
      {isProjectSettingsError || isJwtSecretUpdateStatusError ? (
        <div className="flex items-center justify-center py-8 space-x-2">
          <AlertCircle size={16} strokeWidth={1.5} />
          <p className="text-sm text-foreground-light">
            {isProjectSettingsError ? 'Failed to retrieve API keys' : 'Failed to update JWT secret'}
          </p>
        </div>
      ) : isApiKeysEmpty || isProjectSettingsLoading || isJwtSecretUpdateStatusLoading ? (
        <div className="flex items-center justify-center py-8 space-x-2">
          <Loader className="animate-spin" size={16} strokeWidth={1.5} />
          <p className="text-sm text-foreground-light">
            {isProjectSettingsLoading || isApiKeysEmpty
              ? 'Retrieving API keys'
              : 'JWT secret is being updated'}
          </p>
        </div>
      ) : (
        <>
          <Panel.Content>
            <Input
              label="Project URL"
              readOnly
              copy
              disabled
              className="input-mono"
              value={apiUrl}
              descriptionText="A RESTful endpoint for querying and managing your database."
              layout="horizontal"
            />
          </Panel.Content>
          <Panel.Content
            className={
              'border-t border-panel-border-interior-light dark:border-panel-border-interior-dark'
            }
          >
            <Input
              readOnly
              disabled
              layout="horizontal"
              className="input-mono"
              // @ts-ignore
              label={
                <div className="space-y-2">
                  <p className="text-sm">API Key</p>
                  <div className="flex items-center space-x-1 -ml-1">
                    {anonKey?.tags?.split(',').map((x: any, i: number) => (
                      <code key={`${x}${i}`} className="text-xs">
                        {x}
                      </code>
                    ))}
                    <code className="text-xs">{'public'}</code>
                  </div>
                </div>
              }
              copy={canReadAPIKeys && isNotUpdatingJwtSecret}
              reveal={anonKey?.tags !== 'anon' && canReadAPIKeys && isNotUpdatingJwtSecret}
              value={
                !canReadAPIKeys
                  ? 'You need additional permissions to view API keys'
                  : jwtSecretUpdateStatus === JwtSecretUpdateStatus.Failed
                    ? 'JWT secret update failed, new API key may have issues'
                    : jwtSecretUpdateStatus === JwtSecretUpdateStatus.Updating
                      ? 'Updating JWT secret...'
                      : anonKey?.api_key
              }
              onChange={() => {}}
              descriptionText={
                <p>
                  This key is safe to use in a browser if you have enabled Row Level Security (RLS)
                  for your tables and configured policies. You may also use the service key which
                  can be found{' '}
                  <Link
                    href={`/project/${projectRef}/settings/api`}
                    className="transition text-brand hover:text-brand-600"
                  >
                    here
                  </Link>{' '}
                  to bypass RLS.
                </p>
              }
            />
          </Panel.Content>
          <div className="border-t border-panel-border-interior-light dark:border-panel-border-interior-dark">
            <div className="flex items-center bg-studio">
              {availableLanguages.map((language) => {
                const isSelected = selectedLanguage.key === language.key
                return (
                  <div
                    key={language.key}
                    className={[
                      'px-3 py-1 text-sm cursor-pointer transition',
                      `${!isSelected ? 'bg-studio text-foreground-light' : 'bg-surface-100'}`,
                    ].join(' ')}
                    onClick={() => setSelectedLanguage(language)}
                  >
                    {language.name}
                  </div>
                )
              })}
            </div>
            <div className="bg-surface-100 px-4 py-6 min-h-[200px]">
              <SimpleCodeBlock className={selectedLanguage.key}>
                {selectedLanguageSnippet}
              </SimpleCodeBlock>
            </div>
          </div>
        </>
      )}
    </Panel>
  )
}

export default APIKeys<|MERGE_RESOLUTION|>--- conflicted
+++ resolved
@@ -1,19 +1,15 @@
 import { PermissionAction } from '@supabase/shared-types/out/constants'
 import { JwtSecretUpdateStatus } from '@supabase/shared-types/out/events'
+import { AlertCircle, Loader } from 'lucide-react'
 import Link from 'next/link'
 import { useState } from 'react'
 
 import { SimpleCodeBlock } from '@ui/components/SimpleCodeBlock'
-import { useParams } from 'common/hooks'
+import { useParams } from 'common'
 import Panel from 'components/ui/Panel'
 import { useJwtSecretUpdatingStatusQuery } from 'data/config/jwt-secret-updating-status-query'
-<<<<<<< HEAD
-import { useProjectSettingsV2Query } from 'data/config/project-settings-v2-query'
-=======
 import { getAPIKeys, useProjectSettingsV2Query } from 'data/config/project-settings-v2-query'
->>>>>>> f521109c
 import { useCheckPermissions } from 'hooks/misc/useCheckPermissions'
-import { AlertCircle, Loader } from 'lucide-react'
 import { Input } from 'ui'
 
 const generateInitSnippet = (endpoint: string) => ({
@@ -68,11 +64,7 @@
 
   const endpoint = settings?.app_config?.endpoint
   const apiUrl = `https://${endpoint ?? '-'}`
-<<<<<<< HEAD
-  const anonKey = apiKeys.find((key) => key.tags === 'anon')
-=======
   const { anonKey } = getAPIKeys(settings)
->>>>>>> f521109c
 
   const clientInitSnippet: any = generateInitSnippet(apiUrl)
   const selectedLanguageSnippet = clientInitSnippet[selectedLanguage.key] ?? 'No snippet available'
