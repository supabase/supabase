--- conflicted
+++ resolved
@@ -124,33 +124,21 @@
                       tabs.handleTabClose({
                         id: tabId,
                         router,
-<<<<<<< HEAD
-                        editor,
-=======
                         editor: 'table',
->>>>>>> a55ad3a4
                         onClearDashboardHistory,
                       })
                     }}
                   >
                     Close tab
                   </Button>
-<<<<<<< HEAD
-                ) : openTabs.length > 0 ? (
-=======
                 ) : tabs.openTabs.length > 0 ? (
->>>>>>> a55ad3a4
                   <Button
                     asChild
                     type="default"
                     className="mt-2"
                     onClick={() => appSnap.setDashboardHistory(projectRef, 'editor', undefined)}
                   >
-<<<<<<< HEAD
-                    <Link href={`/project/${projectRef}/editor/${openTabs[0].split('-')[1]}`}>
-=======
                     <Link href={`/project/${projectRef}/editor/${tabs.openTabs[0].split('-')[1]}`}>
->>>>>>> a55ad3a4
                       Close tab
                     </Link>
                   </Button>
