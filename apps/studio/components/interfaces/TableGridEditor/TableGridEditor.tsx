import type { PostgresColumn, PostgresRelationship, PostgresTable } from '@supabase/postgres-meta'
import { PermissionAction } from '@supabase/shared-types/out/constants'
import { QueryKey, useQueryClient } from '@tanstack/react-query'
import { useParams } from 'common'
import { find, isUndefined } from 'lodash'
import { observer } from 'mobx-react-lite'
import { useRouter } from 'next/router'
import { useEffect, useState } from 'react'

import { Dictionary, parseSupaTable, SupabaseGrid, SupaTable } from 'components/grid'
import { ERROR_PRIMARY_KEY_NOTFOUND } from 'components/grid/constants'
import { useProjectContext } from 'components/layouts/ProjectLayout/ProjectContext'
import Connecting from 'components/ui/Loading/Loading'
import TwoOptionToggle from 'components/ui/TwoOptionToggle'
import { FOREIGN_KEY_CASCADE_ACTION } from 'data/database/database-query-constants'
import {
  ForeignKeyConstraint,
  useForeignKeyConstraintsQuery,
} from 'data/database/foreign-key-constraints-query'
import { ENTITY_TYPE } from 'data/entity-types/entity-type-constants'
import { sqlKeys } from 'data/sql/keys'
import { useTableRowUpdateMutation } from 'data/table-rows/table-row-update-mutation'
import { useCheckPermissions, useLatest, useStore, useUrlState } from 'hooks'
import useEntityType from 'hooks/misc/useEntityType'
import { TableLike } from 'hooks/misc/useTable'
import { EXCLUDED_SCHEMAS } from 'lib/constants/schemas'
import { EMPTY_ARR } from 'lib/void'
<<<<<<< HEAD
import { getImpersonatedRole } from 'state/role-impersonation-state'
=======
import { useGetImpersonatedRole } from 'state/role-impersonation-state'
>>>>>>> 9d8e8b06
import { useTableEditorStateSnapshot } from 'state/table-editor'
import { SchemaView } from 'types'
import GridHeaderActions from './GridHeaderActions'
import NotFoundState from './NotFoundState'
import SidePanelEditor from './SidePanelEditor'
import TableDefinition from './TableDefinition'

export interface TableGridEditorProps {
  /** Theme for the editor */
  theme?: 'dark' | 'light'

  isLoadingSelectedTable?: boolean
  selectedTable?: TableLike
}

const TableGridEditor = ({
  theme = 'dark',
  isLoadingSelectedTable = false,
  selectedTable,
}: TableGridEditorProps) => {
  const router = useRouter()
  const { meta, ui, vault } = useStore()
  const { ref: projectRef, id } = useParams()

  const { project } = useProjectContext()
  const snap = useTableEditorStateSnapshot()

  const getImpersonatedRole = useGetImpersonatedRole()

  const [encryptedColumns, setEncryptedColumns] = useState([])

  const [{ view: selectedView = 'data' }, setUrlState] = useUrlState()
  const setSelectedView = (view: string) => {
    if (view === 'data') {
      setUrlState({ view: undefined })
    } else {
      setUrlState({ view })
    }
  }

  const canEditTables = useCheckPermissions(PermissionAction.TENANT_SQL_ADMIN_WRITE, 'tables')
  const canEditColumns = useCheckPermissions(PermissionAction.TENANT_SQL_ADMIN_WRITE, 'columns')
  const isReadOnly = !canEditTables && !canEditColumns

  const getEncryptedColumns = async (table: any) => {
    const columns = await vault.listEncryptedColumns(table.schema, table.name)
    setEncryptedColumns(columns)
  }

  const queryClient = useQueryClient()
  const { mutate: mutateUpdateTableRow } = useTableRowUpdateMutation({
    async onMutate({ projectRef, table, configuration, payload }) {
      const primaryKeyColumns = new Set(Object.keys(configuration.identifiers))

      const queryKey = sqlKeys.query(projectRef, [
        table.schema,
        table.name,
        { table: { name: table.name, schema: table.schema } },
      ])

      await queryClient.cancelQueries(queryKey)

      const previousRowsQueries = queryClient.getQueriesData<{ result: any[] }>(queryKey)

      queryClient.setQueriesData<{ result: any[] }>(queryKey, (old) => {
        return {
          result:
            old?.result.map((row) => {
              // match primary keys
              if (
                Object.entries(row)
                  .filter(([key]) => primaryKeyColumns.has(key))
                  .every(([key, value]) => value === configuration.identifiers[key])
              ) {
                return { ...row, ...payload }
              }

              return row
            }) ?? [],
        }
      })

      return { previousRowsQueries }
    },
    onError(error, _variables, context) {
      const { previousRowsQueries } = context as {
        previousRowsQueries: [
          QueryKey,
          (
            | {
                result: any[]
              }
            | undefined
          )
        ][]
      }

      previousRowsQueries.forEach(([queryKey, previousRows]) => {
        if (previousRows) {
          queryClient.setQueriesData(queryKey, previousRows)
        }
        queryClient.invalidateQueries(queryKey)
      })

      onError(error)
    },
  })

  const { data } = useForeignKeyConstraintsQuery({
    projectRef: project?.ref,
    connectionString: project?.connectionString,
    schema: selectedTable?.schema,
  })
  const foreignKeyMeta = data || []

  useEffect(() => {
    if (selectedTable !== undefined && selectedTable.id !== undefined) {
      getEncryptedColumns(selectedTable)
    }
  }, [selectedTable?.id])

  const entityType = useEntityType(selectedTable?.id)
  const columnsRef = useLatest(selectedTable?.columns ?? EMPTY_ARR)

  // NOTE: DO NOT PUT HOOKS AFTER THIS LINE
  if (isLoadingSelectedTable) {
    return <Connecting />
  }

  if (isUndefined(selectedTable)) {
    return <NotFoundState id={Number(id)} />
  }

  const isViewSelected =
    entityType?.type === ENTITY_TYPE.VIEW || entityType?.type === ENTITY_TYPE.MATERIALIZED_VIEW
  const isTableSelected = entityType?.type === ENTITY_TYPE.TABLE
  const isForeignTableSelected = entityType?.type === ENTITY_TYPE.FOREIGN_TABLE
  const isLocked = EXCLUDED_SCHEMAS.includes(entityType?.schema ?? '')
  const canEditViaTableEditor = isTableSelected && !isLocked

  // [Joshen] We can tweak below to eventually support composite keys as the data
  // returned from foreignKeyMeta should be easy to deal with, rather than pg-meta
  const formattedRelationships = (
    ('relationships' in selectedTable && selectedTable.relationships) ||
    []
  ).map((relationship: PostgresRelationship) => {
    const relationshipMeta = foreignKeyMeta.find(
      (fk: ForeignKeyConstraint) => fk.id === relationship.id
    )
    return {
      ...relationship,
      deletion_action: relationshipMeta?.deletion_action ?? FOREIGN_KEY_CASCADE_ACTION.NO_ACTION,
    }
  })

  const gridTable =
    !isViewSelected && !isForeignTableSelected
      ? parseSupaTable(
          {
            table: selectedTable as PostgresTable,
            columns: (selectedTable as PostgresTable).columns ?? [],
            primaryKeys: (selectedTable as PostgresTable).primary_keys ?? [],
            relationships: formattedRelationships,
          },
          encryptedColumns
        )
      : parseSupaTable({
          table: selectedTable as SchemaView,
          columns: (selectedTable as SchemaView).columns ?? [],
          primaryKeys: [],
          relationships: [],
        })

  const gridKey = `${selectedTable.schema}_${selectedTable.name}`

  const onTableCreated = (table: PostgresTable) => {
    router.push(`/project/${projectRef}/editor/${table.id}`)
  }

  const onSqlQuery = async (query: string) => {
    const res = await meta.query(query)
    if (res.error) {
      return { error: res.error }
    } else {
      return { data: res }
    }
  }

  // columns must be accessed via columnsRef.current as these two functions immediately become
  // stale as they are accessed via some react-tracked madness
  // [TODO]: refactor out all of react-tracked
  const onSelectEditColumn = (name: string) => {
    const column = find(columnsRef.current, { name }) as PostgresColumn
    if (column) {
      snap.onEditColumn(column)
    } else {
      ui.setNotification({
        category: 'error',
        message: `Unable to find column ${name} in ${selectedTable?.name}`,
      })
    }
  }

  const onSelectDeleteColumn = (name: string) => {
    const column = find(columnsRef.current ?? [], { name }) as PostgresColumn
    if (column) {
      snap.onDeleteColumn(column)
    } else {
      ui.setNotification({
        category: 'error',
        message: `Unable to find column ${name} in ${selectedTable?.name}`,
      })
    }
  }

  const onError = (error: any) => {
    ui.setNotification({
      category: 'error',
      message: error?.details ?? error?.message ?? error,
    })
  }

  const updateTableRow = (previousRow: any, updatedData: any) => {
    if (!project) return

    const enumArrayColumns =
      ('columns' in selectedTable &&
        selectedTable.columns
          ?.filter((column) => {
            return (column?.enums ?? []).length > 0 && column.data_type.toLowerCase() === 'array'
          })
          .map((column) => column.name)) ||
      []

    const identifiers = {} as Dictionary<any>
    ;(selectedTable as PostgresTable).primary_keys.forEach(
      (column) => (identifiers[column.name] = previousRow[column.name])
    )

    const configuration = { identifiers }
    if (Object.keys(identifiers).length === 0) {
      return ui.setNotification({
        category: 'error',
        message: ERROR_PRIMARY_KEY_NOTFOUND,
      })
    }

    mutateUpdateTableRow({
      projectRef: project.ref,
      connectionString: project.connectionString,
      table: gridTable as SupaTable,
      configuration,
      payload: updatedData,
      enumArrayColumns,
      impersonatedRole: getImpersonatedRole(),
    })
  }

  /** [Joshen] We're going to need to refactor SupabaseGrid eventually to make the code here more readable
   * For context we previously built the SupabaseGrid as a reusable npm component, but eventually decided
   * to just integrate it directly into the dashboard. The header, and body (+footer) should be decoupled.
   */

  return (
    <>
      <SupabaseGrid
        key={gridKey}
        theme={theme}
        gridProps={{ height: '100%' }}
        storageRef={projectRef}
        editable={!isReadOnly && canEditViaTableEditor}
        schema={selectedTable.schema}
        table={gridTable}
        headerActions={
          isTableSelected || isViewSelected || canEditViaTableEditor ? (
            <>
              {canEditViaTableEditor && (
                <GridHeaderActions table={selectedTable as PostgresTable} />
              )}
              {(isTableSelected || isViewSelected) && (
                <>
                  {canEditViaTableEditor && (
                    <div className="h-[20px] w-px border-r border-control"></div>
                  )}
                  <div>
                    <TwoOptionToggle
                      width={75}
                      options={['definition', 'data']}
                      activeOption={selectedView}
                      borderOverride="border-gray-500"
                      onClickOption={setSelectedView}
                    />
                  </div>
                </>
              )}
            </>
          ) : null
        }
        onAddColumn={snap.onAddColumn}
        onEditColumn={onSelectEditColumn}
        onDeleteColumn={onSelectDeleteColumn}
        onAddRow={snap.onAddRow}
        updateTableRow={updateTableRow}
        onEditRow={snap.onEditRow}
        onImportData={snap.onImportData}
        onError={onError}
        onSqlQuery={onSqlQuery}
        onExpandJSONEditor={(column, row) =>
          snap.onExpandJSONEditor({ column, row, jsonString: JSON.stringify(row[column]) || '' })
        }
        onEditForeignKeyColumnValue={snap.onEditForeignKeyColumnValue}
        showCustomChildren={(isViewSelected || isTableSelected) && selectedView === 'definition'}
        customHeader={
          (isViewSelected || isTableSelected) && selectedView === 'definition' ? (
            <div className="flex items-center space-x-2">
              <p>
                SQL Definition of <code className="text-sm">{selectedTable.name}</code>{' '}
              </p>
              <p className="text-foreground-light text-sm">(Read only)</p>
            </div>
          ) : null
        }
      >
        {(isViewSelected || isTableSelected) && <TableDefinition id={selectedTable?.id} />}
      </SupabaseGrid>

      {snap.selectedSchemaName !== undefined && (
        <SidePanelEditor
          editable={!isReadOnly && canEditViaTableEditor}
          selectedTable={selectedTable as PostgresTable}
          onTableCreated={onTableCreated}
        />
      )}
    </>
  )
}

export default observer(TableGridEditor)<|MERGE_RESOLUTION|>--- conflicted
+++ resolved
@@ -25,11 +25,7 @@
 import { TableLike } from 'hooks/misc/useTable'
 import { EXCLUDED_SCHEMAS } from 'lib/constants/schemas'
 import { EMPTY_ARR } from 'lib/void'
-<<<<<<< HEAD
-import { getImpersonatedRole } from 'state/role-impersonation-state'
-=======
 import { useGetImpersonatedRole } from 'state/role-impersonation-state'
->>>>>>> 9d8e8b06
 import { useTableEditorStateSnapshot } from 'state/table-editor'
 import { SchemaView } from 'types'
 import GridHeaderActions from './GridHeaderActions'
