--- conflicted
+++ resolved
@@ -299,29 +299,7 @@
                 <GridHeaderActions table={selectedTable as PostgresTable} />
               )}
               {(isTableSelected || isViewSelected) && (
-                <>
-<<<<<<< HEAD
-                  {isViewSelected && roleImpersonationEnabledFlag && (
-                    <RoleImpersonationPopover serviceRoleLabel="postgres" />
-                  )}
-=======
-                  {isViewSelected && <RoleImpersonationPopover serviceRoleLabel="postgres" />}
-
-                  {canEditViaTableEditor && (
-                    <div className="h-[20px] w-px border-r border-control"></div>
-                  )}
-
-                  <div>
-                    <TwoOptionToggle
-                      width={75}
-                      options={['definition', 'data']}
-                      activeOption={selectedView}
-                      borderOverride="border-gray-500"
-                      onClickOption={setSelectedView}
-                    />
-                  </div>
->>>>>>> aada1d36
-                </>
+                <RoleImpersonationPopover serviceRoleLabel="postgres" />
               )}
             </>
           ) : null
