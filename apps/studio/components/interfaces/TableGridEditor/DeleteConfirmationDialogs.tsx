import Link from 'next/link'
import toast from 'react-hot-toast'
import { Alert, Button, Checkbox, IconExternalLink, Modal } from 'ui'

import { SupaRow } from 'components/grid'
import { formatFilterURLParams } from 'components/grid/SupabaseGrid.utils'
import { useProjectContext } from 'components/layouts/ProjectLayout/ProjectContext'
import ConfirmationModal from 'components/ui/ConfirmationModal'
import { useDatabaseColumnDeleteMutation } from 'data/database-columns/database-column-delete-mutation'
import { useTableRowDeleteAllMutation } from 'data/table-rows/table-row-delete-all-mutation'
import { useTableRowDeleteMutation } from 'data/table-rows/table-row-delete-mutation'
import { useTableRowTruncateMutation } from 'data/table-rows/table-row-truncate-mutation'
import { useTableDeleteMutation } from 'data/tables/table-delete-mutation'
import { useGetTables } from 'data/tables/tables-query'
import { useUrlState } from 'hooks'
import { TableLike } from 'hooks/misc/useTable'
import { noop } from 'lib/void'
import { useGetImpersonatedRole } from 'state/role-impersonation-state'
import { useTableEditorStateSnapshot } from 'state/table-editor'
import { tableKeys } from 'data/tables/keys'

export type DeleteConfirmationDialogsProps = {
  projectRef?: string
  selectedTable?: TableLike
  includeColumns?: boolean
  onAfterDeleteTable?: (tables: TableLike[]) => void
}

const DeleteConfirmationDialogs = ({
  projectRef,
  selectedTable,
  includeColumns = false,
  onAfterDeleteTable = noop,
}: DeleteConfirmationDialogsProps) => {
  const { project } = useProjectContext()
  const snap = useTableEditorStateSnapshot()

  const [{ filter }, setParams] = useUrlState({ arrayKeys: ['filter', 'sort'] })
  const filters = formatFilterURLParams(filter as string[])

  const getTables = useGetTables({
    projectRef: project?.ref,
    connectionString: project?.connectionString,
  })

  const removeDeletedColumnFromFiltersAndSorts = (columnName: string) => {
    setParams((prevParams) => {
      const existingFilters = (prevParams?.filter ?? []) as string[]
      const existingSorts = (prevParams?.sort ?? []) as string[]

      return {
        ...prevParams,
        filter: existingFilters.filter((filter: string) => {
          const [column] = filter.split(':')
          if (column !== columnName) return filter
        }),
        sort: existingSorts.filter((sort: string) => {
          const [column] = sort.split(':')
          if (column !== columnName) return sort
        }),
      }
    })
  }

  const { mutate: deleteColumn } = useDatabaseColumnDeleteMutation({
    onSuccess: () => {
      if (!(snap.confirmationDialog?.type === 'column')) return
      const selectedColumnToDelete = snap.confirmationDialog.column
      removeDeletedColumnFromFiltersAndSorts(selectedColumnToDelete.name)
      toast.success(`Successfully deleted column "${selectedColumnToDelete.name}"`)
    },
    onError: (error) => {
      if (!(snap.confirmationDialog?.type === 'column')) return
      const selectedColumnToDelete = snap.confirmationDialog.column
      toast.error(`Failed to delete ${selectedColumnToDelete!.name}: ${error.message}`)
    },
    onSettled: () => {
      snap.closeConfirmationDialog()
    },
  })
  const { mutateAsync: deleteTable } = useTableDeleteMutation({
    onSuccess: async () => {
      const tables = await getTables(snap.selectedSchemaName)
      onAfterDeleteTable(tables)
      toast.success(`Successfully deleted table "${selectedTable?.name}"`)
    },
    onError: (error) => {
      toast.error(`Failed to delete ${selectedTable?.name}: ${error.message}`)
    },
    onSettled: () => {
      snap.closeConfirmationDialog()
    },
  })

  const { mutate: deleteRows } = useTableRowDeleteMutation({
    onSuccess: () => {
      if (snap.confirmationDialog?.type === 'row') {
        snap.confirmationDialog.callback?.()
      }
      toast.success(`Successfully deleted selected row(s)`)
    },
    onError: (error) => {
      toast.error(`Failed to delete row: ${error.message}`)
    },
    onSettled: () => {
      snap.closeConfirmationDialog()
    },
  })

  const { mutateAsync: deleteAllRows } = useTableRowDeleteAllMutation({
    onSuccess: () => {
      if (snap.confirmationDialog?.type === 'row') {
        snap.confirmationDialog.callback?.()
      }
      toast.success(`Successfully deleted selected rows`)
    },
    onError: (error) => {
      toast.error(`Failed to delete rows: ${error.message}`)
    },
    onSettled: () => {
      snap.closeConfirmationDialog()
    },
  })

  const { mutateAsync: truncateRows } = useTableRowTruncateMutation({
    onSuccess: () => {
      if (snap.confirmationDialog?.type === 'row') {
        snap.confirmationDialog.callback?.()
      }
      toast.success(`Successfully deleted all rows from table`)
    },
    onError: (error) => {
      toast.error(`Failed to delete rows: ${error.message}`)
    },
    onSettled: () => {
      snap.closeConfirmationDialog()
    },
  })

  const isAllRowsSelected =
    snap.confirmationDialog?.type === 'row' ? snap.confirmationDialog.allRowsSelected : false
  const numRows =
    snap.confirmationDialog?.type === 'row'
      ? snap.confirmationDialog.allRowsSelected
        ? snap.confirmationDialog.numRows ?? 0
        : snap.confirmationDialog.rows.length
      : 0

  const isDeleteWithCascade =
    snap.confirmationDialog?.type === 'column' || snap.confirmationDialog?.type === 'table'
      ? snap.confirmationDialog.isDeleteWithCascade
      : false

  const onConfirmDeleteColumn = async () => {
    if (!(snap.confirmationDialog?.type === 'column')) return

    const selectedColumnToDelete = snap.confirmationDialog.column
    if (selectedColumnToDelete === undefined) return

    deleteColumn({
      id: selectedColumnToDelete.id,
      cascade: isDeleteWithCascade,
      projectRef: projectRef!,
      connectionString: project?.connectionString,
      table: selectedTable,
    })
  }

  const onConfirmDeleteTable = async () => {
    if (!(snap.confirmationDialog?.type === 'table')) return
    const selectedTableToDelete = selectedTable

<<<<<<< HEAD
    if (selectedTableToDelete === undefined) return
=======
    try {
      if (selectedTableToDelete === undefined) return

      const response: any = await meta.tables.del(selectedTableToDelete.id, isDeleteWithCascade)
      if (response.error) throw response.error

      const tables = await getTables(snap.selectedSchemaName)

      await Promise.all([
        queryClient.invalidateQueries(
          tableKeys.list(project?.ref, selectedTableToDelete.schema, includeColumns)
        ),
        queryClient.invalidateQueries(entityTypeKeys.list(projectRef)),
        // invalidate all views from this schema
        snap.selectedSchemaName
          ? queryClient.invalidateQueries(
              viewKeys.listBySchema(projectRef, snap.selectedSchemaName)
            )
          : null,
        // invalidate the view if there's a view with this id
        queryClient.invalidateQueries(viewKeys.view(projectRef, selectedTableToDelete?.id)),
      ])
>>>>>>> 3230747a

    deleteTable({
      projectRef: project?.ref!,
      connectionString: project?.connectionString,
      schema: selectedTableToDelete.schema,
      id: selectedTableToDelete.id,
      cascade: isDeleteWithCascade,
    })
  }

  const getImpersonatedRole = useGetImpersonatedRole()

  const onConfirmDeleteRow = async () => {
    if (!project) return console.error('Project ref is required')
    if (!selectedTable) return console.error('Selected table required')
    if (snap.confirmationDialog?.type !== 'row') return
    const selectedRowsToDelete = snap.confirmationDialog.rows

    if (snap.confirmationDialog.allRowsSelected) {
      if (filters.length === 0) {
        if (getImpersonatedRole() !== undefined) {
          snap.closeConfirmationDialog()
          return toast.error('Table truncation is not supported when impersonating a role')
        }

        truncateRows({
          projectRef: project.ref,
          connectionString: project.connectionString,
          table: selectedTable as any,
        })
      } else {
        deleteAllRows({
          projectRef: project.ref,
          connectionString: project.connectionString,
          table: selectedTable as any,
          filters,
          impersonatedRole: getImpersonatedRole(),
        })
      }
    } else {
      deleteRows({
        projectRef: project.ref,
        connectionString: project.connectionString,
        table: selectedTable as any,
        rows: selectedRowsToDelete as SupaRow[],
        impersonatedRole: getImpersonatedRole(),
      })
    }
  }

  return (
    <>
      <ConfirmationModal
        danger
        size="small"
        visible={snap.confirmationDialog?.type === 'column'}
        header={`Confirm deletion of column "${
          snap.confirmationDialog?.type === 'column' && snap.confirmationDialog.column.name
        }"`}
        buttonLabel="Delete"
        buttonLoadingLabel="Deleting"
        onSelectCancel={() => {
          snap.closeConfirmationDialog()
        }}
        onSelectConfirm={onConfirmDeleteColumn}
      >
        <Modal.Content>
          <div className="py-4 space-y-4">
            <p className="text-sm text-foreground-light">
              Are you sure you want to delete the selected column? This action cannot be undone.
            </p>
            <Checkbox
              label="Drop column with cascade?"
              description="Deletes the column and its dependent objects"
              checked={isDeleteWithCascade}
              onChange={() => snap.toggleConfirmationIsWithCascade()}
            />
            {isDeleteWithCascade && (
              <Alert
                withIcon
                variant="warning"
                title="Warning: Dropping with cascade may result in unintended consequences"
              >
                <p className="mb-4">
                  All dependent objects will be removed, as will any objects that depend on them,
                  recursively.
                </p>
                <Button asChild size="tiny" type="default" icon={<IconExternalLink />}>
                  <Link
                    href="https://www.postgresql.org/docs/current/ddl-depend.html"
                    target="_blank"
                    rel="noreferrer"
                  >
                    About dependency tracking
                  </Link>
                </Button>
              </Alert>
            )}
          </div>
        </Modal.Content>
      </ConfirmationModal>

      <ConfirmationModal
        danger
        size="small"
        visible={snap.confirmationDialog?.type === 'table'}
        header={
          <span className="break-words">{`Confirm deletion of table "${selectedTable?.name}"`}</span>
        }
        buttonLabel="Delete"
        buttonLoadingLabel="Deleting"
        onSelectCancel={() => {
          snap.closeConfirmationDialog()
        }}
        onSelectConfirm={onConfirmDeleteTable}
      >
        <Modal.Content>
          <div className="py-4 space-y-4">
            <p className="text-sm text-foreground-light">
              Are you sure you want to delete the selected table? This action cannot be undone.
            </p>
            <Checkbox
              label="Drop table with cascade?"
              description="Deletes the table and its dependent objects"
              checked={isDeleteWithCascade}
              onChange={() => snap.toggleConfirmationIsWithCascade(!isDeleteWithCascade)}
            />
            {isDeleteWithCascade && (
              <Alert
                withIcon
                variant="warning"
                title="Warning: Dropping with cascade may result in unintended consequences"
              >
                <p className="mb-4">
                  All dependent objects will be removed, as will any objects that depend on them,
                  recursively.
                </p>
                <Button asChild size="tiny" type="default" icon={<IconExternalLink />}>
                  <Link
                    href="https://www.postgresql.org/docs/current/ddl-depend.html"
                    target="_blank"
                    rel="noreferrer"
                  >
                    About dependency tracking
                  </Link>
                </Button>
              </Alert>
            )}
          </div>
        </Modal.Content>
      </ConfirmationModal>

      <ConfirmationModal
        danger
        size="small"
        visible={snap.confirmationDialog?.type === 'row'}
        header={
          <span className="break-words">
            Confirm to delete the selected row{numRows > 1 && 's'}
          </span>
        }
        buttonLabel="Delete"
        buttonLoadingLabel="Deleting"
        onSelectCancel={() => snap.closeConfirmationDialog()}
        onSelectConfirm={() => onConfirmDeleteRow()}
      >
        <Modal.Content>
          <div className="py-4 space-y-4">
            <p className="text-sm text-foreground-light">
              Are you sure you want to delete {isAllRowsSelected ? 'all' : 'the selected'}{' '}
              {numRows > 1 && `${numRows} `}row
              {numRows > 1 && 's'}? This action cannot be undone.
            </p>
          </div>
        </Modal.Content>
      </ConfirmationModal>
    </>
  )
}

export default DeleteConfirmationDialogs<|MERGE_RESOLUTION|>--- conflicted
+++ resolved
@@ -170,32 +170,7 @@
     if (!(snap.confirmationDialog?.type === 'table')) return
     const selectedTableToDelete = selectedTable
 
-<<<<<<< HEAD
     if (selectedTableToDelete === undefined) return
-=======
-    try {
-      if (selectedTableToDelete === undefined) return
-
-      const response: any = await meta.tables.del(selectedTableToDelete.id, isDeleteWithCascade)
-      if (response.error) throw response.error
-
-      const tables = await getTables(snap.selectedSchemaName)
-
-      await Promise.all([
-        queryClient.invalidateQueries(
-          tableKeys.list(project?.ref, selectedTableToDelete.schema, includeColumns)
-        ),
-        queryClient.invalidateQueries(entityTypeKeys.list(projectRef)),
-        // invalidate all views from this schema
-        snap.selectedSchemaName
-          ? queryClient.invalidateQueries(
-              viewKeys.listBySchema(projectRef, snap.selectedSchemaName)
-            )
-          : null,
-        // invalidate the view if there's a view with this id
-        queryClient.invalidateQueries(viewKeys.view(projectRef, selectedTableToDelete?.id)),
-      ])
->>>>>>> 3230747a
 
     deleteTable({
       projectRef: project?.ref!,
