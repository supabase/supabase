// [Joshen] Chuck this into the UI library with proper positioning logic via radix
// and proper width derivation using useRef. Unable to pass a ref to the Input component
//
// For now a couple of things are a bit hacky like width derivation, z-index, selection of suggestion
// with timeouts and a lot of unnecessary defensive guards - but these can go away when we port
// the component over to the UI library

import * as Tooltip from '@radix-ui/react-tooltip'
import { noop } from 'lodash'
import { useEffect, useRef, useState } from 'react'
import {
  Button,
  DropdownMenu,
  DropdownMenuContent,
  DropdownMenuItem,
  DropdownMenuLabel,
  DropdownMenuSeparator,
  DropdownMenuTrigger,
  IconList,
  Input,
} from 'ui'

import { Suggestion } from './ColumnEditor.types'

const MAX_SUGGESTIONS = 3

interface InputWithSuggestionsProps {
  label?: string
  description?: string
  placeholder?: string
  size?: 'small' | 'tiny' | 'medium' | 'large'
  layout?: 'horizontal' | 'vertical'
  disabled?: boolean
  className?: string
  value: string
  suggestions: Suggestion[]
  suggestionsTooltip?: string
  suggestionsHeader?: string
  onChange: (event: any) => void
  onSelectSuggestion: (suggestion: Suggestion) => void
}

const InputWithSuggestions = ({
  label,
  description,
  placeholder,
  size,
  layout,
  disabled = false,
  className = '',
  value = '',
  suggestions = [],
  suggestionsTooltip,
  suggestionsHeader,
  onChange = noop,
  onSelectSuggestion = noop,
}: InputWithSuggestionsProps) => {
  const ref = useRef(null)
  const [filteredSuggestions, setFilteredSuggestions] = useState<Suggestion[]>(suggestions)
  const showSuggestions = filteredSuggestions.length > 0

  useEffect(() => {
    setFilteredSuggestions(suggestions.slice(0, MAX_SUGGESTIONS))
  }, [suggestions])

  const onInputChange = (event: any) => {
    onChange(event)

    const inputText = event.target.value

    if (suggestions.length > MAX_SUGGESTIONS) {
      const filteredSuggestions = inputText
        ? suggestions.filter((suggestion: Suggestion) => {
            return suggestion.name.indexOf(inputText) !== -1
          })
        : suggestions
      setFilteredSuggestions(filteredSuggestions.slice(0, MAX_SUGGESTIONS))
    }
  }

  return (
    <div ref={ref} className="relative">
      <Input
        label={label}
        descriptionText={description}
        placeholder={placeholder}
        size={size}
        layout={layout}
        disabled={disabled}
        className={className}
        inputClassName="pr-10"
        type="text"
        value={value}
        onChange={onInputChange}
        actions={
          showSuggestions && (
            <DropdownMenu>
              <Tooltip.Root delayDuration={0}>
                <DropdownMenuTrigger asChild>
                  <Tooltip.Trigger asChild>
                    <Button type="default" className="!px-1 mr-1">
                      <IconList strokeWidth={1.5} />
                    </Button>
                  </Tooltip.Trigger>
                </DropdownMenuTrigger>
<<<<<<< HEAD
=======

>>>>>>> 64684373
                <Tooltip.Portal>
                  <Tooltip.Content side="bottom">
                    <Tooltip.Arrow className="radix-tooltip-arrow" />
                    <div
                      className={[
                        'bg-alternative rounded py-1 px-2 leading-none shadow',
                        'border-background border',
                      ].join(' ')}
                    >
                      <span className="text-foreground text-xs">
                        {suggestionsTooltip || 'Suggestions'}
                      </span>
                    </div>
                  </Tooltip.Content>
                </Tooltip.Portal>
              </Tooltip.Root>

              <DropdownMenuContent align="end" side="bottom">
                <DropdownMenuLabel>{suggestionsHeader || 'Suggestions'}</DropdownMenuLabel>
                <DropdownMenuSeparator />
                {filteredSuggestions.map((suggestion: Suggestion) => (
                  <DropdownMenuItem
                    className="space-x-2"
                    key={suggestion.name}
                    onClick={() => onSelectSuggestion(suggestion)}
                  >
                    <div>{suggestion.name}</div>
                    <div className="text-foreground-lighter">{suggestion.description}</div>
                  </DropdownMenuItem>
                ))}
              </DropdownMenuContent>
            </DropdownMenu>
          )
        }
      />
    </div>
  )
}

export default InputWithSuggestions<|MERGE_RESOLUTION|>--- conflicted
+++ resolved
@@ -103,10 +103,7 @@
                     </Button>
                   </Tooltip.Trigger>
                 </DropdownMenuTrigger>
-<<<<<<< HEAD
-=======
 
->>>>>>> 64684373
                 <Tooltip.Portal>
                   <Tooltip.Content side="bottom">
                     <Tooltip.Arrow className="radix-tooltip-arrow" />
