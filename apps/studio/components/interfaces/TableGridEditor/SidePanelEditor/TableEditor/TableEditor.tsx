--- conflicted
+++ resolved
@@ -1,11 +1,6 @@
 import type { PostgresTable } from '@supabase/postgres-meta'
-import dayjs from 'dayjs'
 import { isEmpty, isUndefined, noop } from 'lodash'
-<<<<<<< HEAD
 import { useCallback, useEffect, useState } from 'react'
-=======
-import { useEffect, useMemo, useState } from 'react'
->>>>>>> e1703d44
 import { toast } from 'sonner'
 
 import { DocsButton } from 'components/ui/DocsButton'
@@ -28,13 +23,9 @@
 import { useSelectedProjectQuery } from 'hooks/misc/useSelectedProject'
 import { useUrlState } from 'hooks/ui/useUrlState'
 import { useProtectedSchemas } from 'hooks/useProtectedSchemas'
-<<<<<<< HEAD
+import { DOCS_URL } from 'lib/constants'
 import { usePHFlag } from 'hooks/ui/useFlag'
 import { useTablesQuery } from 'data/tables/tables-query'
-=======
-import { DOCS_URL } from 'lib/constants'
-import { usePHFlag } from 'hooks/ui/useFlag'
->>>>>>> e1703d44
 import { useTableEditorStateSnapshot } from 'state/table-editor'
 import { Badge, Checkbox, Input, SidePanel } from 'ui'
 import { Admonition } from 'ui-patterns'
@@ -60,11 +51,6 @@
 import { QuickstartVariant } from './TableQuickstart/types'
 import { LOCAL_STORAGE_KEYS } from 'common'
 import { useLocalStorage } from 'hooks/misc/useLocalStorage'
-<<<<<<< HEAD
-=======
-
-const NEW_PROJECT_THRESHOLD_DAYS = 7
->>>>>>> e1703d44
 
 export interface TableEditorProps {
   table?: PostgresTable
@@ -109,6 +95,10 @@
   const isNewRecord = isUndefined(table)
   const { realtimeAll: realtimeEnabled } = useIsFeatureEnabled(['realtime:all'])
   const { mutate: sendEvent } = useSendEventMutation()
+
+  /**
+   * PostHog flag to enable a specific variant of the table quickstart experiment.
+   */
   const tableQuickstartVariant = usePHFlag('tableQuickstart') as
     | QuickstartVariant
     | false
@@ -128,31 +118,6 @@
   const handleQuickstartDismiss = useCallback(() => {
     setQuickstartDismissed(true)
   }, [setQuickstartDismissed])
-
-  /**
-   * Returns:
-   * - `QuickstartVariant`: user variation (if bucketed)
-   * - `false`: user not yet bucketed or targeted
-   * - `undefined`: posthog still loading
-   */
-  const tableQuickstartVariant = usePHFlag<QuickstartVariant | false | undefined>('tableQuickstart')
-
-  const [quickstartDismissed, setQuickstartDismissed] = useLocalStorage(
-    LOCAL_STORAGE_KEYS.TABLE_QUICKSTART_DISMISSED,
-    false
-  )
-
-  const isRecentProject = useMemo(() => {
-    if (!project?.inserted_at) return false
-    return dayjs().diff(dayjs(project.inserted_at), 'day') < NEW_PROJECT_THRESHOLD_DAYS
-  }, [project?.inserted_at])
-
-  const shouldShowTemplateQuickstart =
-    isNewRecord &&
-    !isDuplicating &&
-    tableQuickstartVariant === QuickstartVariant.TEMPLATES &&
-    !quickstartDismissed &&
-    isRecentProject
 
   const { docsRowLevelSecurityGuidePath } = useCustomContent(['docs:row_level_security_guide_path'])
 
@@ -344,7 +309,6 @@
       }
     >
       <SidePanel.Content className="space-y-10 py-6">
-<<<<<<< HEAD
         {isNewRecord &&
           !isDuplicating &&
           (tableQuickstartVariant === QuickstartVariant.TEMPLATES ||
@@ -364,22 +328,6 @@
               disabled={false}
             />
           )}
-=======
-        {shouldShowTemplateQuickstart && (
-          <TableTemplateSelector
-            variant={tableQuickstartVariant}
-            onSelectTemplate={(template) => {
-              const updates: Partial<TableField> = {}
-              if (template.name) updates.name = template.name
-              if (template.comment) updates.comment = template.comment
-              if (template.columns) updates.columns = template.columns
-              onUpdateField(updates)
-            }}
-            onDismiss={() => setQuickstartDismissed(true)}
-            disabled={false}
-          />
-        )}
->>>>>>> e1703d44
         <Input
           data-testid="table-name-input"
           label="Name"
@@ -438,11 +386,7 @@
             <DocsButton
               abbrev={false}
               className="mt-2"
-<<<<<<< HEAD
-              href="https://supabase.com/docs/guides/auth/row-level-security"
-=======
               href={`${DOCS_URL}${docsRowLevelSecurityGuidePath}`}
->>>>>>> e1703d44
             />
           </Admonition>
         ) : (
@@ -460,11 +404,7 @@
             <DocsButton
               abbrev={false}
               className="mt-2"
-<<<<<<< HEAD
-              href="https://supabase.com/docs/guides/auth/row-level-security"
-=======
               href={`${DOCS_URL}${docsRowLevelSecurityGuidePath}`}
->>>>>>> e1703d44
             />
           </Admonition>
         )}
