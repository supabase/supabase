import type { PostgresTable } from '@supabase/postgres-meta'
import { isEmpty, isUndefined, noop } from 'lodash'
import { useEffect, useState } from 'react'
import { toast } from 'sonner'

import { DocsButton } from 'components/ui/DocsButton'
import { useDatabasePublicationsQuery } from 'data/database-publications/database-publications-query'
import {
  CONSTRAINT_TYPE,
  Constraint,
  useTableConstraintsQuery,
} from 'data/database/constraints-query'
import {
  ForeignKeyConstraint,
  useForeignKeyConstraintsQuery,
} from 'data/database/foreign-key-constraints-query'
import { useEnumeratedTypesQuery } from 'data/enumerated-types/enumerated-types-query'
import { useSendEventMutation } from 'data/telemetry/send-event-mutation'
import { useIsFeatureEnabled } from 'hooks/misc/useIsFeatureEnabled'
import { useQuerySchemaState } from 'hooks/misc/useSchemaQueryState'
import { useSelectedOrganizationQuery } from 'hooks/misc/useSelectedOrganization'
import { useSelectedProjectQuery } from 'hooks/misc/useSelectedProject'
import { useUrlState } from 'hooks/ui/useUrlState'
import { useProtectedSchemas } from 'hooks/useProtectedSchemas'
import { useTableEditorStateSnapshot } from 'state/table-editor'
import { Badge, Checkbox, Input, SidePanel } from 'ui'
import { Admonition } from 'ui-patterns'
import ConfirmationModal from 'ui-patterns/Dialogs/ConfirmationModal'
import ActionBar from '../ActionBar'
import type { ForeignKey } from '../ForeignKeySelector/ForeignKeySelector.types'
import { formatForeignKeys } from '../ForeignKeySelector/ForeignKeySelector.utils'
import type { ColumnField } from '../SidePanelEditor.types'
import SpreadsheetImport from '../SpreadsheetImport/SpreadsheetImport'
import ColumnManagement from './ColumnManagement'
import { ForeignKeysManagement } from './ForeignKeysManagement/ForeignKeysManagement'
import HeaderTitle from './HeaderTitle'
import RLSDisableModalContent from './RLSDisableModal'
import { DEFAULT_COLUMNS } from './TableEditor.constants'
import type { ImportContent, TableField } from './TableEditor.types'
import {
  formatImportedContentToColumnFields,
  generateTableField,
  generateTableFieldFromPostgresTable,
  validateFields,
} from './TableEditor.utils'

export interface TableEditorProps {
  table?: PostgresTable
  isDuplicating: boolean
  visible: boolean
  closePanel: () => void
  saveChanges: (
    payload: {
      name: string
      schema: string
      comment?: string | undefined
    },
    columns: ColumnField[],
    foreignKeyRelations: ForeignKey[],
    isNewRecord: boolean,
    configuration: {
      tableId?: number
      importContent?: ImportContent
      isRLSEnabled: boolean
      isRealtimeEnabled: boolean
      isDuplicateRows: boolean
      existingForeignKeyRelations: ForeignKeyConstraint[]
      primaryKey?: Constraint
    },
    resolve: any
  ) => void
  updateEditorDirty: () => void
}

const TableEditor = ({
  table,
  isDuplicating,
  visible = false,
  closePanel = noop,
  saveChanges = noop,
  updateEditorDirty = noop,
}: TableEditorProps) => {
  const snap = useTableEditorStateSnapshot()
  const { data: project } = useSelectedProjectQuery()
  const { data: org } = useSelectedOrganizationQuery()
  const { selectedSchema } = useQuerySchemaState()
  const isNewRecord = isUndefined(table)
<<<<<<< HEAD
  const { realtimeAll: realtimeEnabled, tableEditorCreationEnableRlsToggle: enableRlsToggle } =
    useIsFeatureEnabled(['realtime:all', 'table_editor:creation_enable_rls_toggle'])
=======
  const { realtimeAll: realtimeEnabled, tableEditorEnableRlsToggle: enableRlsToggle } =
    useIsFeatureEnabled(['realtime:all', 'table_editor:enable_rls_toggle'])
>>>>>>> 33bd798d
  const { mutate: sendEvent } = useSendEventMutation()

  const [params, setParams] = useUrlState()
  useEffect(() => {
    if (params.create === 'table' && snap.ui.open === 'none') {
      snap.onAddTable()
      setParams({ ...params, create: undefined })
    }
  }, [snap, params, setParams])

  const { data: types } = useEnumeratedTypesQuery({
    projectRef: project?.ref,
    connectionString: project?.connectionString,
  })
  const { data: protectedSchemas } = useProtectedSchemas({ excludeSchemas: ['extensions'] })
  const enumTypes = (types ?? []).filter(
    (type) => !protectedSchemas.find((s) => s.name === type.schema)
  )

  const { data: publications } = useDatabasePublicationsQuery({
    projectRef: project?.ref,
    connectionString: project?.connectionString,
  })
  const realtimePublication = (publications ?? []).find(
    (publication) => publication.name === 'supabase_realtime'
  )
  const realtimeEnabledTables = realtimePublication?.tables ?? []
  const isRealtimeEnabled = isNewRecord
    ? false
    : realtimeEnabledTables.some((t: any) => t.id === table?.id)

  const [errors, setErrors] = useState<any>({})
  const [tableFields, setTableFields] = useState<TableField>()
  const [fkRelations, setFkRelations] = useState<ForeignKey[]>([])

  const [isDuplicateRows, setIsDuplicateRows] = useState<boolean>(false)
  const [importContent, setImportContent] = useState<ImportContent>()
  const [isImportingSpreadsheet, setIsImportingSpreadsheet] = useState<boolean>(false)
  const [rlsConfirmVisible, setRlsConfirmVisible] = useState<boolean>(false)

  const { data: constraints } = useTableConstraintsQuery({
    projectRef: project?.ref,
    connectionString: project?.connectionString,
    id: table?.id,
  })
  const primaryKey = (constraints ?? []).find(
    (constraint) => constraint.type === CONSTRAINT_TYPE.PRIMARY_KEY_CONSTRAINT
  )

  const { data: foreignKeyMeta, isSuccess: isSuccessForeignKeyMeta } =
    useForeignKeyConstraintsQuery({
      projectRef: project?.ref,
      connectionString: project?.connectionString,
      schema: table?.schema,
    })
  const foreignKeys = (foreignKeyMeta ?? []).filter(
    (fk) => fk.source_schema === table?.schema && fk.source_table === table?.name
  )

  const onUpdateField = (changes: Partial<TableField>) => {
    const updatedTableFields = { ...tableFields, ...changes } as TableField
    setTableFields(updatedTableFields)
    updateEditorDirty()

    const updatedErrors = { ...errors }
    for (const key of Object.keys(changes)) {
      delete updatedErrors[key]
    }
    setErrors(updatedErrors)
  }

  const onUpdateFkRelations = (relations: ForeignKey[]) => {
    if (tableFields === undefined) return
    const updatedColumns: ColumnField[] = []

    relations.forEach((relation) => {
      relation.columns.forEach((column) => {
        const sourceColumn = tableFields.columns.find((col) => col.name === column.source)
        if (sourceColumn?.isNewColumn && column.targetType) {
          updatedColumns.push({ ...sourceColumn, format: column.targetType })
        }
      })
    })

    if (updatedColumns.length > 0) {
      const updatedTableFields = {
        ...tableFields,
        columns: tableFields.columns.map((col) => {
          const updatedColumn = updatedColumns.find((x) => x.id === col.id)
          if (updatedColumn) return updatedColumn
          else return col
        }),
      }
      setTableFields(updatedTableFields)
    }
    setFkRelations(relations)
  }

  const onSaveChanges = (resolve: any) => {
    if (tableFields) {
      const errors: any = validateFields(tableFields)
      if (errors.columns) {
        toast.error(errors.columns)
      }
      setErrors(errors)

      if (isEmpty(errors)) {
        const payload = {
          name: tableFields.name.trim(),
          schema: selectedSchema,
          comment: tableFields.comment?.trim(),
          ...(!isNewRecord && { rls_enabled: tableFields.isRLSEnabled }),
        }
        const configuration = {
          tableId: table?.id,
          importContent,
          isRLSEnabled: tableFields.isRLSEnabled,
          isRealtimeEnabled: tableFields.isRealtimeEnabled,
          isDuplicateRows: isDuplicateRows,
          existingForeignKeyRelations: foreignKeys,
          primaryKey,
        }
        const columns = tableFields.columns.map((column) => {
          return { ...column, name: column.name.trim() }
        })

        saveChanges(payload, columns, fkRelations, isNewRecord, configuration, resolve)
      } else {
        resolve()
      }
    }
  }

  useEffect(() => {
    if (visible) {
      setErrors({})
      setImportContent(undefined)
      setIsDuplicateRows(false)
      if (isNewRecord) {
        const tableFields = generateTableField()
        setTableFields(tableFields)
        setFkRelations([])
      } else {
        const tableFields = generateTableFieldFromPostgresTable(
          table,
          foreignKeyMeta || [],
          isDuplicating,
          isRealtimeEnabled
        )
        setTableFields(tableFields)
      }
    }
  }, [visible])

  useEffect(() => {
    if (isSuccessForeignKeyMeta) setFkRelations(formatForeignKeys(foreignKeys))
  }, [isSuccessForeignKeyMeta])

  useEffect(() => {
    if (importContent && !isEmpty(importContent)) {
      const importedColumns = formatImportedContentToColumnFields(importContent)
      onUpdateField({ columns: importedColumns })
    }
  }, [importContent])

  if (!tableFields) return null

  return (
    <SidePanel
      size="large"
      key="TableEditor"
      visible={visible}
      header={<HeaderTitle schema={selectedSchema} table={table} isDuplicating={isDuplicating} />}
      className={`transition-all duration-100 ease-in ${isImportingSpreadsheet ? ' mr-32' : ''}`}
      onCancel={closePanel}
      onConfirm={() => (resolve: () => void) => onSaveChanges(resolve)}
      customFooter={
        <ActionBar
          backButtonLabel="Cancel"
          applyButtonLabel="Save"
          closePanel={closePanel}
          applyFunction={(resolve: () => void) => onSaveChanges(resolve)}
        />
      }
    >
      <SidePanel.Content className="space-y-10 py-6">
        <Input
          data-testid="table-name-input"
          label="Name"
          layout="horizontal"
          type="text"
          error={errors.name}
          value={tableFields?.name}
          onChange={(event: any) => onUpdateField({ name: event.target.value })}
        />
        <Input
          label="Description"
          placeholder="Optional"
          layout="horizontal"
          type="text"
          value={tableFields?.comment ?? ''}
          onChange={(event: any) => onUpdateField({ comment: event.target.value })}
        />
      </SidePanel.Content>
      <SidePanel.Separator />
      <SidePanel.Content className="space-y-10 py-6">
        {enableRlsToggle && (
          <>
            <Checkbox
              id="enable-rls"
              // @ts-ignore
              label={
                <div className="flex items-center space-x-2">
                  <span>Enable Row Level Security (RLS)</span>
                  <Badge>Recommended</Badge>
                </div>
              }
              description="Restrict access to your table by enabling RLS and writing Postgres policies."
              checked={tableFields.isRLSEnabled}
              onChange={() => {
                // if isEnabled, show confirm modal to turn off
                // if not enabled, allow turning on without modal confirmation
                tableFields.isRLSEnabled
                  ? setRlsConfirmVisible(true)
                  : onUpdateField({ isRLSEnabled: !tableFields.isRLSEnabled })
              }}
              size="medium"
            />
            {tableFields.isRLSEnabled ? (
              <Admonition
                type="default"
                className="!mt-3"
                title="Policies are required to query data"
                description={
                  <>
                    You need to create an access policy before you can query data from this table.
                    Without a policy, querying this table will return an{' '}
                    <u className="text-foreground">empty array</u> of results.{' '}
                    {isNewRecord ? 'You can create policies after saving this table.' : ''}
                  </>
                }
              >
                <DocsButton
                  abbrev={false}
                  className="mt-2"
                  href="https://supabase.com/docs/guides/auth/row-level-security"
                />
              </Admonition>
            ) : (
              <Admonition
                type="warning"
                className="!mt-3"
                title="You are allowing anonymous access to your table"
                description={
                  <>
                    {tableFields.name ? `The table ${tableFields.name}` : 'Your table'} will be
                    publicly writable and readable
                  </>
                }
              >
                <DocsButton
                  abbrev={false}
                  className="mt-2"
                  href="https://supabase.com/docs/guides/auth/row-level-security"
                />
              </Admonition>
            )}
          </>
        )}
        {realtimeEnabled && (
          <Checkbox
            id="enable-realtime"
            label="Enable Realtime"
            description="Broadcast changes on this table to authorized subscribers"
            checked={tableFields.isRealtimeEnabled}
            onChange={() => {
              sendEvent({
                action: 'realtime_toggle_table_clicked',
                properties: {
                  newState: tableFields.isRealtimeEnabled ? 'disabled' : 'enabled',
                  origin: 'tableSidePanel',
                },
                groups: {
                  project: project?.ref ?? 'Unknown',
                  organization: org?.slug ?? 'Unknown',
                },
              })
              onUpdateField({ isRealtimeEnabled: !tableFields.isRealtimeEnabled })
            }}
            size="medium"
          />
        )}
      </SidePanel.Content>
      <SidePanel.Separator />
      <SidePanel.Content className="space-y-10 py-6">
        {!isDuplicating && (
          <ColumnManagement
            table={tableFields}
            columns={tableFields?.columns}
            relations={fkRelations}
            enumTypes={enumTypes}
            isNewRecord={isNewRecord}
            importContent={importContent}
            onColumnsUpdated={(columns) => onUpdateField({ columns })}
            onSelectImportData={() => setIsImportingSpreadsheet(true)}
            onClearImportContent={() => {
              onUpdateField({ columns: DEFAULT_COLUMNS })
              setImportContent(undefined)
            }}
            onUpdateFkRelations={onUpdateFkRelations}
          />
        )}
        {isDuplicating && (
          <>
            <Checkbox
              id="duplicate-rows"
              label="Duplicate table entries"
              description="This will copy all the data in the table into the new table"
              checked={isDuplicateRows}
              onChange={() => setIsDuplicateRows(!isDuplicateRows)}
              size="medium"
            />
          </>
        )}

        <SpreadsheetImport
          visible={isImportingSpreadsheet}
          headers={importContent?.headers}
          rows={importContent?.rows}
          saveContent={(prefillData: ImportContent) => {
            setImportContent(prefillData)
            setIsImportingSpreadsheet(false)
          }}
          closePanel={() => setIsImportingSpreadsheet(false)}
        />

        <ConfirmationModal
          visible={rlsConfirmVisible}
          title="Turn off Row Level Security"
          confirmLabel="Confirm"
          size="medium"
          onCancel={() => setRlsConfirmVisible(false)}
          onConfirm={() => {
            onUpdateField({ isRLSEnabled: !tableFields.isRLSEnabled })
            setRlsConfirmVisible(false)
          }}
        >
          <RLSDisableModalContent />
        </ConfirmationModal>
      </SidePanel.Content>

      {!isDuplicating && (
        <>
          <SidePanel.Separator />
          <SidePanel.Content className="py-6">
            <ForeignKeysManagement
              table={tableFields}
              relations={fkRelations}
              closePanel={closePanel}
              setEditorDirty={() => updateEditorDirty()}
              onUpdateFkRelations={onUpdateFkRelations}
            />
          </SidePanel.Content>
        </>
      )}
    </SidePanel>
  )
}

export default TableEditor<|MERGE_RESOLUTION|>--- conflicted
+++ resolved
@@ -85,13 +85,8 @@
   const { data: org } = useSelectedOrganizationQuery()
   const { selectedSchema } = useQuerySchemaState()
   const isNewRecord = isUndefined(table)
-<<<<<<< HEAD
-  const { realtimeAll: realtimeEnabled, tableEditorCreationEnableRlsToggle: enableRlsToggle } =
-    useIsFeatureEnabled(['realtime:all', 'table_editor:creation_enable_rls_toggle'])
-=======
   const { realtimeAll: realtimeEnabled, tableEditorEnableRlsToggle: enableRlsToggle } =
     useIsFeatureEnabled(['realtime:all', 'table_editor:enable_rls_toggle'])
->>>>>>> 33bd798d
   const { mutate: sendEvent } = useSendEventMutation()
 
   const [params, setParams] = useUrlState()
