import type { PostgresTable } from '@supabase/postgres-meta'
import { isEmpty, isUndefined, noop } from 'lodash'
import { useEffect, useState } from 'react'
import toast from 'react-hot-toast'
import { Alert, Badge, Button, Checkbox, Input, SidePanel } from 'ui'
import ConfirmationModal from 'ui-patterns/Dialogs/ConfirmationModal'

import { useProjectContext } from 'components/layouts/ProjectLayout/ProjectContext'
import { useDatabasePublicationsQuery } from 'data/database-publications/database-publications-query'
import {
  CONSTRAINT_TYPE,
  Constraint,
  useTableConstraintsQuery,
} from 'data/database/constraints-query'
import {
  ForeignKeyConstraint,
  useForeignKeyConstraintsQuery,
} from 'data/database/foreign-key-constraints-query'
import { useEnumeratedTypesQuery } from 'data/enumerated-types/enumerated-types-query'
import { useIsFeatureEnabled } from 'hooks/misc/useIsFeatureEnabled'
<<<<<<< HEAD
import { useQuerySchemaState } from 'hooks/misc/useSchemaQueryState'
=======
import { useUrlState } from 'hooks/ui/useUrlState'
>>>>>>> 389f240b
import { EXCLUDED_SCHEMAS_WITHOUT_EXTENSIONS } from 'lib/constants/schemas'
import { ExternalLink } from 'lucide-react'
import ActionBar from '../ActionBar'
import type { ForeignKey } from '../ForeignKeySelector/ForeignKeySelector.types'
import { formatForeignKeys } from '../ForeignKeySelector/ForeignKeySelector.utils'
import type { ColumnField } from '../SidePanelEditor.types'
import SpreadsheetImport from '../SpreadsheetImport/SpreadsheetImport'
import ColumnManagement from './ColumnManagement'
import { ForeignKeysManagement } from './ForeignKeysManagement/ForeignKeysManagement'
import HeaderTitle from './HeaderTitle'
import RLSDisableModalContent from './RLSDisableModal'
import { DEFAULT_COLUMNS } from './TableEditor.constants'
import type { ImportContent, TableField } from './TableEditor.types'
import {
  formatImportedContentToColumnFields,
  generateTableField,
  generateTableFieldFromPostgresTable,
  validateFields,
} from './TableEditor.utils'

export interface TableEditorProps {
  table?: PostgresTable
  isDuplicating: boolean
  visible: boolean
  closePanel: () => void
  saveChanges: (
    payload: {
      name: string
      schema: string
      comment?: string | undefined
    },
    columns: ColumnField[],
    foreignKeyRelations: ForeignKey[],
    isNewRecord: boolean,
    configuration: {
      tableId?: number
      importContent?: ImportContent
      isRLSEnabled: boolean
      isRealtimeEnabled: boolean
      isDuplicateRows: boolean
      existingForeignKeyRelations: ForeignKeyConstraint[]
      primaryKey?: Constraint
    },
    resolve: any
  ) => void
  updateEditorDirty: () => void
}

const TableEditor = ({
  table,
  isDuplicating,
  visible = false,
  closePanel = noop,
  saveChanges = noop,
  updateEditorDirty = noop,
}: TableEditorProps) => {
  const { project } = useProjectContext()
  const { selectedSchema } = useQuerySchemaState()
  const isNewRecord = isUndefined(table)
  const realtimeEnabled = useIsFeatureEnabled('realtime:all')

  const [params, setParams] = useUrlState()
  useEffect(() => {
    if (params.create === 'table' && snap.ui.open === 'none') {
      snap.onAddTable()
      setParams({ ...params, create: undefined })
    }
  }, [snap, params, setParams])

  const { data: types } = useEnumeratedTypesQuery({
    projectRef: project?.ref,
    connectionString: project?.connectionString,
  })
  const enumTypes = (types ?? []).filter(
    (type) => !EXCLUDED_SCHEMAS_WITHOUT_EXTENSIONS.includes(type.schema)
  )

  const { data: publications } = useDatabasePublicationsQuery({
    projectRef: project?.ref,
    connectionString: project?.connectionString,
  })
  const realtimePublication = (publications ?? []).find(
    (publication) => publication.name === 'supabase_realtime'
  )
  const realtimeEnabledTables = realtimePublication?.tables ?? []
  const isRealtimeEnabled = isNewRecord
    ? false
    : realtimeEnabledTables.some((t: any) => t.id === table?.id)

  const [errors, setErrors] = useState<any>({})
  const [tableFields, setTableFields] = useState<TableField>()
  const [fkRelations, setFkRelations] = useState<ForeignKey[]>([])

  const [isDuplicateRows, setIsDuplicateRows] = useState<boolean>(false)
  const [importContent, setImportContent] = useState<ImportContent>()
  const [isImportingSpreadsheet, setIsImportingSpreadsheet] = useState<boolean>(false)
  const [rlsConfirmVisible, setRlsConfirmVisible] = useState<boolean>(false)

  const { data: constraints } = useTableConstraintsQuery({
    projectRef: project?.ref,
    connectionString: project?.connectionString,
    schema: table?.schema,
    table: table?.name,
  })
  const primaryKey = (constraints ?? []).find(
    (constraint) => constraint.type === CONSTRAINT_TYPE.PRIMARY_KEY_CONSTRAINT
  )

  const { data: foreignKeyMeta } = useForeignKeyConstraintsQuery({
    projectRef: project?.ref,
    connectionString: project?.connectionString,
    schema: table?.schema,
  })
  const foreignKeys = (foreignKeyMeta ?? []).filter(
    (fk) => fk.source_schema === table?.schema && fk.source_table === table?.name
  )

  const onUpdateField = (changes: Partial<TableField>) => {
    const updatedTableFields = { ...tableFields, ...changes } as TableField
    setTableFields(updatedTableFields)
    updateEditorDirty()

    const updatedErrors = { ...errors }
    for (const key of Object.keys(changes)) {
      delete updatedErrors[key]
    }
    setErrors(updatedErrors)
  }

  const onUpdateFkRelations = (relations: ForeignKey[]) => {
    if (tableFields === undefined) return
    const updatedColumns: ColumnField[] = []

    relations.forEach((relation) => {
      relation.columns.forEach((column) => {
        const sourceColumn = tableFields.columns.find((col) => col.name === column.source)
        if (sourceColumn?.isNewColumn && column.targetType) {
          updatedColumns.push({ ...sourceColumn, format: column.targetType })
        }
      })
    })

    if (updatedColumns.length > 0) {
      const updatedTableFields = {
        ...tableFields,
        columns: tableFields.columns.map((col) => {
          const updatedColumn = updatedColumns.find((x) => x.id === col.id)
          if (updatedColumn) return updatedColumn
          else return col
        }),
      }
      setTableFields(updatedTableFields)
    }
    setFkRelations(relations)
  }

  const onSaveChanges = (resolve: any) => {
    if (tableFields) {
      const errors: any = validateFields(tableFields)
      if (errors.columns) {
        toast.error(errors.columns)
      }
      setErrors(errors)

      if (isEmpty(errors)) {
        const payload = {
          name: tableFields.name.trim(),
          schema: selectedSchema,
          comment: tableFields.comment?.trim(),
          ...(!isNewRecord && { rls_enabled: tableFields.isRLSEnabled }),
        }
        const configuration = {
          tableId: table?.id,
          importContent,
          isRLSEnabled: tableFields.isRLSEnabled,
          isRealtimeEnabled: tableFields.isRealtimeEnabled,
          isDuplicateRows: isDuplicateRows,
          existingForeignKeyRelations: foreignKeys,
          primaryKey,
        }
        const columns = tableFields.columns.map((column) => {
          return { ...column, name: column.name.trim() }
        })

        saveChanges(payload, columns, fkRelations, isNewRecord, configuration, resolve)
      } else {
        resolve()
      }
    }
  }

  useEffect(() => {
    if (visible) {
      setErrors({})
      setImportContent(undefined)
      setIsDuplicateRows(false)
      if (isNewRecord) {
        const tableFields = generateTableField()
        setTableFields(tableFields)
        setFkRelations([])
      } else {
        const tableFields = generateTableFieldFromPostgresTable(
          table,
          foreignKeyMeta || [],
          isDuplicating,
          isRealtimeEnabled
        )
        setTableFields(tableFields)
        setFkRelations(formatForeignKeys(foreignKeys))
      }
    }
  }, [visible])

  useEffect(() => {
    if (importContent && !isEmpty(importContent)) {
      const importedColumns = formatImportedContentToColumnFields(importContent)
      onUpdateField({ columns: importedColumns })
    }
  }, [importContent])

  if (!tableFields) return null

  return (
    <SidePanel
      size="large"
      key="TableEditor"
      visible={visible}
      header={<HeaderTitle schema={selectedSchema} table={table} isDuplicating={isDuplicating} />}
      className={`transition-all duration-100 ease-in ${isImportingSpreadsheet ? ' mr-32' : ''}`}
      onCancel={closePanel}
      onConfirm={() => (resolve: () => void) => onSaveChanges(resolve)}
      customFooter={
        <ActionBar
          backButtonLabel="Cancel"
          applyButtonLabel="Save"
          closePanel={closePanel}
          applyFunction={(resolve: () => void) => onSaveChanges(resolve)}
        />
      }
    >
      <SidePanel.Content className="space-y-10 py-6">
        <Input
          data-testid="table-name-input"
          label="Name"
          layout="horizontal"
          type="text"
          error={errors.name}
          value={tableFields?.name}
          onChange={(event: any) => onUpdateField({ name: event.target.value })}
        />
        <Input
          label="Description"
          placeholder="Optional"
          layout="horizontal"
          type="text"
          value={tableFields?.comment ?? ''}
          onChange={(event: any) => onUpdateField({ comment: event.target.value })}
        />
      </SidePanel.Content>
      <SidePanel.Separator />
      <SidePanel.Content className="space-y-10 py-6">
        <Checkbox
          id="enable-rls"
          // @ts-ignore
          label={
            <div className="flex items-center space-x-2">
              <span>Enable Row Level Security (RLS)</span>
              <Badge>Recommended</Badge>
            </div>
          }
          description="Restrict access to your table by enabling RLS and writing Postgres policies."
          checked={tableFields.isRLSEnabled}
          onChange={() => {
            // if isEnabled, show confirm modal to turn off
            // if not enabled, allow turning on without modal confirmation
            tableFields.isRLSEnabled
              ? setRlsConfirmVisible(true)
              : onUpdateField({ isRLSEnabled: !tableFields.isRLSEnabled })
          }}
          size="medium"
        />
        {tableFields.isRLSEnabled ? (
          <Alert
            withIcon
            variant="info"
            className="!px-4 !py-3 !mt-3"
            title="Policies are required to query data"
          >
            <p>
              You need to create an access policy before you can query data from this table. Without
              a policy, querying this table will return an{' '}
              <u className="text-foreground">empty array</u> of results.{' '}
              {isNewRecord ? 'You can create policies after saving this table.' : ''}
            </p>
            <Button asChild type="default" icon={<ExternalLink />} className="mt-4">
              <a
                target="_blank"
                rel="noreferrer"
                href="https://supabase.com/docs/guides/auth/row-level-security"
              >
                RLS Documentation
              </a>
            </Button>
          </Alert>
        ) : (
          <Alert
            withIcon
            variant="warning"
            className="!px-4 !py-3 mt-3"
            title="You are allowing anonymous access to your table"
          >
            <p>
              {tableFields.name ? `The table ${tableFields.name}` : 'Your table'} will be publicly
              writable and readable
            </p>
            <Button asChild type="default" icon={<ExternalLink />} className="mt-4">
              <a
                target="_blank"
                rel="noreferrer"
                href="https://supabase.com/docs/guides/auth/row-level-security"
              >
                RLS Documentation
              </a>
            </Button>
          </Alert>
        )}
        {realtimeEnabled && (
          <Checkbox
            id="enable-realtime"
            label="Enable Realtime"
            description="Broadcast changes on this table to authorized subscribers"
            checked={tableFields.isRealtimeEnabled}
            onChange={() => onUpdateField({ isRealtimeEnabled: !tableFields.isRealtimeEnabled })}
            size="medium"
          />
        )}
      </SidePanel.Content>
      <SidePanel.Separator />
      <SidePanel.Content className="space-y-10 py-6">
        {!isDuplicating && (
          <ColumnManagement
            table={tableFields}
            columns={tableFields?.columns}
            relations={fkRelations}
            enumTypes={enumTypes}
            isNewRecord={isNewRecord}
            importContent={importContent}
            onColumnsUpdated={(columns) => onUpdateField({ columns })}
            onSelectImportData={() => setIsImportingSpreadsheet(true)}
            onClearImportContent={() => {
              onUpdateField({ columns: DEFAULT_COLUMNS })
              setImportContent(undefined)
            }}
            onUpdateFkRelations={onUpdateFkRelations}
          />
        )}
        {isDuplicating && (
          <>
            <Checkbox
              id="duplicate-rows"
              label="Duplicate table entries"
              description="This will copy all the data in the table into the new table"
              checked={isDuplicateRows}
              onChange={() => setIsDuplicateRows(!isDuplicateRows)}
              size="medium"
            />
          </>
        )}

        <SpreadsheetImport
          visible={isImportingSpreadsheet}
          headers={importContent?.headers}
          rows={importContent?.rows}
          saveContent={(prefillData: ImportContent) => {
            setImportContent(prefillData)
            setIsImportingSpreadsheet(false)
          }}
          closePanel={() => setIsImportingSpreadsheet(false)}
        />

        <ConfirmationModal
          visible={rlsConfirmVisible}
          title="Turn off Row Level Security"
          confirmLabel="Confirm"
          size="medium"
          onCancel={() => setRlsConfirmVisible(false)}
          onConfirm={() => {
            onUpdateField({ isRLSEnabled: !tableFields.isRLSEnabled })
            setRlsConfirmVisible(false)
          }}
        >
          <RLSDisableModalContent />
        </ConfirmationModal>
      </SidePanel.Content>

      {!isDuplicating && (
        <>
          <SidePanel.Separator />
          <SidePanel.Content className="py-6">
            <ForeignKeysManagement
              table={tableFields}
              relations={fkRelations}
              closePanel={closePanel}
              setEditorDirty={() => updateEditorDirty()}
              onUpdateFkRelations={onUpdateFkRelations}
            />
          </SidePanel.Content>
        </>
      )}
    </SidePanel>
  )
}

export default TableEditor<|MERGE_RESOLUTION|>--- conflicted
+++ resolved
@@ -18,11 +18,8 @@
 } from 'data/database/foreign-key-constraints-query'
 import { useEnumeratedTypesQuery } from 'data/enumerated-types/enumerated-types-query'
 import { useIsFeatureEnabled } from 'hooks/misc/useIsFeatureEnabled'
-<<<<<<< HEAD
 import { useQuerySchemaState } from 'hooks/misc/useSchemaQueryState'
-=======
 import { useUrlState } from 'hooks/ui/useUrlState'
->>>>>>> 389f240b
 import { EXCLUDED_SCHEMAS_WITHOUT_EXTENSIONS } from 'lib/constants/schemas'
 import { ExternalLink } from 'lucide-react'
 import ActionBar from '../ActionBar'
@@ -42,6 +39,7 @@
   generateTableFieldFromPostgresTable,
   validateFields,
 } from './TableEditor.utils'
+import { useTableEditorStateSnapshot } from 'state/table-editor'
 
 export interface TableEditorProps {
   table?: PostgresTable
@@ -79,6 +77,7 @@
   saveChanges = noop,
   updateEditorDirty = noop,
 }: TableEditorProps) => {
+  const snap = useTableEditorStateSnapshot()
   const { project } = useProjectContext()
   const { selectedSchema } = useQuerySchemaState()
   const isNewRecord = isUndefined(table)
