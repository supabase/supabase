import { includes, noop } from 'lodash'
import {
  Button,
  DropdownMenu,
  DropdownMenuContent,
  DropdownMenuItem,
  DropdownMenuTrigger,
  Input,
  Listbox,
  Select,
} from 'ui'

import { Edit, Edit2, Link } from 'lucide-react'
import { DATETIME_TYPES, JSON_TYPES, TEXT_TYPES } from '../SidePanelEditor.constants'
import { DateTimeInput } from './DateTimeInput'
import type { RowField } from './RowEditor.types'
import { isValueTruncated } from './RowEditor.utils'

export interface InputFieldProps {
  field: RowField
  errors: any
  isEditable?: boolean
  onUpdateField?: (changes: object) => void
  onEditJson?: (data: any) => void
  onEditText?: (data: any) => void
  onSelectForeignKey?: () => void
}

const InputField = ({
  field,
  errors,
  isEditable = true,
  onUpdateField = noop,
  onEditJson = noop,
  onEditText = noop,
  onSelectForeignKey = noop,
}: InputFieldProps) => {
  if (field.enums.length > 0) {
    const isArray = field.format[0] === '_'
    if (isArray) {
      return (
        <div className="text-area-text-sm">
          <Input.TextArea
            data-testid={`${field.name}-input`}
            layout="horizontal"
            label={field.name}
            className="text-sm"
            descriptionText={field.comment}
            labelOptional={field.format}
            disabled={!isEditable}
            error={errors[field.name]}
            rows={5}
            value={field.value ?? ''}
            placeholder={
              field.defaultValue === null
                ? ''
                : typeof field.defaultValue === 'string' && field.defaultValue.length === 0
                  ? 'EMPTY'
                  : `Default: ${field.defaultValue}`
            }
            onChange={(event: any) => onUpdateField({ [field.name]: event.target.value })}
          />
        </div>
      )
    } else {
      return (
        <Select
          size="medium"
          layout="horizontal"
          value={field.value ?? ''}
          label={field.name}
          labelOptional={field.format}
          descriptionText={field.comment}
          disabled={!isEditable}
          error={errors[field.name]}
          onChange={(event: any) => onUpdateField({ [field.name]: event.target.value })}
        >
          <Select.Option value="">---</Select.Option>
          {field.enums.map((value: string) => (
            <Select.Option key={value} value={value}>
              {value}
            </Select.Option>
          ))}
        </Select>
      )
    }
  }

  if (field.foreignKey !== undefined) {
    return (
      <Input
        data-testid={`${field.name}-input`}
        layout="horizontal"
        label={field.name}
        inputClassName='pr-32'
        value={field.value ?? ''}
        descriptionText={
          <>
            {field.comment && (
              <span className="text-sm text-foreground-lighter">{field.comment} </span>
            )}
            <span className="text-sm text-foreground-lighter">
              {field.comment && '('}Has a foreign key relation to
            </span>
            <span className="text-code font-mono text-xs text-foreground-lighter">
              {field.foreignKey.target_table_schema}.{field.foreignKey.target_table_name}.
              {field.foreignKey.target_column_name}
            </span>
            {field.comment && <span className="text-sm text-foreground-lighter">{`)`}</span>}
          </>
        }
        labelOptional={field.format}
        disabled={!isEditable}
        error={errors[field.name]}
        onChange={(event: any) => onUpdateField({ [field.name]: event.target.value })}
        actions={
          <Button
            type="default"
            className="mr-1"
            htmlType="button"
            onClick={onSelectForeignKey}
            icon={<Link />}
          >
            Select record
          </Button>
        }
      />
    )
  }

  if (includes(TEXT_TYPES, field.format)) {
    const isTruncated = isValueTruncated(field.value)

    return (
      <div className="text-area-text-sm">
        <Input.TextArea
          data-testid={`${field.name}-input`}
          layout="horizontal"
          label={field.name}
          className="text-sm"
<<<<<<< HEAD
          descriptionText={field.comment}
          textAreaClassName="pr-24"
=======
          descriptionText={
            <>
              {field.comment && <p>{field.comment}</p>}
              {isTruncated && (
                <p>
                  Note: Value is too large to be rendered in the dashboard. Please expand the editor
                  to edit the value
                </p>
              )}
            </>
          }
>>>>>>> aee338ee
          labelOptional={field.format}
          disabled={!isEditable || isTruncated}
          error={errors[field.name]}
          rows={5}
          value={field.value ?? ''}
          placeholder={
            field.value === null && field.defaultValue === null
              ? 'NULL'
              : field.value === ''
                ? 'EMPTY'
                : typeof field.defaultValue === 'string' && field.defaultValue.length === 0
                  ? 'EMPTY'
                  : `NULL (Default: ${field.defaultValue})`
          }
          actions={
            <DropdownMenu>
              <DropdownMenuTrigger asChild>
                <Button type="default" icon={<Edit />} className="px-1.5" />
              </DropdownMenuTrigger>
              <DropdownMenuContent align="end" className="w-40">
                <DropdownMenuItem onClick={() => onUpdateField({ [field.name]: null })}>
                  Set to NULL
                </DropdownMenuItem>
                <DropdownMenuItem
                  onClick={() => onEditText({ column: field.name, value: field.value })}
                >
                  Expand editor
                </DropdownMenuItem>
              </DropdownMenuContent>
            </DropdownMenu>
          }
          onChange={(event: any) => onUpdateField({ [field.name]: event.target.value })}
        />
      </div>
    )
  }

  if (includes(JSON_TYPES, field.format)) {
    const isTruncated = isValueTruncated(field.value)

    return (
      <Input
        data-testid={`${field.name}-input`}
        layout="horizontal"
        value={field.value ?? ''}
        label={field.name}
        descriptionText={
          <>
            {field.comment && <p>{field.comment}</p>}
            {isTruncated && (
              <p>
                Note: Value is too large to be rendered in the dashboard. Please expand the editor
                to edit the value
              </p>
            )}
          </>
        }
        labelOptional={field.format}
        disabled={!isEditable || isTruncated}
        placeholder={field?.defaultValue ?? 'NULL'}
        error={errors[field.name]}
        onChange={(event: any) => onUpdateField({ [field.name]: event.target.value })}
        actions={
          <Button
            type="default"
            htmlType="button"
            onClick={() => onEditJson({ column: field.name, value: field.value })}
            icon={<Edit2 />}
          >
            Edit JSON
          </Button>
        }
      />
    )
  }

  if (includes(DATETIME_TYPES, field.format)) {
    return (
      <DateTimeInput
        name={field.name}
        format={field.format}
        value={field.value ?? ''}
        description={
          <>
            {field.defaultValue && <p>Default: {field.defaultValue}</p>}
            {field.comment && <p>{field.comment}</p>}
          </>
        }
        onChange={(value: any) => onUpdateField({ [field.name]: value })}
      />
    )
  }

  if (field.format === 'bool') {
    const options = [
      { value: 'true', label: 'TRUE' },
      { value: 'false', label: 'FALSE' },
      ...(field.isNullable ? [{ value: 'null', label: 'NULL' }] : []),
    ]

    // Ivan: The value coming in from backend is processed (NULL converted to 'null' string) so that
    // it's properly selected in the listbox. The issue is with the internal implementation of the
    // Listbox where the default column value is only considered when field.value is null
    // (the JS kind). Since we're converting that null into 'null', defaultValue isn't used as it
    // should. To fix this, we're only setting the defaultValue of the listbox and not setting the
    // value in the next renders. This makes the ListBox an uncontrolled component but it works.
    // PS: This is the third time we're fixing this in a month. If you have to fix this again, just
    // use Input for booleans.
    const defaultValue = field.value === 'null' ? field.defaultValue : field.value

    return (
      <Listbox
        size="small"
        layout="horizontal"
        name={field.name}
        label={field.name}
        labelOptional={field.format}
        descriptionText={field.comment}
        value={defaultValue === null ? 'null' : defaultValue}
        onChange={(value: string) => {
          if (value === 'null') onUpdateField({ [field.name]: null })
          else onUpdateField({ [field.name]: value })
        }}
      >
        {options.map((option) => (
          <Listbox.Option
            id={option.value}
            key={option.value}
            label={option.label}
            value={option.value}
          >
            {option.label}
          </Listbox.Option>
        ))}
      </Listbox>
    )
  }

  return (
    <Input
      data-testid={`${field.name}-input`}
      layout="horizontal"
      label={field.name}
      descriptionText={field.comment}
      labelOptional={field.format}
      error={errors[field.name]}
      value={field.value ?? ''}
      placeholder={
        field.isIdentity
          ? 'Automatically generated as identity'
          : field.defaultValue !== null
            ? `Default: ${field.defaultValue}`
            : 'NULL'
      }
      disabled={!isEditable}
      onChange={(event: any) => onUpdateField({ [field.name]: event.target.value })}
    />
  )
}

export default InputField<|MERGE_RESOLUTION|>--- conflicted
+++ resolved
@@ -92,7 +92,7 @@
         data-testid={`${field.name}-input`}
         layout="horizontal"
         label={field.name}
-        inputClassName='pr-32'
+        inputClassName="pr-32"
         value={field.value ?? ''}
         descriptionText={
           <>
@@ -138,10 +138,6 @@
           layout="horizontal"
           label={field.name}
           className="text-sm"
-<<<<<<< HEAD
-          descriptionText={field.comment}
-          textAreaClassName="pr-24"
-=======
           descriptionText={
             <>
               {field.comment && <p>{field.comment}</p>}
@@ -153,7 +149,7 @@
               )}
             </>
           }
->>>>>>> aee338ee
+          textAreaClassName="pr-8"
           labelOptional={field.format}
           disabled={!isEditable || isTruncated}
           error={errors[field.name]}
