import type { PostgresTable } from '@supabase/postgres-meta'
import { sortBy } from 'lodash'
import { ArrowRight, Database, HelpCircle, Loader2, Table, X } from 'lucide-react'
import { Fragment, useEffect, useState } from 'react'
import {
  AlertDescription_Shadcn_,
  AlertTitle_Shadcn_,
  Alert_Shadcn_,
  Button,
  Listbox,
  SidePanel,
} from 'ui'

import { DocsButton } from 'components/ui/DocsButton'
import InformationBox from 'components/ui/InformationBox'
import { FOREIGN_KEY_CASCADE_ACTION } from 'data/database/database-query-constants'
import { useSchemasQuery } from 'data/database/schemas-query'
import { useTableQuery } from 'data/tables/table-retrieve-query'
import { useTablesQuery } from 'data/tables/tables-query'
import { useQuerySchemaState } from 'hooks/misc/useSchemaQueryState'
import { useSelectedProjectQuery } from 'hooks/misc/useSelectedProject'
import { DOCS_URL } from 'lib/constants'
import { uuidv4 } from 'lib/helpers'
import { ActionBar } from '../ActionBar'
import { NUMERICAL_TYPES, TEXT_TYPES } from '../SidePanelEditor.constants'
import type { ColumnField } from '../SidePanelEditor.types'
import { FOREIGN_KEY_CASCADE_OPTIONS } from './ForeignKeySelector.constants'
import type { ForeignKey, SelectorErrors, SelectorTypeError } from './ForeignKeySelector.types'
import { generateCascadeActionDescription } from './ForeignKeySelector.utils'

const EMPTY_STATE: ForeignKey = {
  id: undefined,
  schema: 'public',
  table: '',
  columns: [] as { source: string; target: string }[],
  deletionAction: FOREIGN_KEY_CASCADE_ACTION.NO_ACTION,
  updateAction: FOREIGN_KEY_CASCADE_ACTION.NO_ACTION,
}

interface ForeignKeySelectorProps {
  visible: boolean
  table: {
    id: number
    name: string
    columns: { id: string; name: string; format: string; isNewColumn: boolean }[]
  }
  column?: ColumnField // For ColumnEditor, to prefill when adding a new foreign key
  foreignKey?: ForeignKey
  onClose: () => void
  onSaveRelation: (fk: ForeignKey) => void
}

export const ForeignKeySelector = ({
  visible,
  table,
  column,
  foreignKey,
  onClose,
  onSaveRelation,
}: ForeignKeySelectorProps) => {
  const { data: project } = useSelectedProjectQuery()
  const { selectedSchema } = useQuerySchemaState()

  const [fk, setFk] = useState(EMPTY_STATE)
<<<<<<< HEAD
  const [errors, setErrors] = useState<{
    columns?: string
    types?: { sourceType: string; targetType: string }[]
    typeNotice?: { sourceType: string; targetType: string }[]
  }>({})
  const hasTypeErrors = (errors?.types ?? []).filter((x) => x !== undefined).length > 0
  const hasTypeNotices = (errors?.typeNotice ?? []).filter((x) => x !== undefined).length > 0

  const { data: schemas = [] } = useSchemasQuery({
=======
  const [errors, setErrors] = useState<SelectorErrors>({})
  const hasTypeErrors = (errors.types ?? []).length > 0
  const hasTypeNotices = (errors.typeNotice ?? []).length > 0

  const { data: schemas } = useSchemasQuery({
>>>>>>> 2283c38e
    projectRef: project?.ref,
    connectionString: project?.connectionString,
  })
  const sortedSchemas = schemas.sort((a, b) => a.name.localeCompare(b.name))

  const { data: tables } = useTablesQuery({
    projectRef: project?.ref,
    connectionString: project?.connectionString,
    schema: fk.schema,
    includeColumns: false,
  })

  const { data: selectedTable, isLoading: isLoadingSelectedTable } = useTableQuery<PostgresTable>(
    {
      projectRef: project?.ref,
      connectionString: project?.connectionString,
      schema: fk.schema,
      name: fk.table,
    },
    {
      enabled: !!project?.ref && !!fk.schema && !!fk.table,
    }
  )

  const disableApply = isLoadingSelectedTable || selectedTable === undefined || hasTypeErrors

  const updateSelectedSchema = (schema: string) => {
    const updatedFk = { ...EMPTY_STATE, id: fk.id, schema }
    setFk(updatedFk)
  }

  const updateSelectedTable = (tableId: number) => {
    setErrors({})
    const table = (tables ?? []).find((x) => x.id === tableId)
    if (table) {
      setFk({
        ...EMPTY_STATE,
        id: fk.id,
        name: fk.name,
        tableId: table.id,
        schema: table.schema,
        table: table.name,
        columns:
          column !== undefined
            ? [{ source: column.name, target: '' }]
            : [{ source: '', target: '' }],
      })
    }
  }

  const addColumn = () => {
    setFk({ ...fk, columns: fk.columns.concat([{ source: '', target: '' }]) })
  }

  const onRemoveColumn = (idx: number) => {
    setFk({ ...fk, columns: fk.columns.filter((_, i) => i !== idx) })
  }

  const updateSelectedColumn = (idx: number, key: 'target' | 'source', value: string) => {
    const updatedRelations = fk.columns.map((x, i) => {
      if (i === idx) {
        if (key === 'target') {
          const targetType = selectedTable?.columns?.find((col) => col.name === value)?.format
          return { ...x, [key]: value, targetType }
        } else {
          const sourceType = table.columns.find((col) => col.name === value)?.format as string
          return { ...x, [key]: value, sourceType }
        }
      } else {
        return x
      }
    })
    setFk({ ...fk, columns: updatedRelations })
  }

  const updateCascadeAction = (action: 'updateAction' | 'deletionAction', value: string) => {
    setErrors({})
    setFk({ ...fk, [action]: value })
  }

<<<<<<< HEAD
  const validateSelection = (resolve: () => void) => {
    const errors: Record<string, string> = {}
=======
  const validateSelection = (resolve: any) => {
    const errors: SelectorErrors = {}
>>>>>>> 2283c38e
    const incompleteColumns = fk.columns.filter(
      (column) => column.source === '' || column.target === ''
    )
    if (incompleteColumns.length > 0) errors['columns'] = 'Please ensure that columns are selected'

    if (Object.keys(errors).length > 0) {
      setErrors(errors)
      resolve()
      return
    } else {
      if (fk.table !== '') onSaveRelation(fk)
      onClose()
      resolve()
    }
  }

  const validateType = () => {
<<<<<<< HEAD
    const typeNotice: { sourceType: string; targetType: string }[] = []
    const typeErrors: { sourceType: string; targetType: string }[] = []
=======
    const typeNotice: SelectorTypeError[] = []
    const typeErrors: SelectorTypeError[] = []
>>>>>>> 2283c38e

    fk.columns.forEach((column) => {
      const { source, target, sourceType: sType, targetType: tType } = column
      const sourceColumn = table.columns.find((col) => col.name === source)
      const sourceType = sType ?? sourceColumn?.format ?? ''
      const targetType =
        tType ?? selectedTable?.columns?.find((col) => col.name === target)?.format ?? ''

      // [Joshen] Doing this way so that its more readable
      // If either source or target not selected yet, thats okay
      if (source === '' || target === '') return

      // If source and target are in the same type of data types, thats okay
      if (
        (NUMERICAL_TYPES.includes(sourceType) && NUMERICAL_TYPES.includes(targetType)) ||
        (TEXT_TYPES.includes(sourceType) && TEXT_TYPES.includes(targetType)) ||
        (sourceType === 'uuid' && targetType === 'uuid')
      )
        return

      // Otherwise just check if the format is equal to each other
      if (sourceType === targetType) return

      if (sourceColumn?.isNewColumn && targetType !== '') {
        return typeNotice.push({ source, sourceType, target, targetType })
      }

      typeErrors.push({ source, sourceType, target, targetType })
    })

    setErrors({ types: typeErrors, typeNotice })
  }

  useEffect(() => {
    if (visible) {
      if (foreignKey !== undefined) setFk(foreignKey)
      else setFk({ ...EMPTY_STATE, id: uuidv4() })
    }
    // eslint-disable-next-line react-hooks/exhaustive-deps
  }, [visible])

  useEffect(() => {
    if (visible) validateType()
    // eslint-disable-next-line react-hooks/exhaustive-deps
  }, [fk])

  return (
    <SidePanel
      visible={visible}
      onCancel={onClose}
      className="max-w-[480px]"
      header={`${foreignKey === undefined ? 'Add' : 'Manage'} foreign key relationship${foreignKey === undefined ? ' to' : 's for'} ${table.name.length > 0 ? table.name : 'new table'}`}
      customFooter={
        <ActionBar
          backButtonLabel="Cancel"
          disableApply={disableApply}
          applyButtonLabel="Save"
          closePanel={onClose}
          applyFunction={(resolve) => validateSelection(resolve)}
        />
      }
    >
      <SidePanel.Content>
        <div className="py-6 space-y-6">
          <InformationBox
            icon={<HelpCircle size={20} strokeWidth={1.5} />}
            title="What are foreign keys?"
            description={`Foreign keys help maintain referential integrity of your data by ensuring that no
                one can insert rows into the table that do not have a matching entry to another
                table.`}
            url="https://www.postgresql.org/docs/current/tutorial-fk.html"
            urlLabel="Postgres Foreign Key Documentation"
          />

          <Listbox
            id="schema"
            label="Select a schema"
            value={fk.schema}
            onChange={(value: string) => updateSelectedSchema(value)}
          >
            {sortedSchemas.map((schema) => {
              return (
                <Listbox.Option
                  key={schema.id}
                  value={schema.name}
                  label={schema.name}
                  className="min-w-96"
                  addOnBefore={() => <Database size={16} strokeWidth={1.5} />}
                >
                  <div className="flex items-center gap-2">
                    {/* For aria searching to target the schema name instead of schema */}
                    <span className="hidden">{schema.name}</span>
                    <span className="text-foreground">{schema.name}</span>
                  </div>
                </Listbox.Option>
              )
            })}
          </Listbox>

          <Listbox
            id="table"
            label="Select a table to reference to"
            value={selectedTable?.id ?? 1}
            onChange={(value: string) => updateSelectedTable(Number(value))}
            disabled={isLoadingSelectedTable}
          >
            <Listbox.Option key="empty" className="min-w-96" value={1} label="---">
              ---
            </Listbox.Option>
            {sortBy(tables, ['schema']).map((table) => {
              return (
                <Listbox.Option
                  key={table.id}
                  value={table.id}
                  label={table.name}
                  className="min-w-96"
                  addOnBefore={() => <Table size={16} strokeWidth={1.5} />}
                >
                  <div className="flex items-center gap-2">
                    {/* For aria searching to target the table name instead of schema */}
                    <span className="hidden">{table.name}</span>
                    <span className="text-foreground-lighter">{table.schema}</span>
                    <span className="text-foreground">{table.name}</span>
                  </div>
                </Listbox.Option>
              )
            })}
          </Listbox>

          {fk.schema && fk.table && (
            <>
              {isLoadingSelectedTable ? (
                <div className="flex py-6 flex-col items-center justify-center space-y-2">
                  <Loader2 size={14} className="animate-spin" />
                  <p className="text-sm text-foreground-light">Loading table columns</p>
                </div>
              ) : (
                <div className="flex flex-col gap-y-3">
                  <label className="text-foreground-light text-sm">
                    Select columns from{' '}
                    <code className="text-code-inline">
                      {fk.schema}.{fk.table}
                    </code>{' '}
                    to reference to
                  </label>
                  <div className="grid grid-cols-10 gap-y-2">
                    <div className="col-span-5 text-xs text-foreground-lighter">
                      {selectedSchema}.{table.name.length > 0 ? table.name : '[unnamed table]'}
                    </div>
                    <div className="col-span-4 text-xs text-foreground-lighter text-right">
                      {fk.schema}.{fk.table}
                    </div>
                    {fk.columns.length === 0 && (
                      <Alert_Shadcn_ className="col-span-10 py-2 px-3">
                        <AlertDescription_Shadcn_>
                          There are no foreign key relations between the tables
                        </AlertDescription_Shadcn_>
                      </Alert_Shadcn_>
                    )}
                    {fk.columns.map((_, idx) => (
                      <Fragment key={`${fk.schema}-${fk.table}-${idx}`}>
                        <div className="col-span-4">
                          <Listbox
                            id="column"
                            value={fk.columns[idx].source}
                            onChange={(value: string) => updateSelectedColumn(idx, 'source', value)}
                          >
                            <Listbox.Option
                              key="empty"
                              value={''}
                              label="---"
                              className="!w-[170px]"
                            >
                              ---
                            </Listbox.Option>
                            {(table?.columns ?? [])
                              .filter((x) => x.name.length !== 0)
                              .map((column) => (
                                <Listbox.Option
                                  key={column.id}
                                  value={column.name}
                                  label={column.name}
                                  className="!w-[170px]"
                                >
                                  <div className="flex items-center gap-2">
                                    <span className="text-foreground">{column.name}</span>
                                    <span className="text-foreground-lighter">
                                      {column.format === '' ? '-' : column.format}
                                    </span>
                                  </div>
                                </Listbox.Option>
                              ))}
                          </Listbox>
                        </div>
                        <div className="col-span-1 flex justify-center items-center">
                          <ArrowRight />
                        </div>
                        <div className="col-span-4">
                          <Listbox
                            id="column"
                            value={fk.columns[idx].target}
                            onChange={(value: string) => updateSelectedColumn(idx, 'target', value)}
                          >
                            <Listbox.Option
                              key="empty"
                              value={''}
                              label="---"
                              className="!w-[170px]"
                            >
                              ---
                            </Listbox.Option>
                            {(selectedTable?.columns ?? []).map((column) => (
                              <Listbox.Option
                                key={column.id}
                                value={column.name}
                                label={column.name}
                                className="!w-[170px]"
                              >
                                <div className="flex items-center gap-2">
                                  <span className="text-foreground">{column.name}</span>
                                  <span className="text-foreground-lighter">{column.format}</span>
                                </div>
                              </Listbox.Option>
                            ))}
                          </Listbox>
                        </div>
                        <div className="col-span-1 flex justify-end items-center">
                          <Button
                            type="default"
                            className="px-1"
                            icon={<X />}
                            disabled={fk.columns.length === 1}
                            onClick={() => onRemoveColumn(idx)}
                          />
                        </div>
                      </Fragment>
                    ))}
                  </div>
                  <div className="space-y-2">
                    <Button type="default" onClick={addColumn}>
                      Add another column
                    </Button>
                    {errors.columns && <p className="text-red-900 text-sm">{errors.columns}</p>}
                    {hasTypeErrors && (
                      <Alert_Shadcn_ variant="warning">
                        <AlertTitle_Shadcn_>Column types do not match</AlertTitle_Shadcn_>
                        <AlertDescription_Shadcn_>
                          The following columns cannot be referenced as they are not of the same
                          type:
                        </AlertDescription_Shadcn_>
                        <ul className="list-disc pl-5 mt-2 text-foreground-light">
                          {(errors?.types ?? []).map((x, idx: number) => {
                            if (x === undefined) return null
                            return (
                              <li key={`type-error-${idx}`}>
                                <code className="text-code-inline">{x.source}</code> ({x.sourceType}
                                ) and <code className="text-code-inline">{x.target}</code>(
                                {x.targetType})
                              </li>
                            )
                          })}
                        </ul>
                      </Alert_Shadcn_>
                    )}
                    {hasTypeNotices && (
                      <Alert_Shadcn_>
                        <AlertTitle_Shadcn_>Column types will be updated</AlertTitle_Shadcn_>
                        <AlertDescription_Shadcn_>
                          The following columns will have their types updated to match their
                          referenced column
                        </AlertDescription_Shadcn_>
                        <ul className="list-disc pl-5 mt-2 text-foreground-light">
                          {(errors?.typeNotice ?? []).map((x, idx: number) => {
                            if (x === undefined) return null
                            return (
                              <li key={`type-error-${idx}`}>
                                <div className="flex items-center gap-x-1">
                                  <code className="text-code-inline">{x.source}</code>{' '}
                                  <ArrowRight size={14} /> {x.targetType}
                                </div>
                              </li>
                            )
                          })}
                        </ul>
                      </Alert_Shadcn_>
                    )}
                  </div>
                </div>
              )}

              {!isLoadingSelectedTable && (
                <>
                  <SidePanel.Separator />

                  <InformationBox
                    icon={<HelpCircle size="20" strokeWidth={1.5} />}
                    title="Which action is most appropriate?"
                    description={
                      <>
                        <p>
                          The choice of the action depends on what kinds of objects the related
                          tables represent:
                        </p>
                        <ul className="mt-2 list-disc pl-4 space-y-1">
                          <li>
                            <code className="text-code-inline">Cascade</code>: if the referencing
                            table represents something that is a component of what is represented by
                            the referenced table and cannot exist independently
                          </li>
                          <li>
                            <code className="text-code-inline">Restrict</code> or{' '}
                            <code className="text-code-inline">No action</code>: if the two tables
                            represent independent objects
                          </li>
                          <li>
                            <code className="text-code-inline">Set NULL</code> or{' '}
                            <code className="text-code-inline">Set default</code>: if a foreign-key
                            relationship represents optional information
                          </li>
                        </ul>
                        <p className="mt-2">
                          Typically, restricting and cascading deletes are the most common options,
                          but the default behavior is no action
                        </p>
                      </>
                    }
                    url="https://www.postgresql.org/docs/current/ddl-constraints.html#DDL-CONSTRAINTS-FK"
                    urlLabel="More information"
                  />

                  <Listbox
                    id="updateAction"
                    value={fk.updateAction}
                    label="Action if referenced row is updated"
                    descriptionText={
                      <p>
                        {generateCascadeActionDescription(
                          'update',
                          fk.updateAction,
                          `${fk.schema}.${fk.table}`
                        )}
                      </p>
                    }
                    onChange={(value: string) => updateCascadeAction('updateAction', value)}
                  >
                    {FOREIGN_KEY_CASCADE_OPTIONS.filter((option) =>
                      ['no-action', 'cascade', 'restrict'].includes(option.key)
                    ).map((option) => (
                      <Listbox.Option key={option.key} value={option.value} label={option.label}>
                        <p className="text-foreground">{option.label}</p>
                      </Listbox.Option>
                    ))}
                  </Listbox>

                  <Listbox
                    id="deletionAction"
                    value={fk.deletionAction}
                    className="[&>div>label]:flex [&>div>label]:items-center"
                    label="Action if referenced row is removed"
                    // @ts-ignore
                    labelOptional={
                      <DocsButton href={`${DOCS_URL}/guides/database/postgres/cascade-deletes`} />
                    }
                    descriptionText={
                      <>
                        <p>
                          {generateCascadeActionDescription(
                            'delete',
                            fk.deletionAction,
                            `${fk.schema}.${fk.table}`
                          )}
                        </p>
                      </>
                    }
                    onChange={(value: string) => updateCascadeAction('deletionAction', value)}
                  >
                    {FOREIGN_KEY_CASCADE_OPTIONS.map((option) => (
                      <Listbox.Option key={option.key} value={option.value} label={option.label}>
                        <p className="text-foreground">{option.label}</p>
                      </Listbox.Option>
                    ))}
                  </Listbox>
                </>
              )}
            </>
          )}
        </div>
      </SidePanel.Content>
    </SidePanel>
  )
}<|MERGE_RESOLUTION|>--- conflicted
+++ resolved
@@ -62,27 +62,15 @@
   const { selectedSchema } = useQuerySchemaState()
 
   const [fk, setFk] = useState(EMPTY_STATE)
-<<<<<<< HEAD
-  const [errors, setErrors] = useState<{
-    columns?: string
-    types?: { sourceType: string; targetType: string }[]
-    typeNotice?: { sourceType: string; targetType: string }[]
-  }>({})
-  const hasTypeErrors = (errors?.types ?? []).filter((x) => x !== undefined).length > 0
-  const hasTypeNotices = (errors?.typeNotice ?? []).filter((x) => x !== undefined).length > 0
-
-  const { data: schemas = [] } = useSchemasQuery({
-=======
   const [errors, setErrors] = useState<SelectorErrors>({})
   const hasTypeErrors = (errors.types ?? []).length > 0
   const hasTypeNotices = (errors.typeNotice ?? []).length > 0
 
-  const { data: schemas } = useSchemasQuery({
->>>>>>> 2283c38e
+  const { data: schemas = [] } = useSchemasQuery({
     projectRef: project?.ref,
     connectionString: project?.connectionString,
   })
-  const sortedSchemas = schemas.sort((a, b) => a.name.localeCompare(b.name))
+  const sortedSchemas = [...schemas].sort((a, b) => a.name.localeCompare(b.name))
 
   const { data: tables } = useTablesQuery({
     projectRef: project?.ref,
@@ -159,13 +147,8 @@
     setFk({ ...fk, [action]: value })
   }
 
-<<<<<<< HEAD
   const validateSelection = (resolve: () => void) => {
-    const errors: Record<string, string> = {}
-=======
-  const validateSelection = (resolve: any) => {
     const errors: SelectorErrors = {}
->>>>>>> 2283c38e
     const incompleteColumns = fk.columns.filter(
       (column) => column.source === '' || column.target === ''
     )
@@ -183,13 +166,8 @@
   }
 
   const validateType = () => {
-<<<<<<< HEAD
-    const typeNotice: { sourceType: string; targetType: string }[] = []
-    const typeErrors: { sourceType: string; targetType: string }[] = []
-=======
     const typeNotice: SelectorTypeError[] = []
     const typeErrors: SelectorTypeError[] = []
->>>>>>> 2283c38e
 
     fk.columns.forEach((column) => {
       const { source, target, sourceType: sType, targetType: tType } = column
