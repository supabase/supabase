--- conflicted
+++ resolved
@@ -1,18 +1,17 @@
-<<<<<<< HEAD
+import dayjs from 'dayjs'
+import relativeTime from 'dayjs/plugin/relativeTime'
+import { useMemo, useState } from 'react'
+import { toast } from 'sonner'
+
 import { useJWTSigningKeyCreateMutation } from 'data/jwt-signing-keys/jwt-signing-key-create-mutation'
 import { JWTAlgorithm } from 'data/jwt-signing-keys/jwt-signing-keys-query'
-import { useState, useMemo } from 'react'
-=======
-import dayjs from 'dayjs'
-import relativeTime from 'dayjs/plugin/relativeTime'
-import { useState } from 'react'
->>>>>>> 4e17ec66
-import { toast } from 'sonner'
-
-import { useJWTSigningKeyCreateMutation } from 'data/jwt-signing-keys/jwt-signing-key-create-mutation'
-import { JWTAlgorithm } from 'data/jwt-signing-keys/jwt-signing-keys-query'
+import { stringToBase64URL } from 'lib/base64url'
 import {
   Button,
+  Checkbox_Shadcn_,
+  CollapsibleContent_Shadcn_,
+  CollapsibleTrigger_Shadcn_,
+  Collapsible_Shadcn_,
   DialogFooter,
   DialogHeader,
   DialogSection,
@@ -24,25 +23,17 @@
   SelectTrigger_Shadcn_,
   SelectValue_Shadcn_,
   Select_Shadcn_,
-  CollapsibleContent_Shadcn_,
-  CollapsibleTrigger_Shadcn_,
-  Collapsible_Shadcn_,
-  Checkbox_Shadcn_,
   Textarea,
 } from 'ui'
-import { stringToBase64URL } from 'lib/base64url'
-import { algorithmDescriptions } from '../algorithm-details'
-
-<<<<<<< HEAD
+
+dayjs.extend(relativeTime)
+
 const RSA_JWK_REQUIRED_PROPERTIES = ['kty', 'n', 'e', 'p', 'q', 'd', 'dq', 'dp', 'qi']
 const EC_JWK_REQUIRED_PROPERTIES = ['kty', 'crv', 'x', 'y', 'd']
 const ALLOWED_JWK_PROPERTIES = new Set([
   ...RSA_JWK_REQUIRED_PROPERTIES,
   ...EC_JWK_REQUIRED_PROPERTIES,
 ])
-=======
-dayjs.extend(relativeTime)
->>>>>>> 4e17ec66
 
 export const CreateKeyDialog = ({
   projectRef,
