--- conflicted
+++ resolved
@@ -1,15 +1,12 @@
 import { IS_PLATFORM } from 'common'
+import { Filter, Search } from 'lucide-react'
 import Link from 'next/link'
 import { useRouter } from 'next/router'
 
 import { useOrganizationsQuery } from 'data/organizations/organizations-query'
 import { useIsFeatureEnabled } from 'hooks/misc/useIsFeatureEnabled'
+import { PROJECT_STATUS } from 'lib/constants'
 import { EMPTY_ARR } from 'lib/void'
-<<<<<<< HEAD
-import { Search } from 'lucide-react'
-=======
-import { Filter, Search } from 'lucide-react'
->>>>>>> 22c5324f
 import {
   Button,
   Checkbox_Shadcn_,
@@ -24,7 +21,6 @@
   PopoverTrigger_Shadcn_,
   Popover_Shadcn_,
 } from 'ui'
-import { PROJECT_STATUS } from 'lib/constants'
 
 interface HomePageActionsProps {
   organizations: { name: string; slug: string }[]
@@ -76,16 +72,6 @@
         </Button>
       )}
 
-<<<<<<< HEAD
-      <Input
-        size="tiny"
-        placeholder="Search for a project"
-        icon={<Search size={16} />}
-        className="w-64 [&>div>div>div>input]:!pl-7 [&>div>div>div>div]:!pl-2"
-        value={search}
-        onChange={(event) => setSearch(event.target.value)}
-      />
-=======
       <div className="flex items-center gap-x-2">
         <Input
           size="tiny"
@@ -145,7 +131,6 @@
           </PopoverContent_Shadcn_>
         </Popover_Shadcn_>
       </div>
->>>>>>> 22c5324f
     </div>
   )
 }
