import { zodResolver } from '@hookform/resolvers/zod'
import { PermissionAction } from '@supabase/shared-types/out/constants'
import { toString as CronToString } from 'cronstrue'
import { useState } from 'react'
import { SubmitHandler, useForm } from 'react-hook-form'
import { toast } from 'sonner'
import z from 'zod'

import { urlRegex } from 'components/interfaces/Auth/Auth.constants'
import EnableExtensionModal from 'components/interfaces/Database/Extensions/EnableExtensionModal'
import { useProjectContext } from 'components/layouts/ProjectLayout/ProjectContext'
import { ButtonTooltip } from 'components/ui/ButtonTooltip'
import { useDatabaseCronJobCreateMutation } from 'data/database-cron-jobs/database-cron-jobs-create-mutation'
import { CronJob, useCronJobsQuery } from 'data/database-cron-jobs/database-cron-jobs-query'
import { useDatabaseExtensionsQuery } from 'data/database-extensions/database-extensions-query'
import { useSendEventMutation } from 'data/telemetry/send-event-mutation'
import { useCheckPermissions } from 'hooks/misc/useCheckPermissions'
import { TELEMETRY_EVENTS, TELEMETRY_VALUES } from 'lib/constants/telemetry'
import {
  Button,
  Form_Shadcn_,
  FormControl_Shadcn_,
  FormField_Shadcn_,
  Input_Shadcn_,
  RadioGroupStacked,
  RadioGroupStackedItem,
  Separator,
  SheetFooter,
  SheetHeader,
  SheetSection,
  SheetTitle,
  WarningIcon,
} from 'ui'
import { Admonition } from 'ui-patterns/admonition'
import ConfirmationModal from 'ui-patterns/Dialogs/ConfirmationModal'
import { FormItemLayout } from 'ui-patterns/form/FormItemLayout/FormItemLayout'
import { CRONJOB_DEFINITIONS } from './CronJobs.constants'
import {
  buildCronQuery,
  buildHttpRequestCommand,
  cronPattern,
  parseCronJobCommand,
  secondsPattern,
} from './CronJobs.utils'
import { CronJobScheduleSection } from './CronJobScheduleSection'
import { EdgeFunctionSection } from './EdgeFunctionSection'
import { HttpBodyFieldSection } from './HttpBodyFieldSection'
import { HTTPHeaderFieldsSection } from './HttpHeaderFieldsSection'
import { HttpRequestSection } from './HttpRequestSection'
import { SqlFunctionSection } from './SqlFunctionSection'
import { SqlSnippetSection } from './SqlSnippetSection'

export interface CreateCronJobSheetProps {
  selectedCronJob?: Pick<CronJob, 'jobname' | 'schedule' | 'active' | 'command'>
  supportsSeconds: boolean
  isClosing: boolean
  setIsClosing: (v: boolean) => void
  onClose: () => void
}

const edgeFunctionSchema = z.object({
  type: z.literal('edge_function'),
  method: z.enum(['GET', 'POST']),
  edgeFunctionName: z.string().trim().min(1, 'Please select one of the listed Edge Functions'),
  timeoutMs: z.coerce.number().int().gte(1000).lte(5000).default(1000),
  httpHeaders: z.array(z.object({ name: z.string(), value: z.string() })),
  httpBody: z
    .string()
    .trim()
    .optional()
    .refine((value) => {
      if (!value) return true
      try {
        JSON.parse(value)
        return true
      } catch {
        return false
      }
    }, 'Input must be valid JSON'),
})

const httpRequestSchema = z.object({
  type: z.literal('http_request'),
  method: z.enum(['GET', 'POST']),
  endpoint: z
    .string()
    .trim()
    .min(1, 'Please provide a URL')
    .regex(urlRegex(), 'Please provide a valid URL')
    .refine((value) => value.startsWith('http'), 'Please include HTTP/HTTPs to your URL'),
  timeoutMs: z.coerce.number().int().gte(1000).lte(5000).default(1000),
  httpHeaders: z.array(z.object({ name: z.string(), value: z.string() })),
  httpBody: z
    .string()
    .trim()
    .optional()
    .refine((value) => {
      if (!value) return true
      try {
        JSON.parse(value)
        return true
      } catch {
        return false
      }
    }, 'Input must be valid JSON'),
})

const sqlFunctionSchema = z.object({
  type: z.literal('sql_function'),
  schema: z.string().trim().min(1, 'Please select one of the listed database schemas'),
  functionName: z.string().trim().min(1, 'Please select one of the listed database functions'),
})
const sqlSnippetSchema = z.object({
  type: z.literal('sql_snippet'),
  snippet: z.string().trim().min(1),
})

const FormSchema = z
  .object({
    name: z.string().trim().min(1, 'Please provide a name for your cron job'),
    supportsSeconds: z.boolean(),
    schedule: z
      .string()
      .trim()
      .min(1)
      .refine((value) => {
        if (cronPattern.test(value)) {
          try {
            CronToString(value)
            return true
          } catch {
            return false
          }
        } else if (secondsPattern.test(value)) {
          return true
        }
        return false
      }, 'Invalid Cron format'),
    values: z.discriminatedUnion('type', [
      edgeFunctionSchema,
      httpRequestSchema,
      sqlFunctionSchema,
      sqlSnippetSchema,
    ]),
  })
  .superRefine((data, ctx) => {
    if (!cronPattern.test(data.schedule)) {
      if (!(data.supportsSeconds && secondsPattern.test(data.schedule))) {
        ctx.addIssue({
          code: z.ZodIssueCode.custom,
          message: 'Seconds are supported only in pg_cron v1.5.0+. Please use a valid Cron format.',
          path: ['schedule'],
        })
      }
    }
  })

export type CreateCronJobForm = z.infer<typeof FormSchema>
export type CronJobType = CreateCronJobForm['values']

const FORM_ID = 'create-cron-job-sidepanel'

export const CreateCronJobSheet = ({
  selectedCronJob,
  supportsSeconds,
  isClosing,
  setIsClosing,
  onClose,
}: CreateCronJobSheetProps) => {
  const { project } = useProjectContext()
  const isEditing = !!selectedCronJob?.jobname

  const [showEnableExtensionModal, setShowEnableExtensionModal] = useState(false)
<<<<<<< HEAD

  const { data: cronJobs } = useCronJobsQuery({
    projectRef: project?.ref,
    connectionString: project?.connectionString,
  })

=======
  const { mutate: sendEvent } = useSendEventMutation()
>>>>>>> db5cbea6
  const { mutate: upsertCronJob, isLoading } = useDatabaseCronJobCreateMutation()

  const canToggleExtensions = useCheckPermissions(
    PermissionAction.TENANT_SQL_ADMIN_WRITE,
    'extensions'
  )

  const cronJobValues = parseCronJobCommand(selectedCronJob?.command || '')

  const form = useForm<CreateCronJobForm>({
    resolver: zodResolver(FormSchema),
    defaultValues: {
      name: selectedCronJob?.jobname || '',
      schedule: selectedCronJob?.schedule || '*/5 * * * *',
      supportsSeconds,
      values: cronJobValues,
    },
  })

  const isEdited = form.formState.isDirty

  // if the form hasn't been touched and the user clicked esc or the backdrop, close the sheet
  if (!isEdited && isClosing) {
    onClose()
  }

  const onClosePanel = () => {
    if (isEdited) {
      setIsClosing(true)
    } else {
      onClose()
    }
  }

  const onSubmit: SubmitHandler<CreateCronJobForm> = async ({ name, schedule, values }) => {
    // job names should be unique
    const nameExists = cronJobs?.some(
      (job) =>
        job.jobname.toLowerCase() === name.toLowerCase() && job.jobname !== selectedCronJob?.jobname
    )
    if (nameExists) {
      form.setError('name', {
        type: 'manual',
        message: 'A cron job with this name already exists',
      })
      return
    }

    let command = ''
    if (values.type === 'edge_function') {
      command = buildHttpRequestCommand(
        values.method,
        values.edgeFunctionName,
        values.httpHeaders,
        values.httpBody,
        values.timeoutMs
      )
    } else if (values.type === 'http_request') {
      command = buildHttpRequestCommand(
        values.method,
        values.endpoint,
        values.httpHeaders,
        values.httpBody,
        values.timeoutMs
      )
    } else if (values.type === 'sql_function') {
      command = `'CALL ${values.schema}.${values.functionName}()'`
    } else {
      command = `$$${values.snippet}$$`
    }

    const query = buildCronQuery(name, schedule, command)

    upsertCronJob(
      {
        projectRef: project!.ref,
        connectionString: project?.connectionString,
        query,
      },
      {
        onSuccess: () => {
          if (isEditing) {
            toast.success(`Successfully updated cron job ${name}`)
          } else {
            toast.success(`Successfully created cron job ${name}`)
          }

          // We should allow sending custom properties with events
          sendEvent({
            action: TELEMETRY_EVENTS.CRON_JOBS,
            value: isEditing
              ? TELEMETRY_VALUES.CRON_JOB_UPDATED
              : TELEMETRY_VALUES.CRON_JOB_CREATED,
            label: isEditing ? 'Cron job was updated' : 'Cron job was created',
            properties: {
              cron_job_type: values.type,
              cron_job_schedule: schedule,
            },
          })

          onClose()
        },
      }
    )
  }

  const { data } = useDatabaseExtensionsQuery({
    projectRef: project?.ref,
    connectionString: project?.connectionString,
  })

  const pgNetExtension = (data ?? []).find((ext) => ext.name === 'pg_net')
  const pgNetExtensionInstalled = pgNetExtension?.installed_version != undefined

  const cronType = form.watch('values.type')

  return (
    <>
      <div className="flex flex-col h-full" tabIndex={-1}>
        <SheetHeader>
          <SheetTitle>
            {isEditing ? `Edit ${selectedCronJob.jobname}` : `Create a new cron job`}
          </SheetTitle>
        </SheetHeader>

        <div className="overflow-auto flex-grow">
          <Form_Shadcn_ {...form}>
            <form
              id={FORM_ID}
              className="flex-grow overflow-auto"
              onSubmit={form.handleSubmit(onSubmit)}
            >
              <SheetSection>
                <FormField_Shadcn_
                  control={form.control}
                  name="name"
                  render={({ field }) => (
                    <FormItemLayout label="Name" layout="vertical" className="gap-1 relative">
                      <FormControl_Shadcn_>
                        <Input_Shadcn_ {...field} disabled={isEditing} />
                      </FormControl_Shadcn_>
                      <span className="text-foreground-lighter text-xs absolute top-0 right-0">
                        Cron jobs cannot be renamed once created
                      </span>
                    </FormItemLayout>
                  )}
                />
              </SheetSection>
              <Separator />
              <CronJobScheduleSection form={form} supportsSeconds={supportsSeconds} />
              <Separator />
              <SheetSection>
                <FormField_Shadcn_
                  control={form.control}
                  name="values.type"
                  render={({ field }) => (
                    <FormItemLayout label="Type" layout="vertical" className="gap-1">
                      <FormControl_Shadcn_>
                        <RadioGroupStacked
                          id="function_type"
                          name="function_type"
                          value={field.value}
                          disabled={field.disabled}
                          onValueChange={field.onChange}
                        >
                          {CRONJOB_DEFINITIONS.map((definition) => (
                            <RadioGroupStackedItem
                              key={definition.value}
                              id={definition.value}
                              value={definition.value}
                              disabled={
                                !pgNetExtensionInstalled &&
                                (definition.value === 'http_request' ||
                                  definition.value === 'edge_function')
                              }
                              label=""
                              showIndicator={false}
                            >
                              <div className="flex items-center gap-x-5">
                                <div className="text-foreground">{definition.icon}</div>
                                <div className="flex flex-col">
                                  <div className="flex gap-x-2">
                                    <p className="text-foreground">{definition.label}</p>
                                  </div>
                                  <p className="text-foreground-light">{definition.description}</p>
                                </div>
                              </div>
                              {!pgNetExtensionInstalled &&
                              (definition.value === 'http_request' ||
                                definition.value === 'edge_function') ? (
                                <div className="w-full flex gap-x-2 pl-11 py-2 items-center">
                                  <WarningIcon />
                                  <span className="text-xs">
                                    <code>pg_net</code> needs to be installed to use this type
                                  </span>
                                </div>
                              ) : null}
                            </RadioGroupStackedItem>
                          ))}
                        </RadioGroupStacked>
                      </FormControl_Shadcn_>
                    </FormItemLayout>
                  )}
                />
                {!pgNetExtensionInstalled && (
                  <Admonition
                    type="note"
                    // @ts-ignore
                    title={
                      <span>
                        Enable <code className="text-xs w-min">pg_net</code> for HTTP requests or
                        Edge Functions
                      </span>
                    }
                    description={
                      <div className="flex flex-col gap-y-2">
                        <span>
                          This will allow you to send HTTP requests or trigger an edge function
                          within your cron jobs
                        </span>
                        <ButtonTooltip
                          type="default"
                          className="w-min"
                          disabled={!canToggleExtensions}
                          onClick={() => setShowEnableExtensionModal(true)}
                          tooltip={{
                            content: {
                              side: 'bottom',
                              text: !canToggleExtensions
                                ? 'You need additional permissions to enable database extensions'
                                : undefined,
                            },
                          }}
                        >
                          Install pg_net extension
                        </ButtonTooltip>
                      </div>
                    }
                  />
                )}
              </SheetSection>
              <Separator />
              {cronType === 'http_request' && (
                <>
                  <HttpRequestSection form={form} />
                  <Separator />
                  <HTTPHeaderFieldsSection variant={cronType} />
                  <Separator />
                  <HttpBodyFieldSection form={form} />
                </>
              )}
              {cronType === 'edge_function' && (
                <>
                  <EdgeFunctionSection form={form} />
                  <Separator />
                  <HTTPHeaderFieldsSection variant={cronType} />
                  <Separator />
                  <HttpBodyFieldSection form={form} />
                </>
              )}
              {cronType === 'sql_function' && <SqlFunctionSection form={form} />}
              {cronType === 'sql_snippet' && <SqlSnippetSection form={form} />}
            </form>
          </Form_Shadcn_>
        </div>
        <SheetFooter>
          <Button
            size="tiny"
            type="default"
            htmlType="button"
            onClick={onClosePanel}
            disabled={isLoading}
          >
            Cancel
          </Button>
          <Button
            size="tiny"
            type="primary"
            form={FORM_ID}
            htmlType="submit"
            disabled={isLoading}
            loading={isLoading}
          >
            {isEditing ? `Save cron job` : 'Create cron job'}
          </Button>
        </SheetFooter>
      </div>
      <ConfirmationModal
        visible={isClosing}
        title="Discard changes"
        confirmLabel="Discard"
        onCancel={() => setIsClosing(false)}
        onConfirm={() => onClose()}
      >
        <p className="text-sm text-foreground-light">
          There are unsaved changes. Are you sure you want to close the panel? Your changes will be
          lost.
        </p>
      </ConfirmationModal>
      {pgNetExtension && (
        <EnableExtensionModal
          visible={showEnableExtensionModal}
          extension={pgNetExtension}
          onCancel={() => setShowEnableExtensionModal(false)}
        />
      )}
    </>
  )
}<|MERGE_RESOLUTION|>--- conflicted
+++ resolved
@@ -171,16 +171,13 @@
   const isEditing = !!selectedCronJob?.jobname
 
   const [showEnableExtensionModal, setShowEnableExtensionModal] = useState(false)
-<<<<<<< HEAD
 
   const { data: cronJobs } = useCronJobsQuery({
     projectRef: project?.ref,
     connectionString: project?.connectionString,
   })
 
-=======
   const { mutate: sendEvent } = useSendEventMutation()
->>>>>>> db5cbea6
   const { mutate: upsertCronJob, isLoading } = useDatabaseCronJobCreateMutation()
 
   const canToggleExtensions = useCheckPermissions(
