--- conflicted
+++ resolved
@@ -27,7 +27,6 @@
     projectRef: project?.ref,
     connectionString: project?.connectionString,
   })
-<<<<<<< HEAD
 
   const { data: extensions } = useDatabaseExtensionsQuery({
     projectRef: project?.ref,
@@ -39,8 +38,6 @@
   const installedVersion = pgCronExtension?.installed_version
   const supportsSeconds = installedVersion ? parseFloat(installedVersion) >= 1.5 : false
 
-=======
->>>>>>> aea64c9a
   if (isLoading)
     return (
       <div className="p-10">
