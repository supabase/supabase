import { Loader2, RefreshCw, Search, X } from 'lucide-react'
import { useRouter } from 'next/router'
import { parseAsBoolean, parseAsString, useQueryState } from 'nuqs'
import { UIEvent, useMemo, useRef, useState } from 'react'
import DataGrid, { DataGridHandle, Row } from 'react-data-grid'

import { useParams } from 'common'
import { CreateCronJobSheet } from 'components/interfaces/Integrations/CronJobs/CreateCronJobSheet'
import AlertError from 'components/ui/AlertError'
import { GenericSkeletonLoader } from 'components/ui/ShimmeringLoader'
import { useCronJobsCountQuery } from 'data/database-cron-jobs/database-cron-jobs-count-query'
import {
  CronJob,
  useCronJobsInfiniteQuery,
} from 'data/database-cron-jobs/database-cron-jobs-infinite-query'
import { useDatabaseExtensionsQuery } from 'data/database-extensions/database-extensions-query'
import { useSendEventMutation } from 'data/telemetry/send-event-mutation'
import { useSelectedOrganizationQuery } from 'hooks/misc/useSelectedOrganization'
import { useSelectedProjectQuery } from 'hooks/misc/useSelectedProject'
import { isAtBottom } from 'lib/helpers'
import { Button, cn, LoadingLine, Sheet, SheetContent } from 'ui'
import { Input } from 'ui-patterns/DataInputs/Input'
import { formatCronJobColumns } from './CronJobs.utils'
import { DeleteCronJob } from './DeleteCronJob'

const EMPTY_CRON_JOB = { jobname: '', schedule: '', active: true, command: '' }

export const CronjobsTab = () => {
  const router = useRouter()
<<<<<<< HEAD
  const { slug, ref } = useParams()
  const { project } = useProjectContext()
=======
  const { ref } = useParams()
  const { data: project } = useSelectedProjectQuery()
>>>>>>> b68b2ebc
  const { data: org } = useSelectedOrganizationQuery()

  const xScroll = useRef<number>(0)
  const gridRef = useRef<DataGridHandle>(null)

  const [searchQuery, setSearchQuery] = useQueryState('search', parseAsString.withDefault(''))
  const [search, setSearch] = useState(searchQuery)
  const [createCronJobSheetShown, setCreateCronJobSheetShown] = useQueryState(
    'dialog-shown',
    parseAsBoolean.withDefault(false).withOptions({ clearOnDefault: true })
  )

  // used for confirmation prompt in the Create Cron Job Sheet
  const [isClosingCreateCronJobSheet, setIsClosingCreateCronJobSheet] = useState(false)
  const [cronJobForEditing, setCronJobForEditing] = useState<
    Pick<CronJob, 'jobname' | 'schedule' | 'active' | 'command'> | undefined
  >()
  const [cronJobForDeletion, setCronJobForDeletion] = useState<CronJob | undefined>()

  const {
    data,
    error,
    isLoading,
    isError,
    isRefetching,
    isFetchingNextPage,
    hasNextPage,
    refetch,
    fetchNextPage,
  } = useCronJobsInfiniteQuery(
    {
      projectRef: project?.ref,
      connectionString: project?.connectionString,
      searchTerm: searchQuery,
    },
    { keepPreviousData: Boolean(searchQuery), staleTime: Infinity }
  )
  const cronJobs = useMemo(() => data?.pages.flatMap((p) => p) || [], [data?.pages])

  const { data: count, isLoading: isLoadingCount } = useCronJobsCountQuery({
    projectRef: project?.ref,
    connectionString: project?.connectionString,
  })

  const { data: extensions = [] } = useDatabaseExtensionsQuery({
    projectRef: project?.ref,
    connectionString: project?.connectionString,
  })

  const { mutate: sendEvent } = useSendEventMutation()

  const columns = useMemo(() => {
    return formatCronJobColumns({
      onSelectEdit: (job: any) => {
        sendEvent({
          action: 'cron_job_update_clicked',
          groups: { project: ref ?? 'Unknown', organization: org?.slug ?? 'Unknown' },
        })
        setCreateCronJobSheetShown(true)
        setCronJobForEditing(job)
      },
      onSelectDelete: (job: CronJob) => {
        sendEvent({
          action: 'cron_job_delete_clicked',
          groups: { project: ref ?? 'Unknown', organization: org?.slug ?? 'Unknown' },
        })
        setCronJobForDeletion(job)
      },
    })
  }, [org?.slug, ref, sendEvent, setCreateCronJobSheetShown])

  // check pg_cron version to see if it supports seconds
  const pgCronExtension = extensions.find((ext) => ext.name === 'pg_cron')
  const installedVersion = pgCronExtension?.installed_version
  const supportsSeconds = installedVersion ? parseFloat(installedVersion) >= 1.5 : false

  const handleScroll = (event: UIEvent<HTMLDivElement>) => {
    const isScrollingHorizontally = xScroll.current !== event.currentTarget.scrollLeft
    xScroll.current = event.currentTarget.scrollLeft

    if (
      isLoading ||
      isFetchingNextPage ||
      isScrollingHorizontally ||
      !isAtBottom(event) ||
      !hasNextPage
    ) {
      return
    }

    fetchNextPage()
  }

  const onOpenCreateJobSheet = () => {
    sendEvent({
      action: 'cron_job_create_clicked',
      groups: { project: project?.ref ?? 'Unknown', organization: org?.slug ?? 'Unknown' },
    })
    setCreateCronJobSheetShown(true)
  }

  return (
    <>
      <div className="h-full w-full space-y-4">
        <div className="h-full w-full flex flex-col relative">
          <div className="bg-surface-200 py-3 px-10 flex items-center justify-between flex-wrap">
            <Input
              size="tiny"
              className="w-52"
              placeholder="Search for a job"
              icon={<Search size={14} />}
              value={search ?? ''}
              onChange={(e) => setSearch(e.target.value)}
              onKeyDown={(e) => {
                if (e.code === 'Enter') setSearchQuery(search.trim())
              }}
              actions={[
                search && (
                  <Button
                    size="tiny"
                    type="text"
                    icon={<X />}
                    onClick={() => {
                      setSearch('')
                      setSearchQuery(null)
                    }}
                    className="p-0 h-5 w-5"
                  />
                ),
              ]}
            />

            <div className="flex items-center gap-x-2">
              <Button
                type="default"
                icon={<RefreshCw />}
                loading={isRefetching && !isFetchingNextPage}
                onClick={() => refetch()}
              >
                Refresh
              </Button>
              <Button onClick={onOpenCreateJobSheet}>Create job</Button>
            </div>
          </div>

          <LoadingLine loading={isLoading || isRefetching || isFetchingNextPage} />

          <DataGrid
            ref={gridRef}
            className="flex-grow border-t-0"
            rowHeight={44}
            headerRowHeight={36}
            columns={columns}
            rows={cronJobs}
            rowKeyGetter={(row) => row.id}
            rowClass={() => {
              return cn(
                'cursor-pointer',
                '[&>.rdg-cell]:border-box [&>.rdg-cell]:outline-none [&>.rdg-cell]:shadow-none',
                '[&>.rdg-cell:first-child>div]:ml-8'
              )
            }}
            onScroll={handleScroll}
            renderers={{
              renderRow(_, props) {
                return (
                  <Row
                    key={props.row.jobid}
                    {...props}
                    onClick={(e) => {
                      const { jobid, jobname } = props.row
                      const url = `/org/${slug}/project/${ref}/integrations/cron/jobs/${jobid}?child-label=${encodeURIComponent(jobname || `Job #${jobid}`)}`

                      sendEvent({
                        action: 'cron_job_history_clicked',
                        groups: {
                          project: ref ?? 'Unknown',
                          organization: org?.slug ?? 'Unknown',
                        },
                      })

                      if (e.metaKey) {
                        window.open(url, '_blank')
                      } else {
                        router.push(url)
                      }
                    }}
                  />
                )
              },
            }}
          />

          {/* [Joshen] Render 0 rows state outside of the grid so that their position isn't relative to the grid scroll position */}
          {cronJobs.length === 0 ? (
            isLoading ? (
              <div className="absolute top-28 px-10 w-full">
                <GenericSkeletonLoader />
              </div>
            ) : isError ? (
              <div className="absolute top-28 px-10 flex flex-col items-center justify-center w-full">
                <AlertError subject="Failed to retrieve cron jobs" error={error} />
              </div>
            ) : (
              <div className="absolute top-32 px-6 w-full">
                <div className="text-center text-sm flex flex-col gap-y-1">
                  <p className="text-foreground">
                    {!!searchQuery ? 'No cron jobs found' : 'No cron jobs in your project'}
                  </p>
                  <p className="text-foreground-light">
                    {!!searchQuery
                      ? 'There are currently no cron jobs based on the search applied'
                      : 'There are currently no cron jobs created yet in your project'}
                  </p>
                </div>
              </div>
            )
          ) : null}

          <div className="flex justify-between min-h-9 h-9 overflow-hidden items-center px-6 w-full border-t text-xs text-foreground-light">
            {isLoadingCount ? (
              <span className="flex items-center gap-2">
                <Loader2 size={14} className="animate-spin" /> Loading...
              </span>
            ) : (
              `Total: ${count} jobs`
            )}
          </div>
        </div>
      </div>

      <DeleteCronJob
        visible={!!cronJobForDeletion}
        onClose={() => setCronJobForDeletion(undefined)}
        cronJob={cronJobForDeletion!}
      />

      <Sheet
        open={!!createCronJobSheetShown}
        onOpenChange={() => setIsClosingCreateCronJobSheet(true)}
      >
        <SheetContent size="default" tabIndex={undefined}>
          <CreateCronJobSheet
            selectedCronJob={cronJobForEditing ?? EMPTY_CRON_JOB}
            supportsSeconds={supportsSeconds}
            onClose={() => {
              setIsClosingCreateCronJobSheet(false)
              setCronJobForEditing(undefined)
              setCreateCronJobSheetShown(false)
            }}
            isClosing={isClosingCreateCronJobSheet}
            setIsClosing={setIsClosingCreateCronJobSheet}
          />
        </SheetContent>
      </Sheet>
    </>
  )
}<|MERGE_RESOLUTION|>--- conflicted
+++ resolved
@@ -27,13 +27,8 @@
 
 export const CronjobsTab = () => {
   const router = useRouter()
-<<<<<<< HEAD
   const { slug, ref } = useParams()
-  const { project } = useProjectContext()
-=======
-  const { ref } = useParams()
   const { data: project } = useSelectedProjectQuery()
->>>>>>> b68b2ebc
   const { data: org } = useSelectedOrganizationQuery()
 
   const xScroll = useRef<number>(0)
