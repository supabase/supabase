import { motion } from 'framer-motion'
import { useEffect, useState } from 'react'
import { UseFormReturn } from 'react-hook-form'
import { useDebounce } from 'use-debounce'

import { useSqlCronGenerateMutation } from 'data/ai/sql-cron-mutation'
import { useCronTimezoneQuery } from 'data/database-cron-jobs/database-cron-timezone-query'
<<<<<<< HEAD
import { useFlag } from 'hooks/ui/useFlag'
=======
import { useSelectedProjectQuery } from 'hooks/misc/useSelectedProject'
>>>>>>> 18f3191b
import {
  Accordion_Shadcn_,
  AccordionContent_Shadcn_,
  AccordionItem_Shadcn_,
  AccordionTrigger_Shadcn_,
  Button,
  cn,
  FormControl_Shadcn_,
  FormField_Shadcn_,
  FormItem_Shadcn_,
  FormLabel_Shadcn_,
  FormMessage_Shadcn_,
  Input_Shadcn_,
  SheetSection,
  Switch,
} from 'ui'
import { Input } from 'ui-patterns/DataInputs/Input'
import { CreateCronJobForm } from './CreateCronJobSheet'
import { formatScheduleString, getScheduleMessage } from './CronJobs.utils'
import CronSyntaxChart from './CronSyntaxChart'

interface CronJobScheduleSectionProps {
  form: UseFormReturn<CreateCronJobForm>
  supportsSeconds: boolean
}

export const CronJobScheduleSection = ({ form, supportsSeconds }: CronJobScheduleSectionProps) => {
  const { data: project } = useSelectedProjectQuery()

  const useBedrockAssistant = useFlag('useBedrockAssistant')
  const [inputValue, setInputValue] = useState('')
  const [debouncedValue] = useDebounce(inputValue, 750)
  const [useNaturalLanguage, setUseNaturalLanguage] = useState(false)

  const PRESETS = [
    ...(supportsSeconds ? [{ name: 'Every 30 seconds', expression: '30 seconds' }] : []),
    { name: 'Every minute', expression: '* * * * *' },
    { name: 'Every 5 minutes', expression: '*/5 * * * *' },
    { name: 'Every first of the month, at 00:00', expression: '0 0 1 * *' },
    { name: 'Every night at midnight', expression: '0 0 * * *' },
    { name: 'Every Monday at 2 AM', expression: '0 2 * * 1' },
  ] as const

  const { mutate: generateCronSyntax, isLoading: isGeneratingCron } = useSqlCronGenerateMutation({
    onSuccess: (expression) => {
      form.setValue('schedule', expression, {
        shouldValidate: true,
        shouldDirty: true,
        shouldTouch: true,
      })
    },
  })

  const { data: timezone } = useCronTimezoneQuery({
    projectRef: project?.ref,
    connectionString: project?.connectionString,
  })

  useEffect(() => {
    if (useNaturalLanguage && debouncedValue) {
      generateCronSyntax({ prompt: debouncedValue, useBedrockAssistant })
    }
    // eslint-disable-next-line react-hooks/exhaustive-deps
  }, [debouncedValue, useNaturalLanguage])

  const schedule = form.watch('schedule')
  const scheduleString = formatScheduleString(schedule)

  return (
    <SheetSection>
      <FormField_Shadcn_
        control={form.control}
        name="schedule"
        render={({ field }) => {
          return (
            <FormItem_Shadcn_ className="flex flex-col gap-1">
              <div className="flex flex-row justify-between">
                <FormLabel_Shadcn_>Schedule</FormLabel_Shadcn_>
                <span className="text-foreground-lighter text-xs">
                  {useNaturalLanguage
                    ? 'Describe your schedule in words'
                    : 'Enter a cron expression'}
                </span>
              </div>

              <FormControl_Shadcn_>
                {useNaturalLanguage ? (
                  <Input
                    value={inputValue}
                    placeholder="E.g. every 5 minutes"
                    onKeyDown={(e) => {
                      if (e.key === 'Enter') {
                        e.preventDefault()
                      }
                    }}
                    onChange={(e) => setInputValue(e.target.value)}
                  />
                ) : (
                  <Input_Shadcn_
                    {...field}
                    autoComplete="off"
                    placeholder="* * * * *"
                    onKeyDown={(e) => {
                      if (e.key === 'Enter') {
                        e.preventDefault()
                      }
                    }}
                  />
                )}
              </FormControl_Shadcn_>
              <FormMessage_Shadcn_ />
              <div className="flex flex-col gap-y-4 mt-3 mb-2">
                <div className="flex items-center gap-2">
                  <Switch
                    checked={useNaturalLanguage}
                    onCheckedChange={() => {
                      setUseNaturalLanguage(!useNaturalLanguage)
                      setInputValue('')
                    }}
                  />
                  <p className="text-sm text-foreground-light">Use natural language</p>
                </div>

                <ul className="flex gap-2 flex-wrap mt-2">
                  {PRESETS.map((preset) => (
                    <li key={preset.name}>
                      <Button
                        type="outline"
                        onClick={() => {
                          if (useNaturalLanguage) {
                            setUseNaturalLanguage(false)
                          }
                          form.setValue('schedule', preset.expression, {
                            shouldValidate: true,
                            shouldDirty: true,
                            shouldTouch: true,
                          })
                        }}
                      >
                        {preset.name}
                      </Button>
                    </li>
                  ))}
                </ul>
                <Accordion_Shadcn_ type="single" collapsible>
                  <AccordionItem_Shadcn_ value="item-1" className="border-none">
                    <AccordionTrigger_Shadcn_ className="text-xs text-foreground-light font-normal gap-2 justify-start py-1 ">
                      View syntax chart
                    </AccordionTrigger_Shadcn_>
                    <AccordionContent_Shadcn_ asChild className="!pb-0">
                      <CronSyntaxChart />
                    </AccordionContent_Shadcn_>
                  </AccordionItem_Shadcn_>
                </Accordion_Shadcn_>
              </div>
              <div className="bg-surface-100 p-4 rounded grid gap-y-4 border">
                <h4 className="text-sm text-foreground">
                  Schedule {timezone ? `(${timezone})` : ''}
                </h4>
                <span
                  className={cn(
                    'text-xl font-mono',
                    scheduleString
                      ? isGeneratingCron
                        ? 'animate-pulse text-foreground-lighter'
                        : 'text-foreground'
                      : 'text-foreground-lighter'
                  )}
                >
                  {isGeneratingCron ? <CronSyntaxLoader /> : schedule || '* * * * * *'}
                </span>

                {!inputValue && !isGeneratingCron && !scheduleString ? (
                  <span className="text-sm text-foreground-light">
                    Describe your schedule above
                  </span>
                ) : (
                  <span className="text-sm text-foreground-light flex items-center gap-2">
                    {isGeneratingCron ? <LoadingDots /> : getScheduleMessage(scheduleString)}
                  </span>
                )}
              </div>
            </FormItem_Shadcn_>
          )
        }}
      />
    </SheetSection>
  )
}

const CronSyntaxLoader = () => {
  return (
    <div className="flex gap-2">
      {['*', '*', '*', '*', '*'].map((char, i) => (
        <motion.span
          key={i}
          initial={{ opacity: 0.3 }}
          animate={{ opacity: 1 }}
          transition={{
            duration: 0.6,
            repeat: Infinity,
            repeatType: 'reverse',
            delay: i * 0.15,
          }}
        >
          {char}
        </motion.span>
      ))}
    </div>
  )
}

const LoadingDots = () => {
  return (
    <span className="inline-flex items-center">
      {[0, 1, 2].map((i) => (
        <motion.span
          key={i}
          initial={{ opacity: 0 }}
          animate={{ opacity: 1 }}
          transition={{
            duration: 0.5,
            repeat: Infinity,
            repeatType: 'reverse',
            delay: i * 0.2,
          }}
        >
          .
        </motion.span>
      ))}
    </span>
  )
}<|MERGE_RESOLUTION|>--- conflicted
+++ resolved
@@ -5,11 +5,7 @@
 
 import { useSqlCronGenerateMutation } from 'data/ai/sql-cron-mutation'
 import { useCronTimezoneQuery } from 'data/database-cron-jobs/database-cron-timezone-query'
-<<<<<<< HEAD
-import { useFlag } from 'hooks/ui/useFlag'
-=======
 import { useSelectedProjectQuery } from 'hooks/misc/useSelectedProject'
->>>>>>> 18f3191b
 import {
   Accordion_Shadcn_,
   AccordionContent_Shadcn_,
@@ -39,7 +35,6 @@
 export const CronJobScheduleSection = ({ form, supportsSeconds }: CronJobScheduleSectionProps) => {
   const { data: project } = useSelectedProjectQuery()
 
-  const useBedrockAssistant = useFlag('useBedrockAssistant')
   const [inputValue, setInputValue] = useState('')
   const [debouncedValue] = useDebounce(inputValue, 750)
   const [useNaturalLanguage, setUseNaturalLanguage] = useState(false)
@@ -70,7 +65,7 @@
 
   useEffect(() => {
     if (useNaturalLanguage && debouncedValue) {
-      generateCronSyntax({ prompt: debouncedValue, useBedrockAssistant })
+      generateCronSyntax({ prompt: debouncedValue })
     }
     // eslint-disable-next-line react-hooks/exhaustive-deps
   }, [debouncedValue, useNaturalLanguage])
