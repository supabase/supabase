--- conflicted
+++ resolved
@@ -73,10 +73,8 @@
                 checked={job.active}
                 onCheckedChange={() => showToggleConfirmationModal(true)}
               />
-<<<<<<< HEAD
-              <Button asChild type="default" icon={<History />}>
-=======
               <Button
+                asChild
                 type="default"
                 icon={<History />}
                 onClick={() => {
@@ -87,7 +85,6 @@
                   })
                 }}
               >
->>>>>>> ace71494
                 <Link href={`/project/${ref}/integrations/cron/jobs/${job.jobname}`}>History</Link>
               </Button>
               <DropdownMenu>
