--- conflicted
+++ resolved
@@ -18,10 +18,7 @@
   CAL: 'wasm_fdw_handler',
   CALENDLY: 'wasm_fdw_handler',
   CLERK: 'wasm_fdw_handler',
-<<<<<<< HEAD
-=======
   NOTION: 'wasm_fdw_handler',
->>>>>>> d7a94829
 }
 
 export const WRAPPERS: WrapperMeta[] = [
@@ -2541,13 +2538,8 @@
     handlerName: WRAPPER_HANDLERS.CLERK,
     validatorName: 'wasm_fdw_validator',
     icon: `${BASE_PATH}/img/icons/clerk-icon.svg`,
-<<<<<<< HEAD
-    label: 'Clerk',
-    extensionName: 'clerkFdw',
-=======
     extensionName: 'clerkFdw',
     label: 'Clerk',
->>>>>>> d7a94829
     docsUrl: 'https://supabase.com/docs/guides/database/extensions/wrappers/clerk',
     minimumExtensionVersion: '0.4.0',
     server: {
@@ -2880,8 +2872,6 @@
       },
     ],
   },
-<<<<<<< HEAD
-=======
   {
     name: 'notion_wrapper',
     description: 'Notion provides a versatile, ready-to-use solution for managing your data.',
@@ -3035,5 +3025,4 @@
       },
     ],
   },
->>>>>>> d7a94829
 ]