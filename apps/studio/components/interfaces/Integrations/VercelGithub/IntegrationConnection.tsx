--- conflicted
+++ resolved
@@ -22,11 +22,7 @@
   DropdownMenuTrigger,
 } from 'ui'
 import ConfirmationModal from 'ui-patterns/Dialogs/ConfirmationModal'
-<<<<<<< HEAD
-import { useSelectedOrganization } from 'hooks/misc/useSelectedOrganization'
-import { useParams } from 'next/navigation'
-=======
->>>>>>> b68b2ebc
+import { useParams } from 'common'
 
 interface IntegrationConnectionItemProps extends IntegrationConnectionProps {
   disabled?: boolean
@@ -36,12 +32,8 @@
 const IntegrationConnectionItem = forwardRef<HTMLLIElement, IntegrationConnectionItemProps>(
   ({ disabled, onDeleteConnection, ...props }, ref) => {
     const router = useRouter()
-<<<<<<< HEAD
     const { slug } = useParams()
-    const org = useSelectedOrganization()
-=======
     const { data: org } = useSelectedOrganizationQuery()
->>>>>>> b68b2ebc
 
     const { type, connection } = props
     const { data: projects } = useProjectsQuery()
