import { Check, ChevronDown, Plus, PlusIcon } from 'lucide-react'
import { useRouter } from 'next/router'
import { ReactNode, useEffect, useState } from 'react'
import { toast } from 'sonner'

import { OrganizationProjectSelector } from 'components/ui/OrganizationProjectSelector'
import ShimmerLine from 'components/ui/ShimmerLine'
import {
  IntegrationConnectionsCreateVariables,
  IntegrationProjectConnection,
} from 'data/integrations/integrations.types'
import { useOrgProjectsInfiniteQuery } from 'data/projects/org-projects-infinite-query'
import { useProjectDetailQuery } from 'data/projects/project-detail-query'
import { useIsFeatureEnabled } from 'hooks/misc/useIsFeatureEnabled'
import { useSelectedOrganizationQuery } from 'hooks/misc/useSelectedOrganization'
import { BASE_PATH } from 'lib/constants'
import { openInstallGitHubIntegrationWindow } from 'lib/github'
import { EMPTY_ARR } from 'lib/void'
import Link from 'next/link'
import {
  Badge,
  Button,
  CommandEmpty_Shadcn_,
  CommandGroup_Shadcn_,
  CommandInput_Shadcn_,
  CommandItem_Shadcn_,
  CommandList_Shadcn_,
  CommandSeparator_Shadcn_,
  Command_Shadcn_,
  PopoverContent_Shadcn_,
  PopoverTrigger_Shadcn_,
  Popover_Shadcn_,
  cn,
} from 'ui'

export interface Project {
  name: string
  ref: string
}

export interface ForeignProject {
  id: string
  name: string
  installation_id?: number
}

export interface ProjectLinkerProps {
  slug?: string
  organizationIntegrationId?: string
  foreignProjects: ForeignProject[]
  onCreateConnections: (variables: IntegrationConnectionsCreateVariables) => void
  installedConnections?: IntegrationProjectConnection[]
  isLoading?: boolean
  integrationIcon: ReactNode
  getForeignProjectIcon?: (project: ForeignProject) => ReactNode
  choosePrompt?: string
  onSkip?: () => void
  loadingForeignProjects?: boolean
  showNoEntitiesState?: boolean

  defaultSupabaseProjectRef?: string
  defaultForeignProjectId?: string
  mode: 'Vercel' | 'GitHub'
}

const ProjectLinker = ({
  slug,
  organizationIntegrationId,
  foreignProjects,
  onCreateConnections: _onCreateConnections,
  installedConnections = EMPTY_ARR,
  isLoading,
  integrationIcon,
  getForeignProjectIcon,
  choosePrompt = 'Choose a project',
  onSkip,
  loadingForeignProjects,
  showNoEntitiesState = true,

  defaultSupabaseProjectRef,
  defaultForeignProjectId,
  mode,
}: ProjectLinkerProps) => {
  const router = useRouter()
  const projectCreationEnabled = useIsFeatureEnabled('projects:create')

<<<<<<< HEAD
  const supabaseProjectsComboBoxRef = useRef<HTMLButtonElement>(null)
  const foreignProjectsComboBoxRef = useRef<HTMLButtonElement>(null)
  const [openProjectsDropdown, setOpenProjectsDropdown] = useState(false)
  const [foreignProjectsComboBoxOpen, setForeignProjectsComboboxOpen] = useState(false)
=======
  const [openProjectsDropdown, setOpenProjectsDropdown] = useState(false)
  const [openForeignProjectsComboBox, setOpenForeignProjectsComboBox] = useState(false)
>>>>>>> 8e9d3de3
  const [foreignProjectId, setForeignProjectId] = useState<string | undefined>(
    defaultForeignProjectId
  )
  const [supabaseProjectRef, setSupabaseProjectRef] = useState<string | undefined>(
    defaultSupabaseProjectRef
  )

  const { data: selectedOrganization } = useSelectedOrganizationQuery()
  const { data: orgProjects, isLoading: loadingSupabaseProjects } = useOrgProjectsInfiniteQuery({
    slug,
  })
  const numProjects = orgProjects?.pages[0].pagination.count ?? 0

  useEffect(() => {
    if (defaultSupabaseProjectRef !== undefined && supabaseProjectRef === undefined)
      setSupabaseProjectRef(defaultSupabaseProjectRef)
  }, [defaultSupabaseProjectRef, supabaseProjectRef])

  useEffect(() => {
    if (defaultForeignProjectId !== undefined && foreignProjectId === undefined)
      setForeignProjectId(defaultForeignProjectId)
  }, [defaultForeignProjectId, foreignProjectId])

  // create a flat array of foreign project ids. ie, ["prj_MlkO6AiLG5ofS9ojKrkS3PhhlY3f", ..]
  const flatInstalledConnectionsIds = new Set(installedConnections.map((x) => x.foreign_project_id))

  const { data: selectedSupabaseProject } = useProjectDetailQuery({ ref: supabaseProjectRef })

  const selectedForeignProject = foreignProjectId
    ? foreignProjects.find((x) => x.id?.toLowerCase() === foreignProjectId?.toLowerCase())
    : undefined

  function onCreateConnections() {
    const projectDetails = selectedForeignProject

    if (!selectedForeignProject?.id) return console.error('No Foreign project ID set')
    if (!selectedSupabaseProject?.ref) return console.error('No Supabase project ref set')

    const alreadyInstalled = flatInstalledConnectionsIds.has(foreignProjectId ?? '')
    if (alreadyInstalled) {
      return toast.error(
        `Unable to connect to ${selectedForeignProject.name}: Selected repository already has an installed connection to a project`
      )
    }

    _onCreateConnections({
      organizationIntegrationId: organizationIntegrationId!,
      connection: {
        foreign_project_id: selectedForeignProject?.id,
        supabase_project_ref: selectedSupabaseProject?.ref,
        integration_id: '0',
        metadata: {
          ...projectDetails,
        },
      },
      orgSlug: selectedOrganization?.slug,
      new: {
        installation_id: selectedForeignProject.installation_id!,
        project_ref: selectedSupabaseProject.ref,
        repository_id: Number(selectedForeignProject.id),
      },
    })
  }

  const Panel = ({ children, className, ...props }: React.HTMLAttributes<HTMLDivElement>) => {
    return (
      <div
        className={cn(
          'flex-1 min-w-0 flex flex-col grow gap-6 px-5 mx-auto w-full justify-center items-center',
          className
        )}
        {...props}
      >
        {children}
      </div>
    )
  }

  const noSupabaseProjects = numProjects === 0
  const noForeignProjects = foreignProjects.length === 0
  const missingEntity = noSupabaseProjects ? 'Supabase' : mode
  const oppositeMissingEntity = noSupabaseProjects ? mode : 'Supabase'

  return (
    <div className="flex flex-col bg border shadow rounded-lg overflow-hidden">
      <div className="relative p-12 border-b border-muted">
        <div
          className="absolute inset-0 bg-grid-black/5 [mask-image:linear-gradient(0deg,#fff,rgba(255,255,255,0.6))] dark:bg-grid-white/5 dark:[mask-image:linear-gradient(0deg,rgba(255,255,255,0.1),rgba(255,255,255,0.5))]"
          style={{ backgroundPosition: '10px 10px' }}
        />

        {loadingForeignProjects ? (
          <div className="w-1/2 mx-auto space-y-2 py-4">
            <p className="text-sm text-foreground text-center">Loading projects</p>
            <ShimmerLine active />
          </div>
        ) : showNoEntitiesState && (noSupabaseProjects || noForeignProjects) ? (
          <div className="text-center">
            <h5 className="text-foreground">No {missingEntity} Projects found</h5>
            <p className="text-foreground-light text-sm">
              You will need to create a {missingEntity} Project to link to a {oppositeMissingEntity}{' '}
              Project.
              <br />
              You can skip this and create a Project Connection later.
            </p>
          </div>
        ) : (
          <div className="flex justify-center gap-0 w-full relative">
            <Panel>
              <div className="bg-white shadow border rounded p-1 w-12 h-12 flex justify-center items-center">
                <img src={`${BASE_PATH}/img/supabase-logo.svg`} alt="Supabase" className="w-6" />
              </div>

              <OrganizationProjectSelector
                sameWidthAsTrigger
                open={openProjectsDropdown}
                setOpen={setOpenProjectsDropdown}
                slug={slug}
                selectedRef={supabaseProjectRef}
                onSelect={(project) => {
                  setSupabaseProjectRef(project.ref)
                  setOpenProjectsDropdown(false)
                }}
                renderRow={(project) => {
                  return (
                    <div className={cn('w-full flex items-center justify-between')}>
                      <div className="flex items-center gap-x-2">
                        <div className="bg-white shadow border rounded p-1 w-6 h-6 flex justify-center items-center">
                          <img
                            src={`${BASE_PATH}/img/supabase-logo.svg`}
                            alt="Supabase"
                            className="w-4"
                          />
                        </div>
                        <p>{project.name}</p>
                        {project.status === 'INACTIVE' && <Badge>Paused</Badge>}
                        {project.status === 'GOING_DOWN' && <Badge>Pausing</Badge>}
                      </div>
                      {project.ref === supabaseProjectRef && <Check size={16} />}
                    </div>
                  )
                }}
                renderTrigger={() => {
                  return (
                    <Button
<<<<<<< HEAD
                      ref={supabaseProjectsComboBoxRef}
=======
>>>>>>> 8e9d3de3
                      type="default"
                      block
                      disabled={defaultSupabaseProjectRef !== undefined || loadingSupabaseProjects}
                      loading={loadingSupabaseProjects}
                      className="justify-between h-[34px]"
                      iconRight={
                        defaultSupabaseProjectRef === undefined ? (
                          <span className="grow flex justify-end">
                            <ChevronDown />
                          </span>
                        ) : null
                      }
                    >
                      <div className="flex items-center gap-x-2">
                        <div className="bg-white shadow border rounded p-1 w-6 h-6 flex justify-center items-center">
                          <img
                            src={`${BASE_PATH}/img/supabase-logo.svg`}
                            alt="Supabase"
                            className="w-4"
                          />
                        </div>
                        {selectedSupabaseProject
                          ? selectedSupabaseProject.name
                          : 'Choose Supabase Project'}
                      </div>
                    </Button>
                  )
                }}
                renderActions={() => {
                  return (
                    projectCreationEnabled && (
                      <CommandGroup_Shadcn_>
                        <CommandItem_Shadcn_
                          className="cursor-pointer w-full"
                          onSelect={() => {
                            setOpenProjectsDropdown(false)
                            router.push(`/new/${selectedOrganization?.slug}`)
                          }}
                          onClick={() => setOpenProjectsDropdown(false)}
                        >
                          <Link
                            href={`/new/${selectedOrganization?.slug}`}
                            onClick={() => {
                              setOpenProjectsDropdown(false)
                            }}
                            className="w-full flex items-center gap-2"
                          >
                            <Plus size={14} strokeWidth={1.5} />
                            <p>Create a new project</p>
                          </Link>
                        </CommandItem_Shadcn_>
                      </CommandGroup_Shadcn_>
                    )
                  )
                }}
              />
            </Panel>

            <div className="border border-foreground-lighter h-px w-8 border-dashed self-end mb-4" />

            <Panel>
              <div className="bg-black shadow rounded p-1 w-12 h-12 flex justify-center items-center">
                {integrationIcon}
              </div>

              <Popover_Shadcn_
                open={openForeignProjectsComboBox}
                onOpenChange={setOpenForeignProjectsComboBox}
              >
                <PopoverTrigger_Shadcn_ asChild>
                  <Button
                    type="default"
                    block
                    disabled={loadingForeignProjects}
                    loading={loadingForeignProjects}
                    className="justify-start h-[34px]"
                    icon={
                      <div>
                        {selectedForeignProject
                          ? getForeignProjectIcon?.(selectedForeignProject) ?? integrationIcon
                          : integrationIcon}
                      </div>
                    }
                    iconRight={
                      <span className="grow flex justify-end">
                        <ChevronDown />
                      </span>
                    }
                  >
                    {(selectedForeignProject && selectedForeignProject.name) ?? choosePrompt}
                  </Button>
                </PopoverTrigger_Shadcn_>
                <PopoverContent_Shadcn_
                  className="p-0"
                  side="bottom"
                  align="center"
                  sameWidthAsTrigger
                >
                  <Command_Shadcn_>
                    <CommandInput_Shadcn_ placeholder="Search for a project" />
                    <CommandList_Shadcn_ className="!max-h-[170px]">
                      <CommandEmpty_Shadcn_>No results found.</CommandEmpty_Shadcn_>
                      <CommandGroup_Shadcn_>
                        {foreignProjects.map((project, i) => {
                          return (
                            <CommandItem_Shadcn_
                              key={project.id}
                              value={`${project.name.replaceAll('"', '')}-${i}`}
                              className="flex gap-2 items-center"
                              onSelect={() => {
                                if (project.id) setForeignProjectId(project.id)
                                setOpenForeignProjectsComboBox(false)
                              }}
                            >
                              <div>{getForeignProjectIcon?.(project) ?? integrationIcon}</div>
                              <span className="truncate" title={project.name}>
                                {project.name}
                              </span>
                            </CommandItem_Shadcn_>
                          )
                        })}
                        {foreignProjects.length === 0 && (
                          <CommandEmpty_Shadcn_>No results found.</CommandEmpty_Shadcn_>
                        )}
                      </CommandGroup_Shadcn_>
                      {mode === 'GitHub' && (
                        <>
                          <CommandSeparator_Shadcn_ />
                          <CommandGroup_Shadcn_>
                            <CommandItem_Shadcn_
                              className="flex gap-2 items-center cursor-pointer"
                              onSelect={() => openInstallGitHubIntegrationWindow('install')}
                            >
                              <PlusIcon size={16} />
                              Add GitHub Repositories
                            </CommandItem_Shadcn_>
                          </CommandGroup_Shadcn_>
                        </>
                      )}
                    </CommandList_Shadcn_>
                  </Command_Shadcn_>
                </PopoverContent_Shadcn_>
              </Popover_Shadcn_>
            </Panel>
          </div>
        )}
      </div>

      <div className="flex w-full justify-end gap-2 p-4 bg-surface-75">
        {onSkip !== undefined && (
          <Button
            size="medium"
            type="default"
            onClick={() => {
              onSkip()
            }}
          >
            Skip
          </Button>
        )}
        <Button
          size="medium"
          className="self-end"
          onClick={onCreateConnections}
          loading={isLoading}
          disabled={
            // data loading states
            loadingForeignProjects ||
            loadingSupabaseProjects ||
            isLoading ||
            // check whether both project types are not undefined
            !selectedSupabaseProject ||
            !selectedForeignProject
          }
        >
          Connect project
        </Button>
      </div>
    </div>
  )
}

export default ProjectLinker<|MERGE_RESOLUTION|>--- conflicted
+++ resolved
@@ -84,15 +84,8 @@
   const router = useRouter()
   const projectCreationEnabled = useIsFeatureEnabled('projects:create')
 
-<<<<<<< HEAD
-  const supabaseProjectsComboBoxRef = useRef<HTMLButtonElement>(null)
-  const foreignProjectsComboBoxRef = useRef<HTMLButtonElement>(null)
-  const [openProjectsDropdown, setOpenProjectsDropdown] = useState(false)
-  const [foreignProjectsComboBoxOpen, setForeignProjectsComboboxOpen] = useState(false)
-=======
   const [openProjectsDropdown, setOpenProjectsDropdown] = useState(false)
   const [openForeignProjectsComboBox, setOpenForeignProjectsComboBox] = useState(false)
->>>>>>> 8e9d3de3
   const [foreignProjectId, setForeignProjectId] = useState<string | undefined>(
     defaultForeignProjectId
   )
@@ -238,10 +231,6 @@
                 renderTrigger={() => {
                   return (
                     <Button
-<<<<<<< HEAD
-                      ref={supabaseProjectsComboBoxRef}
-=======
->>>>>>> 8e9d3de3
                       type="default"
                       block
                       disabled={defaultSupabaseProjectRef !== undefined || loadingSupabaseProjects}
