import { Clock5, Layers, Vault, Webhook } from 'lucide-react'
import Image from 'next/image'
import { ComponentType, ReactNode } from 'react'

import { GenericSkeletonLoader } from 'components/ui/ShimmeringLoader'
import { BASE_PATH } from 'lib/constants'
import dynamic from 'next/dynamic'
import { cn } from 'ui'
import { WRAPPERS } from '../Wrappers/Wrappers.constants'
import { WrapperMeta } from '../Wrappers/Wrappers.types'

export type Navigation = {
  route: string
  label: string
  hasChild?: boolean
  childIcon?: React.ReactNode
  children?: Navigation[]
}

const Loading = () => (
  <div className="p-10">
    <GenericSkeletonLoader />
  </div>
)

export type IntegrationDefinition = {
  id: string
  name: string
  beta?: boolean
  icon: (props?: { className?: string; style?: Record<string, any> }) => ReactNode
  description: string
  docsUrl: string
  author: {
    name: string
    websiteUrl: string
  }
  requiredExtensions: string[]
  navigation?: Navigation[]
  navigate: (
    id: string,
    pageId: string | undefined,
    childId: string | undefined
  ) => ComponentType<{}> | null
} & ({ type: 'wrapper'; meta: WrapperMeta } | { type: 'postgres_extension' } | { type: 'custom' })

const authorSupabase = {
  name: 'Supabase',
  websiteUrl: 'https://supabase.com',
}

const supabaseIntegrations: IntegrationDefinition[] = [
  {
    id: 'queues',
    type: 'postgres_extension' as const,
    requiredExtensions: ['pgmq'],
    name: `Queues`,
    icon: ({ className, ...props } = {}) => (
      <Layers className={cn('inset-0 p-2 text-black w-full h-full', className)} {...props} />
    ),
    description: 'Lightweight message queue in Postgres',
    docsUrl: 'https://github.com/tembo-io/pgmq',
    author: {
      name: 'pgmq',
      websiteUrl: 'https://github.com/tembo-io/pgmq',
    },
    navigation: [
      {
        route: 'overview',
        label: 'Overview',
      },
      {
        route: 'queues',
        label: 'Queues',
        hasChild: true,
        childIcon: (
          <Layers size={12} strokeWidth={1.5} className={cn('text-foreground w-full h-full')} />
        ),
      },
      {
        route: 'settings',
        label: 'Settings',
      },
    ],
    navigate: (id: string, pageId: string = 'overview', childId: string | undefined) => {
      if (childId) {
<<<<<<< HEAD
        return dynamic(
          () =>
            import('components/interfaces/Integrations/NewQueues/QueueTab').then(
              (mod) => mod.QueueTab
            ),
          { loading: Loading }
        )
=======
        return dynamic(() => import('../Queues/QueueTab').then((mod) => mod.QueueTab), {
          loading: Loading,
        })
>>>>>>> bff3d56e
      }
      switch (pageId) {
        case 'overview':
          return dynamic(
            () =>
              import('components/interfaces/Integrations/Integration/IntegrationOverviewTab').then(
                (mod) => mod.IntegrationOverviewTab
              ),
            { loading: Loading }
          )
        case 'queues':
<<<<<<< HEAD
          return dynamic(
            () =>
              import('components/interfaces/Integrations/NewQueues/QueuesTab').then(
                (mod) => mod.QueuesTab
              ),
            {
              loading: Loading,
            }
          )
        case 'settings':
          return dynamic(
            () =>
              import('components/interfaces/Integrations/Queues/QueuesSettings').then(
                (mod) => mod.QueuesSettings
              ),
            { loading: Loading }
          )
=======
          return dynamic(() => import('../Queues/QueuesTab').then((mod) => mod.QueuesTab), {
            loading: Loading,
          })
>>>>>>> bff3d56e
      }
      return null
    },
  },
  {
    id: 'cron-jobs',
    type: 'postgres_extension' as const,
    requiredExtensions: ['pg_cron'],
    name: `Cron Jobs`,
    icon: ({ className, ...props } = {}) => (
      <Clock5 className={cn('inset-0 p-2 text-black w-full h-full', className)} {...props} />
    ),
    description: 'Schedule and automate tasks to run maintenance routines at specified intervals.',
    docsUrl: 'https://github.com/citusdata/pg_cron',
    author: {
      name: 'pg_cron',
      websiteUrl: 'https://github.com/citusdata/pg_cron',
    },
    navigation: [
      {
        route: 'overview',
        label: 'Overview',
      },
      {
        route: 'cron-jobs',
        label: 'Cron Jobs',
      },
    ],
    navigate: (id: string, pageId: string = 'overview', childId: string | undefined) => {
      switch (pageId) {
        case 'overview':
          return dynamic(
            () =>
              import('components/interfaces/Integrations/Integration/IntegrationOverviewTab').then(
                (mod) => mod.IntegrationOverviewTab
              ),
            {
              loading: Loading,
            }
          )
        case 'cron-jobs':
          return dynamic(() => import('../CronJobs/CronJobsTab').then((mod) => mod.CronjobsTab), {
            loading: Loading,
          })
      }
      return null
    },
  },
  {
    id: 'vault',
    type: 'postgres_extension' as const,
    requiredExtensions: ['supabase_vault'],
    name: `Vault`,
    beta: true,
    icon: ({ className, ...props } = {}) => (
      <Vault className={cn('inset-0 p-2 text-black w-full h-full', className)} {...props} />
    ),
    description: 'Application level encryption for your project',
    docsUrl: 'https://supabase.com/docs',
    author: authorSupabase,
    navigation: [
      {
        route: 'overview',
        label: 'Overview',
      },
      {
        route: 'keys',
        label: 'Keys',
      },
      {
        route: 'secrets',
        label: 'Secrets',
      },
    ],
    navigate: (id: string, pageId: string = 'overview', childId: string | undefined) => {
      switch (pageId) {
        case 'overview':
          return dynamic(
            () =>
              import('components/interfaces/Integrations/Integration/IntegrationOverviewTab').then(
                (mod) => mod.IntegrationOverviewTab
              ),
            {
              loading: Loading,
            }
          )
        case 'keys':
          return dynamic(
            () =>
              import('../Vault/Keys/EncryptionKeysManagement').then(
                (mod) => mod.EncryptionKeysManagement
              ),
            {
              loading: Loading,
            }
          )
        case 'secrets':
          return dynamic(
            () => import('../Vault/Secrets/SecretsManagement').then((mod) => mod.SecretsManagement),
            {
              loading: Loading,
            }
          )
      }
      return null
    },
  },
  {
    id: 'webhooks',
    type: 'custom' as const,
    name: `Webhooks`,
    icon: ({ className, ...props } = {}) => (
      <Webhook className={cn('inset-0 p-2 text-black w-full h-full', className)} {...props} />
    ),
    description:
      'Send real-time data from your database to another system when a table event occurs',
    docsUrl: 'https://supabase.com/docs',
    author: authorSupabase,
    requiredExtensions: [],
    navigation: [
      {
        route: 'overview',
        label: 'Overview',
      },
      {
        route: 'webhooks',
        label: 'Webhooks',
      },
    ],
    navigate: (id: string, pageId: string = 'overview', childId: string | undefined) => {
      switch (pageId) {
        case 'overview':
          return dynamic(
            () =>
              import('components/interfaces/Integrations/Webhooks/OverviewTab').then(
                (mod) => mod.WebhooksOverviewTab
              ),
            {
              loading: Loading,
            }
          )
        case 'webhooks':
          return dynamic(
            () =>
              import('components/interfaces/Integrations/Webhooks/ListTab').then(
                (mod) => mod.WebhooksListTab
              ),
            {
              loading: Loading,
            }
          )
      }
      return null
    },
  },
  {
    id: 'graphiql',
    type: 'postgres_extension' as const,
    requiredExtensions: ['pg_graphql'],
    name: `GraphiQL`,
    icon: ({ className, ...props } = {}) => (
      <Image
        fill
        src={`${BASE_PATH}/img/graphql.svg`}
        alt="GraphiQL"
        className={cn('p-2', className)}
        {...props}
      />
    ),
    description: 'Run GraphQL queries through our interactive in-browser IDE',
    docsUrl: 'https://supabase.com/docs',
    author: authorSupabase,
    navigation: [
      {
        route: 'overview',
        label: 'Overview',
      },
      {
        route: 'graphiql',
        label: 'GraphiQL',
      },
    ],
    navigate: (id: string, pageId: string = 'overview', childId: string | undefined) => {
      switch (pageId) {
        case 'overview':
          return dynamic(
            () =>
              import('components/interfaces/Integrations/Integration/IntegrationOverviewTab').then(
                (mod) => mod.IntegrationOverviewTab
              ),
            {
              loading: Loading,
            }
          )
        case 'graphiql':
          return dynamic(
            () =>
              import('components/interfaces/Integrations/GraphQL/GraphiQLTab').then(
                (mod) => mod.GraphiQLTab
              ),
            {
              loading: Loading,
            }
          )
      }
      return null
    },
  },
] as const

const wrapperIntegrations: IntegrationDefinition[] = WRAPPERS.map((w) => {
  return {
    id: w.name,
    type: 'wrapper' as const,
    name: `${w.label} Wrapper`,
    icon: ({ className, ...props } = {}) => (
      <Image fill src={w.icon} alt={w.name} className={cn('p-2', className)} {...props} />
    ),
    requiredExtensions: ['wrappers', 'supabase_vault'],
    description: w.description,
    docsUrl: w.docsUrl,
    meta: w,
    author: authorSupabase,
    navigation: [
      {
        route: 'overview',
        label: 'Overview',
      },
      {
        route: 'wrappers',
        label: 'Wrappers',
      },
    ],
    navigate: (id: string, pageId: string = 'overview', childId: string | undefined) => {
      switch (pageId) {
        case 'overview':
          return dynamic(
            () =>
              import('components/interfaces/Integrations/Wrappers/OverviewTab').then(
                (mod) => mod.WrapperOverviewTab
              ),
            {
              loading: Loading,
            }
          )
        case 'wrappers':
          return dynamic(
            () =>
              import('components/interfaces/Integrations/Wrappers/WrappersTab').then(
                (mod) => mod.WrappersTab
              ),
            {
              loading: Loading,
            }
          )
      }
      return null
    },
  }
})

export const INTEGRATIONS: IntegrationDefinition[] = [
  ...wrapperIntegrations,
  ...supabaseIntegrations,
]<|MERGE_RESOLUTION|>--- conflicted
+++ resolved
@@ -83,19 +83,9 @@
     ],
     navigate: (id: string, pageId: string = 'overview', childId: string | undefined) => {
       if (childId) {
-<<<<<<< HEAD
-        return dynamic(
-          () =>
-            import('components/interfaces/Integrations/NewQueues/QueueTab').then(
-              (mod) => mod.QueueTab
-            ),
-          { loading: Loading }
-        )
-=======
         return dynamic(() => import('../Queues/QueueTab').then((mod) => mod.QueueTab), {
           loading: Loading,
         })
->>>>>>> bff3d56e
       }
       switch (pageId) {
         case 'overview':
@@ -107,29 +97,14 @@
             { loading: Loading }
           )
         case 'queues':
-<<<<<<< HEAD
-          return dynamic(
-            () =>
-              import('components/interfaces/Integrations/NewQueues/QueuesTab').then(
-                (mod) => mod.QueuesTab
-              ),
-            {
-              loading: Loading,
-            }
-          )
-        case 'settings':
-          return dynamic(
-            () =>
-              import('components/interfaces/Integrations/Queues/QueuesSettings').then(
-                (mod) => mod.QueuesSettings
-              ),
-            { loading: Loading }
-          )
-=======
           return dynamic(() => import('../Queues/QueuesTab').then((mod) => mod.QueuesTab), {
             loading: Loading,
           })
->>>>>>> bff3d56e
+        case 'settings':
+          return dynamic(
+            () => import('../Queues/QueuesSettings').then((mod) => mod.QueuesSettings),
+            { loading: Loading }
+          )
       }
       return null
     },
