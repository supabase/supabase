--- conflicted
+++ resolved
@@ -4,7 +4,7 @@
 import { useDatabaseQueuePurgeMutation } from 'data/database-queues/database-queues-purge-mutation'
 import { useSelectedProjectQuery } from 'hooks/misc/useSelectedProject'
 import TextConfirmModal from 'ui-patterns/Dialogs/TextConfirmModal'
-import { useParams } from 'next/navigation'
+import { useParams } from 'common'
 
 interface PurgeQueueProps {
   queueName: string
@@ -13,11 +13,7 @@
 }
 
 const PurgeQueue = ({ queueName, visible, onClose }: PurgeQueueProps) => {
-<<<<<<< HEAD
-  const { project } = useProjectContext()
   const { slug } = useParams()
-=======
->>>>>>> b68b2ebc
   const router = useRouter()
   const { data: project } = useSelectedProjectQuery()
 
