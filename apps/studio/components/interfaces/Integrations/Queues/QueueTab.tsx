import { Lock, Paintbrush, PlusCircle, Trash2 } from 'lucide-react'
import Link from 'next/link'
import { useMemo, useState } from 'react'
import { toast } from 'sonner'

import { useParams } from 'common'
import DeleteQueue from 'components/interfaces/Integrations/Queues/SingleQueue/DeleteQueue'
import PurgeQueue from 'components/interfaces/Integrations/Queues/SingleQueue/PurgeQueue'
import { QUEUE_MESSAGE_TYPE } from 'components/interfaces/Integrations/Queues/SingleQueue/Queue.utils'
import { QueueMessagesDataGrid } from 'components/interfaces/Integrations/Queues/SingleQueue/QueueDataGrid'
import { QueueFilters } from 'components/interfaces/Integrations/Queues/SingleQueue/QueueFilters'
import { QueueSettings } from 'components/interfaces/Integrations/Queues/SingleQueue/QueueSettings'
import { SendMessageModal } from 'components/interfaces/Integrations/Queues/SingleQueue/SendMessageModal'
import { Markdown } from 'components/interfaces/Markdown'
import { ButtonTooltip } from 'components/ui/ButtonTooltip'
import { useDatabasePoliciesQuery } from 'data/database-policies/database-policies-query'
import { useQueueMessagesInfiniteQuery } from 'data/database-queues/database-queue-messages-infinite-query'
import { useQueuesExposePostgrestStatusQuery } from 'data/database-queues/database-queues-expose-postgrest-status-query'
import { useTableUpdateMutation } from 'data/tables/table-update-mutation'
import { useTablesQuery } from 'data/tables/tables-query'
import { useSelectedProjectQuery } from 'hooks/misc/useSelectedProject'
import {
  Button,
  cn,
  LoadingLine,
  Popover_Shadcn_,
  PopoverContent_Shadcn_,
  PopoverTrigger_Shadcn_,
  Separator,
} from 'ui'
import ConfirmationModal from 'ui-patterns/Dialogs/ConfirmationModal'
import ShimmeringLoader from 'ui-patterns/ShimmeringLoader'

export const QueueTab = () => {
<<<<<<< HEAD
  const { slug, childId: queueName, ref } = useParams()
  const { project } = useProjectContext()
=======
  const { childId: queueName, ref } = useParams()
  const { data: project } = useSelectedProjectQuery()
>>>>>>> b68b2ebc

  const [openRlsPopover, setOpenRlsPopover] = useState(false)
  const [rlsConfirmModalOpen, setRlsConfirmModalOpen] = useState(false)
  const [sendMessageModalShown, setSendMessageModalShown] = useState(false)
  const [purgeQueueModalShown, setPurgeQueueModalShown] = useState(false)
  const [deleteQueueModalShown, setDeleteQueueModalShown] = useState(false)
  const [selectedTypes, setSelectedTypes] = useState<QUEUE_MESSAGE_TYPE[]>([])

  const { data: tables, isLoading: isLoadingTables } = useTablesQuery({
    projectRef: project?.ref,
    connectionString: project?.connectionString,
    schema: 'pgmq',
  })
  const queueTable = tables?.find((x) => x.name === `q_${queueName}`)
  const isRlsEnabled = queueTable?.rls_enabled ?? false

  const { data: policies } = useDatabasePoliciesQuery({
    projectRef: project?.ref,
    connectionString: project?.connectionString,
    schema: 'pgmq',
  })
  const queuePolicies = (policies ?? []).filter((policy) => policy.table === `q_${queueName}`)

  const { data: isExposed } = useQueuesExposePostgrestStatusQuery({
    projectRef: project?.ref,
    connectionString: project?.connectionString,
  })

  const { data, error, isLoading, fetchNextPage, isFetching } = useQueueMessagesInfiniteQuery(
    {
      projectRef: project?.ref,
      connectionString: project?.connectionString,
      queueName: queueName!,
      // when no types are selected, include all types of messages
      status: selectedTypes.length === 0 ? ['archived', 'available', 'scheduled'] : selectedTypes,
    },
    { staleTime: 30 }
  )
  const messages = useMemo(() => data?.pages.flatMap((p) => p), [data?.pages])

  const { mutate: updateTable, isLoading: isUpdatingTable } = useTableUpdateMutation({
    onSettled: () => {
      toast.success(`Successfully enabled RLS for ${queueName}`)
      setRlsConfirmModalOpen(false)
    },
  })

  const onToggleRLS = async () => {
    if (!project) return console.error('Project is required')
    if (!queueTable) return toast.error('Unable to toggle RLS: Queue table not found')
    const payload = {
      id: queueTable.id,
      rls_enabled: true,
    }
    updateTable({
      projectRef: project?.ref,
      connectionString: project?.connectionString,
      id: queueTable.id,
      name: queueTable.name,
      schema: 'pgmq',
      payload: payload,
    })
  }

  return (
    <div className="h-full flex flex-col">
      <div className="flex items-center justify-end gap-x-4 py-4 px-6 mb-0">
        <div className="flex gap-x-2">
          <QueueSettings />

          <ButtonTooltip
            type="text"
            className="px-1.5"
            onClick={() => setPurgeQueueModalShown(true)}
            icon={<Paintbrush />}
            title="Purge messages"
            tooltip={{ content: { side: 'bottom', text: 'Purge messages' } }}
          />

          <ButtonTooltip
            type="text"
            className="px-1.5"
            onClick={() => setDeleteQueueModalShown(true)}
            icon={<Trash2 />}
            title="Delete queue"
            tooltip={{ content: { side: 'bottom', text: 'Delete queue' } }}
          />

          <Separator orientation="vertical" className="h-[26px]" />

          {isLoadingTables ? (
            <ShimmeringLoader className="w-[123px]" />
          ) : isRlsEnabled ? (
            <>
              {queuePolicies.length === 0 ? (
                <ButtonTooltip
                  asChild
                  type="default"
                  className="group"
                  icon={<PlusCircle strokeWidth={1.5} className="text-foreground-muted" />}
                  tooltip={{
                    content: {
                      side: 'bottom',
                      className: 'w-[280px]',
                      text: 'RLS is enabled for this queue, but no policies are set. Queue will not be accessible.',
                    },
                  }}
                >
                  <Link
                    passHref
                    href={`/org/${slug}/project/${ref}/auth/policies?search=${queueTable?.id}&schema=pgmq`}
                  >
                    Add RLS policy
                  </Link>
                </ButtonTooltip>
              ) : (
                <Button
                  asChild
                  type="default"
                  className="group"
                  icon={
                    <div
                      className={cn(
                        'flex items-center justify-center rounded-full bg-border-stronger h-[16px]',
                        queuePolicies.length > 9 ? ' px-1' : 'w-[16px]'
                      )}
                    >
                      <span className="text-[11px] text-foreground font-mono text-center">
                        {queuePolicies.length}
                      </span>
                    </div>
                  }
                >
                  <Link
                    passHref
                    href={`/org/${slug}/project/${ref}/auth/policies?search=${queueTable?.id}&schema=pgmq`}
                  >
                    Auth {queuePolicies.length > 1 ? 'policies' : 'policy'}
                  </Link>
                </Button>
              )}
            </>
          ) : (
            <Popover_Shadcn_
              modal={false}
              open={openRlsPopover}
              onOpenChange={() => setOpenRlsPopover(!openRlsPopover)}
            >
              <PopoverTrigger_Shadcn_ asChild>
                <Button type={isExposed ? 'warning' : 'default'} icon={<Lock strokeWidth={1.5} />}>
                  RLS disabled
                </Button>
              </PopoverTrigger_Shadcn_>
              <PopoverContent_Shadcn_ className="w-80 text-sm" align="end">
                <h3 className="text-xs flex items-center gap-x-2">
                  <Lock size={14} /> Row Level Security (RLS)
                </h3>
                <div className="grid gap-2 mt-2 text-foreground-light text-xs">
                  {isExposed ? (
                    <>
                      <p>
                        You can restrict and control who can manage this queue using Row Level
                        Security.
                      </p>
                      <p>With RLS enabled, anonymous users will not have access to this queue.</p>
                      <Button
                        type="default"
                        className="w-min"
                        onClick={() => setRlsConfirmModalOpen(!rlsConfirmModalOpen)}
                      >
                        Enable RLS for this queue
                      </Button>
                    </>
                  ) : (
                    <>
                      <Markdown
                        className="[&>p]:!leading-normal text-xs [&>p]:!m-0 flex flex-col gap-y-2"
                        content={`
RLS for queues is only relevant if exposure through PostgREST has been enabled, in which you can restrict and control who can manage this queue using Row Level Security.

You may opt to manage your queues via any Supabase client libraries or PostgREST endpoints by enabling this in the [queues settings](/project/${project?.ref}/integrations/queues/settings).`}
                      />
                      <Button
                        type="default"
                        className="w-min"
                        onClick={() => setRlsConfirmModalOpen(!rlsConfirmModalOpen)}
                      >
                        Enable RLS for this queue
                      </Button>
                    </>
                  )}
                </div>
              </PopoverContent_Shadcn_>
            </Popover_Shadcn_>
          )}

          <Button type="primary" onClick={() => setSendMessageModalShown(true)}>
            Add message
          </Button>

          {/* <DocsButton href={docsUrl} />} */}
        </div>
      </div>

      <QueueFilters selectedTypes={selectedTypes} setSelectedTypes={setSelectedTypes} />
      <LoadingLine loading={isFetching} />
      <QueueMessagesDataGrid
        error={error}
        messages={messages || []}
        isLoading={isLoading}
        showMessageModal={() => setSendMessageModalShown(true)}
        fetchNextPage={fetchNextPage}
      />
      <SendMessageModal
        visible={sendMessageModalShown}
        onClose={() => setSendMessageModalShown(false)}
      />
      <DeleteQueue
        queueName={queueName!}
        visible={deleteQueueModalShown}
        onClose={() => setDeleteQueueModalShown(false)}
      />
      <PurgeQueue
        queueName={queueName!}
        visible={purgeQueueModalShown}
        onClose={() => setPurgeQueueModalShown(false)}
      />

      <ConfirmationModal
        visible={rlsConfirmModalOpen}
        title="Confirm to enable Row Level Security"
        confirmLabel="Enable RLS"
        confirmLabelLoading="Enabling RLS"
        loading={isUpdatingTable}
        onCancel={() => setRlsConfirmModalOpen(false)}
        onConfirm={() => onToggleRLS()}
      >
        <p className="text-sm text-foreground-light">
          Are you sure you want to enable Row Level Security for the queue "{queueName}"?
        </p>
      </ConfirmationModal>
    </div>
  )
}<|MERGE_RESOLUTION|>--- conflicted
+++ resolved
@@ -32,13 +32,8 @@
 import ShimmeringLoader from 'ui-patterns/ShimmeringLoader'
 
 export const QueueTab = () => {
-<<<<<<< HEAD
   const { slug, childId: queueName, ref } = useParams()
-  const { project } = useProjectContext()
-=======
-  const { childId: queueName, ref } = useParams()
   const { data: project } = useSelectedProjectQuery()
->>>>>>> b68b2ebc
 
   const [openRlsPopover, setOpenRlsPopover] = useState(false)
   const [rlsConfirmModalOpen, setRlsConfirmModalOpen] = useState(false)
