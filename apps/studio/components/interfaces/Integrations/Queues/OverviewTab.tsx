import { useParams } from 'common'
import { useQueuesExposePostgrestStatusQuery } from 'data/database-queues/database-queues-expose-postgrest-status-query'
import { useSelectedProjectQuery } from 'hooks/misc/useSelectedProject'
import Link from 'next/link'
import { Button } from 'ui'
import { Admonition } from 'ui-patterns'
import { IntegrationOverviewTab } from '../Integration/IntegrationOverviewTab'

export const QueuesOverviewTab = () => {
<<<<<<< HEAD
  const { slug, ref } = useParams()
  const project = useSelectedProject()
=======
  const { ref } = useParams()
  const { data: project } = useSelectedProjectQuery()
>>>>>>> b68b2ebc

  const { data: isExposed } = useQueuesExposePostgrestStatusQuery({
    projectRef: project?.ref,
    connectionString: project?.connectionString,
  })

  return (
    <IntegrationOverviewTab
      actions={
        !isExposed ? (
          <Admonition
            type="default"
            title="Queues can be managed via any Supabase client library or PostgREST endpoints"
          >
            <p>
              You may choose to toggle the exposure of Queues through Data APIs via the queues
              settings
            </p>
            <Button asChild type="default">
              <Link href={`/org/${slug}/project/${ref}/integrations/queues/settings`}>
                Manage queues settings
              </Link>
            </Button>
          </Admonition>
        ) : null
      }
    />
  )
}<|MERGE_RESOLUTION|>--- conflicted
+++ resolved
@@ -7,13 +7,8 @@
 import { IntegrationOverviewTab } from '../Integration/IntegrationOverviewTab'
 
 export const QueuesOverviewTab = () => {
-<<<<<<< HEAD
   const { slug, ref } = useParams()
-  const project = useSelectedProject()
-=======
-  const { ref } = useParams()
   const { data: project } = useSelectedProjectQuery()
->>>>>>> b68b2ebc
 
   const { data: isExposed } = useQueuesExposePostgrestStatusQuery({
     projectRef: project?.ref,
