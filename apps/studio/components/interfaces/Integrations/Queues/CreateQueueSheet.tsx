--- conflicted
+++ resolved
@@ -30,11 +30,7 @@
 import ConfirmationModal from 'ui-patterns/Dialogs/ConfirmationModal'
 import { FormItemLayout } from 'ui-patterns/form/FormItemLayout/FormItemLayout'
 import { QUEUE_TYPES } from './Queues.constants'
-<<<<<<< HEAD
-import { useRouter } from 'next/router'
-import { useParams } from 'next/navigation'
-=======
->>>>>>> b68b2ebc
+import { useParams } from 'common'
 
 export interface CreateQueueSheetProps {
   isClosing: boolean
@@ -84,12 +80,8 @@
   //   'extensions'
   // )
   const router = useRouter()
-<<<<<<< HEAD
   const { slug } = useParams()
-  const { project } = useProjectContext()
-=======
   const { data: project } = useSelectedProjectQuery()
->>>>>>> b68b2ebc
 
   const { data: isExposed } = useQueuesExposePostgrestStatusQuery({
     projectRef: project?.ref,
