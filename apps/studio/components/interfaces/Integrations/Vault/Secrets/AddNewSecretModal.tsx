<<<<<<< HEAD
import { useState } from 'react'
import { type SubmitHandler, useForm } from 'react-hook-form'
import { zodResolver } from '@hookform/resolvers/zod'
import { z } from 'zod'
import { toast } from 'sonner'
import { Eye, EyeOff } from 'lucide-react'
import { useProjectContext } from 'components/layouts/ProjectLayout/ProjectContext'
import { useVaultSecretCreateMutation } from 'data/vault/vault-secret-create-mutation'
import {
  Button,
  Dialog,
  DialogContent,
  DialogFooter,
  DialogHeader,
  DialogSection,
  DialogSectionSeparator,
  DialogTitle,
  DialogTrigger,
  Form_Shadcn_,
  FormControl_Shadcn_,
  FormField_Shadcn_,
  Input_Shadcn_,
} from 'ui'
import { FormItemLayout } from 'ui-patterns/form/FormItemLayout/FormItemLayout'
import { ButtonTooltip } from 'components/ui/ButtonTooltip'
=======
import { Eye, EyeOff } from 'lucide-react'
import { useEffect, useState } from 'react'
import { toast } from 'sonner'

import { useVaultSecretCreateMutation } from 'data/vault/vault-secret-create-mutation'
import { useSelectedProjectQuery } from 'hooks/misc/useSelectedProject'
import { Button, Form, Input, Modal } from 'ui'
>>>>>>> d6fe8476

interface AddNewSecretModalProps {
  disabled: boolean
}

<<<<<<< HEAD
const SecretSchema = z.object({
  name: z.string().min(1, 'Please provide a name for your secret'),
  description: z.string().optional(),
  secret: z.string().min(1, 'Please enter your secret value'),
})

const AddNewSecretModal = ({ disabled }: AddNewSecretModalProps) => {
  const [visible, setVisible] = useState(false)
  const [showSecretValue, setShowSecretValue] = useState(false)
  const { project } = useProjectContext()
  const formId = 'add-vault-secret-form'
  const form = useForm<z.infer<typeof SecretSchema>>({
    resolver: zodResolver(SecretSchema),
    defaultValues: {
      name: '',
      description: '',
      secret: '',
    },
  })
=======
const AddNewSecretModal = ({ visible, onClose }: AddNewSecretModalProps) => {
  const { data: project } = useSelectedProjectQuery()
  const [showSecretValue, setShowSecretValue] = useState(false)
>>>>>>> d6fe8476

  const { mutate: addSecret, isLoading } = useVaultSecretCreateMutation()

  const onSubmit: SubmitHandler<z.infer<typeof SecretSchema>> = async (values) => {
    if (!project) return console.error('Project is required')

    addSecret(
      {
        projectRef: project.ref,
        connectionString: project?.connectionString,
        name: values.name,
        description: values.description,
        secret: values.secret,
      },
      {
        onSuccess: () => {
          toast.success(`Successfully added new secret ${values.name}`)
          setVisible(false)
        },
      }
    )
  }

  return (
    <Dialog
      open={visible}
      onOpenChange={(open) => {
        if (!open) {
          form.reset()
        }
        setVisible(open)
      }}
    >
      <DialogTrigger asChild>
        <ButtonTooltip
          type="primary"
          disabled={disabled}
          onClick={() => {
            setVisible(true)
          }}
          tooltip={{
            content: {
              side: 'bottom',
              text: disabled ? 'You need additional permissions to add secrets' : undefined,
            },
          }}
        >
          Add new secret
        </ButtonTooltip>
      </DialogTrigger>
      <DialogContent>
        <DialogHeader>
          <DialogTitle>Add secret</DialogTitle>
        </DialogHeader>
        <DialogSectionSeparator />
        <DialogSection>
          <Form_Shadcn_ {...form}>
            <form
              id={formId}
              className="flex flex-col gap-4"
              autoComplete="off"
              onSubmit={form.handleSubmit(onSubmit)}
            >
              <FormField_Shadcn_
                key="name"
                name="name"
                control={form.control}
                render={({ field }) => (
                  <FormItemLayout name="name" label="Name">
                    <FormControl_Shadcn_>
                      <Input_Shadcn_ id="name" {...field} />
                    </FormControl_Shadcn_>
                  </FormItemLayout>
                )}
              />
              <FormField_Shadcn_
                key="description"
                name="description"
                control={form.control}
                render={({ field }) => (
                  <FormItemLayout name="description" label="Description" labelOptional="Optional">
                    <FormControl_Shadcn_>
                      <Input_Shadcn_ id="description" {...field} data-lpignore="true" />
                    </FormControl_Shadcn_>
                  </FormItemLayout>
                )}
              />
              <FormField_Shadcn_
                key="secret"
                name="secret"
                control={form.control}
                render={({ field }) => (
                  <FormItemLayout name="secret" label="Secret value">
                    <FormControl_Shadcn_>
                      <div className="relative">
                        <Input_Shadcn_
                          id="secret"
                          type={showSecretValue ? 'text' : 'password'}
                          {...field}
                          data-lpignore="true"
                        />
                        <Button
                          type="default"
                          title={showSecretValue ? `Hide value` : `Show value`}
                          aria-label={showSecretValue ? `Hide value` : `Show value`}
                          className="absolute right-2 top-1 px-3 py-2"
                          icon={showSecretValue ? <EyeOff /> : <Eye />}
                          onClick={() => setShowSecretValue(!showSecretValue)}
                        />
                      </div>
                    </FormControl_Shadcn_>
                  </FormItemLayout>
                )}
              />
            </form>
          </Form_Shadcn_>
        </DialogSection>
        <DialogFooter>
          <Button
            type="default"
            disabled={isLoading}
            onClick={() => {
              form.reset()
              setVisible(false)
            }}
          >
            Cancel
          </Button>
          <Button form={formId} htmlType="submit" loading={isLoading}>
            Add secret
          </Button>
        </DialogFooter>
      </DialogContent>
    </Dialog>
  )
}

export default AddNewSecretModal<|MERGE_RESOLUTION|>--- conflicted
+++ resolved
@@ -1,11 +1,11 @@
-<<<<<<< HEAD
 import { useState } from 'react'
+import { Eye, EyeOff } from 'lucide-react'
 import { type SubmitHandler, useForm } from 'react-hook-form'
 import { zodResolver } from '@hookform/resolvers/zod'
 import { z } from 'zod'
 import { toast } from 'sonner'
-import { Eye, EyeOff } from 'lucide-react'
-import { useProjectContext } from 'components/layouts/ProjectLayout/ProjectContext'
+
+import { useSelectedProjectQuery } from 'hooks/misc/useSelectedProject'
 import { useVaultSecretCreateMutation } from 'data/vault/vault-secret-create-mutation'
 import {
   Button,
@@ -24,21 +24,11 @@
 } from 'ui'
 import { FormItemLayout } from 'ui-patterns/form/FormItemLayout/FormItemLayout'
 import { ButtonTooltip } from 'components/ui/ButtonTooltip'
-=======
-import { Eye, EyeOff } from 'lucide-react'
-import { useEffect, useState } from 'react'
-import { toast } from 'sonner'
-
-import { useVaultSecretCreateMutation } from 'data/vault/vault-secret-create-mutation'
-import { useSelectedProjectQuery } from 'hooks/misc/useSelectedProject'
-import { Button, Form, Input, Modal } from 'ui'
->>>>>>> d6fe8476
 
 interface AddNewSecretModalProps {
   disabled: boolean
 }
 
-<<<<<<< HEAD
 const SecretSchema = z.object({
   name: z.string().min(1, 'Please provide a name for your secret'),
   description: z.string().optional(),
@@ -48,7 +38,7 @@
 const AddNewSecretModal = ({ disabled }: AddNewSecretModalProps) => {
   const [visible, setVisible] = useState(false)
   const [showSecretValue, setShowSecretValue] = useState(false)
-  const { project } = useProjectContext()
+  const { data: project } = useSelectedProjectQuery()
   const formId = 'add-vault-secret-form'
   const form = useForm<z.infer<typeof SecretSchema>>({
     resolver: zodResolver(SecretSchema),
@@ -58,11 +48,6 @@
       secret: '',
     },
   })
-=======
-const AddNewSecretModal = ({ visible, onClose }: AddNewSecretModalProps) => {
-  const { data: project } = useSelectedProjectQuery()
-  const [showSecretValue, setShowSecretValue] = useState(false)
->>>>>>> d6fe8476
 
   const { mutate: addSecret, isLoading } = useVaultSecretCreateMutation()
 
