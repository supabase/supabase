import { useEffect, useState } from 'react'
import { toast } from 'sonner'

import { useProjectContext } from 'components/layouts/ProjectLayout/ProjectContext'
import InformationBox from 'components/ui/InformationBox'
import { GenericSkeletonLoader } from 'components/ui/ShimmeringLoader'
import { usePgSodiumKeyCreateMutation } from 'data/pg-sodium-keys/pg-sodium-key-create-mutation'
import { usePgSodiumKeysQuery } from 'data/pg-sodium-keys/pg-sodium-keys-query'
import { useVaultSecretCreateMutation } from 'data/vault/vault-secret-create-mutation'
import { Eye, EyeOff, HelpCircle } from 'lucide-react'
import { Button, Form, Input, Modal } from 'ui'
import EncryptionKeySelector from '../Keys/EncryptionKeySelector'

interface AddNewSecretModalProps {
  visible: boolean
  onClose: () => void
}

const AddNewSecretModal = ({ visible, onClose }: AddNewSecretModalProps) => {
  const [showSecretValue, setShowSecretValue] = useState(false)
  const [selectedKeyId, setSelectedKeyId] = useState<string>()
  const { project } = useProjectContext()

  const { mutateAsync: addKeyMutation } = usePgSodiumKeyCreateMutation()
  const { mutateAsync: addSecret } = useVaultSecretCreateMutation()

  const { data: keys, isLoading } = usePgSodiumKeysQuery(
    {
      projectRef: project?.ref,
      connectionString: project?.connectionString,
    },
    {
      enabled: visible,
    }
  )

  useEffect(() => {
    if (visible && keys) {
      setShowSecretValue(false)
      setSelectedKeyId(keys[0]?.id ?? 'create-new')
    }
  }, [visible, keys])

  const validate = (values: any) => {
    const errors: any = {}
    if (values.name.length === 0) errors.name = 'Please provide a name for your secret'
    if (values.secret.length === 0) errors.secret = 'Please enter your secret value'
    if (selectedKeyId === 'create-new' && values.keyName.length === 0)
      errors.keyName = 'Please provide a name for your new key'
    return errors
  }

  const onAddNewSecret = async (values: any, { setSubmitting }: any) => {
    if (!project) return console.error('Project is required')

    setSubmitting(true)
    let encryptionKeyId = selectedKeyId

    try {
      setSubmitting(true)
      if (selectedKeyId === 'create-new') {
        const addKeyRes = await addKeyMutation({
          projectRef: project?.ref!,
          connectionString: project?.connectionString,
          name: values.keyName || undefined,
        })
        encryptionKeyId = addKeyRes[0].id
      }

      await addSecret({
        projectRef: project.ref,
        connectionString: project?.connectionString,
        name: values.name,
        description: values.description,
        secret: values.secret,
        key_id: encryptionKeyId,
      })
      toast.success(`Successfully added new secret ${values.name}`)
      onClose()
    } catch (error: any) {
      // [Joshen] No error handler required as they are all handled within the mutations already
    } finally {
      setSubmitting(false)
    }
  }

  return (
<<<<<<< HEAD
    <Modal hideFooter size="medium" visible={visible} onCancel={onClose} header="Add new secret">
      <Form
        id="add-new-secret-form"
        initialValues={{ name: '', description: '', secret: '', keyId: '', keyName: '' }}
        validate={validate}
        validateOnBlur={false}
        onSubmit={onAddNewSecret}
      >
        {({ isSubmitting }: any) => {
          return (
            <>
              <Modal.Content className="space-y-4">
                <Input id="name" label="Name" />
                <Input id="description" label="Description" labelOptional="Optional" />
                <Input
                  id="secret"
                  type={showSecretValue ? 'text' : 'password'}
                  label="Secret value"
                  actions={
                    <div className="mr-1">
                      <Button
                        type="default"
                        icon={showSecretValue ? <EyeOff /> : <Eye />}
                        onClick={() => setShowSecretValue(!showSecretValue)}
                      />
                    </div>
                  }
                />
              </Modal.Content>
              <Modal.Separator />
              <Modal.Content className="space-y-4">
                <EncryptionKeySelector
                  id="keyId"
                  nameId="keyName"
                  label="Select a key to encrypt your secret with"
                  labelOptional="Optional"
                  selectedKeyId={selectedKeyId}
                  onSelectKey={setSelectedKeyId}
                />
                <InformationBox
                  icon={<HelpCircle size={18} strokeWidth={2} />}
                  url="https://github.com/supabase/vault"
                  urlLabel="Vault documentation"
                  title="What is a key?"
                  description={
                    <div className="space-y-2">
                      <p>
                        Keys are used to encrypt data inside your database, and every secret in the
                        Vault is encrypted with a key.
                      </p>
                      <p>
                        You may create different keys for different purposes, such as one for
                        encrypting user data, and another for application data.
                      </p>
                    </div>
                  }
                />
              </Modal.Content>
              <Modal.Separator />
              <Modal.Content className="flex items-center justify-end space-x-2">
                <Button type="default" disabled={isSubmitting} onClick={onClose}>
                  Cancel
                </Button>
                <Button htmlType="submit" disabled={isSubmitting} loading={isSubmitting}>
                  Add secret
                </Button>
              </Modal.Content>
            </>
          )
        }}
      </Form>
=======
    <Modal
      closable
      hideFooter
      size="medium"
      visible={visible}
      onCancel={onClose}
      header="Add new secret"
    >
      {isLoading ? (
        <Modal.Content>
          <GenericSkeletonLoader />
        </Modal.Content>
      ) : (
        <Form
          id="add-new-secret-form"
          initialValues={{ name: '', description: '', secret: '', keyId: '', keyName: '' }}
          validate={validate}
          validateOnBlur={false}
          onSubmit={onAddNewSecret}
        >
          {({ isSubmitting }: any) => {
            return (
              <>
                <Modal.Content className="space-y-4">
                  <Input id="name" label="Name" />
                  <Input id="description" label="Description" labelOptional="Optional" />
                  <Input
                    id="secret"
                    type={showSecretValue ? 'text' : 'password'}
                    label="Secret value"
                    actions={
                      <div className="mr-1">
                        <Button
                          type="default"
                          icon={showSecretValue ? <EyeOff /> : <Eye />}
                          onClick={() => setShowSecretValue(!showSecretValue)}
                        />
                      </div>
                    }
                  />
                </Modal.Content>
                <Modal.Separator />
                <Modal.Content className="space-y-4">
                  <EncryptionKeySelector
                    nameId="keyName"
                    label="Select a key to encrypt your secret with"
                    labelOptional="Optional"
                    selectedKeyId={selectedKeyId}
                    onSelectKey={setSelectedKeyId}
                  />
                  <InformationBox
                    icon={<HelpCircle size={18} strokeWidth={2} />}
                    url="https://github.com/supabase/vault"
                    urlLabel="Vault documentation"
                    title="What is a key?"
                    description={
                      <div className="space-y-2">
                        <p>
                          Keys are used to encrypt data inside your database, and every secret in
                          the Vault is encrypted with a key.
                        </p>
                        <p>
                          You may create different keys for different purposes, such as one for
                          encrypting user data, and another for application data.
                        </p>
                      </div>
                    }
                  />
                </Modal.Content>
                <Modal.Separator />
                <Modal.Content className="flex items-center justify-end space-x-2">
                  <Button type="default" disabled={isSubmitting} onClick={onClose}>
                    Cancel
                  </Button>
                  <Button htmlType="submit" disabled={isSubmitting} loading={isSubmitting}>
                    Add secret
                  </Button>
                </Modal.Content>
              </>
            )
          }}
        </Form>
      )}
>>>>>>> 50e30125
    </Modal>
  )
}

export default AddNewSecretModal<|MERGE_RESOLUTION|>--- conflicted
+++ resolved
@@ -85,87 +85,7 @@
   }
 
   return (
-<<<<<<< HEAD
     <Modal hideFooter size="medium" visible={visible} onCancel={onClose} header="Add new secret">
-      <Form
-        id="add-new-secret-form"
-        initialValues={{ name: '', description: '', secret: '', keyId: '', keyName: '' }}
-        validate={validate}
-        validateOnBlur={false}
-        onSubmit={onAddNewSecret}
-      >
-        {({ isSubmitting }: any) => {
-          return (
-            <>
-              <Modal.Content className="space-y-4">
-                <Input id="name" label="Name" />
-                <Input id="description" label="Description" labelOptional="Optional" />
-                <Input
-                  id="secret"
-                  type={showSecretValue ? 'text' : 'password'}
-                  label="Secret value"
-                  actions={
-                    <div className="mr-1">
-                      <Button
-                        type="default"
-                        icon={showSecretValue ? <EyeOff /> : <Eye />}
-                        onClick={() => setShowSecretValue(!showSecretValue)}
-                      />
-                    </div>
-                  }
-                />
-              </Modal.Content>
-              <Modal.Separator />
-              <Modal.Content className="space-y-4">
-                <EncryptionKeySelector
-                  id="keyId"
-                  nameId="keyName"
-                  label="Select a key to encrypt your secret with"
-                  labelOptional="Optional"
-                  selectedKeyId={selectedKeyId}
-                  onSelectKey={setSelectedKeyId}
-                />
-                <InformationBox
-                  icon={<HelpCircle size={18} strokeWidth={2} />}
-                  url="https://github.com/supabase/vault"
-                  urlLabel="Vault documentation"
-                  title="What is a key?"
-                  description={
-                    <div className="space-y-2">
-                      <p>
-                        Keys are used to encrypt data inside your database, and every secret in the
-                        Vault is encrypted with a key.
-                      </p>
-                      <p>
-                        You may create different keys for different purposes, such as one for
-                        encrypting user data, and another for application data.
-                      </p>
-                    </div>
-                  }
-                />
-              </Modal.Content>
-              <Modal.Separator />
-              <Modal.Content className="flex items-center justify-end space-x-2">
-                <Button type="default" disabled={isSubmitting} onClick={onClose}>
-                  Cancel
-                </Button>
-                <Button htmlType="submit" disabled={isSubmitting} loading={isSubmitting}>
-                  Add secret
-                </Button>
-              </Modal.Content>
-            </>
-          )
-        }}
-      </Form>
-=======
-    <Modal
-      closable
-      hideFooter
-      size="medium"
-      visible={visible}
-      onCancel={onClose}
-      header="Add new secret"
-    >
       {isLoading ? (
         <Modal.Content>
           <GenericSkeletonLoader />
@@ -241,7 +161,6 @@
           }}
         </Form>
       )}
->>>>>>> 50e30125
     </Modal>
   )
 }
