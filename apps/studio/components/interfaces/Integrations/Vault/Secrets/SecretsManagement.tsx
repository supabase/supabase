--- conflicted
+++ resolved
@@ -35,13 +35,6 @@
     PermissionAction.TENANT_SQL_ADMIN_WRITE,
     'tables'
   )
-<<<<<<< HEAD
-
-  useEffect(() => {
-    if (search !== undefined) setSearchValue(search)
-  }, [search])
-=======
->>>>>>> 7f50ee9d
 
   const { data, isLoading } = useVaultSecretsQuery({
     projectRef: project?.ref!,
