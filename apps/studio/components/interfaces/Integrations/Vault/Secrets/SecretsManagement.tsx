import { PermissionAction } from '@supabase/shared-types/out/constants'
import { sortBy } from 'lodash'
import { Loader, Search, X } from 'lucide-react'
import { Fragment, useEffect, useState } from 'react'

import { useParams } from 'common'
import { useProjectContext } from 'components/layouts/ProjectLayout/ProjectContext'
import { DocsButton } from 'components/ui/DocsButton'
import { useVaultSecretsQuery } from 'data/vault/vault-secrets-query'
import { useCheckPermissions } from 'hooks/misc/useCheckPermissions'
import {
  Button,
  Input,
  Select_Shadcn_,
  SelectContent_Shadcn_,
  SelectItem_Shadcn_,
  SelectTrigger_Shadcn_,
  SelectValue_Shadcn_,
  Separator,
} from 'ui'
import AddNewSecretModal from './AddNewSecretModal'
import DeleteSecretModal from './DeleteSecretModal'
import SecretRow from './SecretRow'
import { VaultSecret } from 'types'

export const SecretsManagement = () => {
  const { search } = useParams()
  const { project } = useProjectContext()

  const [searchValue, setSearchValue] = useState<string>('')
<<<<<<< HEAD
  const [selectedSort, setSelectedSort] = useState<'updated_at' | 'name'>('updated_at')
  const [selectedSecretToEdit, setSelectedSecretToEdit] = useState<VaultSecret>()
=======
  const [showAddSecretModal, setShowAddSecretModal] = useState(false)
>>>>>>> 9104e470
  const [selectedSecretToRemove, setSelectedSecretToRemove] = useState<VaultSecret>()
  const [selectedSort, setSelectedSort] = useState('updated_at')

  const canManageSecrets = useCheckPermissions(PermissionAction.TENANT_SQL_ADMIN_WRITE, 'tables')

  useEffect(() => {
    if (search !== undefined) setSearchValue(search)
  }, [search])

  const { data, isLoading } = useVaultSecretsQuery({
    projectRef: project?.ref!,
    connectionString: project?.connectionString,
  })
  const allSecrets = data || []
  const secrets = sortBy(
    searchValue.length > 0
      ? allSecrets.filter(
          (secret) =>
            (secret?.name ?? '').toLowerCase().includes(searchValue.toLowerCase()) ||
            (secret?.id ?? '').toLowerCase().includes(searchValue.toLowerCase())
        )
      : allSecrets,
    (s) => {
      if (selectedSort === 'updated_at') {
        return Number(new Date(s.updated_at))
      } else {
        return s[selectedSort as keyof VaultSecret]
      }
    }
  )

  return (
    <>
      <div className="space-y-4 p-4 md:p-10">
        <div className="flex flex-col md:flex-row md:items-center justify-between gap-2">
          <div className="flex flex-col md:flex-row md:items-center gap-2">
            <Input
              className="md:w-52"
              size="tiny"
              placeholder="Search by name or key ID"
              value={searchValue}
              onChange={(event) => setSearchValue(event.target.value)}
              icon={<Search strokeWidth={2} size={16} />}
              actions={
                searchValue.length > 0
                  ? [
                      <Button
                        key="clear"
                        size="tiny"
                        type="text"
                        icon={<X />}
                        className="px-1"
                        onClick={() => setSearchValue('')}
                      />,
                    ]
                  : []
              }
            />
            <Select_Shadcn_ value={selectedSort} onValueChange={setSelectedSort}>
              <SelectTrigger_Shadcn_ size="tiny" className="md:w-44">
                <SelectValue_Shadcn_ asChild>
                  <>Sort by {selectedSort}</>
                </SelectValue_Shadcn_>
              </SelectTrigger_Shadcn_>
              <SelectContent_Shadcn_>
                <SelectItem_Shadcn_ value="updated_at" className="text-xs">
                  Updated at
                </SelectItem_Shadcn_>
                <SelectItem_Shadcn_ value="name" className="text-xs">
                  id="name"
                  className="max-w-[180px]"
                  value="name"
                  label="Sort by name"
                >
                  Name
                </SelectItem_Shadcn_>
              </SelectContent_Shadcn_>
            </Select_Shadcn_>
          </div>
          <div className="flex items-center gap-x-2">
            <DocsButton href="https://supabase.com/docs/guides/database/vault" />
            <AddNewSecretModal disabled={!canManageSecrets} />
          </div>
        </div>

        {/* Table of secrets */}
        <div className="border border-default rounded">
          {isLoading ? (
            <div className="px-6 py-6 space-x-2 flex items-center justify-center">
              <Loader className="animate-spin text-foreground-light" size={16} strokeWidth={1.5} />
              <p className="text-sm text-foreground">Loading secrets from the Vault</p>
            </div>
          ) : (
            <>
              {secrets.map((secret, idx) => {
                return (
                  <Fragment key={`secret-${idx}`}>
                    <SecretRow
                      secret={secret}
                      onSelectRemove={setSelectedSecretToRemove}
                    />
                    {idx !== secrets.length - 1 && <Separator />}
                  </Fragment>
                )
              })}
              {secrets.length === 0 && (
                <>
                  {searchValue.length === 0 ? (
                    <div className="px-6 py-6 space-y-1 flex flex-col items-center justify-center">
                      <p className="text-sm text-foreground">No secrets added yet</p>
                      <p className="text-sm text-foreground-light">
                        The Vault allows you to store sensitive information like API keys
                      </p>
                    </div>
                  ) : (
                    <div className="px-6 py-4 space-y-1">
                      <p className="text-sm text-foreground">No results found</p>
                      <p className="text-sm text-foreground-light">
                        Your search for "{searchValue}" did not return any results
                      </p>
                    </div>
                  )}
                </>
              )}
            </>
          )}
        </div>
      </div>

      <DeleteSecretModal
        secret={selectedSecretToRemove}
        onClose={() => setSelectedSecretToRemove(undefined)}
      />
    </>
  )
}<|MERGE_RESOLUTION|>--- conflicted
+++ resolved
@@ -28,12 +28,6 @@
   const { project } = useProjectContext()
 
   const [searchValue, setSearchValue] = useState<string>('')
-<<<<<<< HEAD
-  const [selectedSort, setSelectedSort] = useState<'updated_at' | 'name'>('updated_at')
-  const [selectedSecretToEdit, setSelectedSecretToEdit] = useState<VaultSecret>()
-=======
-  const [showAddSecretModal, setShowAddSecretModal] = useState(false)
->>>>>>> 9104e470
   const [selectedSecretToRemove, setSelectedSecretToRemove] = useState<VaultSecret>()
   const [selectedSort, setSelectedSort] = useState('updated_at')
 
