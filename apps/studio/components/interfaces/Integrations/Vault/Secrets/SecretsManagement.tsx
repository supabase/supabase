--- conflicted
+++ resolved
@@ -4,18 +4,10 @@
 import { Fragment, useEffect, useState } from 'react'
 
 import { useParams } from 'common'
-<<<<<<< HEAD
-import { useProjectContext } from 'components/layouts/ProjectLayout/ProjectContext'
 import { DocsButton } from 'components/ui/DocsButton'
 import { useVaultSecretsQuery } from 'data/vault/vault-secrets-query'
-import { useCheckPermissions } from 'hooks/misc/useCheckPermissions'
-=======
-import { ButtonTooltip } from 'components/ui/ButtonTooltip'
-import { DocsButton } from 'components/ui/DocsButton'
-import { useVaultSecretsQuery } from 'data/vault/vault-secrets-query'
-import { useCheckPermissions } from 'hooks/misc/useCheckPermissions'
+import { useAsyncCheckProjectPermissions } from 'hooks/misc/useCheckPermissions'
 import { useSelectedProjectQuery } from 'hooks/misc/useSelectedProject'
->>>>>>> d6fe8476
 import {
   Button,
   Input,
@@ -29,25 +21,20 @@
 import AddNewSecretModal from './AddNewSecretModal'
 import DeleteSecretModal from './DeleteSecretModal'
 import SecretRow from './SecretRow'
-<<<<<<< HEAD
-import { VaultSecret } from 'types'
-=======
 import type { VaultSecret } from 'types'
->>>>>>> d6fe8476
 
 export const SecretsManagement = () => {
   const { search } = useParams()
   const { data: project } = useSelectedProjectQuery()
 
   const [searchValue, setSearchValue] = useState<string>('')
-<<<<<<< HEAD
-=======
-  const [showAddSecretModal, setShowAddSecretModal] = useState(false)
->>>>>>> d6fe8476
   const [selectedSecretToRemove, setSelectedSecretToRemove] = useState<VaultSecret>()
   const [selectedSort, setSelectedSort] = useState('updated_at')
 
-  const canManageSecrets = useCheckPermissions(PermissionAction.TENANT_SQL_ADMIN_WRITE, 'tables')
+  const { can: canManageSecrets } = useAsyncCheckProjectPermissions(
+    PermissionAction.TENANT_SQL_ADMIN_WRITE,
+    'tables'
+  )
 
   useEffect(() => {
     if (search !== undefined) setSearchValue(search)
