import { PermissionAction } from '@supabase/shared-types/out/constants'
import { useParams } from 'common'
import dayjs from 'dayjs'
import Link from 'next/link'
import { useState } from 'react'
import {
  Button,
  DropdownMenu,
  DropdownMenuContent,
  DropdownMenuItem,
  DropdownMenuTrigger,
  Input,
  Tooltip,
  TooltipContent,
  TooltipTrigger,
} from 'ui'

import { useProjectContext } from 'components/layouts/ProjectLayout/ProjectContext'
import { useVaultSecretDecryptedValueQuery } from 'data/vault/vault-secret-decrypted-value-query'
import { useCheckPermissions } from 'hooks/misc/useCheckPermissions'
import { Edit3, Eye, EyeOff, Key, Loader, MoreVertical, Trash } from 'lucide-react'
import type { VaultSecret } from 'types'
import EditSecretModal from './EditSecretModal'

interface SecretRowProps {
  secret: VaultSecret
  onSelectRemove: (secret: VaultSecret) => void
}

const SecretRow = ({ secret, onSelectEdit, onSelectRemove }: SecretRowProps) => {
  const { ref } = useParams()
  const { project } = useProjectContext()
  const [modal, setModal] = useState<string | null>(null)
  const [revealSecret, setRevealSecret] = useState(false)
  const name = secret?.name ?? 'No name provided'

  const canManageSecrets = useCheckPermissions(PermissionAction.TENANT_SQL_ADMIN_WRITE, 'tables')

  const { data: revealedValue, isFetching } = useVaultSecretDecryptedValueQuery(
    {
      projectRef: ref!,
      connectionString: project?.connectionString,
      id: secret.id,
    },
    {
      enabled: !!(ref! && secret.id) && revealSecret,
    }
  )
  const renderModal = () => {
    const onClose = () => setModal(null)
    switch (modal) {
      case `edit`:
        return <EditSecretModal secret={secret} onClose={onClose} />
      default:
        return null
    }
  }

  return (
    <div className="px-6 py-4 flex items-center space-x-4">
      <div className="space-y-1 min-w-[35%] max-w-[35%]">
        <div>
          <p className="text-sm text-foreground" title={name}>
            {name}
          </p>
          {secret.description !== undefined && (
            <p className="text-sm text-foreground-light" title={secret.description}>
              {secret.description}
            </p>
          )}
        </div>
        <div className="flex items-center space-x-2 group">
          <Key size={14} strokeWidth={2} className="text-foreground-light transition" />
          <p className="text-foreground-light font-mono text-xs transition" title={secret.id}>
            {secret.id}
          </p>
        </div>
      </div>
      <div className="flex items-center space-x-2 w-[40%]">
        <Button
          type="text"
          className="px-1.5"
          icon={
            isFetching && revealedValue === undefined ? (
              <Loader className="animate-spin" size={16} strokeWidth={1.5} />
            ) : !revealSecret ? (
              <Eye size={16} strokeWidth={1.5} />
            ) : (
              <EyeOff size={16} strokeWidth={1.5} />
            )
          }
          onClick={() => setRevealSecret(!revealSecret)}
        />
        <div className="flex-grow">
          {revealSecret && revealedValue ? (
            <Input copy size="small" className="font-mono" value={revealedValue} />
          ) : (
            <p className="text-sm font-mono">••••••••••••••••••</p>
          )}
        </div>
      </div>
      <div className="flex items-center justify-end w-[25%] space-x-4">
        <p className="text-sm text-foreground-light">
          {secret.updated_at === secret.created_at ? 'Added' : 'Updated'} on{' '}
          {dayjs(secret.updated_at).format('MMM D, YYYY')}
        </p>
<<<<<<< HEAD
        <DropdownMenu>
          <DropdownMenuTrigger asChild>
            <Button title="Manage Secret" type="text" className="px-1" icon={<MoreVertical />} />
          </DropdownMenuTrigger>
          <DropdownMenuContent side="bottom" align="end" className="w-32">
            <Tooltip>
              <TooltipTrigger asChild>
                <DropdownMenuItem
                  className="space-x-2"
=======

        <Tooltip>
          <TooltipTrigger asChild>
            <DropdownMenu>
              <DropdownMenuTrigger asChild>
                <Button
                  title="Manage Secret"
                  type="text"
                  className="px-1"
>>>>>>> 9104e470
                  disabled={!canManageSecrets}
                  icon={<MoreVertical />}
                />
              </DropdownMenuTrigger>
              <DropdownMenuContent side="bottom" align="end" className="w-32">
                <DropdownMenuItem className="space-x-2" onClick={() => setModal(`edit`)}>
                  <Edit3 size="14" />
                  <p>Edit</p>
                </DropdownMenuItem>
              </TooltipTrigger>
                <DropdownMenuItem
                  className="space-x-2"
                  disabled={!canManageSecrets}
                  onClick={() => onSelectRemove(secret)}
                >
                  <Trash stroke="red" size="14" />
                  <p className="text-foreground-light">Delete</p>
                </DropdownMenuItem>
              </DropdownMenuContent>
            </DropdownMenu>
          </TooltipTrigger>
          {!canManageSecrets && (
            <TooltipContent side="bottom">
              You need additional permissions to manage secrets
            </TooltipContent>
          )}
        </Tooltip>
        {renderModal()}
      </div>
    </div>
  )
}

export default SecretRow<|MERGE_RESOLUTION|>--- conflicted
+++ resolved
@@ -104,17 +104,6 @@
           {secret.updated_at === secret.created_at ? 'Added' : 'Updated'} on{' '}
           {dayjs(secret.updated_at).format('MMM D, YYYY')}
         </p>
-<<<<<<< HEAD
-        <DropdownMenu>
-          <DropdownMenuTrigger asChild>
-            <Button title="Manage Secret" type="text" className="px-1" icon={<MoreVertical />} />
-          </DropdownMenuTrigger>
-          <DropdownMenuContent side="bottom" align="end" className="w-32">
-            <Tooltip>
-              <TooltipTrigger asChild>
-                <DropdownMenuItem
-                  className="space-x-2"
-=======
 
         <Tooltip>
           <TooltipTrigger asChild>
@@ -124,7 +113,6 @@
                   title="Manage Secret"
                   type="text"
                   className="px-1"
->>>>>>> 9104e470
                   disabled={!canManageSecrets}
                   icon={<MoreVertical />}
                 />
