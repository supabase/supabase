import Link from 'next/link'

import { useParams } from 'common'
<<<<<<< HEAD
import { useProjectSettingsV2Query } from 'data/config/project-settings-v2-query'
=======
import { getAPIKeys, useProjectSettingsV2Query } from 'data/config/project-settings-v2-query'
>>>>>>> f521109c
import CodeSnippet from './CodeSnippet'
import Snippets from './Snippets'

interface AuthenticationProps {
  selectedLang: 'bash' | 'js'
  showApiKey: string
}

const Authentication = ({ selectedLang, showApiKey }: AuthenticationProps) => {
  const { ref: projectRef } = useParams()
  const { data: settings } = useProjectSettingsV2Query({ projectRef })
<<<<<<< HEAD
  const anonKey = (settings?.service_api_keys ?? []).find((x) => x.tags === 'anon')?.api_key
  const serviceKey = (settings?.service_api_keys ?? []).find(
    (x) => x.tags === 'service_role'
  )?.api_key
=======

  const { anonKey, serviceKey } = getAPIKeys(settings)
>>>>>>> f521109c
  const endpoint = settings?.app_config?.endpoint ?? ''

  // [Joshen] ShowApiKey should really be a boolean, its confusing
  const defaultApiKey =
<<<<<<< HEAD
    showApiKey !== 'SUPABASE_KEY' ? anonKey ?? 'SUPABASE_CLIENT_API_KEY' : 'SUPABASE_CLIENT_API_KEY'
  const serviceApiKey =
    showApiKey !== 'SUPABASE_KEY' ? serviceKey ?? 'SUPABASE_SERVICE_KEY' : 'SUPABASE_SERVICE_KEY'
=======
    showApiKey !== 'SUPABASE_KEY'
      ? anonKey?.api_key ?? 'SUPABASE_CLIENT_API_KEY'
      : 'SUPABASE_CLIENT_API_KEY'
  const serviceApiKey =
    showApiKey !== 'SUPABASE_KEY'
      ? serviceKey?.api_key ?? 'SUPABASE_SERVICE_KEY'
      : 'SUPABASE_SERVICE_KEY'
>>>>>>> f521109c

  return (
    <>
      <h2 className="doc-heading">Authentication</h2>
      <div className="doc-section">
        <article className="code-column text-foreground">
          <p>Supabase works through a mixture of JWT and Key auth.</p>
          <p>
            If no <code>Authorization</code> header is included, the API will assume that you are
            making a request with an anonymous user.
          </p>
          <p>
            If an <code>Authorization</code> header is included, the API will "switch" to the role
            of the user making the request. See the User Management section for more details.
          </p>
          <p>We recommend setting your keys as Environment Variables.</p>
        </article>
      </div>

      <h2 className="doc-heading">Client API Keys</h2>
      <div className="doc-section ">
        <article className="code-column text-foreground">
          <p>
            Client keys allow "anonymous access" to your database, until the user has logged in.
            After logging in the keys will switch to the user's own login token.
          </p>
          <p>
            In this documentation, we will refer to the key using the name <code>SUPABASE_KEY</code>
            .
          </p>
          <p>
            We have provided you a Client Key to get started. You will soon be able to add as many
            keys as you like. You can find the <code>anon</code> key in the{' '}
            <Link href={`/project/${projectRef}/settings/api`}>API Settings</Link> page.
          </p>
        </article>
        <article className="code">
          <CodeSnippet
            selectedLang={selectedLang}
            snippet={Snippets.authKey('CLIENT API KEY', 'SUPABASE_KEY', defaultApiKey)}
          />
          <CodeSnippet
            selectedLang={selectedLang}
            snippet={Snippets.authKeyExample(defaultApiKey, endpoint, {
              showBearer: false,
            })}
          />
        </article>
      </div>

      <h2 className="doc-heading">Service Keys</h2>
      <div className="doc-section ">
        <article className="code-column text-foreground">
          <p>
            Service keys have FULL access to your data, bypassing any security policies. Be VERY
            careful where you expose these keys. They should only be used on a server and never on a
            client or browser.
          </p>
          <p>
            In this documentation, we will refer to the key using the name <code>SERVICE_KEY</code>.
          </p>
          <p>
            We have provided you with a Service Key to get started. Soon you will be able to add as
            many keys as you like. You can find the <code>service_role</code> in the{' '}
            <Link href={`/project/${projectRef}/settings/api`}>API Settings</Link> page.
          </p>
        </article>
        <article className="code">
          <CodeSnippet
            selectedLang={selectedLang}
            snippet={Snippets.authKey('SERVICE KEY', 'SERVICE_KEY', serviceApiKey)}
          />
          <CodeSnippet
            selectedLang={selectedLang}
            snippet={Snippets.authKeyExample(serviceApiKey, endpoint, { keyName: 'SERVICE_KEY' })}
          />
        </article>
      </div>
    </>
  )
}

export default Authentication<|MERGE_RESOLUTION|>--- conflicted
+++ resolved
@@ -1,11 +1,7 @@
 import Link from 'next/link'
 
 import { useParams } from 'common'
-<<<<<<< HEAD
-import { useProjectSettingsV2Query } from 'data/config/project-settings-v2-query'
-=======
 import { getAPIKeys, useProjectSettingsV2Query } from 'data/config/project-settings-v2-query'
->>>>>>> f521109c
 import CodeSnippet from './CodeSnippet'
 import Snippets from './Snippets'
 
@@ -17,24 +13,12 @@
 const Authentication = ({ selectedLang, showApiKey }: AuthenticationProps) => {
   const { ref: projectRef } = useParams()
   const { data: settings } = useProjectSettingsV2Query({ projectRef })
-<<<<<<< HEAD
-  const anonKey = (settings?.service_api_keys ?? []).find((x) => x.tags === 'anon')?.api_key
-  const serviceKey = (settings?.service_api_keys ?? []).find(
-    (x) => x.tags === 'service_role'
-  )?.api_key
-=======
 
   const { anonKey, serviceKey } = getAPIKeys(settings)
->>>>>>> f521109c
   const endpoint = settings?.app_config?.endpoint ?? ''
 
   // [Joshen] ShowApiKey should really be a boolean, its confusing
   const defaultApiKey =
-<<<<<<< HEAD
-    showApiKey !== 'SUPABASE_KEY' ? anonKey ?? 'SUPABASE_CLIENT_API_KEY' : 'SUPABASE_CLIENT_API_KEY'
-  const serviceApiKey =
-    showApiKey !== 'SUPABASE_KEY' ? serviceKey ?? 'SUPABASE_SERVICE_KEY' : 'SUPABASE_SERVICE_KEY'
-=======
     showApiKey !== 'SUPABASE_KEY'
       ? anonKey?.api_key ?? 'SUPABASE_CLIENT_API_KEY'
       : 'SUPABASE_CLIENT_API_KEY'
@@ -42,7 +26,6 @@
     showApiKey !== 'SUPABASE_KEY'
       ? serviceKey?.api_key ?? 'SUPABASE_SERVICE_KEY'
       : 'SUPABASE_SERVICE_KEY'
->>>>>>> f521109c
 
   return (
     <>
