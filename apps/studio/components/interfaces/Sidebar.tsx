import { AnimatePresence, motion, MotionProps } from 'framer-motion'
import { isUndefined } from 'lodash'
import { Blocks, Boxes, ChartArea, Command, PanelLeftDashed, Settings, Users } from 'lucide-react'
import Link from 'next/link'
import { useRouter } from 'next/router'
import { ComponentProps, ComponentPropsWithoutRef, FC, useEffect } from 'react'

import { useParams } from 'common'
import {
  generateOtherRoutes,
  generateProductRoutes,
  generateSettingsRoutes,
  generateToolRoutes,
} from 'components/layouts/ProjectLayout/NavigationBar/NavigationBar.utils'
import { useProjectContext } from 'components/layouts/ProjectLayout/ProjectContext'
import { ProjectIndexPageLink } from 'data/prefetchers/project.$ref'
import { useHideSidebar } from 'hooks/misc/useHideSidebar'
import { useIsFeatureEnabled } from 'hooks/misc/useIsFeatureEnabled'
import { useLocalStorageQuery } from 'hooks/misc/useLocalStorage'
import { Home } from 'icons'
import { IS_PLATFORM, LOCAL_STORAGE_KEYS } from 'lib/constants'
import {
  Button,
  DropdownMenu,
  DropdownMenuContent,
  DropdownMenuLabel,
  DropdownMenuRadioGroup,
  DropdownMenuRadioItem,
  DropdownMenuSeparator,
  DropdownMenuTrigger,
  Separator,
  SidebarContent as SidebarContentPrimitive,
  SidebarFooter,
  SidebarGroup,
  SidebarMenu,
  SidebarMenuButton,
  SidebarMenuItem,
  Sidebar as SidebarPrimitive,
  useSidebar,
} from 'ui'
import { useSetCommandMenuOpen } from 'ui-patterns'
import { ThemeDropdown, UserDropdown } from './UserDropdown'

export const ICON_SIZE = 32
export const ICON_STROKE_WIDTH = 1.5
export type SidebarBehaviourType = 'expandable' | 'open' | 'closed'
export const DEFAULT_SIDEBAR_BEHAVIOR = 'expandable'

const SidebarMotion = motion(SidebarPrimitive) as FC<
  ComponentProps<typeof SidebarPrimitive> & {
    transition?: MotionProps['transition']
    initial?: MotionProps['initial']
    animate?: MotionProps['animate']
    exit?: MotionProps['exit']
  }
>

export interface SidebarProps extends ComponentPropsWithoutRef<typeof SidebarPrimitive> {}

export const Sidebar = ({ className, ...props }: SidebarProps) => {
  const { setOpen } = useSidebar()
  const hideSideBar = useHideSidebar()

  const [sidebarBehaviour, setSidebarBehaviour] = useLocalStorageQuery(
    LOCAL_STORAGE_KEYS.EXPAND_NAVIGATION_PANEL,
    DEFAULT_SIDEBAR_BEHAVIOR
  )

  useEffect(() => {
    // logic to toggle sidebar open based on sidebarBehaviour state
    if (sidebarBehaviour === 'open') setOpen(true)
    if (sidebarBehaviour === 'closed') setOpen(false)
  }, [sidebarBehaviour, setOpen])

  return (
    <>
      <AnimatePresence>
        {!hideSideBar && (
          <SidebarMotion
            transition={{
              duration: 0.1,
            }}
            {...props}
            overflowing={sidebarBehaviour === 'expandable'}
            collapsible="icon"
            variant="sidebar"
            onMouseEnter={() => {
              if (sidebarBehaviour === 'expandable') setOpen(true)
            }}
            onMouseLeave={() => {
              if (sidebarBehaviour === 'expandable') setOpen(false)
            }}
          >
            <SidebarContent
              footer={
                <DropdownMenu>
                  <DropdownMenuTrigger asChild>
                    <Button
                      type="text"
                      className="w-min px-1.5 mx-0.5 group-data-[state=expanded]:px-2"
                      icon={<PanelLeftDashed size={ICON_SIZE} strokeWidth={ICON_STROKE_WIDTH} />}
                    />
                  </DropdownMenuTrigger>
                  <DropdownMenuContent side="top" align="start" className="w-40">
                    <DropdownMenuRadioGroup
                      value={sidebarBehaviour}
                      onValueChange={(value) => setSidebarBehaviour(value as SidebarBehaviourType)}
                    >
                      <DropdownMenuLabel>Sidebar control</DropdownMenuLabel>
                      <DropdownMenuSeparator />
                      <DropdownMenuRadioItem value="open">Expanded</DropdownMenuRadioItem>
                      <DropdownMenuRadioItem value="closed">Collapsed</DropdownMenuRadioItem>
                      <DropdownMenuRadioItem value="expandable">
                        Expand on hover
                      </DropdownMenuRadioItem>
                    </DropdownMenuRadioGroup>
                  </DropdownMenuContent>
                </DropdownMenu>
              }
            />
          </SidebarMotion>
        )}
      </AnimatePresence>
    </>
  )
}

export function SidebarContent({ footer }: { footer?: React.ReactNode }) {
  const setCommandMenuOpen = useSetCommandMenuOpen()
  const { ref: projectRef } = useParams()

  return (
    <>
      <AnimatePresence mode="wait">
        <SidebarContentPrimitive>
          {projectRef ? (
            <motion.div key="project-links">
              <ProjectLinks />
            </motion.div>
          ) : (
            <motion.div
              key="org-links"
              initial={{ opacity: 0, y: -20 }}
              animate={{ opacity: 1, y: 0 }}
              exit={{ opacity: 0, y: -20 }}
              transition={{ duration: 0.2, ease: 'easeOut' }}
            >
              <OrganizationLinks />
            </motion.div>
          )}
        </SidebarContentPrimitive>
      </AnimatePresence>
      <SidebarFooter>
        <SidebarMenu className="group-data-[state=expanded]:p-0">
<<<<<<< HEAD
=======
          <SidebarGroup className="p-0 gap-0.5">
            {settingsRoutes.map((route) => (
              <SideBarNavLink
                key={`settings-routes-${route.key}`}
                route={route}
                active={activeRoute === route.key}
              />
            ))}
          </SidebarGroup>
>>>>>>> ae410254
          <SidebarGroup className="p-0">
            <SideBarNavLink
              key="cmdk"
              route={{
                key: 'cmdk',
                label: 'Command Menu',
                icon: <Command size={ICON_SIZE} strokeWidth={ICON_STROKE_WIDTH} />,
              }}
              onClick={() => setCommandMenuOpen(true)}
            />
          </SidebarGroup>
        </SidebarMenu>
<<<<<<< HEAD
=======
        <SidebarMenu className="group-data-[state=expanded]:p-0">
          <SidebarGroup className="p-0">
            {IS_PLATFORM ? <UserDropdown /> : <ThemeDropdown />}
          </SidebarGroup>
        </SidebarMenu>
>>>>>>> ae410254
        <SidebarGroup className="p-0">{footer}</SidebarGroup>
      </SidebarFooter>
    </>
  )
}

export function SideBarNavLink({
  route,
  active,
  onClick,
  ...props
}: {
  route: any
  active?: boolean
  onClick?: () => void
} & ComponentPropsWithoutRef<typeof SidebarMenuButton>) {
  const [sidebarBehaviour] = useLocalStorageQuery(
    LOCAL_STORAGE_KEYS.EXPAND_NAVIGATION_PANEL,
    DEFAULT_SIDEBAR_BEHAVIOR
  )

  const buttonProps = {
    tooltip: sidebarBehaviour === 'closed' ? route.label : '',
    isActive: active,
    className: 'text-sm',
    size: 'default' as const,
    onClick: onClick,
  }

  const content = props.children ? (
    props.children
  ) : (
    <>
      {route.icon}
      <span>{route.label}</span>
    </>
  )

  return (
    <SidebarMenuItem>
      {route.link ? (
        <SidebarMenuButton {...buttonProps} asChild>
          <Link href={route.link}>{content}</Link>
        </SidebarMenuButton>
      ) : (
        <SidebarMenuButton {...buttonProps}>{content}</SidebarMenuButton>
      )}
    </SidebarMenuItem>
  )
}

function ProjectLinks() {
  const router = useRouter()
  const { ref } = useParams()
  const { project } = useProjectContext()

  const activeRoute = router.pathname.split('/')[3]

  const {
    projectAuthAll: authEnabled,
    projectEdgeFunctionAll: edgeFunctionsEnabled,
    projectStorageAll: storageEnabled,
    realtimeAll: realtimeEnabled,
  } = useIsFeatureEnabled([
    'project_auth:all',
    'project_edge_function:all',
    'project_storage:all',
    'realtime:all',
  ])

  const toolRoutes = generateToolRoutes(ref, project)
  const productRoutes = generateProductRoutes(ref, project, {
    auth: authEnabled,
    edgeFunctions: edgeFunctionsEnabled,
    storage: storageEnabled,
    realtime: realtimeEnabled,
  })
  const otherRoutes = generateOtherRoutes(ref, project)
  const settingsRoutes = generateSettingsRoutes(ref, project)

  return (
    <SidebarMenu>
      <SidebarGroup className="gap-0.5">
        <SideBarNavLink
          key="home"
          active={isUndefined(activeRoute) && !isUndefined(router.query.ref)}
          route={{
            key: 'HOME',
            label: 'Project overview',
            icon: <Home size={ICON_SIZE} strokeWidth={ICON_STROKE_WIDTH} />,
            link: `/project/${ref}`,
            linkElement: <ProjectIndexPageLink projectRef={ref} />,
          }}
        />
        {toolRoutes.map((route, i) => (
          <SideBarNavLink
            key={`tools-routes-${i}`}
            route={route}
            active={activeRoute === route.key}
          />
<<<<<<< HEAD
          {toolRoutes.map((route, i) => (
            <NavLink key={`tools-routes-${i}`} route={route} active={activeRoute === route.key} />
          ))}
        </SidebarGroup>
        <Separator className="w-[calc(100%-1rem)] mx-auto" />
        <SidebarGroup className="gap-0.5">
          {productRoutes.map((route, i) => (
            <NavLink key={`product-routes-${i}`} route={route} active={activeRoute === route.key} />
          ))}
        </SidebarGroup>
        <Separator className="w-[calc(100%-1rem)] mx-auto" />
        <SidebarGroup className="gap-0.5">
          {otherRoutes.map((route, i) => (
            <NavLink key={`other-routes-${i}`} route={route} active={activeRoute === route.key} />
          ))}
        </SidebarGroup>
        <SidebarGroup className="gap-0.5">
=======
        ))}
      </SidebarGroup>
      <Separator className="w-[calc(100%-1rem)] mx-auto" />
      <SidebarGroup className="gap-0.5">
        {productRoutes.map((route, i) => (
          <SideBarNavLink
            key={`product-routes-${i}`}
            route={route}
            active={activeRoute === route.key}
          />
        ))}
      </SidebarGroup>
      <Separator className="w-[calc(100%-1rem)] mx-auto" />
      <SidebarGroup className="gap-0.5">
        {otherRoutes.map((route, i) => (
          <SideBarNavLink
            key={`other-routes-${i}`}
            route={route}
            active={activeRoute === route.key}
          />
        ))}
      </SidebarGroup>
      {/* Settings routes to be added in with project/org nav */}
      {/* <SidebarGroup className="gap-0.5">
>>>>>>> ae410254
          {settingsRoutes.map((route, i) => (
            <SideBarNavLink
              key={`settings-routes-${i}`}
              route={route}
              active={activeRoute === route.key}
            />
          ))}
<<<<<<< HEAD
        </SidebarGroup>
      </SidebarMenu>
    </>
=======
        </SidebarGroup> */}
    </SidebarMenu>
>>>>>>> ae410254
  )
}

// Not currently used, will be part of org layout PR
const OrganizationLinks = () => {
  const router = useRouter()
  const { slug } = useParams()

  const activeRoute = router.pathname.split('/')[3]

  const navMenuItems = [
    {
      label: 'Projects',
      href: `/org/${slug}`,
      key: '',
      icon: <Boxes size={ICON_SIZE} strokeWidth={ICON_STROKE_WIDTH} />,
    },
    {
      label: 'Team',
      href: `/org/${slug}/team`,
      key: 'team',
      icon: <Users size={ICON_SIZE} strokeWidth={ICON_STROKE_WIDTH} />,
    },
    {
      label: 'Integrations',
      href: `/org/${slug}/integrations`,
      key: 'integrations',
      icon: <Blocks size={ICON_SIZE} strokeWidth={ICON_STROKE_WIDTH} />,
    },
    {
      label: 'Usage',
      href: `/org/${slug}/usage`,
      key: 'usage',
      icon: <ChartArea size={ICON_SIZE} strokeWidth={ICON_STROKE_WIDTH} />,
    },
    {
      label: 'Organization settings',
      href: `/org/${slug}/settings/general`,
      key: 'settings',
      icon: <Settings size={ICON_SIZE} strokeWidth={ICON_STROKE_WIDTH} />,
    },
  ]

  return (
    <SidebarMenu className="flex flex-col gap-1 items-start">
      <SidebarGroup className="gap-0.5">
        {navMenuItems.map((item, i) => (
          <SideBarNavLink
            active={i === 0 ? activeRoute === undefined : activeRoute === item.key}
            route={{
              label: item.label,
              link: item.href,
              key: item.label,
              icon: item.icon,
            }}
          />
        ))}
      </SidebarGroup>
    </SidebarMenu>
  )
}<|MERGE_RESOLUTION|>--- conflicted
+++ resolved
@@ -152,18 +152,6 @@
       </AnimatePresence>
       <SidebarFooter>
         <SidebarMenu className="group-data-[state=expanded]:p-0">
-<<<<<<< HEAD
-=======
-          <SidebarGroup className="p-0 gap-0.5">
-            {settingsRoutes.map((route) => (
-              <SideBarNavLink
-                key={`settings-routes-${route.key}`}
-                route={route}
-                active={activeRoute === route.key}
-              />
-            ))}
-          </SidebarGroup>
->>>>>>> ae410254
           <SidebarGroup className="p-0">
             <SideBarNavLink
               key="cmdk"
@@ -176,14 +164,6 @@
             />
           </SidebarGroup>
         </SidebarMenu>
-<<<<<<< HEAD
-=======
-        <SidebarMenu className="group-data-[state=expanded]:p-0">
-          <SidebarGroup className="p-0">
-            {IS_PLATFORM ? <UserDropdown /> : <ThemeDropdown />}
-          </SidebarGroup>
-        </SidebarMenu>
->>>>>>> ae410254
         <SidebarGroup className="p-0">{footer}</SidebarGroup>
       </SidebarFooter>
     </>
@@ -278,31 +258,13 @@
             linkElement: <ProjectIndexPageLink projectRef={ref} />,
           }}
         />
+
         {toolRoutes.map((route, i) => (
           <SideBarNavLink
             key={`tools-routes-${i}`}
             route={route}
             active={activeRoute === route.key}
           />
-<<<<<<< HEAD
-          {toolRoutes.map((route, i) => (
-            <NavLink key={`tools-routes-${i}`} route={route} active={activeRoute === route.key} />
-          ))}
-        </SidebarGroup>
-        <Separator className="w-[calc(100%-1rem)] mx-auto" />
-        <SidebarGroup className="gap-0.5">
-          {productRoutes.map((route, i) => (
-            <NavLink key={`product-routes-${i}`} route={route} active={activeRoute === route.key} />
-          ))}
-        </SidebarGroup>
-        <Separator className="w-[calc(100%-1rem)] mx-auto" />
-        <SidebarGroup className="gap-0.5">
-          {otherRoutes.map((route, i) => (
-            <NavLink key={`other-routes-${i}`} route={route} active={activeRoute === route.key} />
-          ))}
-        </SidebarGroup>
-        <SidebarGroup className="gap-0.5">
-=======
         ))}
       </SidebarGroup>
       <Separator className="w-[calc(100%-1rem)] mx-auto" />
@@ -325,24 +287,16 @@
           />
         ))}
       </SidebarGroup>
-      {/* Settings routes to be added in with project/org nav */}
-      {/* <SidebarGroup className="gap-0.5">
->>>>>>> ae410254
-          {settingsRoutes.map((route, i) => (
-            <SideBarNavLink
-              key={`settings-routes-${i}`}
-              route={route}
-              active={activeRoute === route.key}
-            />
-          ))}
-<<<<<<< HEAD
-        </SidebarGroup>
-      </SidebarMenu>
-    </>
-=======
-        </SidebarGroup> */}
+      <SidebarGroup className="gap-0.5">
+        {settingsRoutes.map((route, i) => (
+          <SideBarNavLink
+            key={`settings-routes-${i}`}
+            route={route}
+            active={activeRoute === route.key}
+          />
+        ))}
+      </SidebarGroup>
     </SidebarMenu>
->>>>>>> ae410254
   )
 }
 
