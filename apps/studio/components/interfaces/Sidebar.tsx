--- conflicted
+++ resolved
@@ -10,13 +10,14 @@
 import { AnimatePresence, motion, MotionProps } from 'framer-motion'
 import { useHideSidebar } from 'hooks/misc/useHideSidebar'
 import { useIsFeatureEnabled } from 'hooks/misc/useIsFeatureEnabled'
+import { useLocalStorageQuery } from 'hooks/misc/useLocalStorage'
 import { Home } from 'icons'
+import { LOCAL_STORAGE_KEYS } from 'lib/constants'
 import { isUndefined } from 'lodash'
 import { Blocks, Boxes, ChartArea, Command, PanelLeftDashed, Settings, Users } from 'lucide-react'
 import Link from 'next/link'
 import { useRouter } from 'next/router'
 import { useEffect } from 'react'
-import { useAppStateSnapshot, type SidebarBehaviourType } from 'state/app-state'
 import {
   Button,
   DropdownMenu,
@@ -37,9 +38,6 @@
   useSidebar,
 } from 'ui'
 import { useSetCommandMenuOpen } from 'ui-patterns'
-import { UserDropdown } from './UserDropdown'
-import { useLocalStorageQuery } from 'hooks/misc/useLocalStorage'
-import { LOCAL_STORAGE_KEYS } from 'lib/constants'
 
 export const ICON_SIZE = 32
 export const ICON_STROKE_WIDTH = 1.5
@@ -60,22 +58,12 @@
 export function Sidebar({ className, ...props }: SidebarProps) {
   const { setOpen } = useSidebar()
   const hideSideBar = useHideSidebar()
-<<<<<<< HEAD
-  const { sidebarBehaviour } = useAppStateSnapshot()
-
-  console.log('Sidebar render:', { hideSideBar, sidebarBehaviour })
-=======
   // const { sidebarBehaviour, setSidebarBehaviour } = useAppStateSnapshot()
->>>>>>> 32a2ad1c
 
   const [sidebarBehaviour, setSidebarBehaviour] = useLocalStorageQuery(
     LOCAL_STORAGE_KEYS.EXPAND_NAVIGATION_PANEL,
     DEFAULT_SIDEBAR_BEHAVIOR
   )
-<<<<<<< HEAD
-  const { setSidebarBehaviour } = useAppStateSnapshot()
-=======
->>>>>>> 32a2ad1c
 
   useEffect(() => {
     // logic to toggle sidebar open based on sidebarBehaviour state
@@ -150,38 +138,17 @@
 
 export function SidebarContent({ footer }: { footer?: React.ReactNode }) {
   const setCommandMenuOpen = useSetCommandMenuOpen()
-<<<<<<< HEAD
   const { ref: projectRef } = useParams()
-=======
-
-  // temporary logic to show settings route in sidebar footer
-  // this will be removed once we move to an updated org/project nav
-  const router = useRouter()
-  const { ref } = useParams()
-  const { project } = useProjectContext()
-  const settingsRoutes = generateSettingsRoutes(ref, project)
-  const activeRoute = router.pathname.split('/')[3]
->>>>>>> 32a2ad1c
 
   return (
     <>
       <AnimatePresence mode="wait">
         <SidebarContentPrimitive>
-<<<<<<< HEAD
           {projectRef ? (
             <motion.div key="project-links">
               <ProjectLinks />
             </motion.div>
           ) : (
-=======
-          {/* Org sidebar to be added in with project/org nav */}
-          {/* {project ? ( */}
-          <motion.div key="project-links">
-            <ProjectLinks />
-          </motion.div>
-          {/* Org sidebar to be added in with project/org nav */}
-          {/* ) : (
->>>>>>> 32a2ad1c
             <motion.div
               key="org-links"
               initial={{ opacity: 0, y: -20 }}
@@ -191,24 +158,11 @@
             >
               <OrganizationLinks />
             </motion.div>
-<<<<<<< HEAD
           )}
-=======
-            )} */}
->>>>>>> 32a2ad1c
         </SidebarContentPrimitive>
       </AnimatePresence>
       <SidebarFooter>
         <SidebarMenu className="group-data-[state=expanded]:p-0">
-          <SidebarGroup className="p-0 gap-0.5">
-            {settingsRoutes.map((route, i) => (
-              <NavLink
-                key={`settings-routes-${i}`}
-                route={route}
-                active={activeRoute === route.key}
-              />
-            ))}
-          </SidebarGroup>
           <SidebarGroup className="p-0">
             <NavLink
               key="cmdk"
@@ -296,9 +250,7 @@
     realtime: realtimeEnabled,
   })
   const otherRoutes = generateOtherRoutes(ref, project)
-
-  /* Settings routes to be added in with project/org nav */
-  // const settingsRoutes = generateSettingsRoutes(ref, project)
+  const settingsRoutes = generateSettingsRoutes(ref, project)
 
   return (
     <>
@@ -331,8 +283,7 @@
             <NavLink key={`other-routes-${i}`} route={route} active={activeRoute === route.key} />
           ))}
         </SidebarGroup>
-        {/* Settings routes to be added in with project/org nav */}
-        {/* <SidebarGroup className="gap-0.5">
+        <SidebarGroup className="gap-0.5">
           {settingsRoutes.map((route, i) => (
             <NavLink
               key={`settings-routes-${i}`}
@@ -340,7 +291,7 @@
               active={activeRoute === route.key}
             />
           ))}
-        </SidebarGroup> */}
+        </SidebarGroup>
       </SidebarMenu>
     </>
   )
