import { AnimatePresence, motion, MotionProps } from 'framer-motion'
import { isUndefined } from 'lodash'
import {
  Blocks,
  Boxes,
  ChartArea,
  FolderSync,
  HardDrive,
  MessageCircleQuestionIcon,
  PanelLeftDashed,
  Receipt,
  Settings,
  Shield,
  Users,
} from 'lucide-react'
import Link from 'next/link'
import { useRouter } from 'next/router'
import { ComponentProps, ComponentPropsWithoutRef, FC, ReactNode, useEffect } from 'react'

import { LOCAL_STORAGE_KEYS, useIsMFAEnabled, useParams } from 'common'
import {
  generateOtherRoutes,
  generateProductRoutes,
  generateSettingsRoutes,
  generateToolRoutes,
} from 'components/layouts/ProjectLayout/NavigationBar/NavigationBar.utils'
import { ProjectIndexPageLink } from 'data/prefetchers/project.$ref'
import { useHideSidebar } from 'hooks/misc/useHideSidebar'
import { useIsFeatureEnabled } from 'hooks/misc/useIsFeatureEnabled'
import { useLints } from 'hooks/misc/useLints'
import { useLocalStorageQuery } from 'hooks/misc/useLocalStorage'
import { useSelectedOrganizationQuery } from 'hooks/misc/useSelectedOrganization'
import { useSelectedProjectQuery } from 'hooks/misc/useSelectedProject'
import { Home } from 'icons'
import { useAppStateSnapshot } from 'state/app-state'
import {
  Button,
  cn,
  DropdownMenu,
  DropdownMenuContent,
  DropdownMenuLabel,
  DropdownMenuRadioGroup,
  DropdownMenuRadioItem,
  DropdownMenuSeparator,
  DropdownMenuTrigger,
  Separator,
  SidebarContent as SidebarContentPrimitive,
  SidebarFooter,
  SidebarGroup,
  SidebarMenu,
  SidebarMenuButton,
  SidebarMenuItem,
  Sidebar as SidebarPrimitive,
  useSidebar,
} from 'ui'
import {
  useIsAPIDocsSidePanelEnabled,
  useUnifiedLogsPreview,
} from './App/FeaturePreview/FeaturePreviewContext'

export const ICON_SIZE = 32
export const ICON_STROKE_WIDTH = 1.5
export type SidebarBehaviourType = 'expandable' | 'open' | 'closed'
export const DEFAULT_SIDEBAR_BEHAVIOR = 'expandable'

const SidebarMotion = motion(SidebarPrimitive) as FC<
  ComponentProps<typeof SidebarPrimitive> & {
    transition?: MotionProps['transition']
  }
>

export interface SidebarProps extends ComponentPropsWithoutRef<typeof SidebarPrimitive> {}

export const Sidebar = ({ className, ...props }: SidebarProps) => {
  const { setOpen } = useSidebar()
  const hideSideBar = useHideSidebar()

  const [sidebarBehaviour, setSidebarBehaviour] = useLocalStorageQuery(
    LOCAL_STORAGE_KEYS.SIDEBAR_BEHAVIOR,
    DEFAULT_SIDEBAR_BEHAVIOR
  )

  useEffect(() => {
    // logic to toggle sidebar open based on sidebarBehaviour state
    if (sidebarBehaviour === 'open') setOpen(true)
    if (sidebarBehaviour === 'closed') setOpen(false)
  }, [sidebarBehaviour, setOpen])

  return (
    <AnimatePresence>
      {!hideSideBar && (
        <SidebarMotion
          {...props}
          transition={{ delay: 0.4, duration: 0.4 }}
          overflowing={sidebarBehaviour === 'expandable'}
          collapsible="icon"
          variant="sidebar"
          onMouseEnter={() => {
            if (sidebarBehaviour === 'expandable') setOpen(true)
          }}
          onMouseLeave={() => {
            if (sidebarBehaviour === 'expandable') setOpen(false)
          }}
        >
          <SidebarContent
            footer={
              <DropdownMenu>
                <DropdownMenuTrigger asChild>
                  <Button
                    type="text"
                    className={`w-min px-1.5 mx-0.5 ${sidebarBehaviour === 'open' ? '!px-2' : ''}`}
                    icon={<PanelLeftDashed size={ICON_SIZE} strokeWidth={ICON_STROKE_WIDTH} />}
                  />
                </DropdownMenuTrigger>
                <DropdownMenuContent side="top" align="start" className="w-40">
                  <DropdownMenuRadioGroup
                    value={sidebarBehaviour}
                    onValueChange={(value) => setSidebarBehaviour(value as SidebarBehaviourType)}
                  >
                    <DropdownMenuLabel>Sidebar control</DropdownMenuLabel>
                    <DropdownMenuSeparator />
                    <DropdownMenuRadioItem value="open">Expanded</DropdownMenuRadioItem>
                    <DropdownMenuRadioItem value="closed">Collapsed</DropdownMenuRadioItem>
                    <DropdownMenuRadioItem value="expandable">
                      Expand on hover
                    </DropdownMenuRadioItem>
                  </DropdownMenuRadioGroup>
                </DropdownMenuContent>
              </DropdownMenu>
            }
          />
        </SidebarMotion>
      )}
    </AnimatePresence>
  )
}

export const SidebarContent = ({ footer }: { footer?: ReactNode }) => {
  const { ref: projectRef } = useParams()

  return (
    <>
      <AnimatePresence mode="wait">
        <SidebarContentPrimitive>
          {projectRef ? (
            <motion.div key="project-links">
              <ProjectLinks />
            </motion.div>
          ) : (
            <motion.div
              key="org-links"
              initial={{ opacity: 0, y: -20 }}
              animate={{ opacity: 1, y: 0 }}
              exit={{ opacity: 0, y: -20 }}
              transition={{ duration: 0.2, ease: 'easeOut' }}
            >
              <OrganizationLinks />
            </motion.div>
          )}
        </SidebarContentPrimitive>
      </AnimatePresence>
      <SidebarFooter>
        <SidebarGroup className="p-0">{footer}</SidebarGroup>
      </SidebarFooter>
    </>
  )
}

export function SideBarNavLink({
  route,
  active,
  onClick,
  disabled,
  ...props
}: {
  route: any
  active?: boolean
  disabled?: boolean
  onClick?: () => void
} & ComponentPropsWithoutRef<typeof SidebarMenuButton>) {
  const [sidebarBehaviour] = useLocalStorageQuery(
    LOCAL_STORAGE_KEYS.SIDEBAR_BEHAVIOR,
    DEFAULT_SIDEBAR_BEHAVIOR
  )

  const buttonProps = {
    disabled,
    tooltip: sidebarBehaviour === 'closed' ? route.label : '',
    isActive: active,
    className: cn('text-sm', sidebarBehaviour === 'open' ? '!px-2' : ''),
    size: 'default' as const,
    onClick: onClick,
  }

  const content = props.children ? (
    props.children
  ) : (
    <>
      {route.icon}
      <span>{route.label}</span>
    </>
  )

  return (
    <SidebarMenuItem>
      {route.link && !disabled ? (
        <SidebarMenuButton {...buttonProps} asChild>
          <Link href={route.link}>{content}</Link>
        </SidebarMenuButton>
      ) : (
        <SidebarMenuButton {...buttonProps}>{content}</SidebarMenuButton>
      )}
    </SidebarMenuItem>
  )
}

const ActiveDot = (errorArray: any[], warningArray: any[]) => {
  return (
    <div
      className={cn(
        'absolute pointer-events-none flex h-2 w-2 left-[18px] group-data-[state=expanded]:left-[20px] top-2 z-10 rounded-full',
        errorArray.length > 0
          ? 'bg-destructive-600'
          : warningArray.length > 0
            ? 'bg-warning-600'
            : 'bg-transparent'
      )}
    />
  )
}

const ProjectLinks = () => {
  const router = useRouter()
  const { slug, ref } = useParams() as { slug: string; ref?: string }
  const { data: project } = useSelectedProjectQuery()
  const snap = useAppStateSnapshot()
  const isNewAPIDocsEnabled = useIsAPIDocsSidePanelEnabled()
  const { securityLints, errorLints } = useLints()

  const activeRoute = router.pathname.split('/')[5]

  const {
    projectAuthAll: authEnabled,
    projectEdgeFunctionAll: edgeFunctionsEnabled,
    projectStorageAll: storageEnabled,
    realtimeAll: realtimeEnabled,
  } = useIsFeatureEnabled([
    'project_auth:all',
    'project_edge_function:all',
    'project_storage:all',
    'realtime:all',
  ])

  const toolRoutes = generateToolRoutes(slug, ref, project)
  const productRoutes = generateProductRoutes(slug, ref, project, {
    auth: authEnabled,
    edgeFunctions: edgeFunctionsEnabled,
    storage: storageEnabled,
    realtime: realtimeEnabled,
  })

  const { isEnabled: isUnifiedLogsEnabled } = useUnifiedLogsPreview()

  const otherRoutes = generateOtherRoutes(slug, ref, project, {
    unifiedLogs: isUnifiedLogsEnabled,
  })
  const settingsRoutes = generateSettingsRoutes(slug, ref, project)

  return (
    <SidebarMenu>
      <SidebarGroup className="gap-0.5">
        <SideBarNavLink
          key="home"
          active={isUndefined(activeRoute) && !isUndefined(router.query.ref)}
          route={{
            key: 'HOME',
            label: 'Project overview',
            icon: <Home size={ICON_SIZE} strokeWidth={ICON_STROKE_WIDTH} />,
            link: `/org/${slug}/project/${ref}`,
            linkElement: <ProjectIndexPageLink slug={slug} projectRef={ref} />,
          }}
        />
        {toolRoutes.map((route, i) => (
          <SideBarNavLink
            key={`tools-routes-${i}`}
            route={route}
            active={activeRoute === route.key}
          />
        ))}
      </SidebarGroup>
      <Separator className="w-[calc(100%-1rem)] mx-auto" />
      <SidebarGroup className="gap-0.5">
        {productRoutes.map((route, i) => (
          <SideBarNavLink
            key={`product-routes-${i}`}
            route={route}
            active={activeRoute === route.key}
          />
        ))}
      </SidebarGroup>
      <Separator className="w-[calc(100%-1rem)] mx-auto" />
      <SidebarGroup className="gap-0.5">
        {otherRoutes.map((route, i) => {
          if (route.key === 'api' && isNewAPIDocsEnabled) {
            return (
              <SideBarNavLink
                key={`other-routes-${i}`}
                route={{
                  label: route.label,
                  icon: route.icon,
                  key: route.key,
                }}
                onClick={() => {
                  snap.setShowProjectApiDocs(true)
                }}
              />
            )
          } else if (route.key === 'advisors') {
            return (
              <div className="relative" key={route.key}>
                {ActiveDot(errorLints, securityLints)}
                <SideBarNavLink
                  key={`other-routes-${i}`}
                  route={route}
                  active={activeRoute === route.key}
                />
              </div>
            )
          } else if (route.key === 'logs') {
            return (
              <SideBarNavLink
                key={`other-routes-${i}`}
                route={route}
                active={activeRoute === route.key}
              />
            )
          } else {
            return (
              <SideBarNavLink
                key={`other-routes-${i}`}
                route={route}
                active={activeRoute === route.key}
              />
            )
          }
        })}
      </SidebarGroup>
      {/* Settings routes to be added in with project/org nav */}
      <SidebarGroup className="gap-0.5">
        {settingsRoutes.map((route, i) => (
          <SideBarNavLink
            key={`settings-routes-${i}`}
            route={route}
            active={activeRoute === route.key}
          />
        ))}
      </SidebarGroup>
    </SidebarMenu>
  )
}

const OrganizationLinks = () => {
  const router = useRouter()
  const { slug } = useParams()

  const { data: org } = useSelectedOrganizationQuery()
  const isUserMFAEnabled = useIsMFAEnabled()
  const disableAccessMfa = org?.organization_requires_mfa && !isUserMFAEnabled

  const activeRoute = router.pathname.split('/')[5]

  const ProjectSection = [
    {
      label: 'Projects',
      href: `/org/${slug}`,
      key: 'projects',
      icon: <Boxes size={ICON_SIZE} strokeWidth={ICON_STROKE_WIDTH} />,
    },
    {
      label: 'RBAC',
      href: `/org/${slug}/team`,
      key: 'team',
      icon: <Shield size={ICON_SIZE} strokeWidth={ICON_STROKE_WIDTH} />,
    },
  ]

  const navMenuItems = [
    {
      label: 'Integrations',
      href: `/org/${slug}/integrations`,
      key: 'integrations',
      icon: <Blocks size={ICON_SIZE} strokeWidth={ICON_STROKE_WIDTH} />,
    },
    {
      label: 'Metering',
      href: `/org/${slug}/usage`,
      key: 'metering',
      icon: <ChartArea size={ICON_SIZE} strokeWidth={ICON_STROKE_WIDTH} />,
    },
    {
<<<<<<< HEAD
=======
      label: 'Backups',
      href: `/org/${slug}/usage`,
      key: 'backups',
      icon: <HardDrive size={ICON_SIZE} strokeWidth={ICON_STROKE_WIDTH} />,
    },
    {
      label: 'Support',
      href: `/org/${slug}/usage`,
      key: 'support',
      icon: <MessageCircleQuestionIcon size={ICON_SIZE} strokeWidth={ICON_STROKE_WIDTH} />,
    },
    {
>>>>>>> 051cd2b5
      label: 'Organization settings',
      href: `/org/${slug}/general`,
      key: 'settings',
      icon: <Settings size={ICON_SIZE} strokeWidth={ICON_STROKE_WIDTH} />,
    },
  ]

  return (
    <SidebarMenu className="flex flex-col gap-1 items-start">
      <SidebarGroup className="gap-0.5">
        {ProjectSection.map((item) => (
          <SideBarNavLink
            key={item.key}
            disabled={disableAccessMfa && item.key === 'team'}
            active={
              item.key === 'projects'
                ? isUndefined(activeRoute)
                : activeRoute === item.key || router.pathname.includes(item.key)
            }
            route={{
              label: item.label,
              link: item.href,
              key: item.key,
              icon: item.icon,
            }}
          />
        ))}
      </SidebarGroup>
      <Separator className="w-[calc(100%-1rem)] mx-auto" />
      <SidebarGroup className="gap-0.5">
        {navMenuItems.map((item, i) => (
          <SideBarNavLink
            key={item.key}
            disabled={disableAccessMfa}
            active={
              i === 0
                ? activeRoute === undefined
                : item.key === 'settings'
                  ? router.pathname.includes('/general') ||
                    router.pathname.includes('/apps') ||
                    router.pathname.includes('/audit') ||
                    router.pathname.includes('/documents') ||
                    router.pathname.includes('/security')
                  : activeRoute === item.key
            }
            route={{
              label: item.label,
              link: item.href,
              key: item.label,
              icon: item.icon,
            }}
          />
        ))}
      </SidebarGroup>
    </SidebarMenu>
  )
}<|MERGE_RESOLUTION|>--- conflicted
+++ resolved
@@ -398,8 +398,6 @@
       icon: <ChartArea size={ICON_SIZE} strokeWidth={ICON_STROKE_WIDTH} />,
     },
     {
-<<<<<<< HEAD
-=======
       label: 'Backups',
       href: `/org/${slug}/usage`,
       key: 'backups',
@@ -412,7 +410,6 @@
       icon: <MessageCircleQuestionIcon size={ICON_SIZE} strokeWidth={ICON_STROKE_WIDTH} />,
     },
     {
->>>>>>> 051cd2b5
       label: 'Organization settings',
       href: `/org/${slug}/general`,
       key: 'settings',
