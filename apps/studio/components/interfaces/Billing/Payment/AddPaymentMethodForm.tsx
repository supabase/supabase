--- conflicted
+++ resolved
@@ -4,13 +4,8 @@
 import { useOrganizationPaymentMethodMarkAsDefaultMutation } from 'data/organizations/organization-payment-method-default-mutation'
 import { useSelectedOrganization } from 'hooks/misc/useSelectedOrganization'
 import { useState } from 'react'
-<<<<<<< HEAD
 import { toast } from 'sonner'
-import { Button, Modal } from 'ui'
-=======
-import toast from 'react-hot-toast'
 import { Button, Checkbox_Shadcn_, Label_Shadcn_, Modal } from 'ui'
->>>>>>> 042160ba
 
 interface AddPaymentMethodFormProps {
   returnUrl: string
