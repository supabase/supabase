import { DISK_LIMITS, DISK_PRICING, DiskType, PLAN_DETAILS } from './DiskManagement.constants'

export const calculateDiskSizePrice = ({
  planId,
  oldSize,
  oldStorageType,
  newSize,
  newStorageType,
  numReplicas = 0,
}: {
  planId: string
  oldSize: number
  oldStorageType: DiskType
  newSize: number
  newStorageType: DiskType
  numReplicas?: number
}) => {
  const oldPricePerGB = DISK_PRICING[oldStorageType]?.storage ?? 0
  const newPricePerGB = DISK_PRICING[newStorageType]?.storage ?? 0
  const { includedDiskGB } = PLAN_DETAILS?.[planId as keyof typeof PLAN_DETAILS] ?? {}

<<<<<<< HEAD
  const oldPrice = Math.max(oldSize - includedDiskGB[oldStorageType], 0) * oldPricePerGiB
  const oldPriceReplica = oldSize * oldPricePerGiB
  const newPrice = Math.max(newSize - includedDiskGB[newStorageType], 0) * newPricePerGiB
  const newPriceReplica = newSize * newPricePerGiB
=======
  const oldPrice = (Math.max(oldSize - includedDiskGB[oldStorageType], 0) * oldPricePerGB).toFixed(
    2
  )
  const newPrice = (Math.max(newSize - includedDiskGB[newStorageType], 0) * newPricePerGB).toFixed(
    2
  )
>>>>>>> 40322b20

  return {
    oldPrice: (oldPrice + numReplicas * oldPriceReplica).toFixed(2),
    newPrice: (newPrice + numReplicas * newPriceReplica).toFixed(2),
  }
}

export const calculateIOPSPrice = ({
  oldStorageType,
  oldProvisionedIOPS,
  newStorageType,
  newProvisionedIOPS,
}: {
  oldStorageType: DiskType
  oldProvisionedIOPS: number
  newStorageType: DiskType
  newProvisionedIOPS: number
}) => {
  if (newStorageType === DiskType.GP3) {
    const oldChargeableIOPS = Math.max(
      0,
      oldProvisionedIOPS - DISK_LIMITS[DiskType.GP3].includedIops
    )
    const newChargeableIOPS = Math.max(
      0,
      newProvisionedIOPS - DISK_LIMITS[DiskType.GP3].includedIops
    )
    const oldPrice = oldChargeableIOPS * DISK_PRICING[oldStorageType]?.iops ?? 0
    const newPrice = newChargeableIOPS * DISK_PRICING[newStorageType]?.iops ?? 0
    return { oldPrice: oldPrice.toFixed(2), newPrice: newPrice.toFixed(2) }
  } else {
    const oldPrice =
      oldStorageType === 'gp3'
        ? (oldProvisionedIOPS - DISK_LIMITS[oldStorageType].includedIops) *
          DISK_PRICING[oldStorageType].iops
        : oldProvisionedIOPS * DISK_PRICING[oldStorageType]?.iops ?? 0
    const newPrice = newProvisionedIOPS * DISK_PRICING[newStorageType]?.iops ?? 0
    return { oldPrice: oldPrice.toFixed(2), newPrice: newPrice.toFixed(2) }
  }
}

// This is only applicable for GP3 storage type, no need to consider IO2 at all
// Also assumes that disk size is > 400 GB (separate requirement to update throughput)
export const calculateThroughputPrice = ({
  storageType,
  newThroughput,
  oldThroughput,
}: {
  storageType: DiskType
  newThroughput: number
  oldThroughput: number
}) => {
  if (storageType === DiskType.GP3 && newThroughput) {
    const oldChargeableThroughput = Math.max(
      0,
      oldThroughput - DISK_LIMITS[DiskType.GP3].includedThroughput
    )
    const newChargeableThroughput = Math.max(
      0,
      newThroughput - DISK_LIMITS[DiskType.GP3].includedThroughput
    )
    const oldPrice = (oldChargeableThroughput * DISK_PRICING[DiskType.GP3].throughput).toFixed(2)
    const newPrice = (newChargeableThroughput * DISK_PRICING[DiskType.GP3].throughput).toFixed(2)
    return { oldPrice, newPrice }
  }
  return { oldPrice: '0.00', newPrice: '0.00' }
}<|MERGE_RESOLUTION|>--- conflicted
+++ resolved
@@ -19,19 +19,10 @@
   const newPricePerGB = DISK_PRICING[newStorageType]?.storage ?? 0
   const { includedDiskGB } = PLAN_DETAILS?.[planId as keyof typeof PLAN_DETAILS] ?? {}
 
-<<<<<<< HEAD
-  const oldPrice = Math.max(oldSize - includedDiskGB[oldStorageType], 0) * oldPricePerGiB
-  const oldPriceReplica = oldSize * oldPricePerGiB
-  const newPrice = Math.max(newSize - includedDiskGB[newStorageType], 0) * newPricePerGiB
-  const newPriceReplica = newSize * newPricePerGiB
-=======
-  const oldPrice = (Math.max(oldSize - includedDiskGB[oldStorageType], 0) * oldPricePerGB).toFixed(
-    2
-  )
-  const newPrice = (Math.max(newSize - includedDiskGB[newStorageType], 0) * newPricePerGB).toFixed(
-    2
-  )
->>>>>>> 40322b20
+  const oldPrice = Math.max(oldSize - includedDiskGB[oldStorageType], 0) * oldPricePerGB
+  const oldPriceReplica = oldSize * oldPricePerGB
+  const newPrice = Math.max(newSize - includedDiskGB[newStorageType], 0) * newPricePerGB
+  const newPriceReplica = newSize * newPricePerGB
 
   return {
     oldPrice: (oldPrice + numReplicas * oldPriceReplica).toFixed(2),
