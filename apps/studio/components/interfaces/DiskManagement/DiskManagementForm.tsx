--- conflicted
+++ resolved
@@ -10,7 +10,7 @@
 import { MAX_WIDTH_CLASSES, PADDING_CLASSES, ScaffoldContainer } from 'components/layouts/Scaffold'
 import { DocsButton } from 'components/ui/DocsButton'
 import { RequestUpgradeToBillingOwners } from 'components/ui/RequestUpgradeToBillingOwners'
-import { UpgradePlanButton } from 'components/ui/UpgradePlanButton'
+import { UpgradeToPro } from 'components/ui/UpgradeToPro'
 import {
   useDiskAttributesQuery,
   useRemainingDurationForDiskAttributeUpdate,
@@ -27,6 +27,7 @@
 import { useResourceWarningsQuery } from 'data/usage/resource-warnings-query'
 import { useCheckEntitlements } from 'hooks/misc/useCheckEntitlements'
 import { useAsyncCheckPermissions } from 'hooks/misc/useCheckPermissions'
+import { useSelectedOrganizationQuery } from 'hooks/misc/useSelectedOrganization'
 import {
   useIsAwsCloudProvider,
   useIsAwsK8sCloudProvider,
@@ -69,6 +70,7 @@
 export function DiskManagementForm() {
   const { ref: projectRef } = useParams()
   const { data: project } = useSelectedProjectQuery()
+  const { data: org } = useSelectedOrganizationQuery()
   const { setProjectStatus } = useSetProjectStatus()
 
   const isSpendCapEnabled =
@@ -324,24 +326,19 @@
   }, [isSuccess, isDiskAttributesSuccess])
 
   return (
-<<<<<<< HEAD
     <>
-      <ScaffoldContainer className="relative flex flex-col gap-4">
-        <NoticeBar
-          type="default"
-          visible={isEntitlementsLoaded && isPlanUpgradeRequired}
-          title="Compute and Disk configuration is not available on the Free Plan"
-          actions={
-            <UpgradePlanButton
-              source="diskManagementConfigure"
-              plan="Pro"
-              featureProposition="configure compute and disk"
-            />
-          }
-          className="mb-0"
-          description="You will need to upgrade to at least the Pro Plan to configure compute and disk"
-        />
-        {(isProjectResizing || isProjectRequestingDiskChanges || noPermissions) && (
+      <ScaffoldContainer className="relative flex flex-col gap-10" bottomPadding>
+        {isEntitlementsLoaded && isPlanUpgradeRequired && (
+          <UpgradeToPro
+            featureProposition="configure compute and disk"
+            primaryText="Compute and Disk configuration is not available on the Free Plan"
+            secondaryText="You will need to upgrade to at least the Pro Plan to configure compute and disk"
+          />
+        )}
+
+        {(isProjectResizing ||
+          isProjectRequestingDiskChanges ||
+          (isEntitlementsLoaded && !isPlanUpgradeRequired && noPermissions)) && (
           <div className="relative flex flex-col gap-10">
             <DiskMangementRestartRequiredSection
               visible={isProjectResizing}
@@ -362,10 +359,8 @@
             />
           </div>
         )}
-      </ScaffoldContainer>
-
-      <ScaffoldContainer>
-        <Separator className="my-10" />
+
+        <Separator />
       </ScaffoldContainer>
 
       <Form_Shadcn_ {...form}>
@@ -379,103 +374,69 @@
 
             {!(isAws || isAwsNimbus) && <Separator />}
 
-=======
-    <Form_Shadcn_ {...form}>
-      <form onSubmit={form.handleSubmit(onSubmit)} className="flex flex-col gap-8">
-        <ScaffoldContainer className="relative flex flex-col gap-10" bottomPadding>
-          <NoticeBar
-            type="default"
-            visible={isEntitlementsLoaded && isPlanUpgradeRequired}
-            title="Compute and Disk configuration is not available on the Free Plan"
-            actions={<UpgradePlanButton source="diskManagementConfigure" plan="Pro" />}
-            description="You will need to upgrade to at least the Pro Plan to configure compute and disk"
-          />
-
-          {isProjectResizing ||
-            isProjectRequestingDiskChanges ||
-            (noPermissions && (
-              <div className="relative flex flex-col gap-10">
-                <DiskMangementRestartRequiredSection
-                  visible={isProjectResizing}
-                  title="Your project will now automatically restart."
-                  description="Your project will be unavailable for up to 2 mins."
-                />
-                <NoticeBar
-                  type="default"
-                  visible={isProjectRequestingDiskChanges}
-                  title="Disk configuration changes have been requested"
-                  description="The requested changes will be applied to your disk shortly"
-                />
-                <NoticeBar
-                  type="default"
-                  visible={noPermissions}
-                  title="You do not have permission to update disk configuration"
-                  description="Please contact your organization administrator to update your disk configuration"
-                />
-              </div>
-            ))}
-
-          <Separator />
-
-          <ComputeSizeField form={form} disabled={disableComputeInputs} />
-
-          {!(isAws || isAwsNimbus) && <Separator />}
-
-          <div className="flex flex-col gap-y-2">
->>>>>>> b5a30bbc
             <SpendCapDisabledSection />
 
-            <NoticeBar
-              type="default"
-              visible={!(isAws || isAwsNimbus)}
-              title="Disk configuration is only available for projects in the AWS cloud provider"
-              description={
-                isAwsK8s
-                  ? 'Configuring your disk for AWS (Revamped) projects is unavailable for now.'
-                  : isBranch
-                    ? 'Delete and recreate your Preview Branch to configure disk size. It was deployed on an older branching infrastructure.'
-                    : 'The Fly Postgres offering is deprecated - please migrate your instance to the AWS cloud prov to configure your disk.'
-              }
-            />
+            <div className="flex flex-col gap-y-4">
+              <NoticeBar
+                type="default"
+                visible={!(isAws || isAwsNimbus)}
+                title="Disk configuration is only available for projects in the AWS cloud provider"
+                description={
+                  isAwsK8s
+                    ? 'Configuring your disk for AWS (Revamped) projects is unavailable for now.'
+                    : isBranch
+                      ? 'Delete and recreate your Preview Branch to configure disk size. It was deployed on an older branching infrastructure.'
+                      : 'The Fly Postgres offering is deprecated - please migrate your instance to the AWS cloud prov to configure your disk.'
+                }
+              />
+
+              {isAws && (
+                <>
+                  <div className="flex flex-col gap-y-3">
+                    <DiskCountdownRadial />
+                    {!isReadOnlyMode && usedPercentage >= 90 && isWithinCooldownWindow && (
+                      <Admonition
+                        type="destructive"
+                        className="mb-0"
+                        title="Database size is currently over 90% of disk size"
+                        description="Your project will enter read-only mode once you reach 95% of the disk space to prevent your database from exceeding the disk limitations"
+                      >
+                        <DocsButton
+                          abbrev={false}
+                          className="mt-2"
+                          href={`${DOCS_URL}/guides/platform/database-size#read-only-mode`}
+                        />
+                      </Admonition>
+                    )}
+                    {isReadOnlyMode && (
+                      <Admonition
+                        type="destructive"
+                        className="mb-0"
+                        title="Project is currently in read-only mode"
+                        description="You will need to manually override read-only mode and reduce the database size to below 95% of the disk size"
+                      >
+                        <DocsButton
+                          abbrev={false}
+                          className="mt-2"
+                          href={`${DOCS_URL}/guides/platform/database-size#disabling-read-only-mode`}
+                        />
+                      </Admonition>
+                    )}
+                  </div>
+
+                  <DiskSizeField
+                    form={form}
+                    disableInput={disableDiskInputs}
+                    setAdvancedSettingsOpenState={setAdvancedSettingsOpenState}
+                  />
+                </>
+              )}
+            </div>
 
             {isAws && (
               <>
-                <div className="flex flex-col gap-y-3">
-                  <DiskCountdownRadial />
-                  {!isReadOnlyMode && usedPercentage >= 90 && isWithinCooldownWindow && (
-                    <Admonition
-                      type="destructive"
-                      title="Database size is currently over 90% of disk size"
-                      description="Your project will enter read-only mode once you reach 95% of the disk space to prevent your database from exceeding the disk limitations"
-                    >
-                      <DocsButton
-                        abbrev={false}
-                        className="mt-2"
-                        href={`${DOCS_URL}/guides/platform/database-size#read-only-mode`}
-                      />
-                    </Admonition>
-<<<<<<< HEAD
-                  )}
-                  {isReadOnlyMode && (
-                    <Admonition
-                      type="destructive"
-                      title="Project is currently in read-only mode"
-                      description="You will need to manually override read-only mode and reduce the database size to below 95% of the disk size"
-                    >
-                      <DocsButton
-                        abbrev={false}
-                        className="mt-2"
-                        href={`${DOCS_URL}/guides/platform/database-size#disabling-read-only-mode`}
-                      />
-                    </Admonition>
-                  )}
-                </div>
-                <DiskSizeField
-                  form={form}
-                  disableInput={disableDiskInputs}
-                  setAdvancedSettingsOpenState={setAdvancedSettingsOpenState}
-                />
                 <Separator />
+
                 <Collapsible_Shadcn_
                   // TO DO: wrap component into pattern
                   className="-space-y-px"
@@ -498,56 +459,59 @@
                   </CollapsibleTrigger_Shadcn_>
                   <CollapsibleContent_Shadcn_
                     className={cn(
-                      'flex flex-col gap-8 py-8 transition-all',
+                      'transition-all rounded-b',
                       'data-[state=open]:border data-[state=closed]:animate-collapsible-up data-[state=open]:animate-collapsible-down'
                     )}
                   >
-                    <div className="px-8 flex flex-col gap-y-8">
-                      <AutoScaleFields form={form} />
-                    </div>
-                    <Separator />
-                    <div className="px-8 flex flex-col gap-y-8">
-                      <NoticeBar
-                        type="default"
-                        visible={disableIopsThroughputConfig}
-                        title="Adjusting disk configuration requires LARGE Compute size or above"
-                        description={`Increase your compute size to adjust your disk's storage type, ${form.getValues('storageType') === 'gp3' ? 'IOPS, ' : ''} and throughput`}
-                        actions={
-                          canUpdateDiskConfiguration ? (
-                            <Button
-                              type="default"
-                              onClick={() => {
-                                form.setValue('computeSize', 'ci_large')
-                              }}
-                            >
-                              Change to LARGE Compute
-                            </Button>
-                          ) : (
-                            <RequestUpgradeToBillingOwners
-                              addon="computeSize"
-                              featureProposition="adjust disk configuration"
-                            />
-                          )
-                        }
-                      />
-                      <StorageTypeField
-                        form={form}
-                        disableInput={disableIopsThroughputConfig || disableDiskInputs}
-                      />
-                      <IOPSField
-                        form={form}
-                        disableInput={disableIopsThroughputConfig || disableDiskInputs}
-                      />
-                      <ThroughputField
-                        form={form}
-                        disableInput={disableIopsThroughputConfig || disableDiskInputs}
-                      />
+                    <div className="flex flex-col gap-y-8 py-8">
+                      <div className="px-8 flex flex-col gap-y-8">
+                        <AutoScaleFields form={form} />
+                      </div>
+                      <Separator />
+                      <div className="px-8 flex flex-col gap-y-8">
+                        <NoticeBar
+                          type="default"
+                          visible={disableIopsThroughputConfig}
+                          title="Adjusting disk configuration requires LARGE Compute size or above"
+                          description={`Increase your compute size to adjust your disk's storage type, ${form.getValues('storageType') === 'gp3' ? 'IOPS, ' : ''} and throughput`}
+                          actions={
+                            canUpdateDiskConfiguration ? (
+                              <Button
+                                type="default"
+                                onClick={() => {
+                                  form.setValue('computeSize', 'ci_large')
+                                }}
+                              >
+                                Change to LARGE Compute
+                              </Button>
+                            ) : (
+                              <RequestUpgradeToBillingOwners
+                                addon="computeSize"
+                                featureProposition="adjust disk configuration"
+                              />
+                            )
+                          }
+                        />
+                        <StorageTypeField
+                          form={form}
+                          disableInput={disableIopsThroughputConfig || disableDiskInputs}
+                        />
+                        <IOPSField
+                          form={form}
+                          disableInput={disableIopsThroughputConfig || disableDiskInputs}
+                        />
+                        <ThroughputField
+                          form={form}
+                          disableInput={disableIopsThroughputConfig || disableDiskInputs}
+                        />
+                      </div>
                     </div>
                   </CollapsibleContent_Shadcn_>
                 </Collapsible_Shadcn_>
               </>
             )}
           </ScaffoldContainer>
+
           <AnimatePresence>
             {isDirty ? (
               <motion.div
@@ -562,36 +526,8 @@
                     MAX_WIDTH_CLASSES,
                     PADDING_CLASSES,
                     'flex items-center gap-3 justify-end'
-=======
->>>>>>> b5a30bbc
                   )}
-                  {isReadOnlyMode && (
-                    <Admonition
-                      type="destructive"
-                      title="Project is currently in read-only mode"
-                      description="You will need to manually override read-only mode and reduce the database size to below 95% of the disk size"
-                    >
-                      <DocsButton
-                        abbrev={false}
-                        className="mt-2"
-                        href={`${DOCS_URL}/guides/platform/database-size#disabling-read-only-mode`}
-                      />
-                    </Admonition>
-                  )}
-                </div>
-                <DiskSizeField
-                  form={form}
-                  disableInput={disableDiskInputs}
-                  setAdvancedSettingsOpenState={setAdvancedSettingsOpenState}
-                />
-                <Separator />
-                <Collapsible_Shadcn_
-                  // TO DO: wrap component into pattern
-                  className="-space-y-px"
-                  open={advancedSettingsOpen}
-                  onOpenChange={() => setAdvancedSettingsOpenState((prev) => !prev)}
                 >
-<<<<<<< HEAD
                   <FormFooterChangeBadge formState={formState} />
                   <Button
                     type="default"
@@ -618,108 +554,5 @@
         </form>
       </Form_Shadcn_>
     </>
-=======
-                  <CollapsibleTrigger_Shadcn_ className="px-8 py-3 w-full border flex items-center gap-6 rounded-t data-[state=closed]:rounded-b group justify-between">
-                    <div className="flex flex-col items-start">
-                      <span className="text-sm text-foreground">Advanced disk settings</span>
-                      <span className="text-sm text-foreground-light text-left">
-                        Specify additional settings for your disk, including autoscaling
-                        configuration, IOPS, throughput, and disk type.
-                      </span>
-                    </div>
-                    <ChevronRight
-                      size={16}
-                      className="text-foreground-light transition-all group-data-[state=open]:rotate-90"
-                      strokeWidth={1}
-                    />
-                  </CollapsibleTrigger_Shadcn_>
-                  <CollapsibleContent_Shadcn_
-                    className={cn(
-                      'flex flex-col gap-8 py-8 transition-all',
-                      'data-[state=open]:border data-[state=closed]:animate-collapsible-up data-[state=open]:animate-collapsible-down'
-                    )}
-                  >
-                    <div className="px-8 flex flex-col gap-y-8">
-                      <AutoScaleFields form={form} />
-                    </div>
-                    <Separator />
-                    <div className="px-8 flex flex-col gap-y-8">
-                      <NoticeBar
-                        type="default"
-                        visible={disableIopsThroughputConfig}
-                        title="Adjusting disk configuration requires LARGE Compute size or above"
-                        description={`Increase your compute size to adjust your disk's storage type, ${form.getValues('storageType') === 'gp3' ? 'IOPS, ' : ''} and throughput`}
-                        actions={
-                          <Button
-                            type="default"
-                            onClick={() => {
-                              form.setValue('computeSize', 'ci_large')
-                            }}
-                          >
-                            Change to LARGE Compute
-                          </Button>
-                        }
-                      />
-                      <StorageTypeField
-                        form={form}
-                        disableInput={disableIopsThroughputConfig || disableDiskInputs}
-                      />
-                      <IOPSField
-                        form={form}
-                        disableInput={disableIopsThroughputConfig || disableDiskInputs}
-                      />
-                      <ThroughputField
-                        form={form}
-                        disableInput={disableIopsThroughputConfig || disableDiskInputs}
-                      />
-                    </div>
-                  </CollapsibleContent_Shadcn_>
-                </Collapsible_Shadcn_>
-              </>
-            )}
-          </div>
-        </ScaffoldContainer>
-        <AnimatePresence>
-          {isDirty ? (
-            <motion.div
-              initial={{ opacity: 0, y: 20 }}
-              animate={{ opacity: 1, y: 0 }}
-              exit={{ opacity: 0, y: 20 }}
-              transition={{ duration: 0.1, delay: 0.2 }}
-              className="z-10 w-full left-0 right-0 sticky bottom-0 bg-surface-100 border-t h-16 items-center flex"
-            >
-              <div
-                className={cn(
-                  MAX_WIDTH_CLASSES,
-                  PADDING_CLASSES,
-                  'flex items-center gap-3 justify-end'
-                )}
-              >
-                <FormFooterChangeBadge formState={formState} />
-                <Button
-                  type="default"
-                  onClick={() => form.reset()}
-                  disabled={!isDirty}
-                  size="medium"
-                >
-                  Cancel
-                </Button>
-                <DiskManagementReviewAndSubmitDialog
-                  loading={isUpdatingConfig}
-                  disabled={noPermissions}
-                  form={form}
-                  numReplicas={readReplicas.length}
-                  isDialogOpen={isDialogOpen}
-                  onSubmit={onSubmit}
-                  setIsDialogOpen={setIsDialogOpen}
-                  message={message}
-                />
-              </div>
-            </motion.div>
-          ) : null}
-        </AnimatePresence>
-      </form>
-    </Form_Shadcn_>
->>>>>>> b5a30bbc
   )
 }