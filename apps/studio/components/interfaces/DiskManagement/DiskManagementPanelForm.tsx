import { zodResolver } from '@hookform/resolvers/zod'
import { AnimatePresence, motion } from 'framer-motion'
import { HelpCircle, InfoIcon, RotateCcw } from 'lucide-react'
import Link from 'next/link'
import { useEffect, useState } from 'react'
import { useForm } from 'react-hook-form'
import { toast } from 'sonner'

import { useParams } from 'common'
import DiskSpaceBar from 'components/interfaces/DiskManagement/DiskSpaceBar'
import { FormHeader } from 'components/ui/Forms/FormHeader'
import {
  useDiskAttributesQuery,
  useRemainingDurationForDiskAttributeUpdate,
} from 'data/config/disk-attributes-query'
import { useUpdateDiskAttributesMutation } from 'data/config/disk-attributes-update-mutation'
import { useDiskUtilizationQuery } from 'data/config/disk-utilization-query'
<<<<<<< HEAD
import { useReadReplicasQuery } from 'data/read-replicas/replicas-query'
=======
>>>>>>> 40322b20
import { useOrgSubscriptionQuery } from 'data/subscriptions/org-subscription-query'
import { useProjectAddonsQuery } from 'data/subscriptions/project-addons-query'
import { useSelectedOrganization } from 'hooks/misc/useSelectedOrganization'
import { GB } from 'lib/constants'
import {
  Alert_Shadcn_,
  AlertDescription_Shadcn_,
  AlertTitle_Shadcn_,
  Badge,
  Button,
  Card,
  CardContent,
  Form_Shadcn_,
  FormControl_Shadcn_,
  FormField_Shadcn_,
  FormItem_Shadcn_,
  Input_Shadcn_ as Input,
  RadioGroupCard,
  RadioGroupCardItem,
  Separator,
  Tooltip_Shadcn_,
  TooltipContent_Shadcn_,
  TooltipTrigger_Shadcn_,
} from 'ui'
import { FormItemLayout } from 'ui-patterns/form/FormItemLayout/FormItemLayout'
import { FormFooterChangeBadge } from '../DataWarehouse/FormFooterChangeBadge'
import BillingChangeBadge from './BillingChangeBadge'
import { DiskCountdownRadial } from './DiskCountdownRadial'
import {
  COMPUTE_SIZE_MAX_IOPS,
  COMPUTE_SIZE_MAX_THROUGHPUT,
  DiskType,
  IOPS_RANGE,
  PLAN_DETAILS,
  THROUGHPUT_RANGE,
} from './DiskManagement.constants'
import {
  calculateDiskSizePrice,
  calculateIOPSPrice,
  calculateThroughputPrice,
} from './DiskManagement.utils'
import { DiskManagementDiskSizeReadReplicas } from './DiskManagementDiskSizeReadReplicas'
import { DiskStorageSchema, DiskStorageSchemaType } from './DiskManagementPanelSchema'
import { DiskManagementPlanUpgradeRequired } from './DiskManagementPlanUpgradeRequired'
import { DiskManagementReviewAndSubmitDialog } from './DiskManagementReviewAndSubmitDialog'

export function DiskManagementPanelForm() {
  const org = useSelectedOrganization()
  const { ref: projectRef } = useParams()

  const [isDialogOpen, setIsDialogOpen] = useState<boolean>(false)
  const [remainingTime, setRemainingTime] = useState(0)
  const [refetchInterval, setRefetchInterval] = useState<number | false>(false)

  const { data: databases } = useReadReplicasQuery({ projectRef })
  const readReplicas = (databases ?? []).filter((db) => db.identifier !== projectRef)

  const { data, isSuccess } = useDiskAttributesQuery(
    { projectRef },
    {
      refetchInterval,
      refetchOnWindowFocus: false,
      onSuccess: (data) => {
        // @ts-ignore
        const { type, iops, throughput_mbps, size_gb } = data?.attributes ?? { size_gb: 0 }
        const formValues = {
          storageType: type,
          provisionedIOPS: iops,
          throughput: throughput_mbps,
          totalSize: size_gb,
        }

        if (!('requested_modification' in data)) {
          if (refetchInterval !== false) {
            form.reset(formValues)
            setRefetchInterval(false)
            toast.success('Disk configuration changes have been successfully applied!')
          }
        }
      },
    }
  )
  // @ts-ignore [Joshen TODO] check whats happening here
  const { type, iops, throughput_mbps, size_gb } = data?.attributes ?? { size_gb: 0 }
  const isRequestingChanges = data?.requested_modification !== undefined

  const { remainingDuration: initialRemainingTime, isWithinCooldownWindow } =
    useRemainingDurationForDiskAttributeUpdate({
      projectRef,
    })

  const { data: addons } = useProjectAddonsQuery({ projectRef })
  const currentCompute = (addons?.selected_addons ?? []).find(
    (x) => x.type === 'compute_instance'
  )?.variant
  const maxIopsBasedOnCompute =
    COMPUTE_SIZE_MAX_IOPS[(currentCompute?.identifier ?? '') as keyof typeof COMPUTE_SIZE_MAX_IOPS]
  const maxThroughputBasedOnCompute =
    COMPUTE_SIZE_MAX_THROUGHPUT[
      (currentCompute?.identifier ?? '') as keyof typeof COMPUTE_SIZE_MAX_THROUGHPUT
    ]

  const { data: subscription } = useOrgSubscriptionQuery({
    orgSlug: org?.slug,
  })
  const planId = subscription?.plan.id ?? ''
  const isPlanUpgradeRequired =
    subscription?.plan.id === 'pro' && !subscription.usage_billing_enabled

  const { data: diskUtil } = useDiskUtilizationQuery({ projectRef })
  const mainDiskUsed = Math.round(((diskUtil?.metrics.fs_used_bytes ?? 0) / GB) * 100) / 100

  const { mutate: updateDiskConfigurationRQ, isLoading: isUpdatingDiskConfiguration } =
    useUpdateDiskAttributesMutation({
      onSuccess: (_, vars) => {
        toast.success(
          'Successfully requested disk configuration changes! Your changes will be applied shortly'
        )
        const { ref, ...formData } = vars
        setIsDialogOpen(false)
        setRefetchInterval(3000)
        form.reset(formData as DiskStorageSchemaType)
      },
    })

  const defaultValues = {
    storageType: type,
    provisionedIOPS: iops,
    throughput: throughput_mbps,
    totalSize: size_gb,
  }
  const form = useForm<DiskStorageSchemaType>({
    resolver: zodResolver(DiskStorageSchema),
    defaultValues,
    mode: 'onBlur',
    reValidateMode: 'onChange',
  })

  const { watch, setValue, trigger, control, formState } = form
  const watchedStorageType = watch('storageType')
  const watchedTotalSize = watch('totalSize')
  const watchedIOPS = watch('provisionedIOPS')
  const { dirtyFields } = formState // Destructure dirtyFields from formState
  const isAllocatedStorageDirty = !!dirtyFields.totalSize // Check if 'allocatedStorage' is dirty
  const disableInput = isRequestingChanges || isPlanUpgradeRequired || isWithinCooldownWindow

  const { includedDiskGB: includedDiskGBMeta } =
    PLAN_DETAILS?.[planId as keyof typeof PLAN_DETAILS] ?? {}
  const includedDiskGB = includedDiskGBMeta[watchedStorageType]

  const minIOPS = IOPS_RANGE[watchedStorageType]?.min ?? 0
  const maxIOPS =
    watchedStorageType === 'gp3'
      ? Math.min(500 * watchedTotalSize, IOPS_RANGE[DiskType.GP3].max)
      : Math.min(1000 * watchedTotalSize, IOPS_RANGE[DiskType.IO2].max)
  const minThroughput =
    watchedStorageType === 'gp3' ? THROUGHPUT_RANGE[watchedStorageType]?.min ?? 0 : 0
  const maxThroughput =
    watchedStorageType === 'gp3'
      ? Math.min(0.25 * watchedIOPS, THROUGHPUT_RANGE[DiskType.GP3].max)
      : undefined

  const onSubmit = async (data: DiskStorageSchemaType) => {
    if (projectRef === undefined) return console.error('Project ref is required')
    updateDiskConfigurationRQ({ ref: projectRef, ...data })
  }

  const diskSizePrice = calculateDiskSizePrice({
    planId,
    oldSize: form.formState.defaultValues?.totalSize || 0,
    oldStorageType: form.formState.defaultValues?.storageType as DiskType,
    newSize: form.getValues('totalSize'),
    newStorageType: form.getValues('storageType') as DiskType,
  })

  const diskSizePriceIncReplicas = calculateDiskSizePrice({
    planId,
    oldSize: form.formState.defaultValues?.totalSize || 0,
    oldStorageType: form.formState.defaultValues?.storageType as DiskType,
    newSize: form.getValues('totalSize'),
    newStorageType: form.getValues('storageType') as DiskType,
    numReplicas: readReplicas.length,
  })

  const iopsPrice = calculateIOPSPrice({
    oldStorageType: form.formState.defaultValues?.storageType as DiskType,
    oldProvisionedIOPS: form.formState.defaultValues?.provisionedIOPS || 0,
    newStorageType: form.getValues('storageType') as DiskType,
    newProvisionedIOPS: form.getValues('provisionedIOPS'),
  })

  const throughputPrice = calculateThroughputPrice({
    storageType: form.getValues('storageType') as DiskType,
    newThroughput: form.getValues('throughput') || 0,
    oldThroughput: form.formState.defaultValues?.throughput || 0,
  })

  useEffect(() => {
    // Initialize field values properly when data has been loaded
    if (isSuccess) form.reset(defaultValues)
  }, [isSuccess])

  // Watch storageType and allocatedStorage to adjust constraints dynamically
  useEffect(() => {
    if (watchedStorageType === 'io2') {
      setValue('throughput', undefined) // Throughput is not configurable for 'io2'
    } else if (watchedStorageType === 'gp3') {
      // Ensure throughput is within the allowed range if it's greater than or equal to 400 GB
      const currentThroughput = form.getValues('throughput')
      const { min, max } = THROUGHPUT_RANGE[DiskType.GP3]
      if (!currentThroughput || currentThroughput < min || currentThroughput > max) {
        setValue('throughput', min) // Reset to default if undefined or out of bounds
      }
    }
  }, [watchedStorageType, watchedTotalSize, setValue, form])

  useEffect(() => {
    if (initialRemainingTime > 0) setRemainingTime(initialRemainingTime)
  }, [initialRemainingTime])

  useEffect(() => {
    if (remainingTime <= 0) return

    const timer = setInterval(() => {
      setRemainingTime(Math.max(0, remainingTime - 1))
    }, 1000)

    return () => clearInterval(timer)
  }, [remainingTime])

  if (planId === 'free') {
    return (
      <div id="disk-management">
        <FormHeader
          title="Disk Management"
          docsUrl="https://supabase.com/docs/guides/platform/database-size#disk-management"
        />
        <Alert_Shadcn_>
          <InfoIcon />
          <AlertTitle_Shadcn_>
            Disk size configuration is not available for projects on the Free Plan
          </AlertTitle_Shadcn_>
          <AlertDescription_Shadcn_>
            <p>
              If you are intending to use more than 500MB of disk space, then you will need to
              upgrade to at least the Pro Plan.
            </p>
            <Button asChild type="default" className="mt-3">
              <Link
                target="_blank"
                rel="noreferrer"
                href={`/org/${org?.slug}/billing?panel=subscriptionPlan`}
              >
                Upgrade plan
              </Link>
            </Button>
          </AlertDescription_Shadcn_>
        </Alert_Shadcn_>
      </div>
    )
  }

  return (
    <div id="disk-management">
      <FormHeader
        title="Disk Management"
        docsUrl="https://supabase.com/docs/guides/platform/database-size#disk-management"
      />
      <Form_Shadcn_ {...form}>
        <form onSubmit={form.handleSubmit(onSubmit)}>
          <div className="-space-y-px">
            <Card className="bg-surface-100 rounded-b-none">
              <CardContent className="transition-all duration-500 ease-in-out py-10 flex flex-col gap-10 px-8">
                <FormField_Shadcn_
                  name="storageType"
                  control={form.control}
                  render={({ field }) => (
                    <FormItemLayout layout="horizontal" label="Storage type">
                      <FormControl_Shadcn_>
                        <RadioGroupCard
                          className="flex flex-wrap gap-3"
                          {...field}
                          onValueChange={async (e) => {
                            field.onChange(e)
                            // only trigger provisionedIOPS due to other input being hidden
                            await form.trigger('provisionedIOPS')
                          }}
                          defaultValue={field.value}
                          disabled={disableInput}
                        >
                          <FormItem_Shadcn_ asChild>
                            <FormControl_Shadcn_>
                              <RadioGroupCardItem
                                className="grow p-3 px-5"
                                disabled={disableInput}
                                value="gp3"
                                showIndicator={false}
                                // @ts-ignore
                                label={
                                  <div className="flex flex-col gap-1">
                                    <div className="flex gap-3 items-center">
                                      <span className="text-sm">General Purpose SSD</span>{' '}
                                      <div>
                                        <Badge
                                          variant={'outline'}
                                          className="font-mono bg-alternative bg-opacity-100"
                                        >
                                          gp3
                                        </Badge>
                                      </div>
                                    </div>
                                    <p className="text-foreground-light">
                                      gp3 provides a balance between price and performance
                                    </p>
                                  </div>
                                }
                              />
                            </FormControl_Shadcn_>
                          </FormItem_Shadcn_>
                          <FormItem_Shadcn_ asChild>
                            <FormControl_Shadcn_>
                              <RadioGroupCardItem
                                className="grow p-3 px-5"
                                disabled={disableInput}
                                value="io2"
                                showIndicator={false}
                                // @ts-ignore
                                label={
                                  <div className="flex flex-col gap-1">
                                    <div className="flex gap-3 items-center">
                                      <span className="text-sm">Provisioned IOPS SSD</span>{' '}
                                      <div>
                                        <Badge
                                          variant={'outline'}
                                          className="font-mono bg-alternative bg-opacity-100"
                                        >
                                          io2
                                        </Badge>
                                      </div>
                                    </div>
                                    <p className="text-foreground-light">
                                      io2 offers high IOPS for mission-critical applications.
                                    </p>
                                  </div>
                                }
                              />
                            </FormControl_Shadcn_>
                          </FormItem_Shadcn_>
                        </RadioGroupCard>
                      </FormControl_Shadcn_>
                    </FormItemLayout>
                  )}
                />
                <FormField_Shadcn_
                  control={form.control}
                  name="provisionedIOPS"
                  render={({ field }) => (
                    <FormItemLayout
                      layout="horizontal"
                      label="IOPS"
                      description={
                        <>
                          {watchedStorageType === 'io2' ? (
                            <div className="flex items-center gap-x-2">
                              <span>
                                IOPS must be{' '}
                                {watchedTotalSize >= 8
                                  ? `between ${minIOPS} and ${maxIOPS.toLocaleString()} based on your disk size.`
                                  : `at least ${minIOPS}`}
                              </span>
                              <Tooltip_Shadcn_>
                                <TooltipTrigger_Shadcn_ asChild>
                                  <HelpCircle
                                    size={14}
                                    className="transition hover:text-foreground"
                                  />
                                </TooltipTrigger_Shadcn_>
                                <TooltipContent_Shadcn_ side="bottom">
                                  For io2 storage type, min IOPS is at {minIOPS}, while max IOPS is
                                  at 1000 * disk size in GB or{' '}
                                  {IOPS_RANGE[DiskType.IO2].max.toLocaleString()}, whichever is
                                  lower
                                </TooltipContent_Shadcn_>
                              </Tooltip_Shadcn_>
                            </div>
                          ) : (
                            <div className="flex items-center gap-x-2">
                              <span>
                                IOPS must be{' '}
                                {watchedTotalSize >= 8
                                  ? `between ${minIOPS.toLocaleString()} and ${maxIOPS.toLocaleString()} based on your disk size.`
                                  : `at least ${minIOPS.toLocaleString()}`}
                              </span>
                              <Tooltip_Shadcn_>
                                <TooltipTrigger_Shadcn_ asChild>
                                  <HelpCircle
                                    size={14}
                                    className="transition hover:text-foreground"
                                  />
                                </TooltipTrigger_Shadcn_>
                                <TooltipContent_Shadcn_ side="bottom" className="w-64">
                                  For gp3 storage type, min IOPS is at {minIOPS} while max IOPS is
                                  at 500 * disk size in GB or{' '}
                                  {IOPS_RANGE[DiskType.GP3].max.toLocaleString()}, whichever is
                                  lower
                                </TooltipContent_Shadcn_>
                              </Tooltip_Shadcn_>
                            </div>
                          )}
                          {field.value > maxIopsBasedOnCompute && (
                            <p>
                              Note: Final usable IOPS will be at{' '}
                              <span className="text-foreground">
                                {maxIopsBasedOnCompute.toLocaleString()}
                              </span>{' '}
                              based on your current compute size of {currentCompute?.name}
                            </p>
                          )}
                        </>
                      }
                      labelOptional="Input/output operations per second. Higher IOPS is suitable for applications requiring high throughput."
                    >
                      <div className="flex gap-3 items-center">
                        <div className="flex -space-x-px">
                          <FormControl_Shadcn_>
                            <Input
                              id="provisionedIOPS"
                              type="number"
                              className="flex-grow font-mono rounded-r-none max-w-32"
                              {...field}
                              disabled={disableInput}
                              onChange={(e) => {
                                setValue('provisionedIOPS', e.target.valueAsNumber, {
                                  shouldDirty: true,
                                  shouldValidate: true,
                                })
                              }}
                            />
                          </FormControl_Shadcn_>
                          <div className="border border-strong bg-surface-300 rounded-r-md px-3 flex items-center justify-center">
                            <span className="text-foreground-lighter text-xs font-mono">IOPS</span>
                          </div>
                        </div>
                        <BillingChangeBadge
                          show={
                            (watchedStorageType !== type ||
                              (watchedStorageType === 'gp3' && field.value !== iops)) &&
                            !formState.errors.provisionedIOPS
                          }
                          beforePrice={Number(iopsPrice.oldPrice)}
                          afterPrice={Number(iopsPrice.newPrice)}
                        />
                      </div>
                    </FormItemLayout>
                  )}
                />
                <AnimatePresence initial={false}>
                  {form.getValues('storageType') === 'gp3' && (
                    <motion.div
                      key="throughPutContainer"
                      initial={{ opacity: 0, x: -4, height: 0 }}
                      animate={{ opacity: 1, x: 0, height: 'auto' }}
                      exit={{ opacity: 0, x: -4, height: 0 }}
                      transition={{ duration: 0.1 }}
                      style={{ overflow: 'hidden' }}
                    >
                      <FormField_Shadcn_
                        name="throughput"
                        control={control}
                        render={({ field }) => (
                          <FormItemLayout
                            label="Throughput (MB/s)"
                            layout="horizontal"
                            description={
                              <>
                                <div className="flex items-center gap-x-2">
                                  <span>
                                    Throughput must be between {minThroughput} and {maxThroughput}{' '}
                                    MB/s based on your IOPS.
                                  </span>
                                  <Tooltip_Shadcn_>
                                    <TooltipTrigger_Shadcn_ asChild>
                                      <HelpCircle
                                        size={14}
                                        className="transition hover:text-foreground"
                                      />
                                    </TooltipTrigger_Shadcn_>
                                    <TooltipContent_Shadcn_ side="bottom" className="w-64">
                                      Min throughput is at 125MB/s, while max throughput is at
                                      0.25MB/s * IOPS or 1000, whichever is lower
                                    </TooltipContent_Shadcn_>
                                  </Tooltip_Shadcn_>
                                </div>
                                {field.value !== undefined &&
                                  field.value > maxThroughputBasedOnCompute && (
                                    <p>
                                      Note: Final usable throughput will be at{' '}
                                      <span className="text-foreground">
                                        {maxThroughputBasedOnCompute.toFixed(0)}
                                      </span>{' '}
                                      MB/s based on your current compute size of{' '}
                                      {currentCompute?.name}
                                    </p>
                                  )}
                              </>
                            }
                          >
                            <div className="flex gap-3 items-center">
                              <div className="flex -space-x-px">
                                <FormControl_Shadcn_>
                                  <Input
                                    type="number"
                                    {...field}
                                    onChange={(e) => {
                                      setValue('throughput', e.target.valueAsNumber, {
                                        shouldDirty: true,
                                        shouldValidate: true,
                                      })
                                    }}
                                    className="flex-grow font-mono rounded-r-none max-w-32"
                                    disabled={disableInput || watchedStorageType === 'io2'}
                                  />
                                </FormControl_Shadcn_>
                                <div className="border border-strong bg-surface-300 rounded-r-md px-3 flex items-center justify-center">
                                  <span className="text-foreground-lighter text-xs font-mono">
                                    MB/s
                                  </span>
                                </div>
                              </div>
                              <BillingChangeBadge
                                show={
                                  formState.isDirty &&
                                  formState.dirtyFields.throughput &&
                                  !formState.errors.throughput
                                }
                                beforePrice={Number(throughputPrice.oldPrice)}
                                afterPrice={Number(throughputPrice.newPrice)}
                              />
                            </div>
                          </FormItemLayout>
                        )}
                      />
                    </motion.div>
                  )}
                </AnimatePresence>
              </CardContent>
              <Separator />
              <CardContent className="py-10 px-8">
                <FormField_Shadcn_
                  name="totalSize"
                  control={control}
                  render={({ field }) => (
                    <FormItemLayout
                      label="Disk Size"
                      layout="horizontal"
                      description={
                        includedDiskGB > 0 &&
                        `Your plan includes ${includedDiskGB} GB of disk size for ${watchedStorageType}.`
                      }
                    >
                      <div className="mt-1 relative flex gap-2 items-center">
                        <div className="flex -space-x-px max-w-48">
                          <FormControl_Shadcn_>
                            <Input
                              type="number"
                              step="1"
                              {...field}
                              disabled={disableInput}
                              className="flex-grow font-mono rounded-r-none"
                              onWheel={(e) => e.currentTarget.blur()}
                              onChange={(e) => {
                                setValue('totalSize', e.target.valueAsNumber, {
                                  shouldDirty: true,
                                  shouldValidate: true,
                                })
                                trigger('provisionedIOPS')
                                trigger('throughput')
                              }}
                              min={includedDiskGB}
                            />
                          </FormControl_Shadcn_>
                          <div className="border border-strong bg-surface-300 rounded-r-md px-3 flex items-center justify-center">
                            <span className="text-foreground-lighter text-xs font-mono">GB</span>
                          </div>
                        </div>
                        <AnimatePresence initial={false}>
                          {isAllocatedStorageDirty && (
                            <motion.div
                              key="reset-disksize"
                              initial={{ opacity: 0, scale: 0.95, x: -2 }}
                              animate={{ opacity: 1, scale: 1, x: 0 }}
                              exit={{ opacity: 0, scale: 0.95, x: -2 }}
                              transition={{ duration: 0.15 }}
                            >
                              <Button
                                htmlType="button"
                                type="default"
                                size="small"
                                className="px-2"
                                onClick={() => form.resetField('totalSize')}
                              >
                                <RotateCcw className="h-4 w-4" aria-hidden="true" />
                              </Button>
                            </motion.div>
                          )}
                        </AnimatePresence>
                        <BillingChangeBadge
                          beforePrice={Number(diskSizePrice.oldPrice)}
                          afterPrice={Number(diskSizePrice.newPrice)}
                          show={
                            formState.isDirty &&
                            !formState.errors.totalSize &&
                            diskSizePrice.oldPrice !== diskSizePrice.newPrice
                          }
                        />
                      </div>
                    </FormItemLayout>
                  )}
                />
                <div className="grid grid-cols-12 gap-3">
                  {/* You can add additional content in the remaining 4 columns if needed */}
                  <div className="col-span-4">
                    {/* Additional content or information can go here */}
                  </div>
                  <div className="col-span-8 space-y-6 mt-6">
                    <DiskSpaceBar
                      showNewBar={form.formState.dirtyFields.totalSize !== undefined}
                      totalSize={size_gb}
                      usedSize={mainDiskUsed}
                      newTotalSize={
                        form.getValues('totalSize') <= size_gb
                          ? size_gb
                          : form.getValues('totalSize')
                      }
                    />
                    <DiskManagementDiskSizeReadReplicas
                      isDirty={form.formState.dirtyFields.totalSize !== undefined}
                      totalSize={size_gb * 1.25}
                      usedSize={mainDiskUsed}
                      newTotalSize={
                        form.getValues('totalSize') <= size_gb
                          ? size_gb * 1.25
                          : form.getValues('totalSize') * 1.25
                      }
                      oldStorageType={form.formState.defaultValues?.storageType as DiskType}
                      newStorageType={form.getValues('storageType') as DiskType}
                    />
                  </div>
                </div>
              </CardContent>
            </Card>

            {isRequestingChanges ? (
              <Card className="px-2 rounded-none">
                <CardContent className="py-3 flex gap-3 px-3 items-center">
                  <div className="flex flex-col">
                    <p className="text-foreground-lighter text-sm p-0">
                      Disk configuration changes have been requested
                    </p>
                    <p className="text-sm">
                      The requested changes will be applied to your disk shortly
                    </p>
                  </div>
                </CardContent>
              </Card>
            ) : (
              <DiskCountdownRadial remainingTime={remainingTime} />
            )}

            {isPlanUpgradeRequired && <DiskManagementPlanUpgradeRequired />}

            <Card className="bg-surface-100 rounded-t-none">
              <CardContent className="flex items-center pb-0 py-3 px-8 gap-3 justify-end">
                <FormFooterChangeBadge formState={formState} />
                <div className="flex gap-2">
                  <Button
                    type="default"
                    onClick={() => form.reset()}
                    disabled={!form.formState.isDirty}
                  >
                    Cancel
                  </Button>
                  <DiskManagementReviewAndSubmitDialog
                    numReplicas={readReplicas.length}
                    isDialogOpen={isDialogOpen}
                    isWithinCooldown={disableInput}
                    onSubmit={onSubmit}
                    setIsDialogOpen={setIsDialogOpen}
                    form={form}
                    loading={isUpdatingDiskConfiguration}
                    diskSizePrice={diskSizePriceIncReplicas}
                    iopsPrice={iopsPrice}
                    throughputPrice={throughputPrice}
                  />
                </div>
              </CardContent>
            </Card>
          </div>
        </form>
      </Form_Shadcn_>
    </div>
  )
}<|MERGE_RESOLUTION|>--- conflicted
+++ resolved
@@ -15,10 +15,7 @@
 } from 'data/config/disk-attributes-query'
 import { useUpdateDiskAttributesMutation } from 'data/config/disk-attributes-update-mutation'
 import { useDiskUtilizationQuery } from 'data/config/disk-utilization-query'
-<<<<<<< HEAD
 import { useReadReplicasQuery } from 'data/read-replicas/replicas-query'
-=======
->>>>>>> 40322b20
 import { useOrgSubscriptionQuery } from 'data/subscriptions/org-subscription-query'
 import { useProjectAddonsQuery } from 'data/subscriptions/project-addons-query'
 import { useSelectedOrganization } from 'hooks/misc/useSelectedOrganization'
@@ -111,9 +108,8 @@
     })
 
   const { data: addons } = useProjectAddonsQuery({ projectRef })
-  const currentCompute = (addons?.selected_addons ?? []).find(
-    (x) => x.type === 'compute_instance'
-  )?.variant
+  const currentCompute = (addons?.selected_addons ?? []).find((x) => x.type === 'compute_instance')
+    ?.variant
   const maxIopsBasedOnCompute =
     COMPUTE_SIZE_MAX_IOPS[(currentCompute?.identifier ?? '') as keyof typeof COMPUTE_SIZE_MAX_IOPS]
   const maxThroughputBasedOnCompute =
