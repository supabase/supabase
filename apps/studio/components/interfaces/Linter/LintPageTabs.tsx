import { MessageSquareMore } from 'lucide-react'

import { InformationCircleIcon } from '@heroicons/react/16/solid'

import {
  TabsList_Shadcn_,
  TabsTrigger_Shadcn_,
  Tabs_Shadcn_,
  Tooltip,
  TooltipContent,
  TooltipTrigger,
  cn,
} from 'ui'

import { LINTER_LEVELS, LINT_TABS } from 'components/interfaces/Linter/Linter.constants'
import ShimmeringLoader from 'components/ui/ShimmeringLoader'
import { Lint } from 'data/lint/lint-query'
import { useRouter } from 'next/router'

interface LintPageTabsProps {
  currentTab: string
  setCurrentTab: (value: LINTER_LEVELS) => void
  setSelectedLint: (value: Lint | null) => void
  isLoading: boolean
  activeLints: Lint[]
}
const LintPageTabs = ({
  currentTab,
  setCurrentTab,
  setSelectedLint,
  isLoading,
  activeLints,
}: LintPageTabsProps) => {
  const router = useRouter()

  const warnLintsCount = activeLints.filter((x) => x.level === 'WARN').length
  const errorLintsCount = activeLints.filter((x) => x.level === 'ERROR').length
  const infoLintsCount = activeLints.filter((x) => x.level === 'INFO').length

  const LintCountLabel = ({ tab }: { tab: (typeof LINT_TABS)[number] }) => {
    let count = 0
    let label = ''
    if (tab.id === LINTER_LEVELS.ERROR) {
      count = errorLintsCount
      label = 'errors'
    }

    if (tab.id === LINTER_LEVELS.WARN) {
      count = warnLintsCount
      label = 'warnings'
    }

    if (tab.id === LINTER_LEVELS.INFO) {
      count = infoLintsCount
      label = 'suggestions'
    }

    return (
      <span className="text-xs text-foreground-muted group-hover:text-foreground-lighter group-data-[state=active]:text-foreground-lighter transition">
        {isLoading ? (
          <ShimmeringLoader className="w-20 pt-1" />
        ) : (
          <>
            {count} {label}
          </>
        )}
      </span>
    )
  }

  return (
    <Tabs_Shadcn_
      defaultValue={currentTab}
      className=""
      onValueChange={(value) => {
        setCurrentTab(value as LINTER_LEVELS)
        setSelectedLint(null)
        const { sort, search, ...rest } = router.query
        router.push({ ...router, query: { ...rest, preset: value, id: null } })
      }}
    >
      <TabsList_Shadcn_ className={cn('px-5 my-3 flex gap-2 border-0 items-end z-10 relative')}>
        {LINT_TABS.map((tab) => (
          <TabsTrigger_Shadcn_
            key={tab.id}
            value={tab.id}
            className={cn(
              'group relative rounded-full',
              'px-2 py-1 flex flex-row items-center gap-3 !shadow-none border border-default',
              tab.id === currentTab ? '!bg-surface-200' : '!bg-surface-200/[33%]',
              'hover:!bg-surface-100',
              'data-[state=active]:!bg-surface-200',
              'hover:text-foreground-light',
              'transition'
            )}
          >
            {/* {tab.id === currentTab && (
              <div className="absolute top-0 left-0 w-full h-[1px] bg-foreground" />
            )} */}
            <div className="flex items-center gap-x-2">
              <span
                className={
                  tab.id === LINTER_LEVELS.ERROR
                    ? 'text-destructive-600'
                    : tab.id === LINTER_LEVELS.WARN
                      ? 'text-warning-600'
                      : 'text-brand-500'
                }
              >
                <MessageSquareMore size={14} fill="currentColor" strokeWidth={0} />
              </span>

              <span className="">{tab.label}</span>
<<<<<<< HEAD
=======
              <Tooltip>
                <TooltipTrigger asChild>
                  <InformationCircleIcon className="transition text-foreground-muted w-3 h-3 data-[state=delayed-open]:text-foreground-light" />
                </TooltipTrigger>
                <TooltipContent side="top">{tab.description}</TooltipContent>
              </Tooltip>
>>>>>>> 5097385d
            </div>
            <LintCountLabel tab={tab} />
            <Tooltip_Shadcn_>
              <TooltipTrigger_Shadcn_ asChild>
                <InformationCircleIcon className="transition text-foreground-muted w-3 h-3 data-[state=delayed-open]:text-foreground-light" />
              </TooltipTrigger_Shadcn_>
              <TooltipContent_Shadcn_ side="top">{tab.description}</TooltipContent_Shadcn_>
            </Tooltip_Shadcn_>
          </TabsTrigger_Shadcn_>
        ))}
      </TabsList_Shadcn_>
    </Tabs_Shadcn_>
  )
}

export default LintPageTabs<|MERGE_RESOLUTION|>--- conflicted
+++ resolved
@@ -111,23 +111,20 @@
               </span>
 
               <span className="">{tab.label}</span>
-<<<<<<< HEAD
-=======
               <Tooltip>
                 <TooltipTrigger asChild>
                   <InformationCircleIcon className="transition text-foreground-muted w-3 h-3 data-[state=delayed-open]:text-foreground-light" />
                 </TooltipTrigger>
                 <TooltipContent side="top">{tab.description}</TooltipContent>
               </Tooltip>
->>>>>>> 5097385d
             </div>
             <LintCountLabel tab={tab} />
-            <Tooltip_Shadcn_>
-              <TooltipTrigger_Shadcn_ asChild>
+            <Tooltip>
+              <TooltipTrigger asChild>
                 <InformationCircleIcon className="transition text-foreground-muted w-3 h-3 data-[state=delayed-open]:text-foreground-light" />
-              </TooltipTrigger_Shadcn_>
-              <TooltipContent_Shadcn_ side="top">{tab.description}</TooltipContent_Shadcn_>
-            </Tooltip_Shadcn_>
+              </TooltipTrigger>
+              <TooltipContent side="top">{tab.description}</TooltipContent>
+            </Tooltip>
           </TabsTrigger_Shadcn_>
         ))}
       </TabsList_Shadcn_>
