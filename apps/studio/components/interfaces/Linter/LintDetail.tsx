import Link from 'next/link'
import ReactMarkdown from 'react-markdown'

import { createLintSummaryPrompt, lintInfoMap } from 'components/interfaces/Linter/Linter.utils'
import { SIDEBAR_KEYS } from 'components/layouts/ProjectLayout/LayoutSidebar/LayoutSidebarProvider'
import { Lint } from 'data/lint/lint-query'
import { DOCS_URL } from 'lib/constants'
import { useTrack } from 'lib/telemetry/track'
import { ExternalLink } from 'lucide-react'
import { useAiAssistantStateSnapshot } from 'state/ai-assistant-state'
import { useSidebarManagerSnapshot } from 'state/sidebar-manager-state'
import { AiIconAnimation, Button } from 'ui'
import { EntityTypeIcon, LintCTA, LintEntity } from './Linter.utils'

interface LintDetailProps {
  lint: Lint
  projectRef: string
  onAskAssistant?: () => void
}

const LintDetail = ({ lint, projectRef, onAskAssistant }: LintDetailProps) => {
  const track = useTrack()
  const snap = useAiAssistantStateSnapshot()
  const { openSidebar } = useSidebarManagerSnapshot()

  const handleAskAssistant = () => {
    track('advisor_assistant_button_clicked', {
      origin: 'lint_detail',
      advisorCategory: lint.categories[0],
      advisorType: lint.name,
      advisorLevel: lint.level,
    })

    onAskAssistant?.()
    openSidebar(SIDEBAR_KEYS.AI_ASSISTANT)
    snap.newChat({
      name: 'Summarize lint',
      initialInput: createLintSummaryPrompt(lint),
    })
  }

  return (
    <div>
      <h3 className="text-sm mb-2">Entity</h3>
      <div className="flex items-center gap-1 px-2 py-0.5 bg-surface-200 border rounded-lg text-sm mb-6 w-fit">
        <EntityTypeIcon type={lint.metadata?.type} />
        <LintEntity metadata={lint.metadata} />
      </div>

      <h3 className="text-sm mb-2">Issue</h3>
      <ReactMarkdown className="leading-6 text-sm text-foreground-light mb-6">
        {lint.detail.replace(/\\`/g, '`')}
      </ReactMarkdown>
      <h3 className="text-sm mb-2">Description</h3>
      <ReactMarkdown className="text-sm text-foreground-light mb-6">
        {lint.description.replace(/\\`/g, '`')}
      </ReactMarkdown>

      <h3 className="text-sm mb-2">Resolve</h3>
      <div className="flex items-center gap-2">
        <Button
          icon={<AiIconAnimation className="scale-75 w-3 h-3" />}
<<<<<<< HEAD
          onClick={() => {
            onAskAssistant?.()
            openSidebar(SIDEBAR_KEYS.AI_ASSISTANT)
            snap.newChat({
              name: 'Summarize lint',
              initialMessage: createLintSummaryPrompt(lint),
            })
          }}
=======
          onClick={handleAskAssistant}
>>>>>>> b94d871f
        >
          Ask Assistant
        </Button>
        <LintCTA title={lint.name} projectRef={projectRef} metadata={lint.metadata} />
        <Button asChild type="text">
          <Link
            href={
              lintInfoMap.find((item) => item.name === lint.name)?.docsLink ||
              `${DOCS_URL}/guides/database/database-linter`
            }
            target="_blank"
            rel="noreferrer"
            className="no-underline"
          >
            <span className="flex items-center gap-2">
              Learn more <ExternalLink size={14} />
            </span>
          </Link>
        </Button>
      </div>
    </div>
  )
}

export default LintDetail<|MERGE_RESOLUTION|>--- conflicted
+++ resolved
@@ -35,7 +35,7 @@
     openSidebar(SIDEBAR_KEYS.AI_ASSISTANT)
     snap.newChat({
       name: 'Summarize lint',
-      initialInput: createLintSummaryPrompt(lint),
+      initialMessage: createLintSummaryPrompt(lint),
     })
   }
 
@@ -60,18 +60,7 @@
       <div className="flex items-center gap-2">
         <Button
           icon={<AiIconAnimation className="scale-75 w-3 h-3" />}
-<<<<<<< HEAD
-          onClick={() => {
-            onAskAssistant?.()
-            openSidebar(SIDEBAR_KEYS.AI_ASSISTANT)
-            snap.newChat({
-              name: 'Summarize lint',
-              initialMessage: createLintSummaryPrompt(lint),
-            })
-          }}
-=======
           onClick={handleAskAssistant}
->>>>>>> b94d871f
         >
           Ask Assistant
         </Button>
