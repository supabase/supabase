--- conflicted
+++ resolved
@@ -393,13 +393,8 @@
           `${lint.metadata.schema}.${lint.metadata.name}`))) ||
     'N/A'
   const schema = lint.metadata?.schema ?? 'N/A'
-<<<<<<< HEAD
-  const issue = lint.detail ? lint.detail.replace(/\`/g, '`') : 'N/A'
-  const description = lint.description ? lint.description.replace(/\`/g, '`') : 'N/A'
-=======
   const issue = lint.detail ? lint.detail.replace(/\\`/g, '`') : 'N/A'
   const description = lint.description ? lint.description.replace(/\\`/g, '`') : 'N/A'
->>>>>>> 7650926b
   return `Summarize the issue and suggest fixes for the following lint item:
 Title: ${title}
 Entity: ${entity}
