--- conflicted
+++ resolved
@@ -1,13 +1,7 @@
 import { PermissionAction } from '@supabase/shared-types/out/constants'
 import { useQueryClient } from '@tanstack/react-query'
-<<<<<<< HEAD
 import { useEffect } from 'react'
-import toast from 'react-hot-toast'
-=======
-import Link from 'next/link'
-import { useEffect, useState } from 'react'
 import { toast } from 'sonner'
->>>>>>> 9e2f88db
 
 import { useParams } from 'common'
 import NoProjectsOnPaidOrgInfo from 'components/interfaces/Billing/NoProjectsOnPaidOrgInfo'
