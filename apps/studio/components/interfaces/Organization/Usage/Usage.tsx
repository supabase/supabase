--- conflicted
+++ resolved
@@ -195,13 +195,8 @@
             title="Usage filtered by project"
             description={
               <div>
-<<<<<<< HEAD
-                You are currently viewing usage for the 
+                You are currently viewing usage for the
                 {selectedProject?.name || selectedProjectRef} project. Supabase uses{' '}
-=======
-                You are currently viewing usage for the "
-                {selectedProject?.name || selectedProjectRef}" project. Supabase uses{' '}
->>>>>>> 7189ac46
                 <Link
                   href="/docs/guides/platform/billing-on-supabase#organization-based-billing"
                   target="_blank"
