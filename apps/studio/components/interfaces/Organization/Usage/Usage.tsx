--- conflicted
+++ resolved
@@ -3,18 +3,14 @@
 import { useEffect, useMemo, useState } from 'react'
 
 import { useParams } from 'common'
-<<<<<<< HEAD
 import {
   ScaffoldContainer,
   ScaffoldContainerLegacy,
   ScaffoldTitle,
 } from 'components/layouts/Scaffold'
-import DateRangePicker from 'components/to-be-cleaned/DateRangePicker'
-=======
-import { ScaffoldContainer, ScaffoldContainerLegacy } from 'components/layouts/Scaffold'
->>>>>>> 5097385d
+
 import AlertError from 'components/ui/AlertError'
-import { DateRangePicker } from 'components/ui/DateRangePicker'
+import DateRangePicker from 'components/ui/DateRangePicker'
 import { DocsButton } from 'components/ui/DocsButton'
 import NoPermission from 'components/ui/NoPermission'
 import ShimmeringLoader from 'components/ui/ShimmeringLoader'
@@ -121,7 +117,6 @@
 
   return (
     <>
-<<<<<<< HEAD
       <ScaffoldContainerLegacy>
         <ScaffoldTitle>Usage</ScaffoldTitle>
       </ScaffoldContainerLegacy>
@@ -135,33 +130,9 @@
                 className="w-full"
                 subject="Failed to retrieve usage data"
                 error={subscriptionError}
-=======
-      <ScaffoldContainer className="sticky top-0 border-b bg-studio z-10 overflow-hidden">
-        <div className="py-4 flex flex-col md:flex-row md:items-center gap-4">
-          {isLoadingSubscription && <ShimmeringLoader className="w-[250px]" />}
-
-          {isErrorSubscription && (
-            <AlertError
-              className="w-full"
-              subject="Failed to retrieve usage data"
-              error={subscriptionError}
-            />
-          )}
-
-          {isSuccessSubscription && (
-            <>
-              <DateRangePicker
-                onChange={setDateRange}
-                value={TIME_PERIODS_BILLING[0].key}
-                options={[...TIME_PERIODS_BILLING, ...TIME_PERIODS_REPORTS]}
-                loading={isLoadingSubscription}
-                currentBillingPeriodStart={subscription?.current_period_start}
-                currentBillingPeriodEnd={subscription?.current_period_end}
->>>>>>> 5097385d
               />
             )}
 
-<<<<<<< HEAD
             {isSuccessSubscription && (
               <>
                 <DateRangePicker
@@ -182,23 +153,6 @@
                     if (value === 'all-projects') setSelectedProjectRef(undefined)
                     else setSelectedProjectRef(value)
                   }}
-=======
-              <Listbox
-                size="tiny"
-                name="schema"
-                className="w-full md:w-[180px]"
-                value={selectedProjectRef}
-                onChange={(value: any) => {
-                  if (value === 'all-projects') setSelectedProjectRef(undefined)
-                  else setSelectedProjectRef(value)
-                }}
-              >
-                <Listbox.Option
-                  key="all-projects"
-                  id="all-projects"
-                  label="All projects"
-                  value="all-projects"
->>>>>>> 5097385d
                 >
                   <Listbox.Option
                     key="all-projects"
