--- conflicted
+++ resolved
@@ -47,19 +47,8 @@
 
   const onClaimProject = async () => {
     try {
-<<<<<<< HEAD
-      try {
-        await approveRequest({ id: auth_id!, slug: selectedOrganization.slug })
-      } catch (error: any) {
-        // if the org is already approved with this auth id, we can ignore the error. Otherwise, we throw it again
-        if (!error.message.includes('already approved')) {
-          throw error
-        }
-      }
-
-=======
       const response = await approveRequest({ id: auth_id!, slug: selectedOrganization.slug })
->>>>>>> ebf9db56
+
       await claimProject({
         slug: selectedOrganization.slug,
         token: claimToken!,
