--- conflicted
+++ resolved
@@ -31,11 +31,7 @@
 import { useSidePanelsStateSnapshot } from 'state/side-panels'
 import { IntegrationConnectionItem } from '../../Integrations/VercelGithub/IntegrationConnection'
 import SidePanelVercelProjectLinker from './SidePanelVercelProjectLinker'
-<<<<<<< HEAD
-import { useRouter } from 'next/router'
-import { useParams } from 'next/navigation'
-=======
->>>>>>> b68b2ebc
+import { useParams } from 'common'
 
 const IntegrationImageHandler = ({ title }: { title: 'vercel' | 'github' }) => {
   return (
@@ -48,11 +44,7 @@
 }
 
 const IntegrationSettings = () => {
-<<<<<<< HEAD
-  const org = useSelectedOrganization()
   const { slug } = useParams()
-=======
->>>>>>> b68b2ebc
   const router = useRouter()
   const { data: org } = useSelectedOrganizationQuery()
 
