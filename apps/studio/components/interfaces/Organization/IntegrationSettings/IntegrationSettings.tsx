import { PermissionAction } from '@supabase/shared-types/out/constants'
import { useCallback } from 'react'
import toast from 'react-hot-toast'

import { EmptyIntegrationConnection } from 'components/interfaces/Integrations/IntegrationPanels'
import { Markdown } from 'components/interfaces/Markdown'
import VercelSection from 'components/interfaces/Settings/Integrations/VercelIntegration/VercelSection'
import {
  ScaffoldContainer,
  ScaffoldDivider,
  ScaffoldSection,
  ScaffoldSectionContent,
  ScaffoldSectionDetail,
} from 'components/layouts/Scaffold'
import NoPermission from 'components/ui/NoPermission'
import { useGitHubAuthorizationQuery } from 'data/integrations/github-authorization-query'
import { useGitHubConnectionDeleteMutation } from 'data/integrations/github-connection-delete-mutation'
import { useGitHubConnectionsQuery } from 'data/integrations/github-connections-query'
import type { IntegrationProjectConnection } from 'data/integrations/integrations.types'
import { useCheckPermissions, useFlag, useSelectedOrganization } from 'hooks'
import { BASE_PATH } from 'lib/constants'
import {
  GITHUB_INTEGRATION_INSTALLATION_URL,
  GITHUB_INTEGRATION_REVOKE_AUTHORIZATION_URL,
} from 'lib/github'
import { useSidePanelsStateSnapshot } from 'state/side-panels'
import { IntegrationConnectionItem } from '../../Integrations/IntegrationConnection'
import SidePanelGitHubRepoLinker from './SidePanelGitHubRepoLinker'
import SidePanelVercelProjectLinker from './SidePanelVercelProjectLinker'

const IntegrationImageHandler = ({ title }: { title: 'vercel' | 'github' }) => {
  return (
    <img
      className="border rounded-lg shadow w-48 mt-6 border-body"
      src={`${BASE_PATH}/img/integrations/covers/${title}-cover.png`}
      alt={`${title} cover`}
    />
  )
}

const IntegrationSettings = () => {
  const org = useSelectedOrganization()
  const hasAccessToBranching = useFlag<boolean>('branchManagement')

  const canReadGithubConnection = useCheckPermissions(
    PermissionAction.READ,
    'integrations.github_connections'
  )
  const canCreateGitHubConnection = useCheckPermissions(
    PermissionAction.CREATE,
    'integrations.github_connections'
  )
  const canUpdateGitHubConnection = useCheckPermissions(
    PermissionAction.UPDATE,
    'integrations.github_connections'
  )

  const { data: gitHubAuthorization } = useGitHubAuthorizationQuery()
  const { data: connections } = useGitHubConnectionsQuery({ organizationId: org?.id })

  const { mutate: deleteGitHubConnection } = useGitHubConnectionDeleteMutation({
    onSuccess: () => {
      toast.success('Successfully deleted Github connection')
    },
  })

  const sidePanelsStateSnapshot = useSidePanelsStateSnapshot()

  const onAddGitHubConnection = useCallback(() => {
    sidePanelsStateSnapshot.setGithubConnectionsOpen(true)
  }, [sidePanelsStateSnapshot])

  const onDeleteGitHubConnection = useCallback(
    async (connection: IntegrationProjectConnection) => {
      if (!org?.id) {
        toast.error('Organization not found')
        return
      }

      deleteGitHubConnection({
        connectionId: connection.id,
        organizationId: org.id,
      })
    },
    [deleteGitHubConnection, org?.id]
  )

  /**
   * GitHub markdown content
   */

  const GitHubTitle = `GitHub Connections`

  const GitHubDetailsSection = `
Connect any of your GitHub repositories to a project.
`

  const GitHubContentSectionTop = `

### How will GitHub connections work?

You will be able to connect a GitHub repository to a Supabase project.
The GitHub app will watch for changes in your repository such as file changes, branch changes as well as pull request activity.
`

  const GitHubContentSectionBottom = gitHubAuthorization
    ? `You are authorized with Supabase GitHub App. You can configure your GitHub App installations and repository access [here](${GITHUB_INTEGRATION_INSTALLATION_URL}). You can revoke your authorization [here](${GITHUB_INTEGRATION_REVOKE_AUTHORIZATION_URL}).`
    : ''

  const GitHubSection = () => (
    <ScaffoldContainer>
      <ScaffoldSection>
        <ScaffoldSectionDetail title={GitHubTitle}>
          <Markdown content={GitHubDetailsSection} />
          <IntegrationImageHandler title="github" />
        </ScaffoldSectionDetail>
        <ScaffoldSectionContent>
          {!canReadGithubConnection ? (
            <NoPermission resourceText="view this organization's GitHub connections" />
          ) : (
<<<<<<< HEAD
            <>
              <Markdown content={GitHubContentSectionTop} />

              <ul className="flex flex-col gap-y-2">
                {connections?.map((connection) => (
                  <IntegrationConnectionItem
                    key={connection.id}
                    disabled={!canUpdateGitHubConnection}
                    connection={{
                      id: String(connection.id),
                      added_by: {
                        id: String(connection.user?.id),
                        primary_email: connection.user?.primary_email ?? '',
                        username: connection.user?.username ?? '',
                      },
                      foreign_project_id: String(connection.repository.id),
                      supabase_project_ref: connection.project.ref,
                      organization_integration_id: 'unused',
                      inserted_at: connection.inserted_at,
                      updated_at: connection.updated_at,
                      metadata: {
                        name: connection.repository.name,
                      } as any,
                    }}
                    type="GitHub"
                    onDeleteConnection={onDeleteGitHubConnection}
                  />
                ))}
              </ul>
              {hasAccessToBranching ? (
                <EmptyIntegrationConnection
                  onClick={onAddGitHubConnection}
                  orgSlug={org?.slug}
                  showNode={false}
                  disabled={!canCreateGitHubConnection}
                >
                  Add new project connection
                </EmptyIntegrationConnection>
              ) : (
                <p className="text-sm text-foreground-light">
                  Access to{' '}
                  <a
                    href="https://supabase.com/docs/guides/platform/branching"
                    target="_blank"
                    rel="noreferrer"
                    className="text-foreground"
                  >
                    branching
                  </a>{' '}
                  is required to add GitHub connections.
                </p>
              )}
              {GitHubContentSectionBottom && (
                <Markdown
                  content={GitHubContentSectionBottom}
                  className="text-foreground-lighter"
                />
              )}
            </>
=======
            <p className="text-sm text-foreground-light">
              Access to{' '}
              <a
                href="https://supabase.com/docs/guides/platform/branching"
                target="_blank"
                rel="noreferrer"
                className="text-foreground"
              >
                branching
              </a>{' '}
              is required to add GitHub connections.
            </p>
          )}
          {GitHubContentSectionBottom && (
            <Markdown
              extLinks
              content={GitHubContentSectionBottom}
              className="text-foreground-lighter"
            />
>>>>>>> 60346154
          )}
        </ScaffoldSectionContent>
      </ScaffoldSection>
    </ScaffoldContainer>
  )

  return (
    <>
      <GitHubSection />
      <ScaffoldDivider />
      <VercelSection isProjectScoped={false} />
      <SidePanelVercelProjectLinker />
      <SidePanelGitHubRepoLinker />
    </>
  )
}

export default IntegrationSettings<|MERGE_RESOLUTION|>--- conflicted
+++ resolved
@@ -118,7 +118,6 @@
           {!canReadGithubConnection ? (
             <NoPermission resourceText="view this organization's GitHub connections" />
           ) : (
-<<<<<<< HEAD
             <>
               <Markdown content={GitHubContentSectionTop} />
 
@@ -173,32 +172,12 @@
               )}
               {GitHubContentSectionBottom && (
                 <Markdown
+                  extLinks
                   content={GitHubContentSectionBottom}
                   className="text-foreground-lighter"
                 />
               )}
             </>
-=======
-            <p className="text-sm text-foreground-light">
-              Access to{' '}
-              <a
-                href="https://supabase.com/docs/guides/platform/branching"
-                target="_blank"
-                rel="noreferrer"
-                className="text-foreground"
-              >
-                branching
-              </a>{' '}
-              is required to add GitHub connections.
-            </p>
-          )}
-          {GitHubContentSectionBottom && (
-            <Markdown
-              extLinks
-              content={GitHubContentSectionBottom}
-              className="text-foreground-lighter"
-            />
->>>>>>> 60346154
           )}
         </ScaffoldSectionContent>
       </ScaffoldSection>
