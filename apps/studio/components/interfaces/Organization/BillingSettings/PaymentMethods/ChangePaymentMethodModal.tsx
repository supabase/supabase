--- conflicted
+++ resolved
@@ -62,23 +62,12 @@
         </div>
       }
     >
-<<<<<<< HEAD
       <Modal.Content>
         <p className="text-sm">
           Upon clicking confirm, all future charges will be deducted from the card ending with{' '}
-          {selectedPaymentMethod?.card.last4}. There are no immediate charges.
+          {selectedPaymentMethod?.card?.last4}. There are no immediate charges.
         </p>
       </Modal.Content>
-=======
-      <div className="py-4">
-        <Modal.Content>
-          <p className="text-sm">
-            Upon clicking confirm, all future charges will be deducted from the card ending with{' '}
-            {selectedPaymentMethod?.card?.last4}. There are no immediate charges.
-          </p>
-        </Modal.Content>
-      </div>
->>>>>>> 21890675
     </Modal>
   )
 }
