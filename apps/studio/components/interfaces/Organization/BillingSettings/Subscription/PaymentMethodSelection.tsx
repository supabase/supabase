<<<<<<< HEAD
import { PermissionAction } from '@supabase/shared-types/out/constants'
=======
import HCaptcha from '@hcaptcha/react-hcaptcha'
import { Elements } from '@stripe/react-stripe-js'
import { loadStripe, PaymentMethod, StripeElementsOptions } from '@stripe/stripe-js'
import { Loader, Plus } from 'lucide-react'
import { useTheme } from 'next-themes'
>>>>>>> 18f3191b
import {
  forwardRef,
  useCallback,
  useEffect,
  useImperativeHandle,
  useMemo,
  useRef,
  useState,
} from 'react'
import { toast } from 'sonner'

<<<<<<< HEAD
import AddNewPaymentMethodModal from 'components/interfaces/Billing/Payment/AddNewPaymentMethodModal'
import { ButtonTooltip } from 'components/ui/ButtonTooltip'
import { useOrganizationPaymentMethodsQuery } from 'data/organizations/organization-payment-methods-query'
import { useCheckPermissions } from 'hooks/misc/useCheckPermissions'
import { useSelectedOrganization } from 'hooks/misc/useSelectedOrganization'
import { BASE_PATH, STRIPE_PUBLIC_KEY } from 'lib/constants'
import { getURL } from 'lib/helpers'
import { AlertCircle, CreditCard, Loader, Plus } from 'lucide-react'
import { Listbox } from 'ui'
import HCaptcha from '@hcaptcha/react-hcaptcha'
import { useIsHCaptchaLoaded } from 'stores/hcaptcha-loaded-store'
import { useOrganizationPaymentMethodSetupIntent } from 'data/organizations/organization-payment-method-setup-intent-mutation'
import { SetupIntentResponse } from 'data/stripe/setup-intent-mutation'
import { loadStripe, PaymentMethod, StripeElementsOptions } from '@stripe/stripe-js'
import { getStripeElementsAppearanceOptions } from 'components/interfaces/Billing/Payment/Payment.utils'
import { useTheme } from 'next-themes'
import { Elements } from '@stripe/react-stripe-js'
import { NewPaymentMethodElement } from '../PaymentMethods/NewPaymentMethodElement'
import ShimmeringLoader from 'ui-patterns/ShimmeringLoader'
=======
import { useParams } from 'common'
import { getStripeElementsAppearanceOptions } from 'components/interfaces/Billing/Payment/Payment.utils'
import { useOrganizationCustomerProfileQuery } from 'data/organizations/organization-customer-profile-query'
import { useOrganizationPaymentMethodSetupIntent } from 'data/organizations/organization-payment-method-setup-intent-mutation'
import { useOrganizationPaymentMethodsQuery } from 'data/organizations/organization-payment-methods-query'
import { useOrganizationTaxIdQuery } from 'data/organizations/organization-tax-id-query'
import { SetupIntentResponse } from 'data/stripe/setup-intent-mutation'
import { useSelectedOrganizationQuery } from 'hooks/misc/useSelectedOrganization'
import { useFlag } from 'hooks/ui/useFlag'
import { BASE_PATH, STRIPE_PUBLIC_KEY } from 'lib/constants'
import { Checkbox_Shadcn_, Listbox } from 'ui'
import ShimmeringLoader from 'ui-patterns/ShimmeringLoader'
import {
  NewPaymentMethodElement,
  type PaymentMethodElementRef,
} from '../PaymentMethods/NewPaymentMethodElement'
>>>>>>> 18f3191b

const stripePromise = loadStripe(STRIPE_PUBLIC_KEY)

export interface PaymentMethodSelectionProps {
  selectedPaymentMethod?: string
  onSelectPaymentMethod: (id: string) => void
  layout?: 'vertical' | 'horizontal'
  createPaymentMethodInline: boolean
  readOnly: boolean
}

const PaymentMethodSelection = forwardRef(function PaymentMethodSelection(
  {
    selectedPaymentMethod,
    onSelectPaymentMethod,
    layout = 'vertical',
    createPaymentMethodInline = false,
    readOnly,
  }: PaymentMethodSelectionProps,
  ref
) {
  const selectedOrganization = useSelectedOrganization()
  const slug = selectedOrganization?.slug
  const [showAddNewPaymentMethodModal, setShowAddNewPaymentMethodModal] = useState(false)
  const captchaLoaded = useIsHCaptchaLoaded()
  const [captchaToken, setCaptchaToken] = useState<string | null>(null)
  const [captchaRef, setCaptchaRef] = useState<HCaptcha | null>(null)
  const [setupIntent, setSetupIntent] = useState<SetupIntentResponse | undefined>(undefined)
  const { resolvedTheme } = useTheme()
  const paymentRef = useRef<{ createPaymentMethod: () => Promise<PaymentMethod | undefined> }>(null)
  const [setupNewPaymentMethod, setSetupNewPaymentMethod] = useState<boolean | null>(null)

  const {
    data: paymentMethods,
    isLoading,
    refetch: refetchPaymentMethods,
  } = useOrganizationPaymentMethodsQuery({ slug })

  const captchaRefCallback = useCallback((node: any) => {
    setCaptchaRef(node)
  }, [])

  const { mutate: initSetupIntent, isLoading: setupIntentLoading } =
    useOrganizationPaymentMethodSetupIntent({
      onSuccess: (intent) => {
        setSetupIntent(intent)
      },
      onError: (error) => {
        toast.error(`Failed to setup intent: ${error.message}`)
      },
    })

  useEffect(() => {
    if (paymentMethods?.data && paymentMethods.data.length === 0 && setupNewPaymentMethod == null) {
      setSetupNewPaymentMethod(true)
    }
  }, [paymentMethods])

  useEffect(() => {
    const loadSetupIntent = async (hcaptchaToken: string | undefined) => {
      const slug = selectedOrganization?.slug
      if (!slug) return console.error('Slug is required')
      if (!hcaptchaToken) return console.error('HCaptcha token required')

      setSetupIntent(undefined)
      initSetupIntent({ slug: slug!, hcaptchaToken })
    }

    const loadPaymentForm = async () => {
      if (setupNewPaymentMethod && createPaymentMethodInline && captchaRef && captchaLoaded) {
        let token = captchaToken

        try {
          if (!token) {
            const captchaResponse = await captchaRef.execute({ async: true })
            token = captchaResponse?.response ?? null
          }
        } catch (error) {
          return
        }

        await loadSetupIntent(token ?? undefined)
        resetCaptcha()
      }
    }

    loadPaymentForm()
  }, [createPaymentMethodInline, captchaRef, captchaLoaded, setupNewPaymentMethod])

  const resetCaptcha = () => {
    setCaptchaToken(null)
    captchaRef?.resetCaptcha()
  }

  const canUpdatePaymentMethods = useCheckPermissions(
    PermissionAction.BILLING_WRITE,
    'stripe.payment_methods'
  )

  const stripeOptionsPaymentMethod: StripeElementsOptions = useMemo(
    () =>
      ({
        clientSecret: setupIntent ? setupIntent.client_secret! : '',
        appearance: getStripeElementsAppearanceOptions(resolvedTheme),
        paymentMethodCreation: 'manual',
      }) as const,
    [setupIntent, resolvedTheme]
  )

  useEffect(() => {
    if (paymentMethods?.data && paymentMethods.data.length > 0) {
      const selectedPaymentMethodExists = paymentMethods.data.some(
        (it) => it.id === selectedPaymentMethod
      )

      if (!selectedPaymentMethod || !selectedPaymentMethodExists) {
        const defaultPaymentMethod = paymentMethods.data.find((method) => method.is_default)
        if (defaultPaymentMethod !== undefined) {
          onSelectPaymentMethod(defaultPaymentMethod.id)
        } else {
          onSelectPaymentMethod(paymentMethods.data[0].id)
        }
      }
    }
  }, [selectedPaymentMethod, paymentMethods, onSelectPaymentMethod])

  // If createPaymentMethod already exists, use it. Otherwise, define it here.
  const createPaymentMethod = async () => {
    if (setupNewPaymentMethod || (paymentMethods?.data && paymentMethods.data.length === 0)) {
      return paymentRef.current?.createPaymentMethod()
    } else {
      return { id: selectedPaymentMethod }
    }
  }

  useImperativeHandle(ref, () => ({
    createPaymentMethod,
  }))

  return (
    <>
      <HCaptcha
        ref={captchaRefCallback}
        sitekey={process.env.NEXT_PUBLIC_HCAPTCHA_SITE_KEY!}
        size="invisible"
        onOpen={() => {
          // [Joshen] This is to ensure that hCaptcha popup remains clickable
          if (document !== undefined) document.body.classList.add('!pointer-events-auto')
        }}
        onClose={() => {
          setSetupIntent(undefined)
          if (document !== undefined) document.body.classList.remove('!pointer-events-auto')
        }}
        onVerify={(token) => {
          setCaptchaToken(token)
          if (document !== undefined) document.body.classList.remove('!pointer-events-auto')
        }}
        onExpire={() => {
          setCaptchaToken(null)
        }}
      />

      <div>
        {isLoading ? (
          <div className="flex items-center px-4 py-2 space-x-4 border rounded-md border-strong bg-surface-200">
            <Loader className="animate-spin" size={14} />
            <p className="text-sm text-foreground-light">Retrieving payment methods</p>
          </div>
        ) : paymentMethods?.data.length === 0 && !createPaymentMethodInline ? (
          <div className="flex items-center justify-between px-4 py-2 border border-dashed rounded-md bg-alternative">
            <div className="flex items-center space-x-4 text-foreground-light">
              <AlertCircle size={16} strokeWidth={1.5} />
              <p className="text-sm">No payment methods</p>
            </div>

            <ButtonTooltip
              type="default"
              disabled={!canUpdatePaymentMethods}
              icon={<CreditCard />}
              onClick={() => {
                if (createPaymentMethodInline) {
                  setSetupNewPaymentMethod(true)
                } else {
                  setShowAddNewPaymentMethodModal(true)
                }
              }}
              htmlType="button"
              tooltip={{
                content: {
                  side: 'bottom',
                  text: !canUpdatePaymentMethods ? (
                    <div className="w-48 text-center">
                      <span>
                        You need additional permissions to add new payment methods to this
                        organization
                      </span>
                    </div>
                  ) : undefined,
                },
              }}
            >
              Add new
            </ButtonTooltip>
          </div>
        ) : paymentMethods?.data && paymentMethods?.data.length > 0 && !setupNewPaymentMethod ? (
          <Listbox
            layout={layout}
            label="Payment method"
            value={selectedPaymentMethod}
            onChange={onSelectPaymentMethod}
            className="flex items-center"
          >
            {paymentMethods?.data.map((method: any) => {
              const label = `•••• •••• •••• ${method.card.last4}`
              return (
                <Listbox.Option
                  key={method.id}
                  label={label}
                  value={method.id}
                  addOnBefore={() => {
                    return (
                      <img
                        alt="Credit Card Brand"
                        src={`${BASE_PATH}/img/payment-methods/${method.card.brand
                          .replace(' ', '-')
                          .toLowerCase()}.png`}
                        width="32"
                      />
                    )
                  }}
                >
                  <div>{label}</div>
                </Listbox.Option>
              )
            })}
            <div
              className="flex items-center px-3 py-2 space-x-2 transition cursor-pointer group hover:bg-surface-300"
              onClick={() => {
                if (createPaymentMethodInline) {
                  setSetupNewPaymentMethod(true)
                } else {
                  setShowAddNewPaymentMethodModal(true)
                }
              }}
            >
              <Plus size={16} />
              <p className="transition text-foreground-light group-hover:text-foreground">
                Add new payment method
              </p>
            </div>
          </Listbox>
        ) : null}

        {stripePromise && setupIntent && (
          <Elements stripe={stripePromise} options={stripeOptionsPaymentMethod}>
            <NewPaymentMethodElement
              ref={paymentRef}
              email={selectedOrganization?.billing_email ?? undefined}
              readOnly={readOnly}
            />
          </Elements>
        )}

        {setupIntentLoading && (
          <div className="space-y-2">
            <ShimmeringLoader className="h-10" />
            <div className="grid grid-cols-2 gap-4">
              <ShimmeringLoader className="h-10" />
              <ShimmeringLoader className="h-10" />
            </div>
            <ShimmeringLoader className="h-10" />
          </div>
        )}
      </div>

      <AddNewPaymentMethodModal
        visible={showAddNewPaymentMethodModal}
        returnUrl={`${getURL()}/org/${selectedOrganization?.slug}/billing?panel=subscriptionPlan&source=paymentMethod`}
        onCancel={() => setShowAddNewPaymentMethodModal(false)}
        autoMarkAsDefaultPaymentMethod={true}
        onConfirm={async () => {
          setShowAddNewPaymentMethodModal(false)
          toast.success('Successfully added new payment method')
          const { data: refetchedPaymentMethods } = await refetchPaymentMethods()
          if (refetchedPaymentMethods?.data?.length) {
            // Preselect the card that was just added
            const mostRecentPaymentMethod = refetchedPaymentMethods?.data.reduce(
              (prev, current) => (prev.created > current.created ? prev : current),
              refetchedPaymentMethods.data[0]
            )
            onSelectPaymentMethod(mostRecentPaymentMethod.id)
          }
        }}
      />
    </>
  )
})

PaymentMethodSelection.displayName = 'PaymentMethodSelection'

export default PaymentMethodSelection<|MERGE_RESOLUTION|>--- conflicted
+++ resolved
@@ -1,12 +1,8 @@
-<<<<<<< HEAD
-import { PermissionAction } from '@supabase/shared-types/out/constants'
-=======
 import HCaptcha from '@hcaptcha/react-hcaptcha'
 import { Elements } from '@stripe/react-stripe-js'
 import { loadStripe, PaymentMethod, StripeElementsOptions } from '@stripe/stripe-js'
 import { Loader, Plus } from 'lucide-react'
 import { useTheme } from 'next-themes'
->>>>>>> 18f3191b
 import {
   forwardRef,
   useCallback,
@@ -18,27 +14,6 @@
 } from 'react'
 import { toast } from 'sonner'
 
-<<<<<<< HEAD
-import AddNewPaymentMethodModal from 'components/interfaces/Billing/Payment/AddNewPaymentMethodModal'
-import { ButtonTooltip } from 'components/ui/ButtonTooltip'
-import { useOrganizationPaymentMethodsQuery } from 'data/organizations/organization-payment-methods-query'
-import { useCheckPermissions } from 'hooks/misc/useCheckPermissions'
-import { useSelectedOrganization } from 'hooks/misc/useSelectedOrganization'
-import { BASE_PATH, STRIPE_PUBLIC_KEY } from 'lib/constants'
-import { getURL } from 'lib/helpers'
-import { AlertCircle, CreditCard, Loader, Plus } from 'lucide-react'
-import { Listbox } from 'ui'
-import HCaptcha from '@hcaptcha/react-hcaptcha'
-import { useIsHCaptchaLoaded } from 'stores/hcaptcha-loaded-store'
-import { useOrganizationPaymentMethodSetupIntent } from 'data/organizations/organization-payment-method-setup-intent-mutation'
-import { SetupIntentResponse } from 'data/stripe/setup-intent-mutation'
-import { loadStripe, PaymentMethod, StripeElementsOptions } from '@stripe/stripe-js'
-import { getStripeElementsAppearanceOptions } from 'components/interfaces/Billing/Payment/Payment.utils'
-import { useTheme } from 'next-themes'
-import { Elements } from '@stripe/react-stripe-js'
-import { NewPaymentMethodElement } from '../PaymentMethods/NewPaymentMethodElement'
-import ShimmeringLoader from 'ui-patterns/ShimmeringLoader'
-=======
 import { useParams } from 'common'
 import { getStripeElementsAppearanceOptions } from 'components/interfaces/Billing/Payment/Payment.utils'
 import { useOrganizationCustomerProfileQuery } from 'data/organizations/organization-customer-profile-query'
@@ -55,7 +30,6 @@
   NewPaymentMethodElement,
   type PaymentMethodElementRef,
 } from '../PaymentMethods/NewPaymentMethodElement'
->>>>>>> 18f3191b
 
 const stripePromise = loadStripe(STRIPE_PUBLIC_KEY)
 
@@ -63,7 +37,6 @@
   selectedPaymentMethod?: string
   onSelectPaymentMethod: (id: string) => void
   layout?: 'vertical' | 'horizontal'
-  createPaymentMethodInline: boolean
   readOnly: boolean
 }
 
@@ -72,27 +45,48 @@
     selectedPaymentMethod,
     onSelectPaymentMethod,
     layout = 'vertical',
-    createPaymentMethodInline = false,
     readOnly,
   }: PaymentMethodSelectionProps,
   ref
 ) {
-  const selectedOrganization = useSelectedOrganization()
-  const slug = selectedOrganization?.slug
-  const [showAddNewPaymentMethodModal, setShowAddNewPaymentMethodModal] = useState(false)
-  const captchaLoaded = useIsHCaptchaLoaded()
+  const { slug } = useParams()
+  const { data: selectedOrganization } = useSelectedOrganizationQuery()
   const [captchaToken, setCaptchaToken] = useState<string | null>(null)
   const [captchaRef, setCaptchaRef] = useState<HCaptcha | null>(null)
   const [setupIntent, setSetupIntent] = useState<SetupIntentResponse | undefined>(undefined)
+  const [useAsDefaultBillingAddress, setUseAsDefaultBillingAddress] = useState(true)
   const { resolvedTheme } = useTheme()
-  const paymentRef = useRef<{ createPaymentMethod: () => Promise<PaymentMethod | undefined> }>(null)
+  const paymentRef = useRef<PaymentMethodElementRef | null>(null)
   const [setupNewPaymentMethod, setSetupNewPaymentMethod] = useState<boolean | null>(null)
-
-  const {
-    data: paymentMethods,
-    isLoading,
-    refetch: refetchPaymentMethods,
-  } = useOrganizationPaymentMethodsQuery({ slug })
+  const { data: customerProfile, isLoading: isCustomerProfileLoading } =
+    useOrganizationCustomerProfileQuery({
+      slug,
+    })
+  const { data: taxId, isLoading: isCustomerTaxIdLoading } = useOrganizationTaxIdQuery({ slug })
+
+  const hidePaymentMethodsWithoutAddress = useFlag('hidePaymentMethodsWithoutAddress')
+
+  const { data: allPaymentMethods, isLoading } = useOrganizationPaymentMethodsQuery({ slug })
+
+  const paymentMethods = useMemo(() => {
+    if (!allPaymentMethods)
+      return {
+        data: [],
+        defaultPaymentMethodId: null,
+      }
+
+    const filtered = allPaymentMethods.data.filter(
+      (pm) => !hidePaymentMethodsWithoutAddress || pm.has_address
+    )
+    return {
+      data: filtered,
+      defaultPaymentMethodId: allPaymentMethods.data.some(
+        (pm) => pm.id === allPaymentMethods.defaultPaymentMethodId
+      )
+        ? allPaymentMethods.defaultPaymentMethodId
+        : null,
+    }
+  }, [allPaymentMethods])
 
   const captchaRefCallback = useCallback((node: any) => {
     setCaptchaRef(node)
@@ -125,7 +119,7 @@
     }
 
     const loadPaymentForm = async () => {
-      if (setupNewPaymentMethod && createPaymentMethodInline && captchaRef && captchaLoaded) {
+      if (setupNewPaymentMethod && captchaRef) {
         let token = captchaToken
 
         try {
@@ -143,17 +137,12 @@
     }
 
     loadPaymentForm()
-  }, [createPaymentMethodInline, captchaRef, captchaLoaded, setupNewPaymentMethod])
+  }, [captchaRef, setupNewPaymentMethod])
 
   const resetCaptcha = () => {
     setCaptchaToken(null)
     captchaRef?.resetCaptcha()
   }
-
-  const canUpdatePaymentMethods = useCheckPermissions(
-    PermissionAction.BILLING_WRITE,
-    'stripe.payment_methods'
-  )
 
   const stripeOptionsPaymentMethod: StripeElementsOptions = useMemo(
     () =>
@@ -183,11 +172,27 @@
   }, [selectedPaymentMethod, paymentMethods, onSelectPaymentMethod])
 
   // If createPaymentMethod already exists, use it. Otherwise, define it here.
-  const createPaymentMethod = async () => {
+  const createPaymentMethod = async (): ReturnType<
+    PaymentMethodElementRef['createPaymentMethod']
+  > => {
     if (setupNewPaymentMethod || (paymentMethods?.data && paymentMethods.data.length === 0)) {
-      return paymentRef.current?.createPaymentMethod()
+      const paymentResult = await paymentRef.current?.createPaymentMethod()
+
+      if (!paymentResult) return paymentResult
+
+      return {
+        paymentMethod: paymentResult.paymentMethod,
+        customerName: useAsDefaultBillingAddress ? paymentResult.customerName : null,
+        address: useAsDefaultBillingAddress ? paymentResult.address : null,
+        taxId: useAsDefaultBillingAddress ? paymentResult.taxId : null,
+      }
     } else {
-      return { id: selectedPaymentMethod }
+      return {
+        paymentMethod: { id: selectedPaymentMethod } as PaymentMethod,
+        customerName: useAsDefaultBillingAddress ? customerProfile?.billing_name || '' : null,
+        address: useAsDefaultBillingAddress ? customerProfile?.address ?? null : null,
+        taxId: useAsDefaultBillingAddress ? taxId ?? null : null,
+      }
     }
   }
 
@@ -223,42 +228,6 @@
           <div className="flex items-center px-4 py-2 space-x-4 border rounded-md border-strong bg-surface-200">
             <Loader className="animate-spin" size={14} />
             <p className="text-sm text-foreground-light">Retrieving payment methods</p>
-          </div>
-        ) : paymentMethods?.data.length === 0 && !createPaymentMethodInline ? (
-          <div className="flex items-center justify-between px-4 py-2 border border-dashed rounded-md bg-alternative">
-            <div className="flex items-center space-x-4 text-foreground-light">
-              <AlertCircle size={16} strokeWidth={1.5} />
-              <p className="text-sm">No payment methods</p>
-            </div>
-
-            <ButtonTooltip
-              type="default"
-              disabled={!canUpdatePaymentMethods}
-              icon={<CreditCard />}
-              onClick={() => {
-                if (createPaymentMethodInline) {
-                  setSetupNewPaymentMethod(true)
-                } else {
-                  setShowAddNewPaymentMethodModal(true)
-                }
-              }}
-              htmlType="button"
-              tooltip={{
-                content: {
-                  side: 'bottom',
-                  text: !canUpdatePaymentMethods ? (
-                    <div className="w-48 text-center">
-                      <span>
-                        You need additional permissions to add new payment methods to this
-                        organization
-                      </span>
-                    </div>
-                  ) : undefined,
-                },
-              }}
-            >
-              Add new
-            </ButtonTooltip>
           </div>
         ) : paymentMethods?.data && paymentMethods?.data.length > 0 && !setupNewPaymentMethod ? (
           <Listbox
@@ -294,11 +263,7 @@
             <div
               className="flex items-center px-3 py-2 space-x-2 transition cursor-pointer group hover:bg-surface-300"
               onClick={() => {
-                if (createPaymentMethodInline) {
-                  setSetupNewPaymentMethod(true)
-                } else {
-                  setShowAddNewPaymentMethodModal(true)
-                }
+                setSetupNewPaymentMethod(true)
               }}
             >
               <Plus size={16} />
@@ -309,17 +274,39 @@
           </Listbox>
         ) : null}
 
-        {stripePromise && setupIntent && (
-          <Elements stripe={stripePromise} options={stripeOptionsPaymentMethod}>
-            <NewPaymentMethodElement
-              ref={paymentRef}
-              email={selectedOrganization?.billing_email ?? undefined}
-              readOnly={readOnly}
-            />
-          </Elements>
+        {stripePromise && setupIntent && customerProfile && (
+          <>
+            <Elements stripe={stripePromise} options={stripeOptionsPaymentMethod}>
+              <NewPaymentMethodElement
+                ref={paymentRef}
+                email={selectedOrganization?.billing_email ?? undefined}
+                readOnly={readOnly}
+                customerName={customerProfile?.billing_name}
+                currentAddress={customerProfile?.address}
+                currentTaxId={taxId}
+              />
+            </Elements>
+
+            {/* If the customer already has a billing address, optionally allow overwriting it - if they have no address, we use that as a default */}
+            {customerProfile?.address != null && (
+              <div className="flex items-center space-x-2 mt-4">
+                <Checkbox_Shadcn_
+                  id="defaultBillingAddress"
+                  checked={useAsDefaultBillingAddress}
+                  onCheckedChange={() => setUseAsDefaultBillingAddress(!useAsDefaultBillingAddress)}
+                />
+                <label
+                  htmlFor="defaultBillingAddress"
+                  className="text-sm leading-none text-foreground-light"
+                >
+                  Use address as my org's billing address
+                </label>
+              </div>
+            )}
+          </>
         )}
 
-        {setupIntentLoading && (
+        {(setupIntentLoading || isCustomerProfileLoading || isCustomerTaxIdLoading) && (
           <div className="space-y-2">
             <ShimmeringLoader className="h-10" />
             <div className="grid grid-cols-2 gap-4">
@@ -330,26 +317,6 @@
           </div>
         )}
       </div>
-
-      <AddNewPaymentMethodModal
-        visible={showAddNewPaymentMethodModal}
-        returnUrl={`${getURL()}/org/${selectedOrganization?.slug}/billing?panel=subscriptionPlan&source=paymentMethod`}
-        onCancel={() => setShowAddNewPaymentMethodModal(false)}
-        autoMarkAsDefaultPaymentMethod={true}
-        onConfirm={async () => {
-          setShowAddNewPaymentMethodModal(false)
-          toast.success('Successfully added new payment method')
-          const { data: refetchedPaymentMethods } = await refetchPaymentMethods()
-          if (refetchedPaymentMethods?.data?.length) {
-            // Preselect the card that was just added
-            const mostRecentPaymentMethod = refetchedPaymentMethods?.data.reduce(
-              (prev, current) => (prev.created > current.created ? prev : current),
-              refetchedPaymentMethods.data[0]
-            )
-            onSelectPaymentMethod(mostRecentPaymentMethod.id)
-          }
-        }}
-      />
     </>
   )
 })
