import { PermissionAction } from '@supabase/shared-types/out/constants'
import { isArray } from 'lodash'
import { Check, ExternalLink } from 'lucide-react'
import { useRouter } from 'next/router'
import { useEffect, useRef, useState } from 'react'

import { useParams } from 'common'
import { StudioPricingSidePanelOpenedEvent } from 'common/telemetry-constants'
import { getPlanChangeType } from 'components/interfaces/Billing/Subscription/Subscription.utils'
import { ButtonTooltip } from 'components/ui/ButtonTooltip'
import PartnerManagedResource from 'components/ui/PartnerManagedResource'
import ShimmeringLoader from 'components/ui/ShimmeringLoader'
import { useFreeProjectLimitCheckQuery } from 'data/organizations/free-project-limit-check-query'
import { useOrganizationBillingSubscriptionPreview } from 'data/organizations/organization-billing-subscription-preview'
import { useOrganizationQuery } from 'data/organizations/organization-query'
import { useProjectsQuery } from 'data/projects/projects-query'
import { useOrgPlansQuery } from 'data/subscriptions/org-plans-query'
import { useOrgSubscriptionQuery } from 'data/subscriptions/org-subscription-query'
import type { OrgPlan } from 'data/subscriptions/types'
import { useSendEventMutation } from 'data/telemetry/send-event-mutation'
import { useCheckPermissions } from 'hooks/misc/useCheckPermissions'
<<<<<<< HEAD
import { useSelectedOrganization } from 'hooks/misc/useSelectedOrganization'
=======
import { useSelectedOrganizationQuery } from 'hooks/misc/useSelectedOrganization'
>>>>>>> 18f3191b
import { formatCurrency } from 'lib/helpers'
import { pickFeatures, pickFooter, plans as subscriptionsPlans } from 'shared-data/plans'
import { useOrgSettingsPageStateSnapshot } from 'state/organization-settings'
import { Button, SidePanel, cn } from 'ui'
import DowngradeModal from './DowngradeModal'
import { EnterpriseCard } from './EnterpriseCard'
import { ExitSurveyModal } from './ExitSurveyModal'
import MembersExceedLimitModal from './MembersExceedLimitModal'
import { SubscriptionPlanUpdateDialog } from './SubscriptionPlanUpdateDialog'
import UpgradeSurveyModal from './UpgradeModal'

const PlanUpdateSidePanel = () => {
  const router = useRouter()
  const selectedOrganization = useSelectedOrganization()
  const slug = selectedOrganization?.slug
  const { mutate: sendEvent } = useSendEventMutation()

  const originalPlanRef = useRef<string>()

  const [showExitSurvey, setShowExitSurvey] = useState(false)
  const [showUpgradeSurvey, setShowUpgradeSurvey] = useState(false)
  const [showDowngradeError, setShowDowngradeError] = useState(false)
  const [selectedTier, setSelectedTier] = useState<'tier_free' | 'tier_pro' | 'tier_team'>()

  const canUpdateSubscription = useCheckPermissions(
    PermissionAction.BILLING_WRITE,
    'stripe.subscriptions'
  )
  const { data: allProjects } = useProjectsQuery()
  const orgProjects = (allProjects || []).filter(
    (it) => it.organization_id === selectedOrganization?.id
  )

  const { data } = useOrganizationQuery({ slug })
  const hasOrioleProjects = !!data?.has_oriole_project

  const snap = useOrgSettingsPageStateSnapshot()
  const visible = snap.panelKey === 'subscriptionPlan'
  const onClose = () => {
    const { panel, ...queryWithoutPanel } = router.query
    router.push({ pathname: router.pathname, query: queryWithoutPanel }, undefined, {
      shallow: true,
    })
    snap.setPanelKey(undefined)
  }

  const { data: subscription, isSuccess: isSuccessSubscription } = useOrgSubscriptionQuery({
    orgSlug: slug,
  })
  const { data: plans, isLoading: isLoadingPlans } = useOrgPlansQuery({ orgSlug: slug })
  const { data: membersExceededLimit } = useFreeProjectLimitCheckQuery({ slug })

  const billingPartner = subscription?.billing_partner

  const {
    data: subscriptionPreview,
    error: subscriptionPreviewError,
    isLoading: subscriptionPreviewIsLoading,
    isSuccess: subscriptionPreviewInitialized,
  } = useOrganizationBillingSubscriptionPreview({ tier: selectedTier, organizationSlug: slug })

  const availablePlans: OrgPlan[] = plans?.plans ?? []
  const hasMembersExceedingFreeTierLimit =
    (membersExceededLimit || []).length > 0 &&
    orgProjects.filter((it) => it.status !== 'INACTIVE' && it.status !== 'GOING_DOWN').length > 0

  useEffect(() => {
    if (visible) {
      setSelectedTier(undefined)
      const source = Array.isArray(router.query.source)
        ? router.query.source[0]
        : router.query.source
      const properties: StudioPricingSidePanelOpenedEvent['properties'] = {
        currentPlan: subscription?.plan?.name,
      }
      if (source) {
        properties.origin = source
      }
      sendEvent({
        action: 'studio_pricing_side_panel_opened',
        properties,
        groups: { organization: slug ?? 'Unknown' },
      })
    }
    // eslint-disable-next-line react-hooks/exhaustive-deps
  }, [visible])

  useEffect(() => {
    if (visible && isSuccessSubscription) {
      originalPlanRef.current = subscription.plan.id
    }
  }, [visible, isSuccessSubscription])

  const onConfirmDowngrade = () => {
    setSelectedTier(undefined)
    if (hasMembersExceedingFreeTierLimit) {
      setShowDowngradeError(true)
    } else {
      setShowExitSurvey(true)
    }
  }

  const planMeta = selectedTier
    ? availablePlans.find((p) => p.id === selectedTier.split('tier_')[1])
    : null

  return (
    <>
      <SidePanel
        hideFooter
        size="xxlarge"
        visible={visible}
        onCancel={() => onClose()}
        header={
          <div className="flex items-center justify-between">
            <h4>Change subscription plan for {selectedOrganization?.name}</h4>
            <Button asChild type="default" icon={<ExternalLink />}>
              <a href="https://supabase.com/pricing" target="_blank" rel="noreferrer">
                Pricing
              </a>
            </Button>
          </div>
        }
      >
        {selectedOrganization?.managed_by === 'vercel-marketplace' && (
          <PartnerManagedResource
            partner={selectedOrganization?.managed_by}
            resource="Organization plans"
            cta={{
              installationId: selectedOrganization?.partner_id,
              path: '/settings',
              message: 'Change Plan on Vercel Marketplace',
            }}
            // TODO: support AWS marketplace here: `https://us-east-1.console.aws.amazon.com/billing/home#/bills`
          />
        )}
        <SidePanel.Content>
          <div className="py-6 grid grid-cols-12 gap-3">
            {subscriptionsPlans.map((plan) => {
              const planMeta = availablePlans.find((p) => p.id === plan.id.split('tier_')[1])
              const price = planMeta?.price ?? 0
              const isDowngradeOption =
                getPlanChangeType(subscription?.plan.id, plan?.planId) === 'downgrade'
              const isCurrentPlan = planMeta?.id === subscription?.plan?.id
              const features = pickFeatures(plan, billingPartner)
              const footer = pickFooter(plan, billingPartner)

              if (plan.id === 'tier_enterprise') {
                return (
                  <EnterpriseCard
                    key={plan.id}
                    plan={plan}
                    isCurrentPlan={isCurrentPlan}
                    billingPartner={billingPartner}
                  />
                )
              }

              return (
                <div
                  key={plan.id}
                  className={cn(
                    'px-4 py-4 flex flex-col items-start justify-between',
                    'border rounded-md col-span-12 md:col-span-4 bg-surface-200'
                  )}
                >
                  <div className="w-full">
                    <div className="flex items-center space-x-2">
                      <p className="text-brand text-sm uppercase">{plan.name}</p>
                      {isCurrentPlan ? (
                        <div className="text-xs bg-surface-300 text-foreground-light rounded px-2 py-0.5">
                          Current plan
                        </div>
                      ) : plan.nameBadge ? (
                        <div className="text-xs bg-brand-400 text-brand-600 rounded px-2 py-0.5">
                          {plan.nameBadge}
                        </div>
                      ) : null}
                    </div>
                    <div className="mt-4 flex items-center space-x-1 mb-4">
                      {(price ?? 0) > 0 && <p className="text-foreground-light text-sm">From</p>}
                      {isLoadingPlans ? (
                        <div className="h-[28px] flex items-center justify-center">
                          <ShimmeringLoader className="w-[30px] h-[24px]" />
                        </div>
                      ) : (
                        <p className="text-foreground text-lg" translate="no">
                          {formatCurrency(price)}
                        </p>
                      )}
                      <p className="text-foreground-light text-sm">{plan.costUnit}</p>
                    </div>
                    {isCurrentPlan ? (
                      <Button block disabled type="default">
                        Current plan
                      </Button>
                    ) : (
                      <ButtonTooltip
                        block
                        type={isDowngradeOption ? 'default' : 'primary'}
                        disabled={
                          subscription?.plan?.id === 'enterprise' ||
                          // Downgrades to free are still allowed through the dashboard given we have much better control about showing customers the impact + any possible issues with downgrading to free
                          (selectedOrganization?.managed_by !== 'supabase' &&
                            plan.id !== 'tier_free') ||
                          hasOrioleProjects ||
                          !canUpdateSubscription
                        }
                        onClick={() => {
                          setSelectedTier(plan.id as any)
                          sendEvent({
                            action: 'studio_pricing_plan_cta_clicked',
                            properties: {
                              selectedPlan: plan.name,
                              currentPlan: subscription?.plan?.name,
                            },
                            groups: { organization: slug ?? 'Unknown' },
                          })
                        }}
                        tooltip={{
                          content: {
                            side: 'bottom',
                            className: hasOrioleProjects ? 'w-96 text-center' : '',
                            text:
                              subscription?.plan?.id === 'enterprise'
                                ? 'Reach out to us via support to update your plan from Enterprise'
                                : hasOrioleProjects
                                  ? 'Your organization has projects that are using the OrioleDB extension which is only available on the Free plan. Remove all OrioleDB projects before changing your plan.'
                                  : !canUpdateSubscription
                                    ? 'You do not have permission to change the subscription plan'
                                    : undefined,
                          },
                        }}
                      >
                        {isDowngradeOption ? 'Downgrade' : 'Upgrade'} to {plan.name}
                      </ButtonTooltip>
                    )}

                    <div className="border-t my-4" />

                    <ul role="list">
                      {features.map((feature) => (
                        <li
                          key={typeof feature === 'string' ? feature : feature[0]}
                          className="flex py-2"
                        >
                          <div className="w-[12px]">
                            <Check
                              className="h-3 w-3 text-brand translate-y-[2.5px]"
                              aria-hidden="true"
                              strokeWidth={3}
                            />
                          </div>
                          <div>
                            <p className="ml-3 text-xs text-foreground-light">
                              {typeof feature === 'string' ? feature : feature[0]}
                            </p>
                            {isArray(feature) && (
                              <p className="ml-3 text-xs text-foreground-lighter">{feature[1]}</p>
                            )}
                          </div>
                        </li>
                      ))}
                    </ul>
                  </div>

                  {footer && (
                    <div className="border-t pt-4 mt-4">
                      <p className="text-foreground-light text-xs">{footer}</p>
                    </div>
                  )}
                </div>
              )
            })}
          </div>
        </SidePanel.Content>
      </SidePanel>

      <DowngradeModal
        visible={selectedTier === 'tier_free'}
        subscription={subscription}
        onClose={() => setSelectedTier(undefined)}
        onConfirm={onConfirmDowngrade}
        projects={orgProjects}
      />

      <SubscriptionPlanUpdateDialog
        selectedTier={selectedTier}
        onClose={() => setSelectedTier(undefined)}
        planMeta={planMeta}
        subscriptionPreviewError={subscriptionPreviewError}
        subscriptionPreviewIsLoading={subscriptionPreviewIsLoading}
        subscriptionPreviewInitialized={subscriptionPreviewInitialized}
        subscriptionPreview={subscriptionPreview}
        subscription={subscription}
        projects={orgProjects}
        currentPlanMeta={{
          ...availablePlans.find((p) => p.id === subscription?.plan?.id),
          features:
            subscriptionsPlans.find((plan) => plan.id === `tier_${subscription?.plan?.id}`)
              ?.features || [],
        }}
      />

      <MembersExceedLimitModal
        visible={showDowngradeError}
        onClose={() => setShowDowngradeError(false)}
      />

      <ExitSurveyModal
        visible={showExitSurvey}
        projects={orgProjects}
        onClose={(success?: boolean) => {
          setShowExitSurvey(false)
          if (success) onClose()
        }}
      />

      <UpgradeSurveyModal
        visible={showUpgradeSurvey}
        originalPlan={originalPlanRef.current}
        subscription={subscription}
        onClose={(success?: boolean) => {
          setShowUpgradeSurvey(false)
          if (success) onClose()
        }}
      />
    </>
  )
}

export default PlanUpdateSidePanel<|MERGE_RESOLUTION|>--- conflicted
+++ resolved
@@ -19,11 +19,7 @@
 import type { OrgPlan } from 'data/subscriptions/types'
 import { useSendEventMutation } from 'data/telemetry/send-event-mutation'
 import { useCheckPermissions } from 'hooks/misc/useCheckPermissions'
-<<<<<<< HEAD
-import { useSelectedOrganization } from 'hooks/misc/useSelectedOrganization'
-=======
 import { useSelectedOrganizationQuery } from 'hooks/misc/useSelectedOrganization'
->>>>>>> 18f3191b
 import { formatCurrency } from 'lib/helpers'
 import { pickFeatures, pickFooter, plans as subscriptionsPlans } from 'shared-data/plans'
 import { useOrgSettingsPageStateSnapshot } from 'state/organization-settings'
@@ -37,8 +33,8 @@
 
 const PlanUpdateSidePanel = () => {
   const router = useRouter()
-  const selectedOrganization = useSelectedOrganization()
-  const slug = selectedOrganization?.slug
+  const { slug } = useParams()
+  const { data: selectedOrganization } = useSelectedOrganizationQuery()
   const { mutate: sendEvent } = useSendEventMutation()
 
   const originalPlanRef = useRef<string>()
