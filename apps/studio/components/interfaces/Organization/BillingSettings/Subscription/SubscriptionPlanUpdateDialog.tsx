--- conflicted
+++ resolved
@@ -8,7 +8,6 @@
 import { billingPartnerLabel } from 'components/interfaces/Billing/Subscription/Subscription.utils'
 import AlertError from 'components/ui/AlertError'
 import ShimmeringLoader from 'components/ui/ShimmeringLoader'
-<<<<<<< HEAD
 import { Table, TableBody, TableCell, TableRow, Badge } from 'ui'
 import { useOrgSubscriptionUpdateMutation } from 'data/subscriptions/org-subscription-update-mutation'
 import { organizationKeys } from 'data/organizations/keys'
@@ -18,32 +17,6 @@
 import { billingPartnerLabel } from 'components/interfaces/Billing/Subscription/Subscription.utils'
 import PaymentMethodSelection from './PaymentMethodSelection'
 import BillingAddressDialog from '../BillingAddress/BillingAddressDialog'
-import { Button, Dialog, DialogContent } from 'ui'
-=======
-import { organizationKeys } from 'data/organizations/keys'
-import { OrganizationBillingSubscriptionPreviewResponse } from 'data/organizations/organization-billing-subscription-preview'
-import { useOrgSubscriptionUpdateMutation } from 'data/subscriptions/org-subscription-update-mutation'
-import { SubscriptionTier } from 'data/subscriptions/types'
-import { PRICING_TIER_PRODUCT_IDS, PROJECT_STATUS } from 'lib/constants'
-import { formatCurrency } from 'lib/helpers'
-import {
-  Badge,
-  Button,
-  Card,
-  CardContent,
-  Dialog,
-  DialogContent,
-  HoverCard,
-  HoverCardContent,
-  HoverCardTrigger,
-  Table,
-  TableBody,
-  TableCell,
-  TableRow,
-} from 'ui'
->>>>>>> a7b4a3bc
-import { InfoTooltip } from 'ui-patterns/info-tooltip'
-import PaymentMethodSelection from './PaymentMethodSelection'
 import { ProjectInfo } from 'data/projects/projects-query'
 import { Admonition } from 'ui-patterns'
 
@@ -442,7 +415,7 @@
                                                     className="text-foreground-light"
                                                   >
                                                     <TableCell className="text-xs py-2 px-0">
-                                                      <div className="flex items-center gap-1 flex items-center gap-1">
+                                                      <div className="flex items-center gap-1">
                                                         <span>{item.description ?? 'Unknown'}</span>
                                                         {item.breakdown.length > 0 && (
                                                           <InfoTooltip className="max-w-sm">
@@ -487,63 +460,9 @@
                                               )}
                                             </TableCell>
                                           </TableRow>
-<<<<<<< HEAD
                                         </TableBody>
                                       </Table>
                                     </>
-=======
-                                        )}
-                                      </>
-                                    )}
-
-                                    {/* Non-compute items */}
-                                    {otherItems.map((item) => (
-                                      <TableRow
-                                        key={item.description}
-                                        className="text-foreground-light"
-                                      >
-                                        <TableCell className="text-xs py-2 px-0">
-                                          <div className="flex items-center gap-1">
-                                            <span>{item.description ?? 'Unknown'}</span>
-                                            {item.breakdown.length > 0 && (
-                                              <InfoTooltip className="max-w-sm">
-                                                <p>Projects using {item.description}:</p>
-                                                <ul className="ml-6 list-disc">
-                                                  {item.breakdown.map((breakdown) => (
-                                                    <li
-                                                      key={`${item.description}-breakdown-${breakdown.project_ref}`}
-                                                    >
-                                                      {breakdown.project_name}
-                                                    </li>
-                                                  ))}
-                                                </ul>
-                                              </InfoTooltip>
-                                            )}
-                                          </div>
-                                        </TableCell>
-                                        <TableCell className="text-right text-xs py-2 px-0">
-                                          {formatCurrency(item.total_price)}
-                                        </TableCell>
-                                      </TableRow>
-                                    ))}
-                                  </>
-                                )
-                                return content
-                              })()}
-
-                              <TableRow>
-                                <TableCell className="font-medium py-2 px-0">
-                                  Total per month (excluding other usage)
-                                </TableCell>
-                                <TableCell className="text-right font-medium py-2 px-0">
-                                  {formatCurrency(
-                                    Math.round(
-                                      subscriptionPreview?.breakdown?.reduce(
-                                        (prev, cur) => prev + cur.total_price,
-                                        0
-                                      ) ?? 0
-                                    ) ?? 0
->>>>>>> a7b4a3bc
                                   )}
                                 </div>
                               </InfoTooltip>
@@ -597,10 +516,6 @@
                     )}
                 </div>
               )}
-<<<<<<< HEAD
-              <div className="flex space-x-2">
-                <Button type="default" size="medium" onClick={onClose} className="flex-1">
-=======
 
               {projects.filter(
                 (it) =>
@@ -615,9 +530,8 @@
                 </div>
               )}
 
-              <div className="flex space-x-4">
-                <Button type="default" onClick={onClose} className="flex-1">
->>>>>>> a7b4a3bc
+              <div className="flex space-x-2">
+                <Button type="default" size="medium" onClick={onClose} className="flex-1">
                   Cancel
                 </Button>
                 <Button
