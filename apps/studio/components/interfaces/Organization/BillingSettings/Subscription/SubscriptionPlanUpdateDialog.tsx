--- conflicted
+++ resolved
@@ -18,24 +18,6 @@
 import { useConfirmPendingSubscriptionChangeMutation } from 'data/subscriptions/org-subscription-confirm-pending-change'
 import { useOrgSubscriptionUpdateMutation } from 'data/subscriptions/org-subscription-update-mutation'
 import { SubscriptionTier } from 'data/subscriptions/types'
-<<<<<<< HEAD
-import { useSelectedOrganization } from 'hooks/misc/useSelectedOrganization'
-import { PRICING_TIER_PRODUCT_IDS, PROJECT_STATUS, STRIPE_PUBLIC_KEY } from 'lib/constants'
-import { formatCurrency } from 'lib/helpers'
-import { Badge, Button, Dialog, DialogContent, Table, TableBody, TableCell, TableRow } from 'ui'
-import { Admonition } from 'ui-patterns'
-import { InfoTooltip } from 'ui-patterns/info-tooltip'
-import { BillingCustomerDataExistingOrgDialog } from '../BillingCustomerData/BillingCustomerDataExistingOrgDialog'
-import PaymentMethodSelection from './PaymentMethodSelection'
-import { useConfirmPendingSubscriptionChangeMutation } from 'data/subscriptions/org-subscription-confirm-pending-change'
-import { PaymentConfirmation } from 'components/interfaces/Billing/Payment/PaymentConfirmation'
-import { Elements } from '@stripe/react-stripe-js'
-import { loadStripe, PaymentMethod, StripeElementsOptions } from '@stripe/stripe-js'
-import { useTheme } from 'next-themes'
-import { PaymentIntentResult } from '@stripe/stripe-js'
-import { getStripeElementsAppearanceOptions } from 'components/interfaces/Billing/Payment/Payment.utils'
-import { plans as subscriptionsPlans } from 'shared-data/plans'
-=======
 import { useSelectedOrganizationQuery } from 'hooks/misc/useSelectedOrganization'
 import { PRICING_TIER_PRODUCT_IDS, PROJECT_STATUS, STRIPE_PUBLIC_KEY } from 'lib/constants'
 import { formatCurrency } from 'lib/helpers'
@@ -46,7 +28,6 @@
 import { InfoTooltip } from 'ui-patterns/info-tooltip'
 import type { PaymentMethodElementRef } from '../PaymentMethods/NewPaymentMethodElement'
 import PaymentMethodSelection from './PaymentMethodSelection'
->>>>>>> 18f3191b
 
 const stripePromise = loadStripe(STRIPE_PUBLIC_KEY)
 
@@ -94,12 +75,12 @@
   projects,
 }: Props) => {
   const { resolvedTheme } = useTheme()
-  const selectedOrganization = useSelectedOrganization()
+  const { data: selectedOrganization } = useSelectedOrganizationQuery()
   const [selectedPaymentMethod, setSelectedPaymentMethod] = useState<string>()
   const [paymentIntentSecret, setPaymentIntentSecret] = useState<string | null>(null)
   const [paymentConfirmationLoading, setPaymentConfirmationLoading] = useState(false)
-  const paymentMethodSelection = useRef<{
-    createPaymentMethod: () => Promise<PaymentMethod | undefined>
+  const paymentMethodSelectionRef = useRef<{
+    createPaymentMethod: PaymentMethodElementRef['createPaymentMethod']
   }>(null)
 
   const billingViaPartner = subscription?.billing_via_partner === true
@@ -179,18 +160,14 @@
 
     setPaymentConfirmationLoading(true)
 
-    const paymentMethod = await paymentMethodSelection.current?.createPaymentMethod()
-    if (paymentMethod) {
-      setSelectedPaymentMethod(paymentMethod.id)
+    const result = await paymentMethodSelectionRef.current?.createPaymentMethod()
+    if (result) {
+      setSelectedPaymentMethod(result.paymentMethod.id)
     } else {
       setPaymentConfirmationLoading(false)
     }
 
-    if (
-      !paymentMethod &&
-      subscription?.payment_method_type !== 'invoice' &&
-      changeType === 'upgrade'
-    ) {
+    if (!result && subscription?.payment_method_type !== 'invoice' && changeType === 'upgrade') {
       return
     }
 
@@ -203,7 +180,10 @@
     updateOrgSubscription({
       slug: selectedOrganization?.slug,
       tier,
-      paymentMethod: paymentMethod?.id,
+      paymentMethod: result?.paymentMethod?.id,
+      address: result?.address,
+      tax_id: result?.taxId ?? undefined,
+      billing_name: result?.customerName ?? undefined,
     })
   }
 
@@ -264,13 +244,40 @@
           {/* Left Column */}
           <div className="p-8 pb-8 flex flex-col xl:col-span-3">
             <div className="flex-1">
-              <h3 className="text-base mb-4">
-                {changeType === 'downgrade' ? 'Downgrade' : 'Upgrade'}{' '}
-                <span className="font-bold">{selectedOrganization?.name}</span> to{' '}
-                {changeType === 'downgrade'
-                  ? DOWNGRADE_PLAN_HEADINGS[(selectedTier as DowngradePlanHeadingKey) || 'default']
-                  : PLAN_HEADINGS[(selectedTier as PlanHeadingKey) || 'default']}
-              </h3>
+              <div>
+                {!billingViaPartner && subscriptionPreview != null && changeType === 'upgrade' && (
+                  <div className="space-y-2 mb-4">
+                    <PaymentMethodSelection
+                      ref={paymentMethodSelectionRef}
+                      selectedPaymentMethod={selectedPaymentMethod}
+                      onSelectPaymentMethod={(pm) => setSelectedPaymentMethod(pm)}
+                      readOnly={paymentConfirmationLoading || isConfirming || isUpdating}
+                    />
+                  </div>
+                )}
+
+                {billingViaPartner && (
+                  <div className="mb-4">
+                    <p className="text-sm">
+                      This organization is billed through our partner{' '}
+                      {billingPartnerLabel(billingPartner)}.{' '}
+                      {billingPartner === 'aws' ? (
+                        <>The organization's credit balance will be decreased accordingly.</>
+                      ) : (
+                        <>You will be charged by them directly.</>
+                      )}
+                    </p>
+                    {billingViaPartner &&
+                      billingPartner === 'fly' &&
+                      subscriptionPreview?.plan_change_type === 'downgrade' && (
+                        <p className="text-sm">
+                          Your organization will be downgraded at the end of your current billing
+                          cycle.
+                        </p>
+                      )}
+                  </div>
+                )}
+              </div>
 
               {subscriptionPreviewIsLoading && (
                 <div className="space-y-2 mb-4 mt-2">
@@ -282,48 +289,6 @@
               {subscriptionPreviewInitialized && (
                 <>
                   <div className="mt-2 mb-4 text-foreground-light text-sm">
-                    <div className="flex items-center justify-between gap-2 border-b border-muted">
-                      <div className="py-2 pl-0 flex items-center gap-1">
-                        <span>{subscriptionPlanMeta?.name} Plan</span>
-                        <Badge variant={'brand'} size={'small'} className="ml-1">
-                          New
-                        </Badge>
-                      </div>
-                      <div className="py-2 pr-0 text-right" translate="no">
-                        {formatCurrency(newPlanCost)}
-                      </div>
-                    </div>
-                    {subscription?.plan?.id !== 'free' && (
-                      <div className="flex items-center justify-between gap-2 border-b border-muted">
-                        <div className="py-2 pl-0 flex items-center gap-1">
-                          <span>Unused Time on {subscription?.plan?.name} Plan</span>
-                          <InfoTooltip className="max-w-sm">
-                            Your previous plan was charged upfront, so a plan change will prorate
-                            any unused time in credits. If the prorated credits exceed the new plan
-                            charge, the excessive credits are added to your organization for future
-                            use.
-                          </InfoTooltip>
-                        </div>
-                        <div className="py-2 pr-0 text-right" translate="no">
-                          -{formatCurrency(proratedCredit)}
-                        </div>
-                      </div>
-                    )}
-
-                    {/* Ignore rare case with negative balance (debt) */}
-                    {customerBalance > 0 && (
-                      <div className="flex items-center justify-between gap-2 border-b border-muted">
-                        <div className="py-2 pl-0 flex items-center gap-1">
-                          <span>Credits</span>
-                          <InfoTooltip>
-                            Credits will be used first before charging your card.
-                          </InfoTooltip>
-                        </div>
-                        <div className="py-2 pr-0 text-right" translate="no">
-                          {formatCurrency(customerBalance)}
-                        </div>
-                      </div>
-                    )}
                     <div className="flex items-center justify-between gap-2 border-b border-muted text-foreground">
                       <div className="py-2 pl-0">Charge today</div>
                       <div className="py-2 pr-0 text-right" translate="no">
@@ -342,6 +307,39 @@
                         )}
                       </div>
                     </div>
+
+                    {subscription?.plan?.id !== 'free' && (
+                      <div className="flex items-center justify-between gap-2 border-b border-muted text-xs">
+                        <div className="py-2 pl-0 flex items-center gap-1">
+                          <span>Unused Time on {subscription?.plan?.name} Plan</span>
+                          <InfoTooltip className="max-w-sm">
+                            Your previous plan was charged upfront, so a plan change will prorate
+                            any unused time in credits. If the prorated credits exceed the new plan
+                            charge, the excessive credits are added to your organization for future
+                            use.
+                          </InfoTooltip>
+                        </div>
+                        <div className="py-2 pr-0 text-right" translate="no">
+                          -{formatCurrency(proratedCredit)}
+                        </div>
+                      </div>
+                    )}
+
+                    {/* Ignore rare case with negative balance (debt) */}
+                    {customerBalance > 0 && (
+                      <div className="flex items-center justify-between gap-2 border-b border-muted text-xs">
+                        <div className="py-2 pl-0 flex items-center gap-1">
+                          <span>Credits</span>
+                          <InfoTooltip>
+                            Credits will be used first before charging your card.
+                          </InfoTooltip>
+                        </div>
+                        <div className="py-2 pr-0 text-right" translate="no">
+                          {formatCurrency(customerBalance)}
+                        </div>
+                      </div>
+                    )}
+
                     <div className="flex items-center justify-between gap-2 text-foreground-lighter text-xs">
                       <div className="py-2 pl-0 flex items-center gap-1">
                         <span>Monthly invoice estimate</span>
@@ -562,47 +560,11 @@
             </div>
 
             <div className="pt-4">
-              {!billingViaPartner && subscriptionPreview != null && changeType === 'upgrade' && (
-                <div className="space-y-2 mb-4">
-                  <BillingCustomerDataExistingOrgDialog />
-
-                  <PaymentMethodSelection
-                    ref={paymentMethodSelection}
-                    selectedPaymentMethod={selectedPaymentMethod}
-                    onSelectPaymentMethod={(pm) => setSelectedPaymentMethod(pm)}
-                    createPaymentMethodInline={true}
-                    readOnly={paymentConfirmationLoading || isConfirming || isUpdating}
-                  />
-                </div>
-              )}
-
-              {billingViaPartner && (
-                <div className="mb-4">
-                  <p className="text-sm">
-                    This organization is billed through our partner{' '}
-                    {billingPartnerLabel(billingPartner)}.{' '}
-                    {billingPartner === 'aws' ? (
-                      <>The organization's credit balance will be decreased accordingly.</>
-                    ) : (
-                      <>You will be charged by them directly.</>
-                    )}
-                  </p>
-                  {billingViaPartner &&
-                    billingPartner === 'fly' &&
-                    subscriptionPreview?.plan_change_type === 'downgrade' && (
-                      <p className="text-sm">
-                        Your organization will be downgraded at the end of your current billing
-                        cycle.
-                      </p>
-                    )}
-                </div>
-              )}
-
               {projects.filter(
                 (it) =>
                   it.status === PROJECT_STATUS.ACTIVE_HEALTHY ||
                   it.status === PROJECT_STATUS.COMING_UP
-              ).length === 0 &&
+              ).length === 5 &&
                 subscriptionPreview?.plan_change_type !== 'downgrade' && (
                   <div className="pb-2">
                     <Admonition title="Empty organization" type="warning">
@@ -638,16 +600,13 @@
                 )}
 
               <div className="flex space-x-2">
-                <Button type="default" size="medium" onClick={onClose} className="flex-1">
-                  Cancel
-                </Button>
                 <Button
                   loading={isUpdating || paymentConfirmationLoading || isConfirming}
                   disabled={subscriptionPreviewIsLoading}
                   type="primary"
                   onClick={onUpdateSubscription}
                   className="flex-1"
-                  size="medium"
+                  size="small"
                 >
                   Confirm {changeType === 'downgrade' ? 'downgrade' : 'upgrade'}
                 </Button>
@@ -657,8 +616,6 @@
 
           {/* Right Column */}
           <div className="bg-surface-100 p-8 flex flex-col border-l xl:col-span-2">
-<<<<<<< HEAD
-=======
             <h3 className="mb-8">
               {changeType === 'downgrade' ? 'Downgrade' : 'Upgrade'}{' '}
               <span className="font-bold">{selectedOrganization?.name}</span> to{' '}
@@ -666,7 +623,6 @@
                 ? DOWNGRADE_PLAN_HEADINGS[(selectedTier as DowngradePlanHeadingKey) || 'default']
                 : PLAN_HEADINGS[(selectedTier as PlanHeadingKey) || 'default']}
             </h3>
->>>>>>> 18f3191b
             {changeType === 'downgrade'
               ? featuresToLose.length > 0 && (
                   <div className="mb-4">
