--- conflicted
+++ resolved
@@ -17,11 +17,7 @@
 import { Button } from 'ui'
 import ConfirmationModal from 'ui-patterns/Dialogs/ConfirmationModal'
 
-<<<<<<< HEAD
-const SOC2 = () => {
-=======
 export const SOC2 = () => {
->>>>>>> 7ab625c4
   const { data: organization } = useSelectedOrganizationQuery()
   const slug = organization?.slug
   const { mutate: sendEvent } = useSendEventMutation()
