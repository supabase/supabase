import * as Tooltip from '@radix-ui/react-tooltip'
import { useParams } from 'common'
import { observer } from 'mobx-react-lite'
import Image from 'next/legacy/image'
import { Fragment, useState } from 'react'
import {
  Badge,
  Button,
  IconAlertCircle,
  IconCheck,
  IconLoader,
  IconUser,
  IconX,
  Listbox,
  Loading,
  Modal,
} from 'ui'

import Table from 'components/to-be-cleaned/Table'
import AlertError from 'components/ui/AlertError'
import { GenericSkeletonLoader } from 'components/ui/ShimmeringLoader'
import { useOrganizationMemberUpdateMutation } from 'data/organizations/organization-member-update-mutation'
import {
  OrganizationMember,
  useOrganizationMembersQuery,
} from 'data/organizations/organization-members-query'
import { useOrganizationRolesQuery } from 'data/organizations/organization-roles-query'
import { usePermissionsQuery } from 'data/permissions/permissions-query'
import { useSelectedOrganization, useStore } from 'hooks'
import { useProfile } from 'lib/profile'
import { getUserDisplayName, isInviteExpired } from '../Organization.utils'
import MemberActions from './MemberActions'
import RolesHelperModal from './RolesHelperModal/RolesHelperModal'
import { useGetRolesManagementPermissions } from './TeamSettings.utils'

interface SelectedMember extends OrganizationMember {
  oldRoleId: number
  newRoleId: number
}

export interface MembersViewProps {
  searchString: string
}

const MembersView = ({ searchString }: MembersViewProps) => {
  const { ui } = useStore()
  const { slug } = useParams()
  const selectedOrganization = useSelectedOrganization()

  const { profile } = useProfile()
  const { data: permissions } = usePermissionsQuery()
  const {
    data: members,
    error: membersError,
    isLoading: isLoadingMembers,
    isError: isErrorMembers,
    isSuccess: isSuccessMembers,
  } = useOrganizationMembersQuery({ slug })
  const {
    data: rolesData,
    error: rolesError,
    isLoading: isLoadingRoles,
    isError: isErrorRoles,
  } = useOrganizationRolesQuery({ slug })
  const { mutate: updateOrganizationMember, isLoading } = useOrganizationMemberUpdateMutation({
    onSuccess() {
      setUserRoleChangeModalVisible(false)
      ui.setNotification({
        category: 'success',
        message: `Successfully updated role for ${getUserDisplayName(selectedMember)}`,
      })
    },
    onError(error) {
      ui.setNotification({
        category: 'error',
        message: `Failed to update role for ${getUserDisplayName(selectedMember)}: ${
          error.message
        }`,
      })
    },
  })

  const allMembers = members ?? []
  const roles = rolesData?.roles ?? []
  const { rolesAddable, rolesRemovable } = useGetRolesManagementPermissions(
    selectedOrganization?.id,
    roles,
    permissions ?? []
  )

  // [Joshen] Proactively adding this, can be removed once infra API changes are in
  const showMfaEnabledColumn = allMembers.some(
    (member) => member.gotrue_id !== undefined && member.mfa_enabled !== undefined
  )
  const [selectedMember, setSelectedMember] = useState<SelectedMember>()
  const [userRoleChangeModalVisible, setUserRoleChangeModalVisible] = useState(false)

  const filteredMembers = (
    !searchString
      ? allMembers
      : allMembers.filter((x: any) => {
          if (x.invited_at) {
            return x.primary_email.includes(searchString)
          }
          if (x.id || x.gotrue_id) {
            return x.username.includes(searchString) || x.primary_email.includes(searchString)
          }
        })
  )
    .slice()
    .sort((a: any, b: any) => a.username.localeCompare(b.username))

  const getRoleNameById = (id: number | undefined) => {
    if (!roles) return id
    return roles.find((x: any) => x.id === id)?.name
  }

  const handleRoleChange = async () => {
    if (!selectedMember) return

    const { gotrue_id, newRoleId } = selectedMember
    if (!slug) return console.error('slug is required')
    if (!gotrue_id) return console.error('gotrue_id is required')
    updateOrganizationMember({ slug, gotrueId: gotrue_id, roleId: newRoleId })
  }

  return (
    <>
      {isLoadingMembers && <GenericSkeletonLoader />}

      {isErrorMembers && (
        <AlertError error={membersError} subject="Failed to retrieve organization members" />
      )}

      {isErrorRoles && (
        <AlertError error={rolesError} subject="Failed to retrieve organization roles" />
      )}

      {isSuccessMembers && (
        <div className="rounded w-full">
          <Loading active={!filteredMembers}>
            <Table
              head={[
                <Table.th key="header-user">User</Table.th>,
                <Table.th key="header-status"></Table.th>,
                ...(showMfaEnabledColumn
                  ? [
                      <Table.th key="header-mfa" className="text-center">
                        Enabled MFA
                      </Table.th>,
                    ]
                  : []),
                <Table.th key="header-role" className="flex items-center space-x-2">
                  <span>Role</span>
                  <RolesHelperModal />
                </Table.th>,
                <Table.th key="header-action"></Table.th>,
              ]}
              body={[
                ...filteredMembers.map((x, i: number) => {
                  const [memberRoleId] = x.role_ids ?? []
                  const role = (roles || []).find((role) => role.id === memberRoleId)
                  const memberIsUser = x.primary_email == profile?.primary_email
                  const memberIsPendingInvite = !!x.invited_id
                  const canRemoveRole = rolesRemovable.includes(memberRoleId)
                  const disableRoleEdit = !canRemoveRole || memberIsUser || memberIsPendingInvite
                  const isEmailUser = x.username === x.primary_email

                  const validateSelectedRoleToChange = (roleId: any) => {
                    if (!role || role.id === roleId) return

                    const selectedRole = (roles || []).find((role) => role.id === roleId)
                    const canAddRole = rolesAddable.includes(selectedRole?.id ?? -1)

                    if (!canAddRole) {
                      return ui.setNotification({
                        category: 'error',
                        duration: 4000,
                        message: `You do not have permission to update this team member to ${
                          selectedRole!.name
                        }`,
                      })
                    }

                    setUserRoleChangeModalVisible(true)
                    setSelectedMember({ ...x, oldRoleId: role.id, newRoleId: roleId })
                  }

                  return (
                    <Fragment key={`member-row-${i}`}>
                      <Table.tr>
                        <Table.td>
                          <div className="flex items-center space-x-4">
                            <div>
                              {x.invited_id ? (
                                <span className="flex p-2 border-2 rounded-full border-strong">
                                  <IconUser size={20} strokeWidth={2} />
                                </span>
                              ) : isEmailUser ? (
                                <div className="w-[40px] h-[40px] bg-surface-100 border border-overlay rounded-full text-foreground-lighter flex items-center justify-center">
                                  <IconUser strokeWidth={1.5} />
                                </div>
                              ) : (
                                <Image
                                  alt={x.username}
                                  src={`https://github.com/${x.username}.png?size=80`}
                                  width="40"
                                  height="40"
                                  className="border rounded-full"
                                />
                              )}
                            </div>
                            <div>
                              <p className="text-foreground">{getUserDisplayName(x)}</p>
                              {x.invited_id === undefined && (
                                <p className="text-foreground-light">{x.primary_email}</p>
                              )}
                            </div>
                          </div>
                        </Table.td>

                        <Table.td>
                          {x.invited_id && x.invited_at && (
                            <Badge color={isInviteExpired(x.invited_at) ? 'red' : 'yellow'}>
                              {isInviteExpired(x.invited_at) ? 'Expired' : 'Invited'}
                            </Badge>
                          )}
                        </Table.td>

                        {showMfaEnabledColumn && (
                          <Table.td>
                            <div className="flex items-center justify-center">
                              {x.mfa_enabled ? (
                                <IconCheck className="text-brand" strokeWidth={2} />
                              ) : (
                                <IconX className="text-foreground-light" strokeWidth={1.5} />
                              )}
                            </div>
                          </Table.td>
                        )}

                        <Table.td>
                          {isLoadingRoles ? (
                            <div className="w-[140px]">
                              <IconLoader className="animate-spin" size={16} strokeWidth={1.5} />
                            </div>
                          ) : role !== undefined ? (
                            <Tooltip.Root delayDuration={0}>
                              <Tooltip.Trigger className="w-[140px]" asChild>
                                <div>
                                  <Listbox
                                    className={disableRoleEdit ? 'pointer-events-none' : ''}
                                    disabled={disableRoleEdit}
                                    value={role.id}
                                    onChange={validateSelectedRoleToChange}
                                  >
                                    {roles.map((r: any) => (
                                      <Listbox.Option
                                        key={r.id}
                                        value={r.id}
                                        label={r.name}
                                        disabled={disableRoleEdit}
                                        className="w-36"
                                      >
                                        {r.name}
                                      </Listbox.Option>
                                    ))}
                                  </Listbox>
                                </div>
                              </Tooltip.Trigger>
                              {memberIsPendingInvite ? (
                                <Tooltip.Portal>
                                  <Tooltip.Content side="bottom">
                                    <Tooltip.Arrow className="radix-tooltip-arrow" />
                                    <div
                                      className={[
                                        'rounded bg-alternative py-1 px-2 leading-none shadow', // background
                                        'border border-background', //border
                                      ].join(' ')}
                                    >
                                      <span className="text-xs text-foreground">
                                        Role can only be changed after the user has accepted the
                                        invite
                                      </span>
                                    </div>
                                  </Tooltip.Content>
                                </Tooltip.Portal>
                              ) : !memberIsUser && !canRemoveRole ? (
                                <Tooltip.Portal>
                                  <Tooltip.Content side="bottom">
                                    <Tooltip.Arrow className="radix-tooltip-arrow" />
                                    <div
                                      className={[
                                        'rounded bg-alternative py-1 px-2 leading-none shadow', // background
                                        'border border-background', //border
                                      ].join(' ')}
                                    >
                                      <span className="text-xs text-foreground">
                                        You need additional permissions to manage this team member
                                      </span>
                                    </div>
                                  </Tooltip.Content>
                                </Tooltip.Portal>
                              ) : (
                                <></>
                              )}
                            </Tooltip.Root>
                          ) : (
                            <div className="flex items-center space-x-2">
                              <p className="text-sm text-foreground-light">Invalid role</p>
                              <Tooltip.Root delayDuration={0}>
                                <Tooltip.Trigger>
                                  <IconAlertCircle size={16} strokeWidth={1.5} />
                                </Tooltip.Trigger>
                                <Tooltip.Portal>
                                  <Tooltip.Content side="bottom">
                                    <Tooltip.Arrow className="radix-tooltip-arrow" />
                                    <div
                                      className={[
                                        'rounded bg-alternative py-1 px-2 leading-none shadow', // background
                                        'border border-background', //border
                                      ].join(' ')}
                                    >
                                      <span className="text-xs text-foreground">
                                        This user has an invalid role, please reach out to us via
                                        support
                                      </span>
                                    </div>
                                  </Tooltip.Content>
                                </Tooltip.Portal>
                              </Tooltip.Root>
                            </div>
                          )}
                        </Table.td>
                        <Table.td>
                          {!memberIsUser && <MemberActions member={x} roles={roles} />}
                        </Table.td>
                      </Table.tr>
                    </Fragment>
                  )
                }),
                ...(searchString.length > 0 && filteredMembers.length === 0
                  ? [
                      <Table.tr key="no-results" className="bg-panel-secondary-light">
                        <Table.td colSpan={12}>
                          <div className="flex items-center space-x-3 opacity-75">
                            <IconAlertCircle size={16} strokeWidth={2} />
                            <p className="text-foreground-light">
                              No users matched the search query "{searchString}"
                            </p>
                          </div>
                        </Table.td>
                      </Table.tr>,
                    ]
                  : []),
<<<<<<< HEAD
                <Table.tr
                  key="footer"
                  className="bg-panel-secondary-light dark:bg-panel-secondary-dark"
                >
                  <Table.td colSpan={12}>
=======
                <Table.tr key="footer" className="bg-panel-secondary-light">
                  <Table.td colSpan={4}>
>>>>>>> d877de2a
                    <p className="text-foreground-light">
                      {searchString ? `${filteredMembers.length} of ` : ''}
                      {allMembers.length || '0'} {allMembers.length == 1 ? 'user' : 'users'}
                    </p>
                  </Table.td>
                </Table.tr>,
              ]}
            />
          </Loading>
        </div>
      )}

      <Modal
        hideFooter
        size="medium"
        visible={userRoleChangeModalVisible}
        onCancel={() => setUserRoleChangeModalVisible(false)}
        header="Change role of member"
      >
        <div className="flex flex-col gap-2 py-4">
          <Modal.Content>
            <p className="text-sm text-foreground-light">
              You are changing the role of{' '}
              <span className="text-foreground">{getUserDisplayName(selectedMember)}</span> from{' '}
              <span className="text-foreground">{getRoleNameById(selectedMember?.oldRoleId)}</span>{' '}
              to{' '}
              <span className="text-foreground">{getRoleNameById(selectedMember?.newRoleId)}</span>
            </p>
            <p className="mt-3 text-sm text-foreground">
              By changing the role of this member their permissions will change.
            </p>
          </Modal.Content>
          <Modal.Separator />
          <Modal.Content>
            <div className="flex gap-3">
              <Button
                type="default"
                block
                size="medium"
                onClick={() => setUserRoleChangeModalVisible(false)}
              >
                Cancel
              </Button>
              <Button
                block
                type="warning"
                size="medium"
                disabled={isLoading}
                loading={isLoading}
                onClick={() => handleRoleChange()}
              >
                Confirm
              </Button>
            </div>
          </Modal.Content>
        </div>
      </Modal>
    </>
  )
}

export default observer(MembersView)<|MERGE_RESOLUTION|>--- conflicted
+++ resolved
@@ -353,16 +353,8 @@
                       </Table.tr>,
                     ]
                   : []),
-<<<<<<< HEAD
-                <Table.tr
-                  key="footer"
-                  className="bg-panel-secondary-light dark:bg-panel-secondary-dark"
-                >
+                <Table.tr key="footer" className="bg-panel-secondary-light">
                   <Table.td colSpan={12}>
-=======
-                <Table.tr key="footer" className="bg-panel-secondary-light">
-                  <Table.td colSpan={4}>
->>>>>>> d877de2a
                     <p className="text-foreground-light">
                       {searchString ? `${filteredMembers.length} of ` : ''}
                       {allMembers.length || '0'} {allMembers.length == 1 ? 'user' : 'users'}
