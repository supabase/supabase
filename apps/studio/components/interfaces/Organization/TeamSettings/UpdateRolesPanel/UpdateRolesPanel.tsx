import { isEqual } from 'lodash'
import { ChevronDown, X } from 'lucide-react'
import { useEffect, useMemo, useState } from 'react'

import { useParams } from 'common'
import { ButtonTooltip } from 'components/ui/ButtonTooltip'
import { DocsButton } from 'components/ui/DocsButton'
import { OrganizationProjectSelector } from 'components/ui/OrganizationProjectSelector'
import { useOrganizationRolesV2Query } from 'data/organization-members/organization-roles-query'
import { OrganizationMember } from 'data/organizations/organization-members-query'
import { usePermissionsQuery } from 'data/permissions/permissions-query'
import { OrgProject, useOrgProjectsInfiniteQuery } from 'data/projects/org-projects-infinite-query'
import { useHasAccessToProjectLevelPermissions } from 'data/subscriptions/org-subscription-query'
import { useSelectedOrganizationQuery } from 'hooks/misc/useSelectedOrganization'
import { DOCS_URL } from 'lib/constants'
import {
  AlertDescription_Shadcn_,
  AlertTitle_Shadcn_,
  Alert_Shadcn_,
  Button,
<<<<<<< HEAD
  CommandEmpty_Shadcn_,
  CommandGroup_Shadcn_,
  CommandInput_Shadcn_,
  CommandItem_Shadcn_,
  CommandList_Shadcn_,
  Command_Shadcn_,
  PopoverContent,
  PopoverTrigger,
  Popover,
  ScrollArea,
=======
  CollapsibleContent_Shadcn_,
  CollapsibleTrigger_Shadcn_,
  Collapsible_Shadcn_,
>>>>>>> 0c8cc465
  SelectContent_Shadcn_,
  SelectGroup_Shadcn_,
  SelectItem_Shadcn_,
  SelectTrigger_Shadcn_,
  Select_Shadcn_,
  Sheet,
  SheetContent,
  SheetFooter,
  SheetHeader,
  SheetSection,
  Switch,
  Tooltip,
  TooltipContent,
  TooltipTrigger,
  WarningIcon,
  cn,
} from 'ui'
import { useGetRolesManagementPermissions } from '../TeamSettings.utils'
import { UpdateRolesConfirmationModal } from './UpdateRolesConfirmationModal'
import {
  ProjectRoleConfiguration,
  formatMemberRoleToProjectRoleConfiguration,
} from './UpdateRolesPanel.utils'

interface UpdateRolesPanelProps {
  visible: boolean
  member: OrganizationMember
  onClose: () => void
}

export const UpdateRolesPanel = ({ visible, member, onClose }: UpdateRolesPanelProps) => {
  const { slug } = useParams()
  const { data: organization } = useSelectedOrganizationQuery()
  const isOptedIntoProjectLevelPermissions = useHasAccessToProjectLevelPermissions(slug as string)

  const { data: permissions } = usePermissionsQuery()
  const { data: allRoles, isSuccess: isSuccessRoles } = useOrganizationRolesV2Query({ slug })

  const { data: projectsData } = useOrgProjectsInfiniteQuery({ slug })
  const orgProjects =
    useMemo(() => projectsData?.pages.flatMap((page) => page.projects), [projectsData?.pages]) || []

  // [Joshen] We use the org scoped roles as the source for available roles
  const orgScopedRoles = allRoles?.org_scoped_roles ?? []
  const projectScopedRoles = allRoles?.project_scoped_roles ?? []

  const { rolesAddable, rolesRemovable } = useGetRolesManagementPermissions(
    organization?.slug,
    orgScopedRoles.concat(projectScopedRoles),
    permissions ?? []
  )
  const cannotAddAnyRoles = orgScopedRoles.every((r) => !rolesAddable.includes(r.id))

  const [showConfirmation, setShowConfirmation] = useState(false)
  const [showProjectDropdown, setShowProjectDropdown] = useState(false)
  const [projectsRoleConfiguration, setProjectsRoleConfiguration] = useState<
    ProjectRoleConfiguration[]
  >([])

  const originalConfiguration =
    allRoles !== undefined ? formatMemberRoleToProjectRoleConfiguration(member, allRoles) : []
  const originalConfigurationType =
    originalConfiguration.length === 1 &&
    !!orgScopedRoles.find((r) => r.id === originalConfiguration[0].roleId)
      ? 'org-scope'
      : 'project-scope'

  const isApplyingRoleToAllProjects =
    projectsRoleConfiguration.length === 1 && projectsRoleConfiguration[0]?.ref === undefined
  const canSaveRoles = projectsRoleConfiguration.length > 0

  const lowerPermissionsRole = orgScopedRoles.find((r) => r.name === 'Developer')?.id
  const noAccessProjects = orgProjects.filter((project) => {
    return !projectsRoleConfiguration.some((p) => p.ref === project.ref)
  })
  const numberOfProjectsWithAccess = orgProjects.length - noAccessProjects.length
  const numberOfAccessHasChanges = originalConfiguration.length !== noAccessProjects.length
  const hasNoChanges = isEqual(projectsRoleConfiguration, originalConfiguration)

  const onSelectProject = (project: OrgProject) => {
    setProjectsRoleConfiguration(
      projectsRoleConfiguration.concat({
        ref: project.ref,
        name: project.name,
        roleId: lowerPermissionsRole ?? orgScopedRoles[0].id,
      })
    )
    setShowProjectDropdown(false)
  }

  const onRemoveProject = (ref?: string) => {
    if (ref === undefined) return
    setProjectsRoleConfiguration(projectsRoleConfiguration.filter((p) => p.ref !== ref))
  }

  const onSelectRole = (value: string, project: ProjectRoleConfiguration) => {
    if (project.ref !== undefined) {
      setProjectsRoleConfiguration(
        projectsRoleConfiguration.map((p) => {
          if (p.ref === project.ref) {
            return { ref: p.ref, name: p.name, roleId: Number(value) }
          } else {
            return p
          }
        })
      )
    } else {
      setProjectsRoleConfiguration([{ ref: undefined, roleId: Number(value) }])
    }
  }

  const onToggleApplyToAllProjects = (isApplyAllProjects: boolean) => {
    const roleIdToApply = lowerPermissionsRole ?? orgScopedRoles[0].id

    if (isApplyAllProjects) {
      if (originalConfigurationType === 'org-scope') {
        setProjectsRoleConfiguration(originalConfiguration)
      } else {
        setProjectsRoleConfiguration([{ ref: undefined, name: undefined, roleId: roleIdToApply }])
      }
    } else {
      if (originalConfigurationType === 'project-scope') {
        setProjectsRoleConfiguration(originalConfiguration)
      } else {
        setProjectsRoleConfiguration(
          orgProjects.map((p) => {
            return { ref: p.ref, name: p.name, roleId: roleIdToApply }
          })
        )
      }
    }
  }

  useEffect(() => {
    if (visible && isSuccessRoles) {
      const roleConfiguration = formatMemberRoleToProjectRoleConfiguration(member, allRoles)
      setProjectsRoleConfiguration(roleConfiguration)
    }
    // eslint-disable-next-line react-hooks/exhaustive-deps
  }, [visible, isSuccessRoles])

  return (
    <>
      <Sheet open={visible} onOpenChange={() => onClose()}>
        <SheetContent
          showClose={false}
          size="default"
          className={cn('bg-surface-200 p-0 flex flex-row gap-0 !min-w-[400px]')}
        >
          <div className={cn('flex flex-col grow w-full')}>
            <SheetHeader
              className={cn('py-3 flex flex-row justify-between gap-x-4 items-center border-b')}
            >
              <p className="truncate" title={`Manage access for ${member.username}`}>
                Manage access for {member.username}
              </p>
              <DocsButton href={`${DOCS_URL}/guides/platform/access-control`} />
            </SheetHeader>

            <SheetSection className="h-full overflow-auto flex flex-col gap-y-4">
              {isOptedIntoProjectLevelPermissions && (
                <div className="flex items-center gap-x-4">
                  <Switch
                    disabled={cannotAddAnyRoles}
                    checked={isApplyingRoleToAllProjects}
                    onCheckedChange={onToggleApplyToAllProjects}
                  />
                  <p className="text-sm">Apply roles to all projects in the organization</p>
                </div>
              )}

              {projectsRoleConfiguration.length === 0 && (
                <Alert_Shadcn_>
                  <WarningIcon />
                  <AlertTitle_Shadcn_>
                    Team members need to be assigned at least one role
                  </AlertTitle_Shadcn_>
                  <AlertDescription_Shadcn_>
                    You may not remove all roles from a team member
                  </AlertDescription_Shadcn_>
                </Alert_Shadcn_>
              )}

              {!isApplyingRoleToAllProjects &&
                projectsRoleConfiguration.length > 0 &&
                projectsRoleConfiguration.length !== orgProjects.length && (
                  <Collapsible_Shadcn_ className="bg-alternative border rounded-lg py-4 group">
                    <CollapsibleTrigger_Shadcn_ className="w-full text-left px-4 flex items-center justify-between">
                      <span className="text-sm">
                        {hasNoChanges
                          ? `This member only has access to ${numberOfProjectsWithAccess} project${numberOfProjectsWithAccess > 1 ? 's' : ''}`
                          : `This member will only have access to ${numberOfProjectsWithAccess} project${numberOfProjectsWithAccess > 1 ? 's' : ''}`}
                      </span>
                      <ChevronDown
                        size={14}
                        className="transition group-data-[state=open]:-rotate-180"
                      />
                    </CollapsibleTrigger_Shadcn_>
                    <CollapsibleContent_Shadcn_ className="text-foreground-light text-sm px-4">
                      <p>
                        {member.username} {hasNoChanges ? 'does' : 'will'} not have access to the
                        following {noAccessProjects.length} project
                        {noAccessProjects.length > 1 ? 's' : ''}:
                      </p>
                      <ul className="list-disc pl-6">
                        {noAccessProjects.map((project) => {
                          return <li key={project.ref}>{project.name}</li>
                        })}
                      </ul>
                    </CollapsibleContent_Shadcn_>
                  </Collapsible_Shadcn_>
                )}

              <div className="flex flex-col gap-y-2">
                {projectsRoleConfiguration.map((project) => {
                  const name = project.ref === undefined ? 'All projects' : project.name
                  const role = orgScopedRoles.find((r) => {
                    if (project.baseRoleId !== undefined) return r.id === project.baseRoleId
                    else return r.id === project.roleId
                  })
                  const canRemoveRole = rolesRemovable.includes(role?.id ?? 0)

                  return (
                    <div
                      key={`${project.ref}-${project.roleId}`}
                      className="flex items-center justify-between"
                    >
                      <p className="text-sm">{name}</p>

                      <div className="flex items-center gap-x-2">
                        {cannotAddAnyRoles ? (
                          <Tooltip>
                            <TooltipTrigger asChild>
                              <div className="flex items-center justify-between rounded-md border border-button bg-button px-3 py-2 text-sm h-10 w-56 text-foreground-light">
                                {role?.name ?? 'Unknown'}
                              </div>
                            </TooltipTrigger>
                            <TooltipContent side="bottom">
                              Additional permissions required to update role
                            </TooltipContent>
                          </Tooltip>
                        ) : (
                          <Select_Shadcn_
                            value={(project?.baseRoleId ?? project.roleId).toString()}
                            onValueChange={(value) => onSelectRole(value, project)}
                          >
                            <SelectTrigger_Shadcn_
                              className={cn(
                                'text-sm h-10 w-56',
                                role?.name === undefined && 'text-foreground-light'
                              )}
                            >
                              {role?.name ?? 'Please select a role'}
                            </SelectTrigger_Shadcn_>
                            <SelectContent_Shadcn_>
                              <SelectGroup_Shadcn_>
                                {(orgScopedRoles ?? []).map((role) => {
                                  const canAssignRole = rolesAddable.includes(role.id)

                                  return (
                                    <SelectItem_Shadcn_
                                      key={role.id}
                                      value={role.id.toString()}
                                      className="text-sm hover:bg-selection cursor-pointer"
                                      disabled={!canAssignRole}
                                    >
                                      {role.name}
                                    </SelectItem_Shadcn_>
                                  )
                                })}
                              </SelectGroup_Shadcn_>
                            </SelectContent_Shadcn_>
                          </Select_Shadcn_>
                        )}

                        {!isApplyingRoleToAllProjects && (
                          <ButtonTooltip
                            type="text"
                            disabled={!canRemoveRole}
                            className="px-1"
                            icon={<X />}
                            onClick={() => onRemoveProject(project?.ref)}
                            tooltip={{
                              content: {
                                side: 'bottom',
                                text: !canRemoveRole
                                  ? 'Additional permission required to remove role from member'
                                  : 'Remove access to project',
                              },
                            }}
                          />
                        )}
                      </div>
                    </div>
                  )
                })}
              </div>

              {!isApplyingRoleToAllProjects && (
<<<<<<< HEAD
                <Popover
                  open={showProjectDropdown}
                  onOpenChange={setShowProjectDropdown}
                  modal={false}
                >
                  <PopoverTrigger asChild>
                    <Button type="default" className="w-min">
                      Add project
                    </Button>
                  </PopoverTrigger>
                  <PopoverContent className="p-0" side="bottom" align="start">
                    <Command_Shadcn_>
                      <CommandInput_Shadcn_ placeholder="Find project..." />
                      <CommandList_Shadcn_>
                        <CommandEmpty_Shadcn_>No projects found</CommandEmpty_Shadcn_>
                        <CommandGroup_Shadcn_>
                          <ScrollArea className={(projects || []).length > 7 ? 'h-[210px]' : ''}>
                            {orgProjects.map((project) => {
                              const hasRoleAssigned = projectsRoleConfiguration.some(
                                (p) => p.ref === project.ref
                              )
                              return (
                                <CommandItem_Shadcn_
                                  key={project.ref}
                                  disabled={hasRoleAssigned}
                                  className="cursor-pointer w-full justify-between"
                                  onSelect={() => onSelectProject(project.ref)}
                                  onClick={() => onSelectProject(project.ref)}
                                >
                                  <p className="truncate">{project.name}</p>
                                  {hasRoleAssigned && (
                                    <p className="w-[45%] text-right">Already assigned</p>
                                  )}
                                </CommandItem_Shadcn_>
                              )
                            })}
                          </ScrollArea>
                        </CommandGroup_Shadcn_>
                      </CommandList_Shadcn_>
                    </Command_Shadcn_>
                  </PopoverContent>
                </Popover>
=======
                <OrganizationProjectSelector
                  open={showProjectDropdown}
                  setOpen={setShowProjectDropdown}
                  onSelect={onSelectProject}
                  renderTrigger={() => (
                    <Button type="default" className="w-min">
                      Add project
                    </Button>
                  )}
                  renderRow={(project) => {
                    const hasRoleAssigned = projectsRoleConfiguration.some(
                      (p) => p.ref === project.ref
                    )
                    return (
                      <div className="w-full flex items-center justify-between">
                        <span className="truncate">{project.name}</span>
                        {hasRoleAssigned && <p className="w-[45%] text-right">Already assigned</p>}
                      </div>
                    )
                  }}
                  isOptionDisabled={(project) =>
                    projectsRoleConfiguration.some((p) => p.ref === project.ref)
                  }
                />
>>>>>>> 0c8cc465
              )}
            </SheetSection>

            <SheetFooter className="flex items-center !justify-end px-5 py-4 w-full border-t">
              <Button type="default" disabled={false} onClick={() => onClose()}>
                Cancel
              </Button>
              <Button
                loading={false}
                disabled={!canSaveRoles || hasNoChanges}
                onClick={() => {
                  setShowConfirmation(true)
                }}
              >
                Save roles
              </Button>
            </SheetFooter>
          </div>
        </SheetContent>
      </Sheet>

      <UpdateRolesConfirmationModal
        visible={showConfirmation}
        member={member}
        projectsRoleConfiguration={projectsRoleConfiguration}
        onClose={(success) => {
          setShowConfirmation(false)
          if (success) onClose()
        }}
      />
    </>
  )
}<|MERGE_RESOLUTION|>--- conflicted
+++ resolved
@@ -18,22 +18,9 @@
   AlertTitle_Shadcn_,
   Alert_Shadcn_,
   Button,
-<<<<<<< HEAD
-  CommandEmpty_Shadcn_,
-  CommandGroup_Shadcn_,
-  CommandInput_Shadcn_,
-  CommandItem_Shadcn_,
-  CommandList_Shadcn_,
-  Command_Shadcn_,
-  PopoverContent,
-  PopoverTrigger,
-  Popover,
-  ScrollArea,
-=======
   CollapsibleContent_Shadcn_,
   CollapsibleTrigger_Shadcn_,
   Collapsible_Shadcn_,
->>>>>>> 0c8cc465
   SelectContent_Shadcn_,
   SelectGroup_Shadcn_,
   SelectItem_Shadcn_,
@@ -333,50 +320,6 @@
               </div>
 
               {!isApplyingRoleToAllProjects && (
-<<<<<<< HEAD
-                <Popover
-                  open={showProjectDropdown}
-                  onOpenChange={setShowProjectDropdown}
-                  modal={false}
-                >
-                  <PopoverTrigger asChild>
-                    <Button type="default" className="w-min">
-                      Add project
-                    </Button>
-                  </PopoverTrigger>
-                  <PopoverContent className="p-0" side="bottom" align="start">
-                    <Command_Shadcn_>
-                      <CommandInput_Shadcn_ placeholder="Find project..." />
-                      <CommandList_Shadcn_>
-                        <CommandEmpty_Shadcn_>No projects found</CommandEmpty_Shadcn_>
-                        <CommandGroup_Shadcn_>
-                          <ScrollArea className={(projects || []).length > 7 ? 'h-[210px]' : ''}>
-                            {orgProjects.map((project) => {
-                              const hasRoleAssigned = projectsRoleConfiguration.some(
-                                (p) => p.ref === project.ref
-                              )
-                              return (
-                                <CommandItem_Shadcn_
-                                  key={project.ref}
-                                  disabled={hasRoleAssigned}
-                                  className="cursor-pointer w-full justify-between"
-                                  onSelect={() => onSelectProject(project.ref)}
-                                  onClick={() => onSelectProject(project.ref)}
-                                >
-                                  <p className="truncate">{project.name}</p>
-                                  {hasRoleAssigned && (
-                                    <p className="w-[45%] text-right">Already assigned</p>
-                                  )}
-                                </CommandItem_Shadcn_>
-                              )
-                            })}
-                          </ScrollArea>
-                        </CommandGroup_Shadcn_>
-                      </CommandList_Shadcn_>
-                    </Command_Shadcn_>
-                  </PopoverContent>
-                </Popover>
-=======
                 <OrganizationProjectSelector
                   open={showProjectDropdown}
                   setOpen={setShowProjectDropdown}
@@ -401,7 +344,6 @@
                     projectsRoleConfiguration.some((p) => p.ref === project.ref)
                   }
                 />
->>>>>>> 0c8cc465
               )}
             </SheetSection>
 
