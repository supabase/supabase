import dayjs from 'dayjs'
import { Check, Clipboard } from 'lucide-react'
import { useRouter } from 'next/router'
import { useState } from 'react'

import { useParams } from 'common/hooks'
import Table from 'components/to-be-cleaned/Table'
import { useCustomDomainsQuery } from 'data/custom-domains/custom-domains-query'
import type { EdgeFunctionsResponse } from 'data/edge-functions/edge-functions-query'
import { useSelectedProjectQuery } from 'hooks/misc/useSelectedProject'
import { copyToClipboard, TableCell, TableRow, Tooltip, TooltipContent, TooltipTrigger } from 'ui'

interface EdgeFunctionsListItemProps {
  function: EdgeFunctionsResponse
}

export const EdgeFunctionsListItem = ({ function: item }: EdgeFunctionsListItemProps) => {
  const router = useRouter()
<<<<<<< HEAD
  const { slug, ref } = useParams()
  const { project } = useProjectContext()
=======
  const { ref } = useParams()
  const { data: project } = useSelectedProjectQuery()
>>>>>>> b68b2ebc
  const [isCopied, setIsCopied] = useState(false)

  const { data: customDomainData } = useCustomDomainsQuery({ projectRef: ref })

  // get the .co or .net TLD from the restUrl
  const restUrl = project?.restUrl
  const restUrlTld = restUrl !== undefined ? new URL(restUrl).hostname.split('.').pop() : 'co'
  const functionUrl = `https://${ref}.supabase.${restUrlTld}/functions/v1/${item.slug}`

  const endpoint =
    customDomainData?.customDomain?.status === 'active'
      ? `https://${customDomainData.customDomain.hostname}/functions/v1/${item.slug}`
      : functionUrl

  return (
    <TableRow
      key={item.id}
      onClick={() => {
        router.push(`/org/${slug}/project/${ref}/functions/${item.slug}`)
      }}
      className="cursor-pointer"
    >
      <TableCell>
        <div className="flex items-center gap-2">
          <p className="text-sm text-foreground">{item.name}</p>
        </div>
      </TableCell>
      <TableCell>
        <div className="text-xs text-foreground-light flex gap-2 items-center truncate">
          <p title={endpoint} className="font-mono truncate hidden md:inline max-w-[30rem]">
            {endpoint}
          </p>
          <button
            type="button"
            className="text-foreground-lighter hover:text-foreground transition"
            onClick={(event: any) => {
              function onCopy(value: any) {
                setIsCopied(true)
                copyToClipboard(value)
                setTimeout(() => setIsCopied(false), 3000)
              }
              event.stopPropagation()
              onCopy(endpoint)
            }}
          >
            {isCopied ? (
              <div className="text-brand">
                <Check size={14} strokeWidth={3} />
              </div>
            ) : (
              <div className="relative">
                <div className="block">
                  <Clipboard size={14} strokeWidth={1.5} />
                </div>
              </div>
            )}
          </button>
        </div>
      </TableCell>
      <TableCell className="hidden 2xl:table-cell">
        <p className="text-foreground-light">
          {dayjs(item.created_at).format('DD MMM, YYYY HH:mm')}
        </p>
      </TableCell>
      <TableCell className="lg:table-cell">
        <Tooltip>
          <TooltipTrigger>
            <div className="flex items-center space-x-2">
              <p className="text-sm text-foreground-light">{dayjs(item.updated_at).fromNow()}</p>
            </div>
          </TooltipTrigger>
          <TooltipContent side="bottom">
            Last updated on {dayjs(item.updated_at).format('DD MMM, YYYY HH:mm')}
          </TooltipContent>
        </Tooltip>
      </TableCell>
      <TableCell className="lg:table-cell">
        <p className="text-foreground-light">{item.version}</p>
      </TableCell>
    </TableRow>
  )
}<|MERGE_RESOLUTION|>--- conflicted
+++ resolved
@@ -3,12 +3,11 @@
 import { useRouter } from 'next/router'
 import { useState } from 'react'
 
-import { useParams } from 'common/hooks'
-import Table from 'components/to-be-cleaned/Table'
 import { useCustomDomainsQuery } from 'data/custom-domains/custom-domains-query'
 import type { EdgeFunctionsResponse } from 'data/edge-functions/edge-functions-query'
 import { useSelectedProjectQuery } from 'hooks/misc/useSelectedProject'
 import { copyToClipboard, TableCell, TableRow, Tooltip, TooltipContent, TooltipTrigger } from 'ui'
+import { getPathReferences } from '../../../data/vela/path-references'
 
 interface EdgeFunctionsListItemProps {
   function: EdgeFunctionsResponse
@@ -16,13 +15,8 @@
 
 export const EdgeFunctionsListItem = ({ function: item }: EdgeFunctionsListItemProps) => {
   const router = useRouter()
-<<<<<<< HEAD
-  const { slug, ref } = useParams()
-  const { project } = useProjectContext()
-=======
-  const { ref } = useParams()
+  const { slug, ref } = getPathReferences()
   const { data: project } = useSelectedProjectQuery()
->>>>>>> b68b2ebc
   const [isCopied, setIsCopied] = useState(false)
 
   const { data: customDomainData } = useCustomDomainsQuery({ projectRef: ref })
