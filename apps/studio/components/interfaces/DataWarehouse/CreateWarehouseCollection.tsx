--- conflicted
+++ resolved
@@ -3,11 +3,8 @@
 import { PlusIcon } from 'lucide-react'
 import { useRouter } from 'next/router'
 import { useEffect, useState } from 'react'
-<<<<<<< HEAD
 import toast from 'react-hot-toast'
 import { Button, FormControl_Shadcn_, FormField_Shadcn_, Form_Shadcn_, Modal } from 'ui'
-=======
->>>>>>> 97385256
 import { useForm } from 'react-hook-form'
 import toast from 'react-hot-toast'
 import { z } from 'zod'
@@ -18,11 +15,8 @@
 import { useCheckPermissions } from 'hooks'
 import { Button, FormControl_Shadcn_, FormField_Shadcn_, Form_Shadcn_, Input, Modal } from 'ui'
 import { FormItemLayout } from 'ui-patterns/form/FormItemLayout/FormItemLayout'
-<<<<<<< HEAD
 import { Input } from '@ui/components/shadcn/ui/input'
-=======
 import { ButtonTooltip } from 'components/ui/ButtonTooltip'
->>>>>>> 97385256
 
 export const CreateWarehouseCollectionModal = () => {
   const [isOpen, setIsOpen] = useState(false)
