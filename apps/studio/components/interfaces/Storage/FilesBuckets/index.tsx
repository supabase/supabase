--- conflicted
+++ resolved
@@ -69,48 +69,6 @@
   )
 
   return (
-<<<<<<< HEAD
-    <>
-      {!isLoading &&
-      buckets.filter((bucket) => !('type' in bucket) || bucket.type === 'STANDARD').length === 0 ? (
-        <EmptyBucketState bucketType="files" className="mt-12" />
-      ) : (
-        <ScaffoldSection isFullWidth className="h-full gap-y-4">
-          <div className="flex flex-grow justify-between gap-x-2 items-center">
-            <div className="flex items-center gap-x-2">
-              <Input
-                size="tiny"
-                className="flex-grow lg:flex-grow-0 w-52"
-                placeholder="Search for a bucket"
-                value={filterString}
-                onChange={(e) => setFilterString(e.target.value)}
-                icon={<Search size={12} />}
-              />
-              <DropdownMenu>
-                <DropdownMenuTrigger asChild>
-                  <Button type="default" icon={<ArrowDownNarrowWide />}>
-                    Sorted by {snap.sortBucket === 'alphabetical' ? 'name' : 'created at'}
-                  </Button>
-                </DropdownMenuTrigger>
-                <DropdownMenuContent align="start" className="w-40">
-                  <DropdownMenuRadioGroup
-                    value={snap.sortBucket}
-                    onValueChange={(value) => snap.setSortBucket(value as STORAGE_BUCKET_SORT)}
-                  >
-                    <DropdownMenuRadioItem value="alphabetical">Sort by name</DropdownMenuRadioItem>
-                    <DropdownMenuRadioItem value="created_at">
-                      Sort by created at
-                    </DropdownMenuRadioItem>
-                  </DropdownMenuRadioGroup>
-                </DropdownMenuContent>
-              </DropdownMenu>
-            </div>
-            <CreateBucketModal buttonType="primary" buttonClassName="w-fit" />
-          </div>
-
-          {isLoading ? (
-            <GenericSkeletonLoader />
-=======
     <ScaffoldSection isFullWidth className="h-full gap-y-4">
       {isLoading && <GenericSkeletonLoader />}
       {isErrorBuckets && (
@@ -123,7 +81,6 @@
                 <InlineLink href={`/project/${ref}/settings/api-keys/new`}>here</InlineLink>.
               </p>
             </Admonition>
->>>>>>> 7898abe0
           ) : (
             <AlertError error={bucketsError} subject="Failed to retrieve buckets" />
           )}
@@ -147,7 +104,7 @@
                   />
                   <DropdownMenu>
                     <DropdownMenuTrigger asChild>
-                      <Button tabIndex={0} type="default" icon={<ArrowDownNarrowWide />}>
+                      <Button type="default" icon={<ArrowDownNarrowWide />}>
                         Sorted by {snap.sortBucket === 'alphabetical' ? 'name' : 'created at'}
                       </Button>
                     </DropdownMenuTrigger>
