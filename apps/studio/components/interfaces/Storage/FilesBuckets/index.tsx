--- conflicted
+++ resolved
@@ -74,133 +74,84 @@
   )
 
   return (
-    <PageContainer>
-      <PageSection>
-        <PageSectionContent className="h-full gap-y-4">
-          {isLoadingBuckets && <GenericSkeletonLoader />}
-          {isErrorBuckets && (
-            <>
-              {hasNoApiKeys ? (
-                <Admonition type="warning" title="Project has no active API keys enabled">
-                  <p className="!leading-normal text-sm">
-                    The Dashboard relies on having active API keys on the project to function. If
-                    you'd like to use Storage through the Dashboard, create a set of API keys{' '}
-                    <InlineLink href={`/project/${ref}/settings/api-keys/new`}>here</InlineLink>.
-                  </p>
-                </Admonition>
-              ) : (
-                <AlertError error={bucketsError} subject="Failed to retrieve buckets" />
-              )}
-            </>
-          )}
-<<<<<<< HEAD
-        </>
-      )}
-      {isSuccessBuckets && (
-        <>
-          {hasNoBuckets ? (
-            <EmptyBucketState bucketType="files" onCreateBucket={() => setVisible(true)} />
-          ) : (
-            <>
-              <div className="flex flex-grow justify-between gap-x-2 items-center">
-                <div className="flex items-center gap-x-2">
-                  <Input
-                    size="tiny"
-                    className="flex-grow lg:flex-grow-0 w-52"
-                    placeholder="Search for a bucket"
-                    value={filterString}
-                    onChange={(e) => setFilterString(e.target.value)}
-                    icon={<Search size={12} />}
-                  />
-                  <DropdownMenu>
-                    <DropdownMenuTrigger asChild>
-                      <Button type="default" icon={<ArrowDownNarrowWide />}>
-                        Sorted by {snap.sortBucket === 'alphabetical' ? 'name' : 'created at'}
-                      </Button>
-                    </DropdownMenuTrigger>
-                    <DropdownMenuContent align="start" className="w-40">
-                      <DropdownMenuRadioGroup
-                        value={snap.sortBucket}
-                        onValueChange={(value) => snap.setSortBucket(value as STORAGE_BUCKET_SORT)}
-                      >
-                        <DropdownMenuRadioItem value="alphabetical">
-                          Sort by name
-                        </DropdownMenuRadioItem>
-                        <DropdownMenuRadioItem value="created_at">
-                          Sort by created at
-                        </DropdownMenuRadioItem>
-                      </DropdownMenuRadioGroup>
-                    </DropdownMenuContent>
-                  </DropdownMenu>
-                </div>
-                <CreateBucketButton onClick={() => setVisible(true)} />
-              </div>
-=======
-          {isSuccessBuckets && (
-            <>
-              {hasNoBuckets ? (
-                <EmptyBucketState bucketType="files" />
-              ) : (
-                <>
-                  <div className="flex flex-grow justify-between gap-x-2 items-center mb-4">
-                    <div className="flex items-center gap-x-2">
-                      <Input
-                        size="tiny"
-                        className="flex-grow lg:flex-grow-0 w-52"
-                        placeholder="Search for a bucket"
-                        value={filterString}
-                        onChange={(e) => setFilterString(e.target.value)}
-                        icon={<Search />}
+    <>
+      <PageContainer>
+        <PageSection>
+          <PageSectionContent className="h-full gap-y-4">
+            {isLoadingBuckets && <GenericSkeletonLoader />}
+            {isErrorBuckets && (
+              <>
+                {hasNoApiKeys ? (
+                  <Admonition type="warning" title="Project has no active API keys enabled">
+                    <p className="!leading-normal text-sm">
+                      The Dashboard relies on having active API keys on the project to function. If
+                      you'd like to use Storage through the Dashboard, create a set of API keys{' '}
+                      <InlineLink href={`/project/${ref}/settings/api-keys/new`}>here</InlineLink>.
+                    </p>
+                  </Admonition>
+                ) : (
+                  <AlertError error={bucketsError} subject="Failed to retrieve buckets" />
+                )}
+              </>
+            )}
+            {isSuccessBuckets && (
+              <>
+                {hasNoBuckets ? (
+                  <EmptyBucketState bucketType="files" onCreateBucket={() => setVisible(true)} />
+                ) : (
+                  <>
+                    <div className="flex flex-grow justify-between gap-x-2 items-center mb-4">
+                      <div className="flex items-center gap-x-2">
+                        <Input
+                          size="tiny"
+                          className="flex-grow lg:flex-grow-0 w-52"
+                          placeholder="Search for a bucket"
+                          value={filterString}
+                          onChange={(e) => setFilterString(e.target.value)}
+                          icon={<Search />}
+                        />
+                        <DropdownMenu>
+                          <DropdownMenuTrigger asChild>
+                            <Button type="default" icon={<ArrowDownNarrowWide />}>
+                              Sorted by {snap.sortBucket === 'alphabetical' ? 'name' : 'created at'}
+                            </Button>
+                          </DropdownMenuTrigger>
+                          <DropdownMenuContent align="start" className="w-40">
+                            <DropdownMenuRadioGroup
+                              value={snap.sortBucket}
+                              onValueChange={(value) =>
+                                snap.setSortBucket(value as STORAGE_BUCKET_SORT)
+                              }
+                            >
+                              <DropdownMenuRadioItem value="alphabetical">
+                                Sort by name
+                              </DropdownMenuRadioItem>
+                              <DropdownMenuRadioItem value="created_at">
+                                Sort by created at
+                              </DropdownMenuRadioItem>
+                            </DropdownMenuRadioGroup>
+                          </DropdownMenuContent>
+                        </DropdownMenu>
+                      </div>
+                      <CreateBucketButton onClick={() => setVisible(true)} />
+                    </div>
+
+                    <Card>
+                      <BucketsTable
+                        buckets={sortedFilesBuckets}
+                        projectRef={ref ?? '_'}
+                        filterString={filterString}
+                        formattedGlobalUploadLimit={formattedGlobalUploadLimit}
                       />
-                      <DropdownMenu>
-                        <DropdownMenuTrigger asChild>
-                          <Button type="default" icon={<ArrowDownNarrowWide />}>
-                            Sorted by {snap.sortBucket === 'alphabetical' ? 'name' : 'created at'}
-                          </Button>
-                        </DropdownMenuTrigger>
-                        <DropdownMenuContent align="start" className="w-40">
-                          <DropdownMenuRadioGroup
-                            value={snap.sortBucket}
-                            onValueChange={(value) =>
-                              snap.setSortBucket(value as STORAGE_BUCKET_SORT)
-                            }
-                          >
-                            <DropdownMenuRadioItem value="alphabetical">
-                              Sort by name
-                            </DropdownMenuRadioItem>
-                            <DropdownMenuRadioItem value="created_at">
-                              Sort by created at
-                            </DropdownMenuRadioItem>
-                          </DropdownMenuRadioGroup>
-                        </DropdownMenuContent>
-                      </DropdownMenu>
-                    </div>
-                    <CreateBucketModal buttonType="primary" buttonClassName="w-fit" />
-                  </div>
->>>>>>> 8367d7fd
-
-                  <Card>
-                    <BucketsTable
-                      buckets={sortedFilesBuckets}
-                      projectRef={ref ?? '_'}
-                      filterString={filterString}
-                      formattedGlobalUploadLimit={formattedGlobalUploadLimit}
-                    />
-                  </Card>
-                </>
-              )}
-            </>
-          )}
-<<<<<<< HEAD
-        </>
-      )}
-
+                    </Card>
+                  </>
+                )}
+              </>
+            )}
+          </PageSectionContent>
+        </PageSection>
+      </PageContainer>
       <CreateBucketModal open={visible} onOpenChange={setVisible} />
-    </ScaffoldSection>
-=======
-        </PageSectionContent>
-      </PageSection>
-    </PageContainer>
->>>>>>> 8367d7fd
+    </>
   )
 }