import { zodResolver } from '@hookform/resolvers/zod'
import { PermissionAction } from '@supabase/shared-types/out/constants'
import { AlertTitle } from '@ui/components/shadcn/ui/alert'
import Link from 'next/link'
import { useEffect, useState } from 'react'
import { SubmitHandler, useForm } from 'react-hook-form'
import { toast } from 'sonner'
import * as z from 'zod'

import { useParams } from 'common'
import { useIsProjectActive } from 'components/layouts/ProjectLayout/ProjectContext'
import {
  ScaffoldSection,
  ScaffoldSectionDescription,
  ScaffoldSectionTitle,
} from 'components/layouts/Scaffold'
import Table from 'components/to-be-cleaned/Table'
import AlertError from 'components/ui/AlertError'
import { DocsButton } from 'components/ui/DocsButton'
import NoPermission from 'components/ui/NoPermission'
import { useProjectSettingsV2Query } from 'data/config/project-settings-v2-query'
import { useProjectStorageConfigQuery } from 'data/config/project-storage-config-query'
import { useProjectStorageConfigUpdateUpdateMutation } from 'data/config/project-storage-config-update-mutation'
import { useStorageCredentialsQuery } from 'data/storage/s3-access-key-query'
import { useCheckPermissions } from 'hooks/misc/useCheckPermissions'
import { useSelectedProjectQuery } from 'hooks/misc/useSelectedProject'
import {
  AlertDescription_Shadcn_,
  Alert_Shadcn_,
  Button,
  Card,
  CardContent,
  CardFooter,
  FormControl_Shadcn_,
  FormField_Shadcn_,
  Form_Shadcn_,
  Switch,
  WarningIcon,
} from 'ui'
import { Input } from 'ui-patterns/DataInputs/Input'
import { FormItemLayout } from 'ui-patterns/form/FormItemLayout/FormItemLayout'
import { GenericSkeletonLoader } from 'ui-patterns/ShimmeringLoader'
import { CreateCredentialModal } from './CreateCredentialModal'
import { RevokeCredentialModal } from './RevokeCredentialModal'
import { StorageCredItem } from './StorageCredItem'
import { getConnectionURL } from './StorageSettings.utils'

export const S3Connection = () => {
  const { slug, ref: projectRef } = useParams()
  const isProjectActive = useIsProjectActive()
  const { data: project, isLoading: projectIsLoading } = useSelectedProjectQuery()

  const [openCreateCred, setOpenCreateCred] = useState(false)
  const [openDeleteDialog, setOpenDeleteDialog] = useState(false)
  const [deleteCred, setDeleteCred] = useState<{ id: string; description: string }>()

  const canReadS3Credentials = useCheckPermissions(PermissionAction.STORAGE_ADMIN_READ, '*')
  const canUpdateStorageSettings = useCheckPermissions(PermissionAction.STORAGE_ADMIN_WRITE, '*')

  const { data: settings } = useProjectSettingsV2Query({ projectRef })
  const {
    data: config,
    error: configError,
    isSuccess: isSuccessStorageConfig,
    isError: isErrorStorageConfig,
  } = useProjectStorageConfigQuery({ projectRef })
  const { data: storageCreds, isLoading: isLoadingStorageCreds } = useStorageCredentialsQuery(
    { projectRef },
    { enabled: canReadS3Credentials }
  )

  const { mutate: updateStorageConfig, isLoading: isUpdating } =
    useProjectStorageConfigUpdateUpdateMutation({
      onSuccess: (_, vars) => {
        if (vars.features) form.reset({ s3ConnectionEnabled: vars.features.s3Protocol.enabled })
        toast.success('Successfully updated storage settings')
      },
    })

  const FormSchema = z.object({ s3ConnectionEnabled: z.boolean() })
  const form = useForm<z.infer<typeof FormSchema>>({
    resolver: zodResolver(FormSchema),
    defaultValues: { s3ConnectionEnabled: false },
  })

  const protocol = settings?.app_config?.protocol ?? 'https'
  const endpoint = settings?.app_config?.storage_endpoint || settings?.app_config?.endpoint
  const hasStorageCreds = storageCreds?.data && storageCreds.data.length > 0
  const s3connectionUrl = getConnectionURL(projectRef ?? '', protocol, endpoint)

  const onSubmit: SubmitHandler<z.infer<typeof FormSchema>> = async (data) => {
    if (!projectRef) return console.error('Project ref is required')
    if (!config) return console.error('Storage config is required')
    updateStorageConfig({
      projectRef,
      features: {
        ...config?.features,
        s3Protocol: { enabled: data.s3ConnectionEnabled },
      },
    })
  }

  useEffect(() => {
    form.reset({ s3ConnectionEnabled: config?.features.s3Protocol.enabled })

    // eslint-disable-next-line react-hooks/exhaustive-deps
  }, [isSuccessStorageConfig])

  return (
    <>
      <ScaffoldSection isFullWidth>
        <div className="flex items-center justify-between mb-6">
          <div>
            <ScaffoldSectionTitle>S3 Connection</ScaffoldSectionTitle>
            <ScaffoldSectionDescription>
              Connect to your bucket using any S3-compatible service via the S3 protocol
            </ScaffoldSectionDescription>
          </div>
          <DocsButton href="https://supabase.com/docs/guides/storage/s3/authentication" />
        </div>
        <Form_Shadcn_ {...form}>
          <form id="s3-connection-form" onSubmit={form.handleSubmit(onSubmit)}>
            {projectIsLoading ? (
              <GenericSkeletonLoader />
            ) : isProjectActive ? (
              <Card>
                <CardContent className="pt-6">
                  <FormField_Shadcn_
                    name="s3ConnectionEnabled"
                    control={form.control}
                    render={({ field }) => (
                      <FormItemLayout
                        layout="horizontal"
                        className="[&>*>label]:text-foreground"
                        label="Enable connection via S3 protocol"
                        description="Allow clients to connect to Supabase Storage via the S3 protocol"
                      >
                        <FormControl_Shadcn_>
                          <Switch
                            size="large"
                            checked={field.value}
                            onCheckedChange={field.onChange}
                            disabled={!isSuccessStorageConfig || field.disabled}
                          />
                        </FormControl_Shadcn_>
                      </FormItemLayout>
                    )}
                  />

                  {isErrorStorageConfig && (
                    <div className="px-8 pb-8">
                      <AlertError
                        subject="Failed to retrieve storage configuration"
                        error={configError}
                      />
                    </div>
                  )}
                </CardContent>

                <CardContent className="py-6">
                  <div className="flex flex-col gap-y-4">
                    <FormItemLayout layout="horizontal" label="Endpoint" isReactForm={false}>
                      <Input readOnly copy disabled value={s3connectionUrl} />
                    </FormItemLayout>
                    {!projectIsLoading && (
                      <FormItemLayout layout="horizontal" label="Region" isReactForm={false}>
                        <Input className="input-mono" copy disabled value={project?.region} />
                      </FormItemLayout>
                    )}
                  </div>
                </CardContent>

                {!canUpdateStorageSettings && (
                  <CardContent className="pt-0">
                    <p className="text-sm text-foreground-light">
                      You need additional permissions to update storage settings
                    </p>
                  </CardContent>
                )}

                <CardFooter className="justify-end space-x-2">
                  {form.formState.isDirty && (
                    <Button
                      type="default"
                      htmlType="reset"
                      onClick={() => form.reset()}
                      disabled={!form.formState.isDirty || !canUpdateStorageSettings || isUpdating}
                    >
                      Cancel
                    </Button>
                  )}
                  <Button
                    type="primary"
                    htmlType="submit"
                    loading={isUpdating}
                    disabled={!form.formState.isDirty || !canUpdateStorageSettings || isUpdating}
                  >
                    Save
                  </Button>
                </CardFooter>
              </Card>
            ) : (
              <Alert_Shadcn_ variant="warning">
                <WarningIcon />
                <AlertTitle>Project is paused</AlertTitle>
                <AlertDescription_Shadcn_>
                  To connect to your S3 bucket, you need to restore your project.
                </AlertDescription_Shadcn_>
                <div className="mt-3 flex items-center space-x-2">
                  <Button asChild type="default">
                    <Link href={`/project/${projectRef}`}>Restore project</Link>
                  </Button>
                </div>
<<<<<<< HEAD
              </div>
            </Panel>
          ) : (
            <Alert_Shadcn_ variant="warning">
              <WarningIcon />
              <AlertTitle>Project is paused</AlertTitle>
              <AlertDescription_Shadcn_>
                To connect to your S3 bucket, you need to restore your project.
              </AlertDescription_Shadcn_>
              <div className="mt-3 flex items-center space-x-2">
                <Button asChild type="default">
                  <Link href={`/org/${slug}/project/${projectRef}`}>Restore project</Link>
                </Button>
              </div>
            </Alert_Shadcn_>
          )}
        </form>
      </Form_Shadcn_>

      <div>
        <FormHeader
          title="S3 Access Keys"
          description="Manage your access keys for this project."
          actions={
            <CreateCredentialModal visible={openCreateCred} onOpenChange={setOpenCreateCred} />
          }
        />
=======
              </Alert_Shadcn_>
            )}
          </form>
        </Form_Shadcn_>
      </ScaffoldSection>
      <ScaffoldSection isFullWidth>
        <div className="flex items-center justify-between mb-6">
          <div>
            <ScaffoldSectionTitle>S3 Access Keys</ScaffoldSectionTitle>
            <ScaffoldSectionDescription>
              Manage your access keys for this project.
            </ScaffoldSectionDescription>
          </div>
          <CreateCredentialModal visible={openCreateCred} onOpenChange={setOpenCreateCred} />
        </div>
>>>>>>> b68b2ebc

        {!canReadS3Credentials ? (
          <NoPermission resourceText="view this project's S3 access keys" />
        ) : projectIsLoading ? (
          <GenericSkeletonLoader />
        ) : !isProjectActive ? (
          <Alert_Shadcn_ variant="warning">
            <WarningIcon />
            <AlertTitle>Can't fetch S3 access keys</AlertTitle>
            <AlertDescription_Shadcn_>
              To fetch your S3 access keys, you need to restore your project.
            </AlertDescription_Shadcn_>
            <AlertDescription_Shadcn_>
              <Button asChild type="default" className="mt-3">
                <Link href={`/org/${slug}/project/${projectRef}`}>Restore project</Link>
              </Button>
            </AlertDescription_Shadcn_>
          </Alert_Shadcn_>
        ) : (
          <>
            {isLoadingStorageCreds ? (
              <div className="p-4">
                <GenericSkeletonLoader />
              </div>
            ) : (
              <div className="overflow-x-auto">
                <Table
                  head={[
                    <Table.th key="description">Description</Table.th>,
                    <Table.th key="access-key-id">Access key ID</Table.th>,
                    <Table.th key="created-at">Created at</Table.th>,
                    <Table.th key="actions" />,
                  ]}
                  body={
                    hasStorageCreds ? (
                      storageCreds.data?.map((cred) => (
                        <StorageCredItem
                          key={cred.id}
                          created_at={cred.created_at}
                          access_key={cred.access_key}
                          description={cred.description}
                          id={cred.id}
                          onDeleteClick={() => {
                            setDeleteCred(cred)
                            setOpenDeleteDialog(true)
                          }}
                        />
                      ))
                    ) : (
                      <Table.tr>
                        <Table.td colSpan={4} className="!rounded-b-md overflow-hidden">
                          <p className="text-sm text-foreground">No access keys created</p>
                          <p className="text-sm text-foreground-light">
                            There are no access keys associated with your project yet
                          </p>
                        </Table.td>
                      </Table.tr>
                    )
                  }
                />
              </div>
            )}
          </>
        )}
      </ScaffoldSection>

      <RevokeCredentialModal
        visible={openDeleteDialog}
        selectedCredential={deleteCred}
        onClose={() => {
          setOpenDeleteDialog(false)
          setDeleteCred(undefined)
        }}
      />
    </>
  )
}<|MERGE_RESOLUTION|>--- conflicted
+++ resolved
@@ -211,35 +211,6 @@
                     <Link href={`/project/${projectRef}`}>Restore project</Link>
                   </Button>
                 </div>
-<<<<<<< HEAD
-              </div>
-            </Panel>
-          ) : (
-            <Alert_Shadcn_ variant="warning">
-              <WarningIcon />
-              <AlertTitle>Project is paused</AlertTitle>
-              <AlertDescription_Shadcn_>
-                To connect to your S3 bucket, you need to restore your project.
-              </AlertDescription_Shadcn_>
-              <div className="mt-3 flex items-center space-x-2">
-                <Button asChild type="default">
-                  <Link href={`/org/${slug}/project/${projectRef}`}>Restore project</Link>
-                </Button>
-              </div>
-            </Alert_Shadcn_>
-          )}
-        </form>
-      </Form_Shadcn_>
-
-      <div>
-        <FormHeader
-          title="S3 Access Keys"
-          description="Manage your access keys for this project."
-          actions={
-            <CreateCredentialModal visible={openCreateCred} onOpenChange={setOpenCreateCred} />
-          }
-        />
-=======
               </Alert_Shadcn_>
             )}
           </form>
@@ -255,7 +226,6 @@
           </div>
           <CreateCredentialModal visible={openCreateCred} onOpenChange={setOpenCreateCred} />
         </div>
->>>>>>> b68b2ebc
 
         {!canReadS3Credentials ? (
           <NoPermission resourceText="view this project's S3 access keys" />
