import { zodResolver } from '@hookform/resolvers/zod'
import { PermissionAction } from '@supabase/shared-types/out/constants'
import { useEffect, useMemo, useState } from 'react'
import { SubmitHandler, useForm } from 'react-hook-form'
import { toast } from 'sonner'
import * as z from 'zod'

import { useFlag, useParams } from 'common'
import AlertError from 'components/ui/AlertError'
import { InlineLink } from 'components/ui/InlineLink'
import NoPermission from 'components/ui/NoPermission'
import { GenericSkeletonLoader } from 'components/ui/ShimmeringLoader'
import { UpgradeToPro } from 'components/ui/UpgradeToPro'
import { useProjectStorageConfigQuery } from 'data/config/project-storage-config-query'
import { useProjectStorageConfigUpdateUpdateMutation } from 'data/config/project-storage-config-update-mutation'
import { useLargestBucketSizeLimitsCheck } from 'data/storage/buckets-max-size-limit-query'
import { useCheckEntitlements } from 'hooks/misc/useCheckEntitlements'
import { useAsyncCheckPermissions } from 'hooks/misc/useCheckPermissions'
import { useSelectedOrganizationQuery } from 'hooks/misc/useSelectedOrganization'
import { useSelectedProjectQuery } from 'hooks/misc/useSelectedProject'
import { DOCS_URL } from 'lib/constants'
import { formatBytes } from 'lib/helpers'
import {
  Button,
  Card,
  CardContent,
  CardFooter,
  FormControl_Shadcn_,
  FormField_Shadcn_,
  FormMessage_Shadcn_,
  Form_Shadcn_,
  Input_Shadcn_,
  SelectContent_Shadcn_,
  SelectItem_Shadcn_,
  SelectTrigger_Shadcn_,
  SelectValue_Shadcn_,
  Select_Shadcn_,
  Switch,
} from 'ui'
import { FormItemLayout } from 'ui-patterns/form/FormItemLayout/FormItemLayout'
import { PageContainer } from 'ui-patterns/PageContainer'
import { PageSection, PageSectionContent } from 'ui-patterns/PageSection'
import { StorageFileSizeLimitErrorMessage } from './StorageFileSizeLimitErrorMessage'
import {
  StorageListV2MigratingCallout,
  StorageListV2MigrationCallout,
} from './StorageListV2MigrationCallout'
import {
  STORAGE_FILE_SIZE_LIMIT_MAX_BYTES_CAPPED,
  STORAGE_FILE_SIZE_LIMIT_MAX_BYTES_UNCAPPED,
  StorageSizeUnits,
} from './StorageSettings.constants'
import {
  convertFromBytes,
  convertToBytes,
  encodeBucketLimitErrorMessage,
} from './StorageSettings.utils'
import { ValidateSizeLimit } from './StorageSettings.ValidateSizeLimit'

const formId = 'storage-settings-form'

interface StorageSettingsState {
  fileSizeLimit: number
  unit: StorageSizeUnits
  imageTransformationEnabled: boolean
}

export const StorageSettings = () => {
  const { ref: projectRef } = useParams()
  const { data: project } = useSelectedProjectQuery()

  const showMigrationCallout = useFlag('storageMigrationCallout')

  const { can: canReadStorageSettings, isLoading: isLoadingPermissions } = useAsyncCheckPermissions(
    PermissionAction.STORAGE_ADMIN_READ,
    '*'
  )
  const { can: canUpdateStorageSettings } = useAsyncCheckPermissions(
    PermissionAction.STORAGE_ADMIN_WRITE,
    '*'
  )

  const {
    data: config,
    error,
    isPending: isLoading,
    isSuccess,
    isError,
  } = useProjectStorageConfigQuery({ projectRef })
  const isListV2UpgradeAvailable =
    !!config && !config.capabilities.list_v2 && config.external.upstreamTarget === 'main'
  const isListV2Upgrading =
    !!config && !config.capabilities.list_v2 && config.external.upstreamTarget === 'canary'

  const {
    runCondition: sizeLimitCheckCondition,
    runQuery: sizeLimitCheckQuery,
    isEstimatePending: isBucketEstimatePending,
  } = useLargestBucketSizeLimitsCheck({
    projectRef,
    connectionString: project?.connectionString ?? undefined,
  })
  const shouldAutoValidateBucketLimits = sizeLimitCheckCondition === 'auto'

  const { data: organization } = useSelectedOrganizationQuery()
  const { getEntitlementNumericValue, isEntitlementUnlimited } =
    useCheckEntitlements('storage.max_file_size')
  const isFreeTier = organization?.plan.id === 'free'
  const isSpendCapOn =
    organization?.plan.id === 'pro' && organization?.usage_billing_enabled === false

  const [initialValues, setInitialValues] = useState<StorageSettingsState>({
    fileSizeLimit: 0,
    unit: StorageSizeUnits.MB,
    imageTransformationEnabled: !isFreeTier,
  })

  const maxBytes = useMemo(() => {
    if (organization?.usage_billing_enabled || isEntitlementUnlimited()) {
      return STORAGE_FILE_SIZE_LIMIT_MAX_BYTES_UNCAPPED
    } else {
      return getEntitlementNumericValue() ?? STORAGE_FILE_SIZE_LIMIT_MAX_BYTES_CAPPED
    }
  }, [organization, isEntitlementUnlimited, getEntitlementNumericValue])

  const FormSchema = z
    .object({
      fileSizeLimit: z.coerce.number(),
      unit: z.nativeEnum(StorageSizeUnits),
      imageTransformationEnabled: z.boolean(),
    })
    .superRefine((data, ctx) => {
      const { unit, fileSizeLimit } = data
      const { value: formattedMaxLimit } = convertFromBytes(maxBytes, unit)

      if (fileSizeLimit > formattedMaxLimit) {
        ctx.addIssue({
          code: z.ZodIssueCode.custom,
          message: `Maximum limit is up to ${formattedMaxLimit.toLocaleString()} ${unit}.`,
          path: ['fileSizeLimit'],
        })
      }
    })

  const form = useForm<z.infer<typeof FormSchema>>({
    resolver: zodResolver(FormSchema),
    defaultValues: initialValues,
    mode: 'onSubmit',
    reValidateMode: 'onSubmit',
  })

  const { unit: storageUnit, fileSizeLimit } = form.watch()
  const fileSizeLimitError = form.formState.errors.fileSizeLimit

  const { mutate: updateStorageConfig, isPending: isUpdating } =
    useProjectStorageConfigUpdateUpdateMutation({
      onSuccess: () => {
        toast.success('Successfully updated storage settings')
      },
    })

  const onSubmit: SubmitHandler<z.infer<typeof FormSchema>> = async (data) => {
    if (!projectRef) return console.error('Project ref is required')
    if (!config) return console.error('Storage config is required')

    if (shouldAutoValidateBucketLimits) {
      try {
        const buckets = await sizeLimitCheckQuery()
        const globalLimitInBytes = convertToBytes(data.fileSizeLimit, data.unit)
        const failingBuckets = buckets.filter(
          (bucket) => bucket.file_size_limit > globalLimitInBytes
        )

        if (failingBuckets.length > 0) {
          form.setError('fileSizeLimit', {
            type: 'manual',
            message: encodeBucketLimitErrorMessage(
              failingBuckets.map((bucket) => ({
                name: bucket.name,
                limit: bucket.file_size_limit,
              }))
            ),
          })
          return
        }

        form.clearErrors('fileSizeLimit')
      } catch (error) {
        const message =
          error instanceof Error && error.message.length > 0 ? error.message : 'Unexpected error'

        form.setError('fileSizeLimit', {
          type: 'manual',
          message: `Failed to validate bucket limits automatically: ${message}`,
        })
        return
      }
    }

    updateStorageConfig({
      projectRef,
      fileSizeLimit: convertToBytes(data.fileSizeLimit, data.unit),
      features: {
        imageTransformation: { enabled: data.imageTransformationEnabled },
        s3Protocol: { enabled: config.features.s3Protocol.enabled },
      },
    })
  }

  useEffect(() => {
    if (isSuccess && config) {
      const { fileSizeLimit, features } = config
      const { value, unit } = convertFromBytes(fileSizeLimit ?? 0)
      const imageTransformationEnabled = features?.imageTransformation?.enabled ?? !isFreeTier

      setInitialValues({
        fileSizeLimit: value,
        unit: unit,
        imageTransformationEnabled,
      })

      // Reset the form values when the config values load
      form.reset({
        fileSizeLimit: value,
        unit: unit,
        imageTransformationEnabled,
      })
    }
  }, [isSuccess, config])

  return (
    <PageContainer>
      <PageSection>
        <PageSectionContent className="flex flex-col gap-y-8">
          <Form_Shadcn_ {...form}>
            {isLoading || isLoadingPermissions ? (
              <GenericSkeletonLoader />
            ) : (
              <>
                {!canReadStorageSettings && (
                  <NoPermission resourceText="view storage upload limit settings" />
                )}
                {isError && (
                  <AlertError
                    error={error}
                    subject="Failed to retrieve project's storage configuration"
                  />
                )}
                {isSuccess && (
                  <>
                    {showMigrationCallout && (
                      <>
                        {isListV2UpgradeAvailable && <StorageListV2MigrationCallout />}
                        {isListV2Upgrading && <StorageListV2MigratingCallout />}
                      </>
                    )}
                    <form id={formId} onSubmit={form.handleSubmit(onSubmit)}>
                      <Card>
                        <CardContent>
                          <FormField_Shadcn_
                            control={form.control}
                            name="imageTransformationEnabled"
                            render={({ field }) => (
                              <FormItemLayout
                                layout="flex-row-reverse"
                                label="Enable image transformation"
                                description={
                                  <>
                                    Optimize and resize images on the fly.{' '}
                                    <InlineLink
                                      href={`${DOCS_URL}/guides/storage/serving/image-transformations`}
                                    >
                                      Learn more
                                    </InlineLink>
                                    .
                                  </>
                                }
                              >
                                <FormControl_Shadcn_>
                                  <Switch
                                    size="large"
                                    disabled={isFreeTier}
                                    checked={field.value}
                                    onCheckedChange={field.onChange}
                                  />
                                </FormControl_Shadcn_>
                              </FormItemLayout>
                            )}
                          />
                        </CardContent>

                        <CardContent>
                          <FormField_Shadcn_
                            control={form.control}
                            name="fileSizeLimit"
                            render={({ field }) => (
                              <FormItemLayout
                                hideMessage
                                layout="flex-row-reverse"
                                label="Global file size limit"
                                className="[&>div]:md:w-1/2 [&>div]:xl:w-2/5 [&>div>div]:w-full [&>div]:min-w-100"
                                description={
                                  <>
                                    Restrict the size of files uploaded across all buckets.{' '}
                                    <InlineLink
                                      href={`${DOCS_URL}/guides/storage/uploads/file-limits`}
                                    >
                                      Learn more
                                    </InlineLink>
                                    .
                                  </>
                                }
                              >
                                <FormControl_Shadcn_>
                                  <div className="flex items-center">
                                    <Input_Shadcn_
                                      type="number"
                                      {...field}
<<<<<<< HEAD
                                      onChange={(e) => {
                                        field.onChange(e)
                                        form.clearErrors('fileSizeLimit')
                                      }}
                                      className="w-full"
=======
                                      className="w-full rounded-r-none border-r-0"
>>>>>>> 7415e9fd
                                      disabled={isFreeTier || !canUpdateStorageSettings}
                                    />
                                    <FormField_Shadcn_
                                      control={form.control}
                                      name="unit"
                                      render={({ field: unitField }) => (
                                        <Select_Shadcn_
                                          value={unitField.value}
                                          onValueChange={(val) => {
                                            unitField.onChange(val)
                                            form.clearErrors('fileSizeLimit')
                                          }}
                                          disabled={isFreeTier || !canUpdateStorageSettings}
                                        >
                                          <SelectTrigger_Shadcn_ className="w-[180px] text-xs font-mono rounded-l-none bg-surface-300">
                                            <SelectValue_Shadcn_ placeholder="Choose a prefix">
                                              {storageUnit}
                                            </SelectValue_Shadcn_>
                                          </SelectTrigger_Shadcn_>
                                          <SelectContent_Shadcn_>
                                            {Object.values(StorageSizeUnits).map((unit: string) => (
                                              <SelectItem_Shadcn_
                                                key={unit}
                                                disabled={isFreeTier}
                                                value={unit}
                                              >
                                                {unit}
                                              </SelectItem_Shadcn_>
                                            ))}
                                          </SelectContent_Shadcn_>
                                        </Select_Shadcn_>
                                      )}
                                    />
                                  </div>
                                </FormControl_Shadcn_>
                                {sizeLimitCheckCondition === 'confirm' && (
                                  <ValidateSizeLimit
                                    onValidate={sizeLimitCheckQuery}
                                    projectRef={projectRef}
                                    isLoadingBucketEstimate={isBucketEstimatePending}
                                  />
                                )}
                              </FormItemLayout>
                            )}
                          />
                          {fileSizeLimitError && (
                            <FormMessage_Shadcn_ className="ml-auto mt-2 text-right w-1/2">
                              <StorageFileSizeLimitErrorMessage
                                error={fileSizeLimitError}
                                projectRef={projectRef}
                              />
                            </FormMessage_Shadcn_>
                          )}
                        </CardContent>
                        {isFreeTier && (
                          <UpgradeToPro
                            fullWidth
                            source="storageSizeLimit"
                            featureProposition="configure upload file size limits in Storage"
                            primaryText="Free Plan has a fixed upload file size limit of 50 MB."
                            secondaryText={`Upgrade to Pro Plan for a configurable upload file size limit of ${formatBytes(
                              STORAGE_FILE_SIZE_LIMIT_MAX_BYTES_UNCAPPED
                            )} and unlock image transformations.`}
                          />
                        )}
                        {isSpendCapOn && (
                          <UpgradeToPro
                            fullWidth
                            addon="spendCap"
                            source="storageSizeLimit"
                            featureProposition="increase the file upload size limits in Storage"
                            buttonText="Disable Spend Cap"
                            primaryText="Reduced max upload file size limit due to Spend Cap"
                            secondaryText={`Disable your Spend Cap to allow file uploads of up to ${formatBytes(
                              STORAGE_FILE_SIZE_LIMIT_MAX_BYTES_UNCAPPED
                            )}.`}
                          />
                        )}

                        {!canUpdateStorageSettings && (
                          <CardContent>
                            <p className="text-sm text-foreground-light">
                              You need additional permissions to update storage settings
                            </p>
                          </CardContent>
                        )}

                        <CardFooter className="justify-end space-x-2">
                          {form.formState.isDirty && (
                            <Button
                              type="default"
                              htmlType="reset"
                              onClick={() => form.reset()}
                              disabled={
                                !form.formState.isDirty || !canUpdateStorageSettings || isUpdating
                              }
                            >
                              Cancel
                            </Button>
                          )}
                          <Button
                            type="primary"
                            htmlType="submit"
                            loading={isUpdating}
                            disabled={
                              !canUpdateStorageSettings || isUpdating || !form.formState.isDirty
                            }
                          >
                            Save
                          </Button>
                        </CardFooter>
                      </Card>
                    </form>
                  </>
                )}
              </>
            )}
          </Form_Shadcn_>
        </PageSectionContent>
      </PageSection>
    </PageContainer>
  )
}<|MERGE_RESOLUTION|>--- conflicted
+++ resolved
@@ -312,19 +312,15 @@
                                 }
                               >
                                 <FormControl_Shadcn_>
-                                  <div className="flex items-center">
+                                  <div className="flex items-center justify-end">
                                     <Input_Shadcn_
                                       type="number"
                                       {...field}
-<<<<<<< HEAD
                                       onChange={(e) => {
                                         field.onChange(e)
                                         form.clearErrors('fileSizeLimit')
                                       }}
-                                      className="w-full"
-=======
-                                      className="w-full rounded-r-none border-r-0"
->>>>>>> 7415e9fd
+                                      className="w-32 rounded-r-none border-r-0"
                                       disabled={isFreeTier || !canUpdateStorageSettings}
                                     />
                                     <FormField_Shadcn_
@@ -339,7 +335,7 @@
                                           }}
                                           disabled={isFreeTier || !canUpdateStorageSettings}
                                         >
-                                          <SelectTrigger_Shadcn_ className="w-[180px] text-xs font-mono rounded-l-none bg-surface-300">
+                                          <SelectTrigger_Shadcn_ className="w-[90px] text-xs font-mono rounded-l-none bg-surface-300">
                                             <SelectValue_Shadcn_ placeholder="Choose a prefix">
                                               {storageUnit}
                                             </SelectValue_Shadcn_>
