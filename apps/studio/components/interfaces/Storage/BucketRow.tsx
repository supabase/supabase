import { useState } from 'react'
import { PermissionAction } from '@supabase/shared-types/out/constants'
<<<<<<< HEAD
import { ChevronDown, Columns3, Edit2, Trash, XCircle } from 'lucide-react'
=======
import { noop } from 'lodash'
import { Columns3, Edit2, MoreVertical, Trash, XCircle } from 'lucide-react'
>>>>>>> 00cad157
import Link from 'next/link'

import type { Bucket } from 'data/storage/buckets-query'
import { useCheckPermissions } from 'hooks/misc/useCheckPermissions'
import EditBucketModal from 'components/interfaces/Storage/EditBucketModal'
import DeleteBucketModal from 'components/interfaces/Storage/DeleteBucketModal'
import EmptyBucketModal from 'components/interfaces/Storage/EmptyBucketModal'
import {
  Badge,
  Button,
  DropdownMenu,
  DropdownMenuContent,
  DropdownMenuItem,
  DropdownMenuSeparator,
  DropdownMenuTrigger,
  Tooltip,
  TooltipContent,
  TooltipTrigger,
  cn,
} from 'ui'

export interface BucketRowProps {
  bucket: Bucket
  projectRef?: string
  isSelected: boolean
}

const BucketRow = ({ bucket, projectRef = '', isSelected = false }: BucketRowProps) => {
  const canUpdateBuckets = useCheckPermissions(PermissionAction.STORAGE_WRITE, '*')
  const [modal, setModal] = useState<string | null>(null)

  const renderModal = () => {
    const onClose = () => setModal(null)
    switch (modal) {
      case `edit`:
        return <EditBucketModal bucket={bucket} onClose={onClose} />
      case `empty`:
        return <EmptyBucketModal bucket={bucket} onClose={onClose} />
      case `delete`:
        return <DeleteBucketModal bucket={bucket} onClose={onClose} />
      default:
        return null
    }
  }

  return (
    <div
      key={bucket.id}
      className={cn(
        'group flex items-center justify-between rounded-md',
        isSelected && 'text-foreground bg-surface-100'
      )}
    >
      {/* Even though we trim whitespaces from bucket names, there may be some existing buckets with trailing whitespaces. */}
      <Link
        href={`/project/${projectRef}/storage/buckets/${encodeURIComponent(bucket.id)}`}
        className={'py-1 px-3 grow'}
      >
        <div className="flex items-center justify-between space-x-2 truncate w-full">
          <p
            className={`text-sm group-hover:text-foreground transition truncate ${
              isSelected ? 'text-foreground' : 'text-foreground-light'
            }`}
            title={bucket.name}
          >
            {bucket.name}
          </p>
          {bucket.public && <Badge variant="warning">Public</Badge>}
          {bucket.type === 'ANALYTICS' && (
            <Tooltip>
              <TooltipTrigger asChild>
                <Columns3 className="text-foreground-lighter" size="20" />
              </TooltipTrigger>
              <TooltipContent>
                <p>Analytics bucket</p>
              </TooltipContent>
            </Tooltip>
          )}
        </div>
      </Link>
      {canUpdateBuckets && isSelected ? (
        <DropdownMenu>
          <DropdownMenuTrigger asChild>
            <Button type="text" icon={<MoreVertical />} className="mr-1 h-6 w-6" />
          </DropdownMenuTrigger>
          <DropdownMenuContent side="bottom" align="start">
            {bucket.type !== 'ANALYTICS' && (
              <>
                <DropdownMenuItem
                  key="toggle-private"
                  className="space-x-2"
                  onClick={() => setModal(`edit`)}
                >
                  <Edit2 size={14} />
                  <p>Edit bucket</p>
                </DropdownMenuItem>
                <DropdownMenuSeparator />
                <DropdownMenuItem
                  key="empty-bucket"
                  className="space-x-2"
                  onClick={() => setModal(`empty`)}
                >
                  <XCircle size={14} />
                  <p>Empty bucket</p>
                </DropdownMenuItem>
              </>
            )}
            <DropdownMenuItem
              key="delete-bucket"
              className="space-x-2"
              onClick={() => setModal(`delete`)}
            >
              <Trash size={14} />
              <p>Delete bucket</p>
            </DropdownMenuItem>
          </DropdownMenuContent>
        </DropdownMenu>
      ) : (
        <div className="w-7 mr-1" />
      )}
      {renderModal()}
    </div>
  )
}

export default BucketRow<|MERGE_RESOLUTION|>--- conflicted
+++ resolved
@@ -1,11 +1,6 @@
 import { useState } from 'react'
 import { PermissionAction } from '@supabase/shared-types/out/constants'
-<<<<<<< HEAD
-import { ChevronDown, Columns3, Edit2, Trash, XCircle } from 'lucide-react'
-=======
-import { noop } from 'lodash'
 import { Columns3, Edit2, MoreVertical, Trash, XCircle } from 'lucide-react'
->>>>>>> 00cad157
 import Link from 'next/link'
 
 import type { Bucket } from 'data/storage/buckets-query'
