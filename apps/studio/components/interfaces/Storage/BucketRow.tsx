--- conflicted
+++ resolved
@@ -29,26 +29,13 @@
   isSelected: boolean
 }
 
-<<<<<<< HEAD
-const BucketRow = ({
-  bucket,
-  slug,
-  projectRef = '',
-  isSelected = false,
-  onSelectEmptyBucket = noop,
-  onSelectDeleteBucket = noop,
-  onSelectEditBucket = noop,
-}: BucketRowProps) => {
-  const canUpdateBuckets = useCheckPermissions(PermissionAction.STORAGE_WRITE, '*')
-=======
-const BucketRow = ({ bucket, projectRef = '', isSelected = false }: BucketRowProps) => {
+const BucketRow = ({ slug, bucket, projectRef = '', isSelected = false }: BucketRowProps) => {
   const { can: canUpdateBuckets } = useAsyncCheckProjectPermissions(
     PermissionAction.STORAGE_WRITE,
     '*'
   )
   const [modal, setModal] = useState<string | null>(null)
   const onClose = () => setModal(null)
->>>>>>> b68b2ebc
 
   return (
     <div
