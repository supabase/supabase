--- conflicted
+++ resolved
@@ -9,21 +9,14 @@
 import z from 'zod'
 
 import { useParams } from 'common'
-<<<<<<< HEAD
-import { useIcebergWrapperExtension } from 'components/to-be-cleaned/Storage/AnalyticBucketDetails/useIcebergWrapper'
-import { StorageSizeUnits } from 'components/to-be-cleaned/Storage/StorageSettings/StorageSettings.constants'
-import {
-  convertFromBytes,
-  convertToBytes,
-} from 'components/to-be-cleaned/Storage/StorageSettings/StorageSettings.utils'
-=======
 import { useIcebergWrapperExtension } from 'components/interfaces/Storage/AnalyticBucketDetails/useIcebergWrapper'
 import { StorageSizeUnits } from 'components/interfaces/Storage/StorageSettings/StorageSettings.constants'
 import { InlineLink } from 'components/ui/InlineLink'
->>>>>>> a38da562
 import { useProjectStorageConfigQuery } from 'data/config/project-storage-config-query'
 import { useBucketCreateMutation } from 'data/storage/bucket-create-mutation'
 import { useIcebergWrapperCreateMutation } from 'data/storage/iceberg-wrapper-create-mutation'
+import { useSendEventMutation } from 'data/telemetry/send-event-mutation'
+import { useSelectedOrganization } from 'hooks/misc/useSelectedOrganization'
 import { BASE_PATH, IS_PLATFORM } from 'lib/constants'
 import {
   Alert_Shadcn_,
@@ -81,6 +74,8 @@
 
 const CreateBucketModal = ({ visible, onClose }: CreateBucketModalProps) => {
   const { ref } = useParams()
+  const org = useSelectedOrganization()
+  const { mutate: sendEvent } = useSendEventMutation()
   const router = useRouter()
 
   const { mutateAsync: createBucket, isLoading: isCreating } = useBucketCreateMutation({
@@ -143,6 +138,11 @@
         isPublic: values.public,
         file_size_limit: fileSizeLimit,
         allowed_mime_types: allowedMimeTypes,
+      })
+      sendEvent({
+        action: 'storage_bucket_created',
+        properties: { bucketType: values.type },
+        groups: { project: ref ?? 'Unknown', organization: org?.slug ?? 'Unknown' },
       })
 
       if (values.type === 'ANALYTICS' && icebergWrapperExtensionState === 'installed') {
