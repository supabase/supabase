--- conflicted
+++ resolved
@@ -267,11 +267,7 @@
 
       <DialogContent>
         <DialogHeader>
-<<<<<<< HEAD
-          <DialogTitle>Create {isStorageV2 ? config.singularName : 'storage'} bucket</DialogTitle>
-=======
           <DialogTitle>Create a {isStorageV2 ? config.singularName : 'storage'} bucket</DialogTitle>
->>>>>>> bf3f26d0
         </DialogHeader>
 
         <DialogSectionSeparator />
