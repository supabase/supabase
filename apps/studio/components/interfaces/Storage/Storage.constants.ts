--- conflicted
+++ resolved
@@ -65,33 +65,21 @@
 export const BUCKET_TYPES = {
   files: {
     displayName: 'Files',
-<<<<<<< HEAD
-    bucketName: 'a file bucket',
-=======
     label: 'a file bucket',
->>>>>>> 6f54cf8a
     description: 'General file storage for most types of digital content.',
     valueProp: 'Store images, videos, documents, and any other file type.',
     docsUrl: `${DOCS_URL}/guides/storage/buckets/fundamentals`,
   },
   analytics: {
     displayName: 'Analytics',
-<<<<<<< HEAD
-    bucketName: 'an analytics bucket',
-=======
     label: 'an analytics bucket',
->>>>>>> 6f54cf8a
     description: 'Purpose-built storage for analytical workloads.',
     valueProp: 'Store large datasets for analytics and reporting.',
     docsUrl: `${DOCS_URL}/guides/storage/analytics/introduction`,
   },
   vectors: {
     displayName: 'Vectors',
-<<<<<<< HEAD
-    bucketName: 'a vector bucket',
-=======
     label: 'a vector bucket',
->>>>>>> 6f54cf8a
     description: 'Purpose-built storage for vector data.',
     valueProp: 'Store, index, and query your vector embeddings at scale.',
     docsUrl: `${DOCS_URL}/guides/storage/vectors`,
