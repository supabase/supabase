import { DOCS_URL } from 'lib/constants'

// Original storage constants
export enum URL_EXPIRY_DURATION {
  WEEK = 60 * 60 * 24 * 7,
  MONTH = 60 * 60 * 24 * 30,
  YEAR = 60 * 60 * 24 * 365,
}

export enum STORAGE_VIEWS {
  COLUMNS = 'COLUMNS',
  LIST = 'LIST',
}

export enum STORAGE_SORT_BY {
  NAME = 'name',
  UPDATED_AT = 'updated_at',
  CREATED_AT = 'created_at',
  LAST_ACCESSED_AT = 'last_accessed_at',
}

export enum STORAGE_BUCKET_SORT {
  ALPHABETICAL = 'alphabetical',
  CREATED_AT = 'created_at',
}

export enum STORAGE_SORT_BY_ORDER {
  ASC = 'asc',
  DESC = 'desc',
}

export enum STORAGE_ROW_TYPES {
  BUCKET = 'BUCKET',
  FILE = 'FILE',
  FOLDER = 'FOLDER',
}

export enum STORAGE_ROW_STATUS {
  READY = 'READY',
  LOADING = 'LOADING',
  EDITING = 'EDITING',
}

export const STORAGE_CLIENT_LIBRARY_MAPPINGS = {
  upload: ['INSERT'],
  download: ['SELECT'],
  list: ['SELECT'],
  update: ['SELECT', 'UPDATE'],
  move: ['SELECT', 'UPDATE'],
  copy: ['SELECT', 'INSERT'],
  remove: ['SELECT', 'DELETE'],
  createSignedUrl: ['SELECT'],
  createSignedUrls: ['SELECT'],
  getPublicUrl: [],
}

export const CONTEXT_MENU_KEYS = {
  STORAGE_COLUMN: 'STORAGE_COLUMN',
  STORAGE_ITEM: 'STORAGE_ITEM',
  STORAGE_FOLDER: 'STORAGE_FOLDER',
}

export const BUCKET_TYPES = {
  files: {
    platformOnly: false,
    displayName: 'Files',
    singularName: 'file',
    article: 'a',
    description: 'General file storage for most types of digital content',
    valueProp: 'Store images, videos, documents, and any other file type',
    docsUrl: `${DOCS_URL}/guides/storage/buckets/fundamentals`,
  },
  analytics: {
    platformOnly: true,
    displayName: 'Analytics',
    singularName: 'analytics',
    article: 'an',
    description: 'Purpose-built storage for analytical workloads',
    valueProp: 'Store large datasets for analytics and reporting',
    docsUrl: `${DOCS_URL}/guides/storage/analytics/introduction`,
  },
  vectors: {
    platformOnly: true,
    displayName: 'Vectors',
    singularName: 'vector',
    article: 'a',
<<<<<<< HEAD
    description: 'Purpose-built storage for vector data.',
    valueProp: 'Store, index, and query your vector embeddings at scale.',
    docsUrl: `${DOCS_URL}/guides/storage/vector/introductions`,
=======
    description: 'Purpose-built storage for vector data',
    valueProp: 'Store, index, and query your vector embeddings at scale',
    docsUrl: `${DOCS_URL}/guides/storage/vectors`,
>>>>>>> 93aaae09
  },
}

export const DEFAULT_BUCKET_TYPE: keyof typeof BUCKET_TYPES = 'files'<|MERGE_RESOLUTION|>--- conflicted
+++ resolved
@@ -84,16 +84,10 @@
     displayName: 'Vectors',
     singularName: 'vector',
     article: 'a',
-<<<<<<< HEAD
-    description: 'Purpose-built storage for vector data.',
-    valueProp: 'Store, index, and query your vector embeddings at scale.',
-    docsUrl: `${DOCS_URL}/guides/storage/vector/introductions`,
-=======
     description: 'Purpose-built storage for vector data',
     valueProp: 'Store, index, and query your vector embeddings at scale',
     docsUrl: `${DOCS_URL}/guides/storage/vectors`,
->>>>>>> 93aaae09
   },
 }
-
+export const BUCKET_TYPE_KEYS = Object.keys(BUCKET_TYPES) as Array<keyof typeof BUCKET_TYPES>
 export const DEFAULT_BUCKET_TYPE: keyof typeof BUCKET_TYPES = 'files'