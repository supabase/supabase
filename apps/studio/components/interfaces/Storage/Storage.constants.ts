--- conflicted
+++ resolved
@@ -82,13 +82,8 @@
     singularName: 'vector',
     article: 'a',
     description: 'Purpose-built storage for vector data',
-<<<<<<< HEAD
     valueProp: 'Store, index, and query your vector embeddings at scale.',
-    docsUrl: `${DOCS_URL}/guides/storage/vectors`,
-=======
-    valueProp: 'Store, index, and query your vector embeddings at scale',
     docsUrl: `${DOCS_URL}/guides/storage/vector/introduction`,
->>>>>>> 09cda344
   },
 }
 export const BUCKET_TYPE_KEYS = Object.keys(BUCKET_TYPES) as Array<keyof typeof BUCKET_TYPES>
