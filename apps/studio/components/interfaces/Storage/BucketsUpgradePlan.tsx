import { ScaffoldSection } from 'components/layouts/Scaffold'
import { AlphaNotice } from 'components/ui/AlphaNotice'
import { UpgradePlanButton } from 'components/ui/UpgradePlanButton'
import { AnalyticsBucket as AnalyticsBucketIcon, VectorBucket as VectorBucketIcon } from 'icons'
<<<<<<< HEAD
import { EmptyStatePresentational } from 'ui-patterns'
import { AlphaNotice } from './AlphaNotice'
=======
>>>>>>> 09cda344
import { BUCKET_TYPES } from './Storage.constants'

export const BucketsUpgradePlan = ({ type }: { type: 'analytics' | 'vector' }) => {
  return (
    <ScaffoldSection isFullWidth>
<<<<<<< HEAD
      <AlphaNotice type={type} />
      <EmptyStatePresentational
        icon={type === 'analytics' ? AnalyticsBucketIcon : VectorBucketIcon}
        title={
          type === 'analytics' ? BUCKET_TYPES.analytics.valueProp : BUCKET_TYPES.vectors.valueProp
        }
        description={`Upgrade to Pro to use ${type} buckets for your project`}
      >
=======
      <AlphaNotice
        entity={type === 'analytics' ? 'Analytics buckets' : 'Vector buckets'}
        feedbackUrl={
          type === 'analytics'
            ? 'https://github.com/orgs/supabase/discussions/40116'
            : 'https://github.com/orgs/supabase/discussions/40815'
        }
      />
      <aside className="border border-dashed w-full bg-surface-100 rounded-lg px-4 py-10 flex flex-col gap-y-4 items-center text-center gap-1 text-balance">
        {type === 'analytics' ? (
          <AnalyticsBucketIcon size={24} strokeWidth={1.5} className="text-foreground-muted" />
        ) : (
          <VectorBucketIcon size={24} strokeWidth={1.5} className="text-foreground-muted" />
        )}
        <div className="flex flex-col gap-y-1 items-center text-center">
          <h3>
            {type === 'analytics'
              ? BUCKET_TYPES.analytics.valueProp
              : type === 'vector'
                ? BUCKET_TYPES.vectors.valueProp
                : undefined}
          </h3>
          <p className="text-foreground-light text-sm">
            Upgrade to Pro to use {type} buckets for your project
          </p>
        </div>
>>>>>>> 09cda344
        <div className="flex items-center gap-x-2">
          <UpgradePlanButton type="primary" plan="Pro" />
        </div>
      </EmptyStatePresentational>
    </ScaffoldSection>
  )
}<|MERGE_RESOLUTION|>--- conflicted
+++ resolved
@@ -2,26 +2,12 @@
 import { AlphaNotice } from 'components/ui/AlphaNotice'
 import { UpgradePlanButton } from 'components/ui/UpgradePlanButton'
 import { AnalyticsBucket as AnalyticsBucketIcon, VectorBucket as VectorBucketIcon } from 'icons'
-<<<<<<< HEAD
 import { EmptyStatePresentational } from 'ui-patterns'
-import { AlphaNotice } from './AlphaNotice'
-=======
->>>>>>> 09cda344
 import { BUCKET_TYPES } from './Storage.constants'
 
 export const BucketsUpgradePlan = ({ type }: { type: 'analytics' | 'vector' }) => {
   return (
     <ScaffoldSection isFullWidth>
-<<<<<<< HEAD
-      <AlphaNotice type={type} />
-      <EmptyStatePresentational
-        icon={type === 'analytics' ? AnalyticsBucketIcon : VectorBucketIcon}
-        title={
-          type === 'analytics' ? BUCKET_TYPES.analytics.valueProp : BUCKET_TYPES.vectors.valueProp
-        }
-        description={`Upgrade to Pro to use ${type} buckets for your project`}
-      >
-=======
       <AlphaNotice
         entity={type === 'analytics' ? 'Analytics buckets' : 'Vector buckets'}
         feedbackUrl={
@@ -30,25 +16,13 @@
             : 'https://github.com/orgs/supabase/discussions/40815'
         }
       />
-      <aside className="border border-dashed w-full bg-surface-100 rounded-lg px-4 py-10 flex flex-col gap-y-4 items-center text-center gap-1 text-balance">
-        {type === 'analytics' ? (
-          <AnalyticsBucketIcon size={24} strokeWidth={1.5} className="text-foreground-muted" />
-        ) : (
-          <VectorBucketIcon size={24} strokeWidth={1.5} className="text-foreground-muted" />
-        )}
-        <div className="flex flex-col gap-y-1 items-center text-center">
-          <h3>
-            {type === 'analytics'
-              ? BUCKET_TYPES.analytics.valueProp
-              : type === 'vector'
-                ? BUCKET_TYPES.vectors.valueProp
-                : undefined}
-          </h3>
-          <p className="text-foreground-light text-sm">
-            Upgrade to Pro to use {type} buckets for your project
-          </p>
-        </div>
->>>>>>> 09cda344
+      <EmptyStatePresentational
+        icon={type === 'analytics' ? AnalyticsBucketIcon : VectorBucketIcon}
+        title={
+          type === 'analytics' ? BUCKET_TYPES.analytics.valueProp : BUCKET_TYPES.vectors.valueProp
+        }
+        description={`Upgrade to Pro to use ${type} buckets for your project`}
+      >
         <div className="flex items-center gap-x-2">
           <UpgradePlanButton type="primary" plan="Pro" />
         </div>
