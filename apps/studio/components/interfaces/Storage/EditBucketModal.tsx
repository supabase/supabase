import { useParams } from 'common'
import { ChevronDown } from 'lucide-react'
import Link from 'next/link'
import { useState } from 'react'
import { toast } from 'sonner'
import { type SubmitHandler, useForm } from 'react-hook-form'
import { zodResolver } from '@hookform/resolvers/zod'
import { z } from 'zod'
import {
  Button,
  CollapsibleContent_Shadcn_,
  CollapsibleTrigger_Shadcn_,
  Collapsible_Shadcn_,
  Dialog,
  DialogContent,
  DialogFooter,
  DialogHeader,
  DialogSectionSeparator,
  DialogSection,
  DialogTitle,
  FormControl_Shadcn_,
  FormField_Shadcn_,
  Form_Shadcn_,
  Input_Shadcn_,
  SelectContent_Shadcn_,
  SelectItem_Shadcn_,
  SelectTrigger_Shadcn_,
  SelectValue_Shadcn_,
  Select_Shadcn_,
  Switch,
  cn,
} from 'ui'

import { StorageSizeUnits } from 'components/interfaces/Storage/StorageSettings/StorageSettings.constants'
import {
  convertFromBytes,
  convertToBytes,
} from 'components/interfaces/Storage/StorageSettings/StorageSettings.utils'
import { InlineLink } from 'components/ui/InlineLink'
import { useProjectStorageConfigQuery } from 'data/config/project-storage-config-query'
import { useBucketUpdateMutation } from 'data/storage/bucket-update-mutation'
import { IS_PLATFORM } from 'lib/constants'
import { Admonition } from 'ui-patterns'
import { Bucket } from 'data/storage/buckets-query'
import { FormItemLayout } from 'ui-patterns/form/FormItemLayout/FormItemLayout'
import { isNonNullable } from 'lib/isNonNullable'

export interface EditBucketModalProps {
  visible: boolean
  bucket: Bucket
  onClose: () => void
}

<<<<<<< HEAD
const EditBucketModal = ({ visible, bucket, onClose }: EditBucketModalProps) => {
  const { slug, ref } = useParams()
=======
const BucketSchema = z.object({
  name: z.string(),
  public: z.boolean().default(false),
  has_file_size_limit: z.boolean().default(false),
  formatted_size_limit: z.coerce
    .number()
    .min(0, 'File size upload limit has to be at least 0')
    .default(0),
  allowed_mime_types: z.string().trim().default(''),
})

const formId = 'edit-storage-bucket-form'

export const EditBucketModal = ({ visible, bucket, onClose }: EditBucketModalProps) => {
  const { ref } = useParams()
>>>>>>> b68b2ebc

  const { mutate: updateBucket, isLoading: isUpdating } = useBucketUpdateMutation()
  const { data } = useProjectStorageConfigQuery({ projectRef: ref }, { enabled: IS_PLATFORM })
  const { value, unit } = convertFromBytes(data?.fileSizeLimit ?? 0)
  const formattedGlobalUploadLimit = `${value} ${unit}`

  const [selectedUnit, setSelectedUnit] = useState<string>(StorageSizeUnits.BYTES)
  const [showConfiguration, setShowConfiguration] = useState(false)
  const { value: fileSizeLimit } = convertFromBytes(bucket?.file_size_limit ?? 0)

  const form = useForm<z.infer<typeof BucketSchema>>({
    resolver: zodResolver(BucketSchema),
    defaultValues: {
      name: bucket?.name ?? '',
      public: bucket?.public,
      has_file_size_limit: isNonNullable(bucket?.file_size_limit),
      formatted_size_limit: fileSizeLimit ?? 0,
      allowed_mime_types: (bucket?.allowed_mime_types ?? []).join(', '),
    },
    values: {
      name: bucket?.name ?? '',
      public: bucket?.public,
      has_file_size_limit: isNonNullable(bucket?.file_size_limit),
      formatted_size_limit: fileSizeLimit ?? 0,
      allowed_mime_types: (bucket?.allowed_mime_types ?? []).join(', '),
    },
    mode: 'onSubmit',
  })

  const isPublicBucket = form.watch('public')
  const hasFileSizeLimit = form.watch('has_file_size_limit')
  const formattedSizeLimit = form.watch('formatted_size_limit')
  const isChangingBucketVisibility = bucket?.public !== isPublicBucket
  const isMakingBucketPrivate = bucket?.public && !isPublicBucket
  const isMakingBucketPublic = !bucket?.public && isPublicBucket

  const onSubmit: SubmitHandler<z.infer<typeof BucketSchema>> = async (values) => {
    if (bucket === undefined) return console.error('Bucket is required')
    if (ref === undefined) return console.error('Project ref is required')

    updateBucket(
      {
        projectRef: ref,
        id: bucket.id,
        isPublic: values.public,
        file_size_limit: values.has_file_size_limit
          ? convertToBytes(values.formatted_size_limit, selectedUnit as StorageSizeUnits)
          : null,
        allowed_mime_types:
          values.allowed_mime_types.length > 0
            ? values.allowed_mime_types.split(',').map((x: string) => x.trim())
            : null,
      },
      {
        onSuccess: () => {
          toast.success(`Successfully updated bucket "${bucket?.name}"`)
          onClose()
        },
      }
    )
  }

  return (
    <Dialog
      open={visible}
      onOpenChange={(open) => {
        if (!open) {
          form.reset()
          onClose()
        }
      }}
    >
      <DialogContent>
        <DialogHeader>
          <DialogTitle>{`Edit bucket "${bucket?.name}"`}</DialogTitle>
        </DialogHeader>
        <DialogSectionSeparator />
        <DialogSection>
          <Form_Shadcn_ {...form}>
            <form
              id={formId}
              className="flex flex-col gap-4"
              onSubmit={form.handleSubmit(onSubmit)}
            >
              <FormField_Shadcn_
                key="name"
                name="name"
                control={form.control}
                render={({ field }) => (
                  <FormItemLayout
                    name="name"
                    label="Name of bucket"
                    labelOptional="Buckets cannot be renamed once created."
                  >
                    <FormControl_Shadcn_>
                      <Input_Shadcn_ id="name" {...field} disabled />
                    </FormControl_Shadcn_>
                  </FormItemLayout>
                )}
              />
              <FormField_Shadcn_
                key="public"
                name="public"
                control={form.control}
                render={({ field }) => (
                  <FormItemLayout
                    name="public"
                    label="Public bucket"
                    description="Anyone can read any object without any authorization"
                    layout="flex"
                  >
                    <FormControl_Shadcn_>
                      <Switch
                        id="public"
                        size="large"
                        checked={field.value}
                        onCheckedChange={field.onChange}
                      />
                    </FormControl_Shadcn_>
                  </FormItemLayout>
                )}
              />
              {isChangingBucketVisibility && (
                <Admonition
                  type="warning"
                  className="rounded-none border-x-0 border-b-0 mb-0 pb-0 px-0 [&>svg]:left-0 [&>div>p]:!leading-normal"
                  title={
                    isMakingBucketPublic
                      ? 'Warning: Making bucket public'
                      : isMakingBucketPrivate
                        ? 'Warning: Making bucket private'
                        : ''
                  }
                  description={
                    <>
                      {isMakingBucketPublic ? (
                        <p>`This will make all objects in your bucket publicly accessible.`</p>
                      ) : isMakingBucketPrivate ? (
                        <p>
                          `All objects in your bucket will be private and only accessible via signed
                          URLs, or downloaded with the right authorisation headers.`
                        </p>
                      ) : null}

                      {isMakingBucketPrivate && (
                        <p>
                          {
                            'Assets cached in the CDN may still be publicly accessible. You can consider '
                          }
                          <InlineLink href="https://supabase.com/docs/guides/storage/cdn/smart-cdn#cache-eviction">
                            purging the cache
                          </InlineLink>
                          {' or moving your assets to a new bucket.'}
                        </p>
                      )}
                    </>
                  }
                />
              )}
              <Collapsible_Shadcn_
                open={showConfiguration}
                onOpenChange={() => setShowConfiguration(!showConfiguration)}
              >
                <CollapsibleTrigger_Shadcn_ asChild>
                  <button className="w-full cursor-pointer py-3 flex items-center justify-between border-t border-default">
                    <p className="text-sm">Additional configuration</p>
                    <ChevronDown
                      size={18}
                      strokeWidth={2}
                      className={cn('text-foreground-light', showConfiguration && 'rotate-180')}
                    />
                  </button>
                </CollapsibleTrigger_Shadcn_>
                <CollapsibleContent_Shadcn_ className="py-4 space-y-4">
                  <div className="space-y-2">
                    <FormField_Shadcn_
                      key="has_file_size_limit"
                      name="has_file_size_limit"
                      control={form.control}
                      render={({ field }) => (
                        <FormItemLayout
                          name="has_file_size_limit"
                          label="Restrict file upload size for bucket"
                          description="Prevent uploading of file sizes greater than a specified limit"
                          layout="flex"
                        >
                          <FormControl_Shadcn_>
                            <Switch
                              id="has_file_size_limit"
                              size="large"
                              checked={field.value}
                              onCheckedChange={field.onChange}
                            />
<<<<<<< HEAD
                          </div>
                          <div className="col-span-4">
                            <Listbox
                              id="size_limit_units"
                              disabled={false}
                              value={selectedUnit}
                              onChange={setSelectedUnit}
                            >
                              {Object.values(StorageSizeUnits).map((unit: string) => (
                                <Listbox.Option key={unit} label={unit} value={unit}>
                                  <div>{unit}</div>
                                </Listbox.Option>
                              ))}
                            </Listbox>
                          </div>
                          {IS_PLATFORM && (
                            <div className="col-span-12 mt-2">
                              <p className="text-foreground-light text-sm">
                                Note: Individual bucket upload will still be capped at the{' '}
                                <Link
                                  href={`/org/${slug}/project/${ref}/settings/storage`}
                                  className="font-bold underline"
                                >
                                  global upload limit
                                </Link>{' '}
                                of {formattedGlobalUploadLimit}
                              </p>
                            </div>
                          )}
                        </div>
=======
                          </FormControl_Shadcn_>
                        </FormItemLayout>
>>>>>>> b68b2ebc
                      )}
                    />
                    {hasFileSizeLimit && (
                      <div className="grid grid-cols-12 col-span-12 gap-x-2 gap-y-1">
                        <div className="col-span-8">
                          <FormField_Shadcn_
                            key="formatted_size_limit"
                            name="formatted_size_limit"
                            control={form.control}
                            render={({ field }) => (
                              <FormItemLayout
                                name="formatted_size_limit"
                                description={`Equivalent to ${convertToBytes(
                                  formattedSizeLimit,
                                  selectedUnit as StorageSizeUnits
                                ).toLocaleString()} bytes.`}
                              >
                                <FormControl_Shadcn_>
                                  <Input_Shadcn_
                                    id="formatted_size_limit"
                                    aria-label="File size limit"
                                    type="number"
                                    min={0}
                                    {...field}
                                  />
                                </FormControl_Shadcn_>
                              </FormItemLayout>
                            )}
                          />
                        </div>
                        <Select_Shadcn_ value={selectedUnit} onValueChange={setSelectedUnit}>
                          <SelectTrigger_Shadcn_
                            aria-label="File size limit unit"
                            size="small"
                            className="col-span-4"
                          >
                            <SelectValue_Shadcn_ asChild>
                              <>{selectedUnit}</>
                            </SelectValue_Shadcn_>
                          </SelectTrigger_Shadcn_>
                          <SelectContent_Shadcn_>
                            {Object.values(StorageSizeUnits).map((unit: string) => (
                              <SelectItem_Shadcn_ key={unit} value={unit} className="text-xs">
                                <div>{unit}</div>
                              </SelectItem_Shadcn_>
                            ))}
                          </SelectContent_Shadcn_>
                        </Select_Shadcn_>
                        {IS_PLATFORM && (
                          <div className="col-span-12 mt-2">
                            <p className="text-foreground-light text-sm">
                              Note: Individual bucket upload will still be capped at the{' '}
                              <Link
                                href={`/project/${ref}/settings/storage`}
                                className="font-bold underline"
                              >
                                global upload limit
                              </Link>{' '}
                              of {formattedGlobalUploadLimit}
                            </p>
                          </div>
                        )}
                      </div>
                    )}
                  </div>
                  <FormField_Shadcn_
                    key="allowed_mime_types"
                    name="allowed_mime_types"
                    control={form.control}
                    render={({ field }) => (
                      <FormItemLayout
                        name="allowed_mime_types"
                        label="Allowed MIME types"
                        labelOptional="Comma separated values"
                        description="Wildcards are allowed, e.g. image/*. Leave blank to allow any MIME type."
                      >
                        <FormControl_Shadcn_>
                          <Input_Shadcn_
                            id="allowed_mime_types"
                            {...field}
                            placeholder="e.g image/jpeg, image/png, audio/mpeg, video/mp4, etc"
                          />
                        </FormControl_Shadcn_>
                      </FormItemLayout>
                    )}
                  />
                </CollapsibleContent_Shadcn_>
              </Collapsible_Shadcn_>
            </form>
          </Form_Shadcn_>
        </DialogSection>
        <DialogFooter>
          <Button
            type="default"
            disabled={isUpdating}
            onClick={() => {
              form.reset()
              onClose()
            }}
          >
            Cancel
          </Button>
          <Button form={formId} htmlType="submit" loading={isUpdating}>
            Save
          </Button>
        </DialogFooter>
      </DialogContent>
    </Dialog>
  )
}

export default EditBucketModal<|MERGE_RESOLUTION|>--- conflicted
+++ resolved
@@ -51,10 +51,6 @@
   onClose: () => void
 }
 
-<<<<<<< HEAD
-const EditBucketModal = ({ visible, bucket, onClose }: EditBucketModalProps) => {
-  const { slug, ref } = useParams()
-=======
 const BucketSchema = z.object({
   name: z.string(),
   public: z.boolean().default(false),
@@ -69,8 +65,7 @@
 const formId = 'edit-storage-bucket-form'
 
 export const EditBucketModal = ({ visible, bucket, onClose }: EditBucketModalProps) => {
-  const { ref } = useParams()
->>>>>>> b68b2ebc
+  const { slug, ref } = useParams()
 
   const { mutate: updateBucket, isLoading: isUpdating } = useBucketUpdateMutation()
   const { data } = useProjectStorageConfigQuery({ projectRef: ref }, { enabled: IS_PLATFORM })
@@ -264,41 +259,8 @@
                               checked={field.value}
                               onCheckedChange={field.onChange}
                             />
-<<<<<<< HEAD
-                          </div>
-                          <div className="col-span-4">
-                            <Listbox
-                              id="size_limit_units"
-                              disabled={false}
-                              value={selectedUnit}
-                              onChange={setSelectedUnit}
-                            >
-                              {Object.values(StorageSizeUnits).map((unit: string) => (
-                                <Listbox.Option key={unit} label={unit} value={unit}>
-                                  <div>{unit}</div>
-                                </Listbox.Option>
-                              ))}
-                            </Listbox>
-                          </div>
-                          {IS_PLATFORM && (
-                            <div className="col-span-12 mt-2">
-                              <p className="text-foreground-light text-sm">
-                                Note: Individual bucket upload will still be capped at the{' '}
-                                <Link
-                                  href={`/org/${slug}/project/${ref}/settings/storage`}
-                                  className="font-bold underline"
-                                >
-                                  global upload limit
-                                </Link>{' '}
-                                of {formattedGlobalUploadLimit}
-                              </p>
-                            </div>
-                          )}
-                        </div>
-=======
                           </FormControl_Shadcn_>
                         </FormItemLayout>
->>>>>>> b68b2ebc
                       )}
                     />
                     {hasFileSizeLimit && (
