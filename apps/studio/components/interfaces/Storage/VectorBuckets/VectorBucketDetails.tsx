import { ChevronUp, Eye, MoreVertical, Search, Trash2 } from 'lucide-react'
import Link from 'next/link'
import { useRouter } from 'next/router'
import { parseAsBoolean, useQueryState } from 'nuqs'
import { useRef, useState } from 'react'
import { toast } from 'sonner'

import { useParams } from 'common'
import { WrapperMeta } from 'components/interfaces/Integrations/Wrappers/Wrappers.types'
import {
  ScaffoldContainer,
  ScaffoldHeader,
  ScaffoldSection,
  ScaffoldSectionDescription,
  ScaffoldSectionTitle,
} from 'components/layouts/Scaffold'
import AlertError from 'components/ui/AlertError'
import { InlineLink } from 'components/ui/InlineLink'
import { DatabaseExtension } from 'data/database-extensions/database-extensions-query'
import { useSchemaCreateMutation } from 'data/database/schema-create-mutation'
import { useS3VectorsWrapperCreateMutation } from 'data/storage/s3-vectors-wrapper-create-mutation'
import { useVectorBucketQuery } from 'data/storage/vector-bucket-query'
import {
  useVectorBucketsIndexesQuery,
  VectorBucketIndex,
} from 'data/storage/vector-buckets-indexes-query'
import { handleErrorOnDelete, useQueryStateWithSelect } from 'hooks/misc/useQueryStateWithSelect'
import { useSelectedProjectQuery } from 'hooks/misc/useSelectedProject'
import { SqlEditor } from 'icons'
import { DOCS_URL } from 'lib/constants'
import ReactMarkdown from 'react-markdown'
import {
  Badge,
  Button,
  Card,
  CardContent,
  cn,
<<<<<<< HEAD
  Collapsible,
=======
  CodeBlock,
  Dialog,
  DialogContent,
  DialogHeader,
  DialogTitle,
  DialogTrigger,
>>>>>>> 58478936
  DropdownMenu,
  DropdownMenuContent,
  DropdownMenuItem,
  DropdownMenuTrigger,
<<<<<<< HEAD
=======
  Table,
  TableBody,
  TableCell,
  TableHead,
  TableHeader,
  TableRow,
>>>>>>> 58478936
  Tabs_Shadcn_,
  TabsContent_Shadcn_,
  TabsList_Shadcn_,
  TabsTrigger_Shadcn_,
} from 'ui'
import { Input } from 'ui-patterns/DataInputs/Input'
import { GenericSkeletonLoader } from 'ui-patterns/ShimmeringLoader'
import { Admonition } from 'ui-patterns/admonition'
import { CreateVectorTableSheet } from './CreateVectorTableSheet'
import { DeleteVectorBucketModal } from './DeleteVectorBucketModal'
import { DeleteVectorTableModal } from './DeleteVectorTableModal'
import { getVectorBucketFDWSchemaName } from './VectorBuckets.utils'
import { useS3VectorsWrapperExtension } from './useS3VectorsWrapper'
import { useS3VectorsWrapperInstance } from './useS3VectorsWrapperInstance'
import { useSelectedVectorBucket } from './useSelectedVectorBuckets'

export const VectorBucketDetails = () => {
  const router = useRouter()
  const { ref: projectRef, bucketId } = useParams()
  // [Joshen] Use the list buckets to verify that the bucket exists first before fetching bucket details
  const { data: _bucket, isSuccess } = useSelectedVectorBucket()

  // Track the ID being deleted to exclude it from error checking
  const deletingTableIdRef = useRef<string | null>(null)

  const [filterString, setFilterString] = useState('')
  const [showDeleteModal, setShowDeleteModal] = useQueryState(
    'delete',
    parseAsBoolean.withDefault(false).withOptions({ history: 'push', clearOnDefault: true })
  )

  const {
    data: bucket,
    error: bucketError,
    isSuccess: isSuccessBucket,
    isError: isErrorBucket,
  } = useVectorBucketQuery(
    { projectRef, vectorBucketName: bucketId },
    { enabled: isSuccess && !!_bucket }
  )

  const { data, isLoading: isLoadingIndexes } = useVectorBucketsIndexesQuery({
    projectRef,
    vectorBucketName: bucket?.vectorBucketName,
  })
  const allIndexes = data?.indexes ?? []

  const { setValue: setSelectedTableToDelete, value: selectedTableToDelete } =
    useQueryStateWithSelect({
      urlKey: 'deleteTable',
      select: (id: string) => (id ? allIndexes.find((index) => index.indexName === id) : undefined),
      enabled: !!allIndexes.length,
      onError: (_error, selectedId) =>
        handleErrorOnDelete(deletingTableIdRef, selectedId, `Table not found`),
    })

  const filteredList =
    filterString.length === 0
      ? allIndexes
      : allIndexes.filter((index) =>
          index.indexName.toLowerCase().includes(filterString.toLowerCase())
        )

  const { extension: wrappersExtension, state: extensionState } = useS3VectorsWrapperExtension()
  const {
    data: wrapperInstance,
    meta: wrapperMeta,
    isLoading: isLoadingWrapper,
  } = useS3VectorsWrapperInstance({
    bucketId,
  })

  const isLoading = isLoadingIndexes || isLoadingWrapper

  const state = isLoading
    ? 'loading'
    : extensionState === 'installed'
      ? wrapperInstance
        ? 'added'
        : 'missing'
      : extensionState

  return (
    <>
      {isErrorBucket ? (
        <ScaffoldContainer bottomPadding>
          <ScaffoldSection isFullWidth>
            <AlertError subject="Failed to fetch vector buckets" error={bucketError} />
          </ScaffoldSection>
        </ScaffoldContainer>
      ) : (
        <ScaffoldContainer bottomPadding>
          <ScaffoldSection isFullWidth className="gap-y-4">
            <ScaffoldHeader className="pt-0 pb-3">
              <ScaffoldSectionTitle>Tables</ScaffoldSectionTitle>
              <ScaffoldSectionDescription>
                Vector tables stored in this bucket.
              </ScaffoldSectionDescription>
            </ScaffoldHeader>
            <div className="flex flex-row justify-between">
              <Input
                size="tiny"
                placeholder="Search for a table"
                value={filterString}
                onChange={(e) => setFilterString(e.target.value)}
                icon={<Search size={12} />}
                className="w-48"
              />
              <CreateVectorTableSheet bucketName={bucket?.vectorBucketName} />
            </div>

            {state === 'not-installed' && (
              <ExtensionNotInstalled
                bucketName={bucket?.vectorBucketName}
                projectRef={projectRef!}
                wrapperMeta={wrapperMeta!}
                wrappersExtension={wrappersExtension!}
              />
            )}
            {state === 'needs-upgrade' && (
              <ExtensionNeedsUpgrade
                bucketName={bucket?.vectorBucketName}
                projectRef={projectRef!}
                wrapperMeta={wrapperMeta!}
                wrappersExtension={wrappersExtension!}
              />
            )}

            {state === 'missing' && <WrapperMissing bucketName={bucket?.vectorBucketName} />}
            {isLoadingIndexes ? (
              <GenericSkeletonLoader />
            ) : filteredList.length === 0 ? (
              <Card>
                <CardContent className="py-10 text-center space-y-1">
                  {filterString.length > 0 ? (
                    <>
                      <p className="text-sm text-foreground">No results found</p>
                      <p className="text-sm text-foreground-lighter">
                        Your search for "{filterString}" did not return any results
                      </p>
                    </>
                  ) : (
                    <>
                      <p className="text-sm text-foreground">No tables yet</p>
                      <p className="text-sm text-foreground-lighter">
                        Create your first table to get started
                      </p>
                    </>
                  )}
                </CardContent>
              </Card>
            ) : (
              <Card>
<<<<<<< HEAD
                <CardContent className="p-0">
                  <ul className="divide-y divide-default">
                    {filteredList.map((index) => (
                      <VectorBucketIndexRow
                        key={index.indexName}
                        index={index}
                        projectRef={projectRef}
                        wrapperAvailable={!!wrapperInstance}
                        onSelectDelete={(table) => setSelectedTableToDelete(table)}
                      />
                    ))}
                  </ul>
                </CardContent>
=======
                <Table>
                  <TableHeader>
                    <TableRow>
                      <TableHead
                        className={filteredList.length === 0 ? 'text-foreground-muted' : undefined}
                      >
                        Name
                      </TableHead>
                      <TableHead
                        className={filteredList.length === 0 ? 'text-foreground-muted' : undefined}
                      >
                        Dimension
                      </TableHead>
                      <TableHead
                        className={filteredList.length === 0 ? 'text-foreground-muted' : undefined}
                      >
                        Distance metric
                      </TableHead>
                      <TableHead />
                    </TableRow>
                  </TableHeader>
                  <TableBody>
                    {filteredList.length === 0 ? (
                      <TableRow className="[&>td]:hover:bg-inherit">
                        <TableCell colSpan={3}>
                          {filterString.length > 0 ? (
                            <>
                              <p className="text-sm text-foreground">No results found</p>
                              <p className="text-sm text-foreground-lighter">
                                Your search for "{filterString}" did not return any results
                              </p>
                            </>
                          ) : (
                            <>
                              <p className="text-sm text-foreground">No tables yet</p>
                              <p className="text-sm text-foreground-lighter">
                                Create your first table to get started
                              </p>
                            </>
                          )}
                        </TableCell>
                      </TableRow>
                    ) : (
                      filteredList.map((index, idx: number) => {
                        const id = `index-${idx}`
                        const name = index.indexName

                        return (
                          <TableRow key={id}>
                            <TableCell>{name}</TableCell>
                            <TableCell>
                              <p className="text-foreground-lighter">{index.dimension}</p>
                            </TableCell>
                            <TableCell>
                              <p className="text-foreground-lighter">{index.distanceMetric}</p>
                            </TableCell>
                            <TableCell>
                              <div className="flex flex-row justify-end gap-2">
                                {wrapperInstance ? (
                                  <Button
                                    asChild
                                    icon={<Eye size={14} className="text-foreground-lighter" />}
                                    type="default"
                                  >
                                    {/* TODO: Proper URL for table editor */}
                                    <Link
                                      href={`/project/${projectRef}/editor/${encodeURIComponent(name)}?schema=${getVectorBucketFDWSchemaName(bucketId!)}`}
                                    >
                                      Table Editor
                                    </Link>
                                  </Button>
                                ) : null}
                                <VectorBucketTableExamplesDialog index={index} />
                                <DropdownMenu>
                                  <DropdownMenuTrigger asChild>
                                    <Button
                                      type="default"
                                      className="px-1"
                                      icon={<MoreVertical />}
                                      onClick={(e) => e.stopPropagation()}
                                    />
                                  </DropdownMenuTrigger>
                                  <DropdownMenuContent side="bottom" align="end" className="w-40">
                                    <DropdownMenuItem
                                      className="flex items-center space-x-2"
                                      onClick={(e) => {
                                        e.stopPropagation()
                                        setSelectedTableToDelete(index.indexName)
                                      }}
                                    >
                                      <Trash2 size={12} />
                                      <p>Delete table</p>
                                    </DropdownMenuItem>
                                  </DropdownMenuContent>
                                </DropdownMenu>
                              </div>
                            </TableCell>
                          </TableRow>
                        )
                      })
                    )}
                  </TableBody>
                </Table>
>>>>>>> 58478936
              </Card>
            )}
          </ScaffoldSection>

          <ScaffoldSection isFullWidth className="flex flex-col gap-y-4">
            <header>
              <ScaffoldSectionTitle>Manage</ScaffoldSectionTitle>
            </header>
            <Card>
              <CardContent className="flex flex-col md:flex-row md:justify-between gap-y-4 gap-x-8 md:items-center">
                <div className="flex flex-col">
                  <h3>Delete bucket</h3>
                  <p className="text-sm text-foreground-lighter">
                    This will also delete any data in your bucket. Make sure you have a backup if
                    you want to keep your data.
                  </p>
                </div>
                <Button
                  type="danger"
                  disabled={!isSuccessBucket}
                  onClick={() => setShowDeleteModal(true)}
                >
                  Delete bucket
                </Button>
              </CardContent>
            </Card>
          </ScaffoldSection>
        </ScaffoldContainer>
      )}

      <DeleteVectorTableModal
        visible={!!selectedTableToDelete}
        table={selectedTableToDelete}
        onClose={() => setSelectedTableToDelete(null)}
      />

      <DeleteVectorBucketModal
        visible={showDeleteModal}
        bucketName={bucket?.vectorBucketName}
        onCancel={() => setShowDeleteModal(false)}
        onSuccess={() => {
          setShowDeleteModal(false)
          router.push(`/project/${projectRef}/storage/vectors`)
        }}
      />
    </>
  )
}

<<<<<<< HEAD
interface VectorBucketIndexRowProps {
  index: VectorBucketIndex
  projectRef?: string
  wrapperAvailable: boolean
  onSelectDelete: (table: VectorBucketIndex) => void
}

const VectorBucketIndexRow = ({
  index,
  projectRef,
  wrapperAvailable,
  onSelectDelete,
}: VectorBucketIndexRowProps) => {
  const [isExpanded, setIsExpanded] = useState(false)
  const metadataKeys = index.metadataConfiguration?.nonFilterableMetadataKeys ?? []
  const creationTime = index.creationTime ? index.creationTime * 1000 : undefined
  const encodedIndexName = encodeURIComponent(index.indexName)
  const editorHref =
    wrapperAvailable && projectRef
      ? `/project/${projectRef}/editor/${encodedIndexName}?schema=${getVectorBucketFDWSchemaName(index.vectorBucketName)}`
      : undefined

  return (
    <li>
      <Collapsible open={isExpanded} onOpenChange={setIsExpanded}>
        <div
          className={cn(
            'transition-colors',
            isExpanded ? 'bg-selection' : 'hover:bg-overlay-hover'
          )}
        >
          <div className="flex flex-col gap-3 px-4 py-3 md:flex-row md:items-center md:justify-between">
            <Collapsible.Trigger asChild>
              <button
                type="button"
                className="flex w-full items-start gap-3 text-left md:flex-1 md:items-center"
              >
                <ChevronUp
                  className={cn(
                    'mt-1 h-4 w-4 text-foreground-light transition-transform md:mt-0',
                    isExpanded ? 'rotate-0' : 'rotate-180'
                  )}
                />
                <div className="flex flex-1 flex-col gap-2 md:flex-row md:items-center md:gap-6">
                  <div className="flex flex-col gap-1">
                    <span className="text-sm text-foreground">{index.indexName}</span>
                    <span className="text-xs uppercase text-foreground-light">
                      {index.dataType}
                    </span>
                  </div>
                  <div className="flex flex-wrap items-center gap-2">
                    <Badge variant="outline">{index.distanceMetric}</Badge>
                    <span className="text-xs text-foreground-light">
                      {index.dimension} {index.dimension === 1 ? 'dimension' : 'dimensions'}
                    </span>
                    {metadataKeys.length > 0 && (
                      <span className="text-xs text-foreground-light">
                        {metadataKeys.length} metadata {metadataKeys.length === 1 ? 'key' : 'keys'}
                      </span>
                    )}
                  </div>
                </div>
              </button>
            </Collapsible.Trigger>
            <div className="flex items-center gap-2 md:ml-auto">
              {editorHref ? (
                <Button
                  asChild
                  icon={<Eye size={14} className="text-foreground-lighter" />}
                  type="default"
                  onClick={(event) => event.stopPropagation()}
                >
                  <Link href={editorHref}>Table Editor</Link>
                </Button>
              ) : null}
              <DropdownMenu>
                <DropdownMenuTrigger asChild>
                  <Button
                    type="default"
                    className="px-1"
                    icon={<MoreVertical />}
                    onClick={(event) => event.stopPropagation()}
                  />
                </DropdownMenuTrigger>
                <DropdownMenuContent side="bottom" align="end" className="w-40">
                  <DropdownMenuItem
                    className="flex items-center gap-2"
                    onClick={(event) => {
                      event.stopPropagation()
                      onSelectDelete(index)
                    }}
                  >
                    <Trash2 size={12} />
                    <p>Delete table</p>
                  </DropdownMenuItem>
                </DropdownMenuContent>
              </DropdownMenu>
            </div>
          </div>
          <Collapsible.Content>
            <div className="border-t border-default px-4 py-4 md:px-6">
              <VectorBucketIndexExamples
                bucketName={index.vectorBucketName}
                indexName={index.indexName}
                dimension={index.dimension}
                metadataKeys={metadataKeys}
              />
            </div>
          </Collapsible.Content>
        </div>
      </Collapsible>
    </li>
=======
interface VectorBucketTableExamplesDialogProps {
  index: VectorBucketIndex
}

const VectorBucketTableExamplesDialog = ({ index }: VectorBucketTableExamplesDialogProps) => {
  const metadataKeys = index.metadataConfiguration?.nonFilterableMetadataKeys ?? []

  return (
    <Dialog>
      <DialogTrigger asChild>
        <Button type="primary" icon={<Eye size={14} className="text-foreground-lighter" />}>
          Quick start
        </Button>
      </DialogTrigger>
      <DialogContent>
        <DialogHeader>
          <DialogTitle>How to add vectors to the database</DialogTitle>
        </DialogHeader>
        <VectorBucketIndexExamples
          bucketName={index.vectorBucketName}
          indexName={index.indexName}
          dimension={index.dimension}
          metadataKeys={metadataKeys}
        />
      </DialogContent>
    </Dialog>
>>>>>>> 58478936
  )
}

interface VectorBucketIndexExamplesProps {
  bucketName: string
  indexName: string
  dimension: number
  metadataKeys: string[]
}

function VectorBucketIndexExamples({
  bucketName,
  indexName,
  dimension,
  metadataKeys,
}: VectorBucketIndexExamplesProps) {
<<<<<<< HEAD
  const dimensionExample = (startValue: number) => {
    if (dimension === 1) {
      return `${startValue.toFixed(1)}`
    } else if (dimension === 2) {
      return `${startValue.toFixed(1)}, ${(startValue + 0.1).toFixed(1)}`
    } else if (dimension === 3) {
      return `${startValue.toFixed(1)}, ${(startValue + 0.1).toFixed(1)}, ${(startValue + 0.2).toFixed(1)}`
    } else {
      return `${startValue.toFixed(1)}, ${(startValue + 0.1).toFixed(1)}, ${(startValue + 0.2).toFixed(1)}, ...`
    }
  }
  const dimensionLabel = `${dimension} dimension${dimension > 1 ? 's' : ''}`

  return (
    <div className="flex flex-col gap-1">
      <Tabs_Shadcn_ defaultValue="account" className="">
        <TabsList_Shadcn_ className="grid w-full grid-cols-2">
          <TabsTrigger_Shadcn_ value="js">Javascript</TabsTrigger_Shadcn_>
          <TabsTrigger_Shadcn_ value="sql">SQL</TabsTrigger_Shadcn_>
        </TabsList_Shadcn_>
        <TabsContent_Shadcn_ value="js">
          <Card>
            <ReactMarkdown>
              {`
\`\`\`js
import { createClient } from '@supabase/supabase-js'
=======
  const { ref: projectRef } = useParams()
  const sqlCode = `-- Insert multiple vectors
insert into
  "${bucketName}"."${indexName}" (key, data, metadata)
values
  (
    'product_001',
    '[${dimension === 1 ? '0.2' : `0.2, ...${dimension - 1} more floats`}]'::embd,
    '{${metadataKeys.map((key) => `"${key}": "${key} value"`).join(', ')}}'::jsonb
  ),
  (
    'product_002',
    '[${dimension === 1 ? '0.2' : `0.2, ...${dimension - 1} more floats`}]'::embd,
    '{${metadataKeys.map((key) => `"${key}": "${key} value"`).join(', ')}}'::jsonb
  );`

  return (
    <div className="flex flex-col gap-1">
      <p className="text-sm text-foreground-light px-4 py-2">
        You can use the following code to add vectors to the database. Copy the following code into
        your Javascript code (or use the SQL Editor) to add vectors to the database. The data
        property should contains the vector data.
      </p>
      <Tabs_Shadcn_ defaultValue="javascript" className="">
        <TabsList_Shadcn_ className="grid w-full grid-cols-2">
          <TabsTrigger_Shadcn_ value="javascript">Javascript</TabsTrigger_Shadcn_>
          <TabsTrigger_Shadcn_ value="sql">SQL</TabsTrigger_Shadcn_>
        </TabsList_Shadcn_>
        <TabsContent_Shadcn_ value="javascript">
          <div className="flex flex-col gap-2 px-4 pb-4">
            <CodeBlock
              hideLineNumbers
              wrapperClassName={cn('[&_pre]:px-4 [&_pre]:py-3')}
              className="[&_code]:text-[12px] [&_code]:text-foreground"
              language="js"
              value={`import { createClient } from '@supabase/supabase-js'
>>>>>>> 58478936

const client = createClient(
  process.env.NEXT_PUBLIC_SUPABASE_URL,
  process.env.NEXT_PUBLIC_SUPABASE_ANON_KEY,
)

<<<<<<< HEAD
const index = client.storage.vectors.from(${bucketName}).index('${indexName}')
const result = await index.putVectors({
  vectors: [
    {
      key: 'doc-1',
      data: { float32: [${dimensionExample(0.2)}] }, // ${dimensionLabel}
      metadata: { ${metadataKeys.map((key) => `${key}: "${key} value"`).join(', ')} },
    },
    {
      key: 'doc-2',
      data: { float32: [${dimensionExample(0.4)}] }, // ${dimensionLabel}
      metadata: { ${metadataKeys.map((key) => `${key}: "${key} value"`).join(', ')} },
    },
  ],
})
\`\`\``}
            </ReactMarkdown>
          </Card>
        </TabsContent_Shadcn_>
        <TabsContent_Shadcn_ value="sql">
          <Card>
            <ReactMarkdown>
              {`
\`\`\`sql
-- Insert multiple vectors
insert into ${bucketName}.${indexName} (key, data, metadata)
values
  ('doc-1', '[${dimensionExample(0.2)}]'::embd, '{${metadataKeys.map((key) => `"${key}": "${key} value"`).join(', ')}}'::jsonb), -- ${dimensionLabel}
  ('doc-2', '[${dimensionExample(0.4)}]'::embd, '{${metadataKeys.map((key) => `"${key}": "${key} value"`).join(', ')}}'::jsonb); -- ${dimensionLabel}
\`\`\``}
            </ReactMarkdown>
          </Card>
=======
const index = client.storage.vectors
  .from('${bucketName}')
  .index('${indexName}')

const result = await index.putVectors({
  vectors: [
    {
      key: 'product_001',
      data: { float32: [${dimension === 1 ? '0.2' : `0.2, ...${dimension - 1} more floats`}] },
      metadata: { ${metadataKeys.map((key) => `${key}: "${key} value"`).join(', ')} },
    },
    {
      key: 'product_002',
      data: { float32: [${dimension === 1 ? '0.2' : `0.2, ...${dimension - 1} more floats`}] },
      metadata: { ${metadataKeys.map((key) => `${key}: "${key} value"`).join(', ')} },
    },
  ],
})`}
            />
          </div>
        </TabsContent_Shadcn_>
        <TabsContent_Shadcn_ value="sql">
          <div className="flex flex-col gap-2 px-4 pb-4">
            <CodeBlock
              hideLineNumbers
              wrapperClassName={cn('[&_pre]:px-4 [&_pre]:py-3')}
              className="[&_code]:text-[12px] [&_code]:text-foreground"
              language="sql"
              value={sqlCode}
            />
            <div className="flex justify-end">
              <Button
                type="default"
                asChild
                icon={<SqlEditor size={12} className="text-foreground-lighter" />}
              >
                <a
                  target="_blank"
                  rel="noreferrer"
                  href={`/project/${projectRef}/sql/new?content=${encodeURIComponent(sqlCode)}`}
                >
                  <p>Query in SQL Editor</p>
                </a>
              </Button>
            </div>
          </div>
>>>>>>> 58478936
        </TabsContent_Shadcn_>
      </Tabs_Shadcn_>
    </div>
  )
}

const ExtensionNotInstalled = ({
  bucketName,
  projectRef,
  wrapperMeta,
  wrappersExtension,
}: {
  bucketName?: string
  projectRef: string
  wrapperMeta: WrapperMeta
  wrappersExtension: DatabaseExtension
}) => {
  const databaseNeedsUpgrading =
    (wrappersExtension?.default_version ?? '') < (wrapperMeta.minimumExtensionVersion ?? '')

  return (
    <ScaffoldSection isFullWidth>
      <Admonition type="warning" title="Missing required extension" className="mb-0">
        <p>
          The Wrappers extension is required in order to query vector tables.{' '}
          {databaseNeedsUpgrading &&
            'Please first upgrade your database and then install the extension.'}{' '}
          <InlineLink
            href={`${DOCS_URL}/guides/database/extensions/wrappers/s3_vectors`}
            target="_blank"
          >
            Learn more
          </InlineLink>
        </p>
        <Button type="default" asChild className="mt-2">
          <Link
            href={
              databaseNeedsUpgrading
                ? `/project/${projectRef}/settings/infrastructure`
                : `/project/${projectRef}/database/extensions?filter=wrappers`
            }
          >
            {databaseNeedsUpgrading ? 'Upgrade database' : 'Install extension'}
          </Link>
        </Button>
      </Admonition>
    </ScaffoldSection>
  )
}

const ExtensionNeedsUpgrade = ({
  bucketName,
  projectRef,
  wrapperMeta,
  wrappersExtension,
}: {
  bucketName?: string
  projectRef: string
  wrapperMeta: WrapperMeta
  wrappersExtension: DatabaseExtension
}) => {
  // [Joshen] Default version is what's on the DB, so if the installed version is already the default version
  // but still doesnt meet the minimum extension version, then DB upgrade is required
  const databaseNeedsUpgrading =
    wrappersExtension?.installed_version === wrappersExtension?.default_version

  return (
    <ScaffoldSection isFullWidth>
      <Admonition type="warning" title="Outdated extension version" className="mb-0">
        <p>
          The {wrapperMeta.label} wrapper requires a minimum extension version of{' '}
          {wrapperMeta.minimumExtensionVersion}. You have version{' '}
          {wrappersExtension?.installed_version} installed. Please{' '}
          {databaseNeedsUpgrading && 'first upgrade your database, and then '}update the extension
          by disabling and enabling the Wrappers extension.
        </p>
        <p>
          Before reinstalling the wrapper extension, you must first remove all existing wrappers.
          Afterward, you can recreate the wrappers.
        </p>
        <Button asChild type="default">
          <Link
            href={
              databaseNeedsUpgrading
                ? `/project/${projectRef}/settings/infrastructure`
                : `/project/${projectRef}/database/extensions?filter=wrappers`
            }
          >
            {databaseNeedsUpgrading ? 'Upgrade database' : 'Extensions'}
          </Link>
        </Button>
      </Admonition>
    </ScaffoldSection>
  )
}

const WrapperMissing = ({ bucketName }: { bucketName?: string }) => {
  const { data: project } = useSelectedProjectQuery()
  const { mutateAsync: createS3VectorsWrapper, isPending: isCreatingS3VectorsWrapper } =
    useS3VectorsWrapperCreateMutation()
  const { mutateAsync: createSchema, isPending: isCreatingSchema } = useSchemaCreateMutation()

  const onSetupWrapper = async () => {
    if (!bucketName) return console.error('Bucket name is required')
    try {
      await createS3VectorsWrapper({ bucketName })
      await createSchema({
        projectRef: project?.ref,
        connectionString: project?.connectionString,
        name: getVectorBucketFDWSchemaName(bucketName),
      })
    } catch (error) {
      toast.error(
        `Failed to install wrapper: ${error instanceof Error ? error.message : 'Unknown error'}`
      )
    }
  }

  const isLoading = isCreatingS3VectorsWrapper || isCreatingSchema

  return (
    <ScaffoldSection isFullWidth>
      <Admonition type="warning" title="Missing integration" className="mb-0">
        <p>The S3 Vectors Wrapper integration is required in order to query vector tables.</p>
        <Button type="default" loading={isLoading} onClick={onSetupWrapper}>
          Install wrapper
        </Button>
      </Admonition>
    </ScaffoldSection>
  )
}<|MERGE_RESOLUTION|>--- conflicted
+++ resolved
@@ -35,29 +35,22 @@
   Card,
   CardContent,
   cn,
-<<<<<<< HEAD
-  Collapsible,
-=======
   CodeBlock,
   Dialog,
   DialogContent,
   DialogHeader,
   DialogTitle,
   DialogTrigger,
->>>>>>> 58478936
   DropdownMenu,
   DropdownMenuContent,
   DropdownMenuItem,
   DropdownMenuTrigger,
-<<<<<<< HEAD
-=======
   Table,
   TableBody,
   TableCell,
   TableHead,
   TableHeader,
   TableRow,
->>>>>>> 58478936
   Tabs_Shadcn_,
   TabsContent_Shadcn_,
   TabsList_Shadcn_,
@@ -135,10 +128,10 @@
   const state = isLoading
     ? 'loading'
     : extensionState === 'installed'
-      ? wrapperInstance
-        ? 'added'
-        : 'missing'
-      : extensionState
+    ? wrapperInstance
+      ? 'added'
+      : 'missing'
+    : extensionState
 
   return (
     <>
@@ -211,21 +204,6 @@
               </Card>
             ) : (
               <Card>
-<<<<<<< HEAD
-                <CardContent className="p-0">
-                  <ul className="divide-y divide-default">
-                    {filteredList.map((index) => (
-                      <VectorBucketIndexRow
-                        key={index.indexName}
-                        index={index}
-                        projectRef={projectRef}
-                        wrapperAvailable={!!wrapperInstance}
-                        onSelectDelete={(table) => setSelectedTableToDelete(table)}
-                      />
-                    ))}
-                  </ul>
-                </CardContent>
-=======
                 <Table>
                   <TableHeader>
                     <TableRow>
@@ -292,7 +270,9 @@
                                   >
                                     {/* TODO: Proper URL for table editor */}
                                     <Link
-                                      href={`/project/${projectRef}/editor/${encodeURIComponent(name)}?schema=${getVectorBucketFDWSchemaName(bucketId!)}`}
+                                      href={`/project/${projectRef}/editor/${encodeURIComponent(
+                                        name
+                                      )}?schema=${getVectorBucketFDWSchemaName(bucketId!)}`}
                                     >
                                       Table Editor
                                     </Link>
@@ -329,7 +309,6 @@
                     )}
                   </TableBody>
                 </Table>
->>>>>>> 58478936
               </Card>
             )}
           </ScaffoldSection>
@@ -379,120 +358,6 @@
   )
 }
 
-<<<<<<< HEAD
-interface VectorBucketIndexRowProps {
-  index: VectorBucketIndex
-  projectRef?: string
-  wrapperAvailable: boolean
-  onSelectDelete: (table: VectorBucketIndex) => void
-}
-
-const VectorBucketIndexRow = ({
-  index,
-  projectRef,
-  wrapperAvailable,
-  onSelectDelete,
-}: VectorBucketIndexRowProps) => {
-  const [isExpanded, setIsExpanded] = useState(false)
-  const metadataKeys = index.metadataConfiguration?.nonFilterableMetadataKeys ?? []
-  const creationTime = index.creationTime ? index.creationTime * 1000 : undefined
-  const encodedIndexName = encodeURIComponent(index.indexName)
-  const editorHref =
-    wrapperAvailable && projectRef
-      ? `/project/${projectRef}/editor/${encodedIndexName}?schema=${getVectorBucketFDWSchemaName(index.vectorBucketName)}`
-      : undefined
-
-  return (
-    <li>
-      <Collapsible open={isExpanded} onOpenChange={setIsExpanded}>
-        <div
-          className={cn(
-            'transition-colors',
-            isExpanded ? 'bg-selection' : 'hover:bg-overlay-hover'
-          )}
-        >
-          <div className="flex flex-col gap-3 px-4 py-3 md:flex-row md:items-center md:justify-between">
-            <Collapsible.Trigger asChild>
-              <button
-                type="button"
-                className="flex w-full items-start gap-3 text-left md:flex-1 md:items-center"
-              >
-                <ChevronUp
-                  className={cn(
-                    'mt-1 h-4 w-4 text-foreground-light transition-transform md:mt-0',
-                    isExpanded ? 'rotate-0' : 'rotate-180'
-                  )}
-                />
-                <div className="flex flex-1 flex-col gap-2 md:flex-row md:items-center md:gap-6">
-                  <div className="flex flex-col gap-1">
-                    <span className="text-sm text-foreground">{index.indexName}</span>
-                    <span className="text-xs uppercase text-foreground-light">
-                      {index.dataType}
-                    </span>
-                  </div>
-                  <div className="flex flex-wrap items-center gap-2">
-                    <Badge variant="outline">{index.distanceMetric}</Badge>
-                    <span className="text-xs text-foreground-light">
-                      {index.dimension} {index.dimension === 1 ? 'dimension' : 'dimensions'}
-                    </span>
-                    {metadataKeys.length > 0 && (
-                      <span className="text-xs text-foreground-light">
-                        {metadataKeys.length} metadata {metadataKeys.length === 1 ? 'key' : 'keys'}
-                      </span>
-                    )}
-                  </div>
-                </div>
-              </button>
-            </Collapsible.Trigger>
-            <div className="flex items-center gap-2 md:ml-auto">
-              {editorHref ? (
-                <Button
-                  asChild
-                  icon={<Eye size={14} className="text-foreground-lighter" />}
-                  type="default"
-                  onClick={(event) => event.stopPropagation()}
-                >
-                  <Link href={editorHref}>Table Editor</Link>
-                </Button>
-              ) : null}
-              <DropdownMenu>
-                <DropdownMenuTrigger asChild>
-                  <Button
-                    type="default"
-                    className="px-1"
-                    icon={<MoreVertical />}
-                    onClick={(event) => event.stopPropagation()}
-                  />
-                </DropdownMenuTrigger>
-                <DropdownMenuContent side="bottom" align="end" className="w-40">
-                  <DropdownMenuItem
-                    className="flex items-center gap-2"
-                    onClick={(event) => {
-                      event.stopPropagation()
-                      onSelectDelete(index)
-                    }}
-                  >
-                    <Trash2 size={12} />
-                    <p>Delete table</p>
-                  </DropdownMenuItem>
-                </DropdownMenuContent>
-              </DropdownMenu>
-            </div>
-          </div>
-          <Collapsible.Content>
-            <div className="border-t border-default px-4 py-4 md:px-6">
-              <VectorBucketIndexExamples
-                bucketName={index.vectorBucketName}
-                indexName={index.indexName}
-                dimension={index.dimension}
-                metadataKeys={metadataKeys}
-              />
-            </div>
-          </Collapsible.Content>
-        </div>
-      </Collapsible>
-    </li>
-=======
 interface VectorBucketTableExamplesDialogProps {
   index: VectorBucketIndex
 }
@@ -519,7 +384,6 @@
         />
       </DialogContent>
     </Dialog>
->>>>>>> 58478936
   )
 }
 
@@ -536,34 +400,6 @@
   dimension,
   metadataKeys,
 }: VectorBucketIndexExamplesProps) {
-<<<<<<< HEAD
-  const dimensionExample = (startValue: number) => {
-    if (dimension === 1) {
-      return `${startValue.toFixed(1)}`
-    } else if (dimension === 2) {
-      return `${startValue.toFixed(1)}, ${(startValue + 0.1).toFixed(1)}`
-    } else if (dimension === 3) {
-      return `${startValue.toFixed(1)}, ${(startValue + 0.1).toFixed(1)}, ${(startValue + 0.2).toFixed(1)}`
-    } else {
-      return `${startValue.toFixed(1)}, ${(startValue + 0.1).toFixed(1)}, ${(startValue + 0.2).toFixed(1)}, ...`
-    }
-  }
-  const dimensionLabel = `${dimension} dimension${dimension > 1 ? 's' : ''}`
-
-  return (
-    <div className="flex flex-col gap-1">
-      <Tabs_Shadcn_ defaultValue="account" className="">
-        <TabsList_Shadcn_ className="grid w-full grid-cols-2">
-          <TabsTrigger_Shadcn_ value="js">Javascript</TabsTrigger_Shadcn_>
-          <TabsTrigger_Shadcn_ value="sql">SQL</TabsTrigger_Shadcn_>
-        </TabsList_Shadcn_>
-        <TabsContent_Shadcn_ value="js">
-          <Card>
-            <ReactMarkdown>
-              {`
-\`\`\`js
-import { createClient } from '@supabase/supabase-js'
-=======
   const { ref: projectRef } = useParams()
   const sqlCode = `-- Insert multiple vectors
 insert into
@@ -600,47 +436,12 @@
               className="[&_code]:text-[12px] [&_code]:text-foreground"
               language="js"
               value={`import { createClient } from '@supabase/supabase-js'
->>>>>>> 58478936
 
 const client = createClient(
   process.env.NEXT_PUBLIC_SUPABASE_URL,
   process.env.NEXT_PUBLIC_SUPABASE_ANON_KEY,
 )
 
-<<<<<<< HEAD
-const index = client.storage.vectors.from(${bucketName}).index('${indexName}')
-const result = await index.putVectors({
-  vectors: [
-    {
-      key: 'doc-1',
-      data: { float32: [${dimensionExample(0.2)}] }, // ${dimensionLabel}
-      metadata: { ${metadataKeys.map((key) => `${key}: "${key} value"`).join(', ')} },
-    },
-    {
-      key: 'doc-2',
-      data: { float32: [${dimensionExample(0.4)}] }, // ${dimensionLabel}
-      metadata: { ${metadataKeys.map((key) => `${key}: "${key} value"`).join(', ')} },
-    },
-  ],
-})
-\`\`\``}
-            </ReactMarkdown>
-          </Card>
-        </TabsContent_Shadcn_>
-        <TabsContent_Shadcn_ value="sql">
-          <Card>
-            <ReactMarkdown>
-              {`
-\`\`\`sql
--- Insert multiple vectors
-insert into ${bucketName}.${indexName} (key, data, metadata)
-values
-  ('doc-1', '[${dimensionExample(0.2)}]'::embd, '{${metadataKeys.map((key) => `"${key}": "${key} value"`).join(', ')}}'::jsonb), -- ${dimensionLabel}
-  ('doc-2', '[${dimensionExample(0.4)}]'::embd, '{${metadataKeys.map((key) => `"${key}": "${key} value"`).join(', ')}}'::jsonb); -- ${dimensionLabel}
-\`\`\``}
-            </ReactMarkdown>
-          </Card>
-=======
 const index = client.storage.vectors
   .from('${bucketName}')
   .index('${indexName}')
@@ -687,7 +488,6 @@
               </Button>
             </div>
           </div>
->>>>>>> 58478936
         </TabsContent_Shadcn_>
       </Tabs_Shadcn_>
     </div>
