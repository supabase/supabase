--- conflicted
+++ resolved
@@ -85,13 +85,8 @@
       visible={visible}
       size="medium"
       variant="destructive"
-<<<<<<< HEAD
-      title={`Confirm deletion of ${bucketName}`}
+      title={`Delete bucket “${bucketName}”`}
       loading={isDeletingBucket || isDeletingIndexes || isLoadingIndexes}
-=======
-      title={`Delete bucket “${bucketName}”`}
-      loading={isDeletingBucket || isDeletingIndexes}
->>>>>>> cf18948d
       confirmPlaceholder="Type bucket name"
       confirmString={bucketName ?? ''}
       confirmLabel="Delete bucket"
