--- conflicted
+++ resolved
@@ -60,151 +60,131 @@
   }
 
   return (
-    <PageContainer>
-      <PageSection>
-        <PageSectionContent>
-          <AlphaNotice
-            entity="Vector buckets"
-            feedbackUrl="https://github.com/orgs/supabase/discussions/40815"
-          />
+    <>
+      <PageContainer>
+        <PageSection>
+          <PageSectionContent>
+            <AlphaNotice
+              entity="Vector buckets"
+              feedbackUrl="https://github.com/orgs/supabase/discussions/40815"
+            />
 
-          {isLoadingBuckets && <GenericSkeletonLoader />}
+            {isLoadingBuckets && <GenericSkeletonLoader />}
 
-<<<<<<< HEAD
-      {isErrorBuckets && (
-        <AlertError error={bucketsError} subject="Failed to retrieve vector buckets" />
-      )}
+            {isErrorBuckets && (
+              <AlertError error={bucketsError} subject="Failed to retrieve vector buckets" />
+            )}
 
-      {isSuccessBuckets && (
-        <>
-          {bucketsList.length === 0 ? (
-            <EmptyBucketState bucketType="vectors" onCreateBucket={() => setVisible(true)} />
-          ) : (
-            <div className="flex flex-col gap-y-4">
-              <ScaffoldHeader className="py-0">
-                <ScaffoldSectionTitle>Buckets</ScaffoldSectionTitle>
-              </ScaffoldHeader>
-              <div className="flex flex-grow justify-between gap-x-2 items-center">
-                <Input
-                  size="tiny"
-                  className="flex-grow lg:flex-grow-0 w-52"
-                  placeholder="Search for a bucket"
-                  value={filterString}
-                  onChange={(e) => setFilterString(e.target.value)}
-                  icon={<Search size={12} />}
-                />
-                <CreateBucketButton onClick={() => setVisible(true)} />
-              </div>
-=======
-          {isErrorBuckets && (
-            <AlertError error={bucketsError} subject="Failed to retrieve vector buckets" />
-          )}
->>>>>>> 8367d7fd
+            {isSuccessBuckets && (
+              <>
+                {bucketsList.length === 0 ? (
+                  <EmptyBucketState bucketType="vectors" onCreateBucket={() => setVisible(true)} />
+                ) : (
+                  <div className="flex flex-col gap-y-4">
+                    <div className="py-0">
+                      <PageSectionTitle>Buckets</PageSectionTitle>
+                    </div>
+                    <div className="flex flex-grow justify-between gap-x-2 items-center">
+                      <Input
+                        size="tiny"
+                        className="flex-grow lg:flex-grow-0 w-52"
+                        placeholder="Search for a bucket"
+                        value={filterString}
+                        onChange={(e) => setFilterString(e.target.value)}
+                        icon={<Search />}
+                      />
 
-          {isSuccessBuckets && (
-            <>
-              {bucketsList.length === 0 ? (
-                <EmptyBucketState bucketType="vectors" onCreateBucket={() => setVisible(true)} />
-              ) : (
-                <div className="flex flex-col gap-y-4">
-                  <div className="py-0">
-                    <PageSectionTitle>Buckets</PageSectionTitle>
-                  </div>
-                  <div className="flex flex-grow justify-between gap-x-2 items-center">
-                    <Input
-                      size="tiny"
-                      className="flex-grow lg:flex-grow-0 w-52"
-                      placeholder="Search for a bucket"
-                      value={filterString}
-                      onChange={(e) => setFilterString(e.target.value)}
-                      icon={<Search />}
-                    />
+                      <CreateBucketButton onClick={() => setVisible(true)} />
+                    </div>
 
-                    <CreateVectorBucketButton onClick={() => setVisible(true)} />
-                  </div>
-
-                  {isLoadingBuckets ? (
-                    <GenericSkeletonLoader />
-                  ) : (
-                    <Card>
-                      <Table>
-                        <TableHeader>
-                          <TableRow>
-                            {filteredBuckets.length > 0 && (
-                              <TableHead className="w-2 pr-1">
-                                <span className="sr-only">Icon</span>
+                    {isLoadingBuckets ? (
+                      <GenericSkeletonLoader />
+                    ) : (
+                      <Card>
+                        <Table>
+                          <TableHeader>
+                            <TableRow>
+                              {filteredBuckets.length > 0 && (
+                                <TableHead className="w-2 pr-1">
+                                  <span className="sr-only">Icon</span>
+                                </TableHead>
+                              )}
+                              <TableHead>Name</TableHead>
+                              <TableHead>Created at</TableHead>
+                              <TableHead>
+                                <span className="sr-only">Actions</span>
                               </TableHead>
-                            )}
-                            <TableHead>Name</TableHead>
-                            <TableHead>Created at</TableHead>
-                            <TableHead>
-                              <span className="sr-only">Actions</span>
-                            </TableHead>
-                          </TableRow>
-                        </TableHeader>
-                        <TableBody>
-                          {filteredBuckets.length === 0 && filterString.length > 0 && (
-                            <TableRow className="[&>td]:hover:bg-inherit">
-                              <TableCell colSpan={3}>
-                                <p className="text-sm text-foreground">No results found</p>
-                                <p className="text-sm text-foreground-lighter">
-                                  Your search for "{filterString}" did not return any results
-                                </p>
-                              </TableCell>
                             </TableRow>
-                          )}
-                          {filteredBuckets.map((bucket, idx: number) => {
-                            const id = `bucket-${idx}`
-                            const name = bucket.vectorBucketName
-                            // the creation time is in seconds, convert it to milliseconds
-                            const created = +bucket.creationTime * 1000
-
-                            return (
-                              <TableRow
-                                key={id}
-                                className="relative cursor-pointer h-16 inset-focus"
-                                onClick={(event) => handleBucketNavigation(name, event)}
-                                onKeyDown={(event) => {
-                                  if (event.key === 'Enter' || event.key === ' ') {
-                                    event.preventDefault()
-                                    handleBucketNavigation(name, event)
-                                  }
-                                }}
-                                tabIndex={0}
-                              >
-                                <TableCell className="w-2 pr-1">
-                                  <VectorBucketIcon size={16} className="text-foreground-muted" />
-                                </TableCell>
-                                <TableCell>
-                                  <p className="whitespace-nowrap max-w-[512px] truncate">{name}</p>
-                                </TableCell>
-                                <TableCell>
-                                  <p className="text-foreground-light">
-                                    <TimestampInfo
-                                      utcTimestamp={created}
-                                      className="text-sm text-foreground-light"
-                                    />
+                          </TableHeader>
+                          <TableBody>
+                            {filteredBuckets.length === 0 && filterString.length > 0 && (
+                              <TableRow className="[&>td]:hover:bg-inherit">
+                                <TableCell colSpan={3}>
+                                  <p className="text-sm text-foreground">No results found</p>
+                                  <p className="text-sm text-foreground-lighter">
+                                    Your search for "{filterString}" did not return any results
                                   </p>
                                 </TableCell>
-                                <TableCell>
-                                  <div className="flex justify-end items-center h-full">
-                                    <ChevronRight size={14} className="text-foreground-muted/60" />
-                                  </div>
-                                </TableCell>
                               </TableRow>
-                            )
-                          })}
-                        </TableBody>
-                      </Table>
-                    </Card>
-                  )}
-                </div>
-              )}
-            </>
-          )}
-          <CreateVectorBucketDialog visible={visible} setVisible={setVisible} />
-        </PageSectionContent>
-      </PageSection>
-    </PageContainer>
+                            )}
+                            {filteredBuckets.map((bucket, idx: number) => {
+                              const id = `bucket-${idx}`
+                              const name = bucket.vectorBucketName
+                              // the creation time is in seconds, convert it to milliseconds
+                              const created = +bucket.creationTime * 1000
+
+                              return (
+                                <TableRow
+                                  key={id}
+                                  className="relative cursor-pointer h-16 inset-focus"
+                                  onClick={(event) => handleBucketNavigation(name, event)}
+                                  onKeyDown={(event) => {
+                                    if (event.key === 'Enter' || event.key === ' ') {
+                                      event.preventDefault()
+                                      handleBucketNavigation(name, event)
+                                    }
+                                  }}
+                                  tabIndex={0}
+                                >
+                                  <TableCell className="w-2 pr-1">
+                                    <VectorBucketIcon size={16} className="text-foreground-muted" />
+                                  </TableCell>
+                                  <TableCell>
+                                    <p className="whitespace-nowrap max-w-[512px] truncate">
+                                      {name}
+                                    </p>
+                                  </TableCell>
+                                  <TableCell>
+                                    <p className="text-foreground-light">
+                                      <TimestampInfo
+                                        utcTimestamp={created}
+                                        className="text-sm text-foreground-light"
+                                      />
+                                    </p>
+                                  </TableCell>
+                                  <TableCell>
+                                    <div className="flex justify-end items-center h-full">
+                                      <ChevronRight
+                                        size={14}
+                                        className="text-foreground-muted/60"
+                                      />
+                                    </div>
+                                  </TableCell>
+                                </TableRow>
+                              )
+                            })}
+                          </TableBody>
+                        </Table>
+                      </Card>
+                    )}
+                  </div>
+                )}
+              </>
+            )}
+          </PageSectionContent>
+        </PageSection>
+      </PageContainer>
+      <CreateVectorBucketDialog visible={visible} setVisible={setVisible} />
+    </>
   )
 }