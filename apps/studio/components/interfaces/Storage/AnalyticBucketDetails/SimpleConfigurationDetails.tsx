import Link from '@ui/components/Typography/Link'
import { ScaffoldSectionDescription, ScaffoldSectionTitle } from 'components/layouts/Scaffold'
import { getKeys, useAPIKeysQuery } from 'data/api-keys/api-keys-query'
import { useProjectSettingsV2Query } from 'data/config/project-settings-v2-query'
import { useSelectedProjectQuery } from 'hooks/misc/useSelectedProject'
import { Card } from 'ui'
import { getCatalogURI, getConnectionURL } from '../StorageSettings/StorageSettings.utils'
import { DESCRIPTIONS } from './constants'
import { CopyEnvButton } from './CopyEnvButton'
import { DecryptedReadOnlyInput } from './DecryptedReadOnlyInput'
import { useParams } from 'next/navigation'

const wrapperMeta = {
  options: [
    { name: 'vault_token', label: 'Vault Token', secureEntry: false },
    { name: 'warehouse', label: 'Warehouse', secureEntry: false },
    { name: 's3.endpoint', label: 'S3 Endpoint', secureEntry: false },
    { name: 'catalog_uri', label: 'Catalog URI', secureEntry: false },
  ],
}

export const SimpleConfigurationDetails = ({ bucketName }: { bucketName: string }) => {
<<<<<<< HEAD
  const { project } = useProjectContext()
  const { slug } = useParams() as { slug: string }
=======
  const { data: project } = useSelectedProjectQuery()
>>>>>>> b68b2ebc

  const { data: apiKeys } = useAPIKeysQuery({ projectRef: project?.ref })
  const { data: settings } = useProjectSettingsV2Query({ projectRef: project?.ref })
  const protocol = settings?.app_config?.protocol ?? 'https'
  const endpoint = settings?.app_config?.storage_endpoint || settings?.app_config?.endpoint

  const { serviceKey } = getKeys(apiKeys)
  const serviceApiKey = serviceKey?.api_key ?? 'SUPABASE_CLIENT_SERVICE_KEY'

  const values: Record<string, string> = {
    vault_token: serviceApiKey,
    warehouse: bucketName,
    's3.endpoint': getConnectionURL(project?.ref ?? '', protocol, endpoint),
    catalog_uri: getCatalogURI(project?.ref ?? '', protocol, endpoint),
  }

  return (
    <div>
      <div className="flex flex-row justify-between items-center">
        <div>
          <ScaffoldSectionTitle>Configuration Details</ScaffoldSectionTitle>
          <ScaffoldSectionDescription className="mb-4">
            You can use the following configuration details to connect to the bucket from your code.
          </ScaffoldSectionDescription>
        </div>
        <CopyEnvButton serverOptions={wrapperMeta.options} values={values} />
      </div>
      <Card className="flex flex-col gap-6 p-6 pb-0">
        <p className="text-sm text-foreground-light mb-4">
          To get AWS credentials, you can create them using the{' '}
<<<<<<< HEAD
          <Link href={`/org/${slug}/project/${project?.ref}/settings/storage`}>
=======
          <Link href={`/project/${project?.ref}/storage/settings`}>
>>>>>>> b68b2ebc
            <a className="underline ">S3 Access Keys</a>
          </Link>{' '}
          feature.
        </p>
        {wrapperMeta.options.map((option) => {
          return (
            <DecryptedReadOnlyInput
              key={option.name}
              label={option.label}
              value={values[option.name]}
              secureEntry={option.secureEntry}
              descriptionText={DESCRIPTIONS[option.name]}
            />
          )
        })}
      </Card>
    </div>
  )
}<|MERGE_RESOLUTION|>--- conflicted
+++ resolved
@@ -8,7 +8,7 @@
 import { DESCRIPTIONS } from './constants'
 import { CopyEnvButton } from './CopyEnvButton'
 import { DecryptedReadOnlyInput } from './DecryptedReadOnlyInput'
-import { useParams } from 'next/navigation'
+import { useParams } from 'common'
 
 const wrapperMeta = {
   options: [
@@ -20,14 +20,10 @@
 }
 
 export const SimpleConfigurationDetails = ({ bucketName }: { bucketName: string }) => {
-<<<<<<< HEAD
-  const { project } = useProjectContext()
-  const { slug } = useParams() as { slug: string }
-=======
+  const { slug } = useParams()
   const { data: project } = useSelectedProjectQuery()
->>>>>>> b68b2ebc
 
-  const { data: apiKeys } = useAPIKeysQuery({ projectRef: project?.ref })
+  const { data: apiKeys } = useAPIKeysQuery({ orgSlug: slug, projectRef: project?.ref })
   const { data: settings } = useProjectSettingsV2Query({ projectRef: project?.ref })
   const protocol = settings?.app_config?.protocol ?? 'https'
   const endpoint = settings?.app_config?.storage_endpoint || settings?.app_config?.endpoint
@@ -56,11 +52,7 @@
       <Card className="flex flex-col gap-6 p-6 pb-0">
         <p className="text-sm text-foreground-light mb-4">
           To get AWS credentials, you can create them using the{' '}
-<<<<<<< HEAD
-          <Link href={`/org/${slug}/project/${project?.ref}/settings/storage`}>
-=======
-          <Link href={`/project/${project?.ref}/storage/settings`}>
->>>>>>> b68b2ebc
+          <Link href={`/org/${slug}/project/${project?.ref}/storage/settings`}>
             <a className="underline ">S3 Access Keys</a>
           </Link>{' '}
           feature.
