import { snakeCase, uniq } from 'lodash'
import Link from 'next/link'
import { useMemo } from 'react'

import { INTEGRATIONS } from 'components/interfaces/Integrations/Landing/Integrations.constants'
import { WRAPPER_HANDLERS } from 'components/interfaces/Integrations/Wrappers/Wrappers.constants'
import { WrapperMeta } from 'components/interfaces/Integrations/Wrappers/Wrappers.types'
import {
  convertKVStringArrayToJson,
  formatWrapperTables,
  wrapperMetaComparator,
} from 'components/interfaces/Integrations/Wrappers/Wrappers.utils'
import {
  ScaffoldContainer,
  ScaffoldHeader,
  ScaffoldSectionDescription,
  ScaffoldSectionTitle,
  ScaffoldTitle,
} from 'components/layouts/Scaffold'
import { DocsButton } from 'components/ui/DocsButton'
import {
  DatabaseExtension,
  useDatabaseExtensionsQuery,
} from 'data/database-extensions/database-extensions-query'
import { useFDWsQuery } from 'data/fdw/fdws-query'
import { Bucket } from 'data/storage/buckets-query'
import { useIcebergNamespacesQuery } from 'data/storage/iceberg-namespaces-query'
import { useIcebergWrapperCreateMutation } from 'data/storage/iceberg-wrapper-create-mutation'
import { useVaultSecretDecryptedValueQuery } from 'data/vault/vault-secret-decrypted-value-query'
import { useSelectedProjectQuery } from 'hooks/misc/useSelectedProject'
import {
  Alert_Shadcn_,
  AlertDescription_Shadcn_,
  AlertTitle_Shadcn_,
  Button,
  Card,
  Table,
  TableBody,
  TableHead,
  TableHeader,
  TableRow,
  WarningIcon,
} from 'ui'
import { GenericSkeletonLoader } from 'ui-patterns/ShimmeringLoader'
import { DESCRIPTIONS, LABELS, OPTION_ORDER } from './constants'
import { CopyEnvButton } from './CopyEnvButton'
import { DecryptedReadOnlyInput } from './DecryptedReadOnlyInput'
import { NamespaceRow } from './NamespaceRow'
import { SimpleConfigurationDetails } from './SimpleConfigurationDetails'
import { useIcebergWrapperExtension } from './useIcebergWrapper'
import { useParams } from 'next/navigation'

export const AnalyticBucketDetails = ({ bucket }: { bucket: Bucket }) => {
<<<<<<< HEAD
  const { project } = useProjectContext()
  const { slug } = useParams() as { slug: string }
=======
  const { data: project } = useSelectedProjectQuery()
>>>>>>> b68b2ebc

  const { data: extensionsData } = useDatabaseExtensionsQuery({
    projectRef: project?.ref,
    connectionString: project?.connectionString,
  })

  const { data, isLoading: isFDWsLoading } = useFDWsQuery({
    projectRef: project?.ref,
    connectionString: project?.connectionString,
  })

  /** The wrapper instance is the wrapper that is installed for this Analytics bucket. */
  const wrapperInstance = useMemo(() => {
    return data
      ?.filter((wrapper) =>
        wrapperMetaComparator(
          {
            handlerName: WRAPPER_HANDLERS.ICEBERG,
            server: {
              options: [],
            },
          },
          wrapper
        )
      )
      .find((w) => w.name === snakeCase(`${bucket.name}_fdw`))
  }, [data, bucket.name])

  const extensionState = useIcebergWrapperExtension()

  const integration = INTEGRATIONS.find((i) => i.id === 'iceberg_wrapper' && i.type === 'wrapper')

  const wrapperValues = convertKVStringArrayToJson(wrapperInstance?.server_options ?? [])
  const wrapperMeta = (integration?.type === 'wrapper' && integration.meta) as WrapperMeta

  const { data: token, isSuccess: isSuccessToken } = useVaultSecretDecryptedValueQuery(
    {
      projectRef: project?.ref,
      connectionString: project?.connectionString,
      id: wrapperValues.vault_token,
    },
    {
      enabled: wrapperValues.vault_token !== undefined,
    }
  )

  const { data: namespacesData, isLoading: isLoadingNamespaces } = useIcebergNamespacesQuery(
    {
      catalogUri: wrapperValues.catalog_uri,
      warehouse: wrapperValues.warehouse,
      token: token!,
    },
    { enabled: isSuccessToken }
  )

  const wrapperTables = useMemo(() => {
    if (!wrapperInstance) return []

    return formatWrapperTables(wrapperInstance, wrapperMeta!)
  }, [wrapperInstance, wrapperMeta])

  const namespaces = useMemo(() => {
    const fdwNamespaces = wrapperTables.map((t) => t.table.split('.')[0]) as string[]
    const namespaces = uniq([...fdwNamespaces, ...(namespacesData ?? [])])

    return namespaces.map((namespace) => {
      const tables = wrapperTables.filter((t) => t.table.split('.')[0] === namespace)
      const schema = tables[0]?.schema

      return {
        namespace: namespace,
        schema: schema,
        tables: tables,
      }
    })
  }, [wrapperTables, namespacesData])

  const wrappersExtension = extensionsData?.find((ext) => ext.name === 'wrappers')

  const state = isFDWsLoading
    ? 'loading'
    : extensionState === 'installed'
      ? wrapperInstance
        ? 'added'
        : 'missing'
      : extensionState

  return (
    <div className="flex flex-col w-full">
      <ScaffoldContainer className="flex flex-row justify-between items-center gap-10">
        <ScaffoldHeader>
          <ScaffoldTitle>
            Analytics Bucket <span className="text-brand">{bucket.name}</span>
          </ScaffoldTitle>
          <ScaffoldSectionDescription>
            Namespaces and tables connected to this bucket.
          </ScaffoldSectionDescription>
        </ScaffoldHeader>
        <DocsButton href="https://supabase.com/docs/guides/storage/analytics/introduction" />
      </ScaffoldContainer>
      <ScaffoldContainer className="flex flex-col gap-4" bottomPadding>
        {state === 'loading' && <GenericSkeletonLoader />}
        {state === 'not-installed' && (
          <ExtensionNotInstalled
            bucketName={bucket.name}
            projectRef={project?.ref!}
            slug={slug}
            wrapperMeta={wrapperMeta}
            wrappersExtension={wrappersExtension!}
          />
        )}
        {state === 'needs-upgrade' && (
          <ExtensionNeedsUpgrade
            bucketName={bucket.name}
            projectRef={project?.ref!}
            slug={slug}
            wrapperMeta={wrapperMeta}
            wrappersExtension={wrappersExtension!}
          />
        )}
        {state === 'added' && wrapperInstance && (
          <>
            <div className="flex flex-col gap-4">
              {isLoadingNamespaces || isFDWsLoading ? (
                <GenericSkeletonLoader />
              ) : namespaces.length === 0 ? (
                <Card className="flex flex-col px-20 py-16 items-center justify-center space-y-3">
                  <p className="text-sm text-foreground-light">No namespaces in this bucket</p>
                  <p className="text-sm text-foreground-lighter">
                    Create a namespace and add some data{' '}
                    <a
                      target="_blank"
                      rel="noreferrer"
                      className="text-brand underline"
                      href="https://supabase.com/docs/guides/storage/analytics/connecting-to-analytics-bucket"
                    >
                      {' '}
                      to get started
                    </a>
                  </p>
                </Card>
              ) : (
                <Card>
                  <Table>
                    <TableHeader>
                      <TableRow>
                        <TableHead>Namespace</TableHead>
                        <TableHead>Schema</TableHead>
                        <TableHead>Tables</TableHead>
                        <TableHead />
                      </TableRow>
                    </TableHeader>
                    <TableBody>
                      {namespaces.map(({ namespace, schema, tables }) => (
                        <NamespaceRow
                          key={namespace}
                          bucketName={bucket.name}
                          namespace={namespace}
                          schema={schema}
                          tables={tables as any}
                          token={token!}
                          wrapperInstance={wrapperInstance}
                          wrapperValues={wrapperValues}
                          wrapperMeta={wrapperMeta}
                        />
                      ))}
                    </TableBody>
                  </Table>
                </Card>
              )}
            </div>

            <div>
              <div className="flex flex-row justify-between items-center">
                <div>
                  <ScaffoldSectionTitle>Connection Details</ScaffoldSectionTitle>
                  <ScaffoldSectionDescription className="mb-4">
                    You can use the following parameters to connect to the bucket from an Iceberg
                    client.
                  </ScaffoldSectionDescription>
                </div>
                <div className="flex flex-row gap-2">
                  <CopyEnvButton
                    serverOptions={wrapperMeta.server.options.filter(
                      (option) => !option.hidden && wrapperValues[option.name]
                    )}
                    values={wrapperValues}
                  />
                  <DocsButton href="https://supabase.com/docs/guides/storage/analytics/connecting-to-analytics-bucket" />
                </div>
              </div>
              <Card className="flex flex-col gap-8 p-6">
                {wrapperMeta.server.options
                  .filter((option) => !option.hidden && wrapperValues[option.name])
                  .sort((a, b) => OPTION_ORDER.indexOf(a.name) - OPTION_ORDER.indexOf(b.name))
                  .map((option) => {
                    return (
                      <DecryptedReadOnlyInput
                        key={option.name}
                        label={LABELS[option.name]}
                        value={wrapperValues[option.name]}
                        secureEntry={option.secureEntry}
                        descriptionText={DESCRIPTIONS[option.name]}
                      />
                    )
                  })}
              </Card>
            </div>
          </>
        )}
        {state === 'missing' && <WrapperMissing bucketName={bucket.name} />}
      </ScaffoldContainer>
    </div>
  )
}

const ExtensionNotInstalled = ({
  bucketName,
  projectRef,
  slug,
  wrapperMeta,
  wrappersExtension,
}: {
  bucketName: string
  projectRef: string
  slug: string
  wrapperMeta: WrapperMeta
  wrappersExtension: DatabaseExtension
}) => {
  const databaseNeedsUpgrading =
    (wrappersExtension?.default_version ?? '') < (wrapperMeta?.minimumExtensionVersion ?? '')

  return (
    <>
      <Alert_Shadcn_ variant="warning">
        <WarningIcon />
        <AlertTitle_Shadcn_>
          You need to install the wrappers extension to connect this Analytics bucket to the
          database.
        </AlertTitle_Shadcn_>
        <AlertDescription_Shadcn_ className="flex flex-col gap-y-2">
          <p>
            The {wrapperMeta.label} wrapper requires the Wrappers extension to be installed. You can
            install version {wrappersExtension?.installed_version}
            {databaseNeedsUpgrading &&
              ' which is below the minimum version that supports Iceberg wrapper'}
            . Please {databaseNeedsUpgrading && 'upgrade your database then '}install the{' '}
            <code className="text-xs">wrappers</code> extension to create this wrapper.
          </p>
        </AlertDescription_Shadcn_>
        <AlertDescription_Shadcn_ className="mt-3">
          <Button asChild type="default">
            <Link
              href={
                databaseNeedsUpgrading
                  ? `/org/${slug}/project/${projectRef}/settings/infrastructure`
                  : `/org/${slug}/project/${projectRef}/database/extensions?filter=wrappers`
              }
            >
              {databaseNeedsUpgrading ? 'Upgrade database' : 'Install wrappers extension'}
            </Link>
          </Button>
        </AlertDescription_Shadcn_>
      </Alert_Shadcn_>
      <SimpleConfigurationDetails bucketName={bucketName} />
    </>
  )
}

const ExtensionNeedsUpgrade = ({
  bucketName,
  projectRef,
  slug,
  wrapperMeta,
  wrappersExtension,
}: {
  bucketName: string
  projectRef: string
  slug: string
  wrapperMeta: WrapperMeta
  wrappersExtension: DatabaseExtension
}) => {
  // [Joshen] Default version is what's on the DB, so if the installed version is already the default version
  // but still doesnt meet the minimum extension version, then DB upgrade is required
  const databaseNeedsUpgrading =
    wrappersExtension?.installed_version === wrappersExtension?.default_version

  return (
    <>
      <Alert_Shadcn_ variant="warning">
        <WarningIcon />
        <AlertTitle_Shadcn_>
          Your extension version is outdated for this wrapper.
        </AlertTitle_Shadcn_>
        <AlertDescription_Shadcn_ className="flex flex-col gap-y-2">
          <p>
            The {wrapperMeta.label} wrapper requires a minimum extension version of{' '}
            {wrapperMeta.minimumExtensionVersion}. You have version{' '}
            {wrappersExtension?.installed_version} installed. Please{' '}
            {databaseNeedsUpgrading && 'upgrade your database then '}update the extension by
            disabling and enabling the <code className="text-xs">wrappers</code> extension to create
            this wrapper.
          </p>
          <p className="text-warning">
            Warning: Before reinstalling the wrapper extension, you must first remove all existing
            wrappers. Afterward, you can recreate the wrappers.
          </p>
        </AlertDescription_Shadcn_>
        <AlertDescription_Shadcn_ className="mt-3">
          <Button asChild type="default">
            <Link
              href={
                databaseNeedsUpgrading
                  ? `/org/${slug}/project/${projectRef}/settings/infrastructure`
                  : `/org/${slug}/project/${projectRef}/database/extensions?filter=wrappers`
              }
            >
              {databaseNeedsUpgrading ? 'Upgrade database' : 'View wrappers extension'}
            </Link>
          </Button>
        </AlertDescription_Shadcn_>
      </Alert_Shadcn_>
      <SimpleConfigurationDetails bucketName={bucketName} />
    </>
  )
}

const WrapperMissing = ({ bucketName }: { bucketName: string }) => {
  const { mutateAsync: createIcebergWrapper, isLoading: isCreatingIcebergWrapper } =
    useIcebergWrapperCreateMutation()

  const onSetupWrapper = async () => {
    await createIcebergWrapper({ bucketName })
  }

  return (
    <>
      <Alert_Shadcn_ variant="warning">
        <WarningIcon />
        <AlertTitle_Shadcn_>
          This Analytics bucket does not have a foreign data wrapper setup.
        </AlertTitle_Shadcn_>
        <AlertDescription_Shadcn_ className="flex flex-col gap-y-2">
          <p>You need to setup a wrapper to connect this bucket to the database.</p>
        </AlertDescription_Shadcn_>
        <AlertDescription_Shadcn_ className="mt-3">
          <Button type="default" loading={isCreatingIcebergWrapper} onClick={onSetupWrapper}>
            Setup a wrapper
          </Button>
        </AlertDescription_Shadcn_>
      </Alert_Shadcn_>
      <SimpleConfigurationDetails bucketName={bucketName} />
    </>
  )
}<|MERGE_RESOLUTION|>--- conflicted
+++ resolved
@@ -48,15 +48,11 @@
 import { NamespaceRow } from './NamespaceRow'
 import { SimpleConfigurationDetails } from './SimpleConfigurationDetails'
 import { useIcebergWrapperExtension } from './useIcebergWrapper'
-import { useParams } from 'next/navigation'
+import { useParams } from 'common'
 
 export const AnalyticBucketDetails = ({ bucket }: { bucket: Bucket }) => {
-<<<<<<< HEAD
-  const { project } = useProjectContext()
-  const { slug } = useParams() as { slug: string }
-=======
+  const { slug } = useParams()
   const { data: project } = useSelectedProjectQuery()
->>>>>>> b68b2ebc
 
   const { data: extensionsData } = useDatabaseExtensionsQuery({
     projectRef: project?.ref,
@@ -163,7 +159,7 @@
           <ExtensionNotInstalled
             bucketName={bucket.name}
             projectRef={project?.ref!}
-            slug={slug}
+            slug={slug!}
             wrapperMeta={wrapperMeta}
             wrappersExtension={wrappersExtension!}
           />
@@ -172,7 +168,7 @@
           <ExtensionNeedsUpgrade
             bucketName={bucket.name}
             projectRef={project?.ref!}
-            slug={slug}
+            slug={slug!}
             wrapperMeta={wrapperMeta}
             wrappersExtension={wrappersExtension!}
           />
