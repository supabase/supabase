import { ExternalLink, Eye, EyeOff, Loader } from 'lucide-react'
import { useState } from 'react'

import { useParams } from 'common'
import { useVaultSecretDecryptedValueQuery } from 'data/vault/vault-secret-decrypted-value-query'
import { useSelectedProjectQuery } from 'hooks/misc/useSelectedProject'
import { Button, Input, Tooltip, TooltipContent, TooltipTrigger } from 'ui'

export const DecryptedReadOnlyInput = ({
  value,
  secureEntry,
  descriptionText,
  label,
}: {
  value?: string
  secureEntry: boolean
  descriptionText: string
  label: string
}) => {
<<<<<<< HEAD
  const { slug, ref } = useParams()
  const { project } = useProjectContext()
=======
  const { ref } = useParams()
  const { data: project } = useSelectedProjectQuery()
>>>>>>> b68b2ebc
  const [showHidden, setShowHidden] = useState(false)

  const { data: decryptedValue, isLoading: isDecryptedValueLoading } =
    useVaultSecretDecryptedValueQuery(
      {
        projectRef: project?.ref,
        connectionString: project?.connectionString,
        id: value ?? '',
      },
      { enabled: secureEntry && showHidden }
    )

  const isLoading = isDecryptedValueLoading && showHidden
  const renderedValue = secureEntry
    ? isLoading
      ? 'Fetching value from Vault...'
      : showHidden
        ? decryptedValue
        : value
    : value

  return (
    <Input
      readOnly
      copy
      disabled
      label={
        <div className="flex items-center gap-x-2">
          <span>{label}</span>
          <Tooltip>
            <TooltipTrigger asChild>
              <a
                target="_blank"
                rel="noreferrer noopener"
                href={`/org/${slug}/project/${ref}/integrations/vault/secrets?search=${value}`}
              >
                <ExternalLink
                  size={14}
                  className="text-foreground-lighter hover:text-foreground-light transition"
                />
              </a>
            </TooltipTrigger>
            <TooltipContent side="bottom">View parameter in Vault</TooltipContent>
          </Tooltip>
        </div>
      }
      value={renderedValue}
      type={secureEntry ? (isLoading ? 'text' : showHidden ? 'text' : 'password') : 'text'}
      descriptionText={descriptionText}
      layout="horizontal"
      actions={
        secureEntry ? (
          isLoading ? (
            <div className="flex items-center justify-center mr-1">
              <Button disabled type="default" icon={<Loader className="animate-spin" />} />
            </div>
          ) : (
            <div className="flex items-center justify-center mr-1">
              <Button
                type="default"
                icon={showHidden ? <Eye /> : <EyeOff />}
                onClick={() => setShowHidden(!showHidden)}
              />
            </div>
          )
        ) : null
      }
    />
  )
}<|MERGE_RESOLUTION|>--- conflicted
+++ resolved
@@ -17,13 +17,8 @@
   descriptionText: string
   label: string
 }) => {
-<<<<<<< HEAD
   const { slug, ref } = useParams()
-  const { project } = useProjectContext()
-=======
-  const { ref } = useParams()
   const { data: project } = useSelectedProjectQuery()
->>>>>>> b68b2ebc
   const [showHidden, setShowHidden] = useState(false)
 
   const { data: decryptedValue, isLoading: isDecryptedValueLoading } =
