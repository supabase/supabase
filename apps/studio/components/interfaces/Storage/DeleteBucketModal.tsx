import { get as _get, find } from 'lodash'
import { useRouter } from 'next/router'
import { toast } from 'sonner'

import { useParams } from 'common'
import { useDatabasePoliciesQuery } from 'data/database-policies/database-policies-query'
import { useDatabasePolicyDeleteMutation } from 'data/database-policies/database-policy-delete-mutation'
import { useBucketDeleteMutation } from 'data/storage/bucket-delete-mutation'
import { Bucket, useBucketsQuery } from 'data/storage/buckets-query'
import { useSelectedProjectQuery } from 'hooks/misc/useSelectedProject'
import { TextConfirmModal } from 'ui-patterns/Dialogs/TextConfirmModal'
import { formatPoliciesForStorage } from './Storage.utils'

export interface DeleteBucketModalProps {
  visible: boolean
  bucket: Bucket
  onClose: () => void
}

export const DeleteBucketModal = ({ visible, bucket, onClose }: DeleteBucketModalProps) => {
  const router = useRouter()
  const { ref: projectRef, bucketId } = useParams()
  const { data: project } = useSelectedProjectQuery()

  const { data } = useBucketsQuery({ projectRef })
  const buckets = data ?? []

  const { data: policies } = useDatabasePoliciesQuery({
    projectRef: project?.ref,
    connectionString: project?.connectionString,
    schema: 'storage',
  })

  const { mutateAsync: deletePolicy, isLoading: isDeletingPolicies } =
    useDatabasePolicyDeleteMutation()

  const { mutate: deleteBucket, isLoading: isDeletingBucket } = useBucketDeleteMutation({
    onSuccess: async () => {
      if (!project) return console.error('Project is required')

      // Clean up policies from the corresponding bucket that was deleted
      const storageObjectsPolicies = (policies ?? []).filter((policy) => policy.table === 'objects')
      const formattedStorageObjectPolicies = formatPoliciesForStorage(
        buckets,
        storageObjectsPolicies
      )
      const bucketPolicies = _get(
        find(formattedStorageObjectPolicies, { name: bucket.id }),
        ['policies'],
        []
      )

      try {
        await Promise.all(
          bucketPolicies.map((policy: any) =>
            deletePolicy({
              projectRef: project?.ref,
              connectionString: project?.connectionString,
              originalPolicy: policy,
            })
          )
        )

        toast.success(`Successfully deleted bucket ${bucket.id}`)
        if (!!bucketId) router.push(`/project/${projectRef}/storage/files`)
        onClose()
      } catch (error) {
        toast.success(
          `Successfully deleted bucket ${bucket.id}. However, there was a problem deleting the policies tied to the bucket. Please review them in the storage policies section`
        )
      }
    },
  })

  const onConfirmDelete = async () => {
    if (!projectRef) return console.error('Project ref is required')
    if (!bucket) return console.error('No bucket is selected')
    deleteBucket({ projectRef, id: bucket.id })
  }

  return (
    <TextConfirmModal
      visible={visible}
      size="medium"
      variant="destructive"
      title={`Confirm deletion of ${bucket.id}`}
      loading={isDeletingBucket || isDeletingPolicies}
      confirmPlaceholder="Type bucket name"
      confirmString={bucket.id}
      confirmLabel="Delete bucket"
      onCancel={onClose}
      onConfirm={onConfirmDelete}
      alert={{
        title: 'You cannot recover this bucket once deleted',
        description: 'This action cannot be undone',
      }}
    >
<<<<<<< HEAD
      <DialogContent aria-describedby={undefined}>
        <DialogHeader>
          <DialogTitle>Delete bucket “{bucket.id}”</DialogTitle>
        </DialogHeader>

        <DialogSectionSeparator />

        <Admonition
          type="destructive"
          className="rounded-none border-x-0 border-t-0 mb-0"
          title="You cannot recover this bucket once deleted."
          description="All bucket data will be lost."
        />

        <DialogSection>
          <p className="text-sm">
            Your bucket <span className="font-bold text-foreground">{bucket.id}</span> and all its
            contents will be permanently deleted.
          </p>
        </DialogSection>
        <DialogSectionSeparator />
        <DialogSection>
          <Form_Shadcn_ {...form}>
            <form id={formId} onSubmit={form.handleSubmit(onSubmit)}>
              <FormField_Shadcn_
                key="confirm"
                name="confirm"
                control={form.control}
                render={({ field }) => (
                  <FormItemLayout
                    name="confirm"
                    label={
                      <>
                        Type <span className="font-bold text-foreground">{bucket.id}</span> to
                        confirm.
                      </>
                    }
                  >
                    <FormControl_Shadcn_>
                      <Input_Shadcn_
                        id="confirm"
                        autoComplete="off"
                        {...field}
                        placeholder="Type bucket name"
                      />
                    </FormControl_Shadcn_>
                  </FormItemLayout>
                )}
              />
            </form>
          </Form_Shadcn_>
        </DialogSection>
        <DialogFooter>
          <Button type="default" disabled={isDeletingBucket} onClick={onClose}>
            Cancel
          </Button>
          <Button form={formId} htmlType="submit" type="danger" loading={isDeletingBucket}>
            Delete bucket
          </Button>
        </DialogFooter>
      </DialogContent>
    </Dialog>
=======
      <p className="text-sm">
        Your bucket <span className="font-bold text-foreground">{bucket.id}</span> and all of its
        contents will be permanently deleted.
      </p>
    </TextConfirmModal>
>>>>>>> dee40fe1
  )
}<|MERGE_RESOLUTION|>--- conflicted
+++ resolved
@@ -83,7 +83,7 @@
       visible={visible}
       size="medium"
       variant="destructive"
-      title={`Confirm deletion of ${bucket.id}`}
+      title={`Delete bucket “${bucket.id}”`}
       loading={isDeletingBucket || isDeletingPolicies}
       confirmPlaceholder="Type bucket name"
       confirmString={bucket.id}
@@ -95,75 +95,10 @@
         description: 'This action cannot be undone',
       }}
     >
-<<<<<<< HEAD
-      <DialogContent aria-describedby={undefined}>
-        <DialogHeader>
-          <DialogTitle>Delete bucket “{bucket.id}”</DialogTitle>
-        </DialogHeader>
-
-        <DialogSectionSeparator />
-
-        <Admonition
-          type="destructive"
-          className="rounded-none border-x-0 border-t-0 mb-0"
-          title="You cannot recover this bucket once deleted."
-          description="All bucket data will be lost."
-        />
-
-        <DialogSection>
-          <p className="text-sm">
-            Your bucket <span className="font-bold text-foreground">{bucket.id}</span> and all its
-            contents will be permanently deleted.
-          </p>
-        </DialogSection>
-        <DialogSectionSeparator />
-        <DialogSection>
-          <Form_Shadcn_ {...form}>
-            <form id={formId} onSubmit={form.handleSubmit(onSubmit)}>
-              <FormField_Shadcn_
-                key="confirm"
-                name="confirm"
-                control={form.control}
-                render={({ field }) => (
-                  <FormItemLayout
-                    name="confirm"
-                    label={
-                      <>
-                        Type <span className="font-bold text-foreground">{bucket.id}</span> to
-                        confirm.
-                      </>
-                    }
-                  >
-                    <FormControl_Shadcn_>
-                      <Input_Shadcn_
-                        id="confirm"
-                        autoComplete="off"
-                        {...field}
-                        placeholder="Type bucket name"
-                      />
-                    </FormControl_Shadcn_>
-                  </FormItemLayout>
-                )}
-              />
-            </form>
-          </Form_Shadcn_>
-        </DialogSection>
-        <DialogFooter>
-          <Button type="default" disabled={isDeletingBucket} onClick={onClose}>
-            Cancel
-          </Button>
-          <Button form={formId} htmlType="submit" type="danger" loading={isDeletingBucket}>
-            Delete bucket
-          </Button>
-        </DialogFooter>
-      </DialogContent>
-    </Dialog>
-=======
       <p className="text-sm">
         Your bucket <span className="font-bold text-foreground">{bucket.id}</span> and all of its
         contents will be permanently deleted.
       </p>
     </TextConfirmModal>
->>>>>>> dee40fe1
   )
 }