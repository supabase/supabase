--- conflicted
+++ resolved
@@ -8,11 +8,7 @@
 import { useDatabasePolicyDeleteMutation } from 'data/database-policies/database-policy-delete-mutation'
 import { useBucketDeleteMutation } from 'data/storage/bucket-delete-mutation'
 import { Bucket, useBucketsQuery } from 'data/storage/buckets-query'
-<<<<<<< HEAD
-=======
 import { useSelectedProjectQuery } from 'hooks/misc/useSelectedProject'
-import TextConfirmModal from 'ui-patterns/Dialogs/TextConfirmModal'
->>>>>>> 00cad157
 import { formatPoliciesForStorage } from './Storage.utils'
 import {
   Button,
@@ -36,12 +32,8 @@
 export const DeleteBucketModal = ({ bucket, onClose }: DeleteBucketModalProps) => {
   const router = useRouter()
   const { ref: projectRef } = useParams()
-<<<<<<< HEAD
-  const { project } = useProjectContext()
+  const { data: project } = useSelectedProjectQuery()
   const [value, setValue] = useState<string>(``)
-=======
-  const { data: project } = useSelectedProjectQuery()
->>>>>>> 00cad157
 
   const { data } = useBucketsQuery({ projectRef })
   const { data: policies } = useDatabasePoliciesQuery({
