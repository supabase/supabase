import { ChevronRight, Info, Loader2, Plus, RefreshCw } from 'lucide-react'
import { useEffect, useMemo, useState } from 'react'

import { useParams } from 'common'
import type { WrapperMeta } from 'components/interfaces/Integrations/Wrappers/Wrappers.types'
import { FormattedWrapperTable } from 'components/interfaces/Integrations/Wrappers/Wrappers.utils'
import { ImportForeignSchemaDialog } from 'components/interfaces/Storage/ImportForeignSchemaDialog'
import { useFDWImportForeignSchemaMutation } from 'data/fdw/fdw-import-foreign-schema-mutation'
import { FDW } from 'data/fdw/fdws-query'
import { useIcebergNamespaceTablesQuery } from 'data/storage/iceberg-namespace-tables-query'
import { useSelectedProjectQuery } from 'hooks/misc/useSelectedProject'
import {
  Button,
  Card,
  CardHeader,
  CardTitle,
  LoadingLine,
  Table,
  TableBody,
  TableCell,
  TableHead,
  TableHeader,
  TableRow,
  Tooltip,
  TooltipContent,
  TooltipTrigger,
} from 'ui'
import { getNamespaceTableNameFromPostgresTableName } from '../AnalyticsBucketDetails.utils'
import { useAnalyticsBucketAssociatedEntities } from '../useAnalyticsBucketAssociatedEntities'
import { TableRowComponent } from './TableRowComponent'

type NamespaceWithTablesProps = {
  bucketName?: string
  namespace: string
  sourceType: 'replication' | 'direct'
  schema: string
  tables: (FormattedWrapperTable & { id: number })[]
  wrapperInstance: FDW
  wrapperValues: Record<string, string>
  wrapperMeta: WrapperMeta
  pollIntervalNamespaceTables: number
  setPollIntervalNamespaceTables: (value: number) => void
}

export const NamespaceWithTables = ({
  bucketName,
  namespace,
  sourceType = 'direct',
  schema,
  tables,
  wrapperInstance,
  wrapperValues,
  wrapperMeta,
  pollIntervalNamespaceTables,
  setPollIntervalNamespaceTables,
}: NamespaceWithTablesProps) => {
  const { ref: projectRef, bucketId } = useParams()
  const { data: project } = useSelectedProjectQuery()
  const [importForeignSchemaShown, setImportForeignSchemaShown] = useState(false)

  const { publication } = useAnalyticsBucketAssociatedEntities({ projectRef, bucketId })

  const {
    data: tablesData = [],
    isLoading: isLoadingNamespaceTables,
    isSuccess: isSuccessNamespaceTables,
  } = useIcebergNamespaceTablesQuery(
    {
      catalogUri: wrapperValues.catalog_uri,
      warehouse: wrapperValues.warehouse,
      namespace: namespace,
      projectRef,
    },
    {
<<<<<<< HEAD
      enabled: !!token,
      refetchInterval: (data = []) => {
=======
      refetchInterval: (data) => {
>>>>>>> d8fcab24
        if (pollIntervalNamespaceTables === 0) return false

        const publicationTables = publication?.tables ?? []
        const isSynced = !publicationTables.some(
          (x) => !data.includes(getNamespaceTableNameFromPostgresTableName(x))
        )
        if (isSynced) {
          setPollIntervalNamespaceTables(0)
          return false
        }

        return pollIntervalNamespaceTables
      },
    }
  )

  const publicationTables = publication?.tables ?? []
  const publicationTablesNotSyncedToNamespaceTables = publicationTables.filter(
    (x) => !tablesData.includes(getNamespaceTableNameFromPostgresTableName(x))
  )
  const isSyncedPublicationTablesAndNamespaceTables =
    publicationTablesNotSyncedToNamespaceTables.length === 0

  const { mutateAsync: importForeignSchema, isLoading: isImportingForeignSchema } =
    useFDWImportForeignSchemaMutation()

  const rescanNamespace = async () => {
    await importForeignSchema({
      projectRef: project?.ref,
      connectionString: project?.connectionString,
      serverName: wrapperInstance.server_name,
      sourceSchema: namespace,
      targetSchema: schema,
    })
  }

  const missingTables = useMemo(() => {
    return (tablesData || []).filter(
      (t) => !tables.find((table) => table.table.split('.')[1] === t)
    )
  }, [tablesData, tables])

  // Get all tables (connected + missing) for display
  const allTables = useMemo(() => {
    const connectedTableNames = tables.map((table) => table.table.split('.')[1])
    const allTableNames = [...new Set([...connectedTableNames, ...missingTables])]

    return allTableNames.map((tableName) => ({
      id: tables.find((t) => t.table_name === tableName)?.id ?? 0,
      name: tableName,
      isConnected: connectedTableNames.includes(tableName),
    }))
  }, [tables, missingTables])

  // Determine if schema is valid (no clashes with Postgres schema)
  // TODO: Replace with actual clash check logic
  const validSchema = useMemo(() => {
    // If schema exists and has tables, it's always valid
    if (schema && tables.length > 0) return true

    // For uploaded namespaces without tables, check for clashes against incoming schema (namespace name)
    // TODO: Replace with actual clash check against Postgres schema
    const hasClashes = false // Mock: no clashes for now

    // Show incoming schema if no clashes (even without tables)
    return !hasClashes
  }, [schema, tables.length])

  // Determine what schema name to display
  const displaySchema = useMemo(() => {
    // If we have a target schema, use it
    if (schema) return schema

    // Otherwise, show the incoming schema (namespace name)
    return `fdw_analytics_${namespace.replaceAll('-', '_')}`
  }, [schema, namespace])

  useEffect(() => {
    if (isSuccessNamespaceTables && !isSyncedPublicationTablesAndNamespaceTables) {
      setPollIntervalNamespaceTables(4000)
    }
    // eslint-disable-next-line react-hooks/exhaustive-deps
  }, [isSuccessNamespaceTables, isSyncedPublicationTablesAndNamespaceTables])

  return (
    <Card>
      <CardHeader className="flex flex-row justify-between items-center px-4 py-5 space-y-0">
        <CardTitle className="text-sm font-normal font-sans normal-case leading-none flex flex-row items-center gap-x-1">
          <Tooltip>
            <TooltipTrigger asChild>
              <span className="flex flex-row items-center gap-x-1 text-foreground-lighter">
                {sourceType === 'direct' ? namespace : 'public'}
                <ChevronRight size={12} className="text-foreground-muted" />
              </span>
            </TooltipTrigger>
            <TooltipContent side="bottom">
              <p>{sourceType === 'direct' ? 'Analytics' : 'Postgres'} schema</p>
            </TooltipContent>
          </Tooltip>
          {validSchema && (
            <Tooltip>
              <TooltipTrigger
                asChild
                className={tables.length === 0 ? `flex flex-row items-center gap-x-1` : undefined}
              >
                <span
                  className={
                    tables.length > 0
                      ? `text-foreground`
                      : `text-foreground-muted flex flex-row items-center gap-x-1`
                  }
                >
                  {displaySchema}
                  {tables.length === 0 && <Info size={12} />}
                </span>
              </TooltipTrigger>
              <TooltipContent side="bottom">
                <p>Postgres schema{tables.length === 0 && ' that will be created'}</p>
              </TooltipContent>
            </Tooltip>
          )}
        </CardTitle>

        <div className="flex flex-row gap-x-6">
          {pollIntervalNamespaceTables > 0 && (
            <Tooltip>
              <TooltipTrigger>
                <div className="flex items-center gap-x-2 text-foreground-lighter">
                  <Loader2 size={14} className="animate-spin" />
                  <p className="text-sm">
                    Connecting {publicationTablesNotSyncedToNamespaceTables.length} table
                    {publicationTablesNotSyncedToNamespaceTables.length > 1 ? 's' : ''}
                  </p>
                </div>
              </TooltipTrigger>
              <TooltipContent side="bottom" align="end">
                <p className="mb-1">Waiting for namespace table to be created for:</p>
                <ul className="list-disc pl-6">
                  {publicationTablesNotSyncedToNamespaceTables.map((x) => {
                    const value = `${x.schema}.${x.name}`
                    return <li key={value}>{value}</li>
                  })}
                </ul>
              </TooltipContent>
            </Tooltip>
          )}
          {missingTables.length > 0 && (
            <Button
              type={schema ? 'default' : 'warning'}
              size="tiny"
              icon={schema ? <RefreshCw /> : <Plus size={14} />}
              onClick={() => (schema ? rescanNamespace() : setImportForeignSchemaShown(true))}
              loading={isImportingForeignSchema || isLoadingNamespaceTables}
            >
              {schema ? 'Sync tables' : `Connect to table${missingTables.length > 1 ? 's' : ''}`}
            </Button>
          )}
        </div>
      </CardHeader>

      {pollIntervalNamespaceTables > 0 && <LoadingLine loading />}

      <Table>
        <TableHeader>
          <TableRow>
            <TableHead className={allTables.length === 0 ? 'text-foreground-muted' : undefined}>
              Table name
            </TableHead>
            {!!publication && (
              <TableHead className={allTables.length === 0 ? 'hidden' : undefined}>
                Replication Status
              </TableHead>
            )}
            <TableHead />
          </TableRow>
        </TableHeader>
        <TableBody>
          {allTables.length === 0 ? (
            <TableRow className="[&>td]:hover:bg-inherit">
              <TableCell colSpan={3}>
                <p className="text-sm text-foreground">No tables yet</p>
                <p className="text-sm text-foreground-lighter">
                  {sourceType === 'direct'
                    ? ' Publish an analytics table from your Iceberg client'
                    : 'Connect a table from your database'}
                </p>
              </TableCell>
            </TableRow>
          ) : (
            allTables.map((table) => (
              <TableRowComponent
                key={table.name}
                table={table}
                namespace={namespace}
                schema={displaySchema}
                isLoading={isImportingForeignSchema || isLoadingNamespaceTables}
              />
            ))
          )}
        </TableBody>
      </Table>
      <ImportForeignSchemaDialog
        bucketName={bucketName ?? ''}
        namespace={namespace}
        circumstance="clash"
        wrapperMeta={wrapperMeta}
        visible={importForeignSchemaShown}
        onClose={() => setImportForeignSchemaShown(false)}
      />
    </Card>
  )
}<|MERGE_RESOLUTION|>--- conflicted
+++ resolved
@@ -72,12 +72,7 @@
       projectRef,
     },
     {
-<<<<<<< HEAD
-      enabled: !!token,
       refetchInterval: (data = []) => {
-=======
-      refetchInterval: (data) => {
->>>>>>> d8fcab24
         if (pollIntervalNamespaceTables === 0) return false
 
         const publicationTables = publication?.tables ?? []
