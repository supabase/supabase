--- conflicted
+++ resolved
@@ -1,21 +1,21 @@
+import { snakeCase } from 'lodash'
 import { ChevronRight, Info, MoreVertical, Pause, Play, Plus } from 'lucide-react'
 import Link from 'next/link'
 import { useMemo, useState } from 'react'
+import { toast } from 'sonner'
 
 import { useParams } from 'common'
 import type { WrapperMeta } from 'components/interfaces/Integrations/Wrappers/Wrappers.types'
 import { FormattedWrapperTable } from 'components/interfaces/Integrations/Wrappers/Wrappers.utils'
 import { ImportForeignSchemaDialog } from 'components/interfaces/Storage/ImportForeignSchemaDialog'
+import { useUpdatePublicationMutation } from 'data/etl/publication-update-mutation'
+import { useStartPipelineMutation } from 'data/etl/start-pipeline-mutation'
+import { useReplicationTablesQuery } from 'data/etl/tables-query'
 import { useFDWImportForeignSchemaMutation } from 'data/fdw/fdw-import-foreign-schema-mutation'
 import { FDW } from 'data/fdw/fdws-query'
-import { useUpdatePublicationMutation } from 'data/replication/publication-update-mutation'
-import { useStartPipelineMutation } from 'data/replication/start-pipeline-mutation'
-import { useReplicationTablesQuery } from 'data/replication/tables-query'
 import { useIcebergNamespaceTablesQuery } from 'data/storage/iceberg-namespace-tables-query'
 import { useSelectedProjectQuery } from 'hooks/misc/useSelectedProject'
 import { SqlEditor } from 'icons'
-import { snakeCase } from 'lodash'
-import { toast } from 'sonner'
 import {
   Button,
   Card,
@@ -182,50 +182,6 @@
                   : 'Not replicating'}
             </span>
           </div>
-<<<<<<< HEAD
-=======
-          <span className="text-foreground-lighter">
-            {isLoading && !isConnected
-              ? 'Connecting...'
-              : isConnected
-                ? 'Connected'
-                : 'Not connected'}
-          </span>
-        </div>
-      </TableCell>
-      {isConnected && (
-        <TableCell className="text-right flex flex-row items-center gap-x-2 justify-end">
-          <>
-            <Button asChild type="default" size="tiny">
-              <Link href={`/project/${project?.ref}/editor/${tableName}`}>
-                <p>View table</p>
-              </Link>
-            </Button>
-            <DropdownMenu>
-              <DropdownMenuTrigger asChild>
-                <Button type="default" className="px-1" icon={<MoreVertical />} />
-              </DropdownMenuTrigger>
-
-              <DropdownMenuContent side="bottom" align="end" className="w-fit min-w-[180px]">
-                <DropdownMenuItem className="flex items-center gap-x-2" onClick={handleQueryTable}>
-                  <Code size={12} className="text-foreground-lighter" />
-                  <p>Query in SQL Editor</p>
-                </DropdownMenuItem>
-                <DropdownMenuItem asChild className="flex items-center gap-x-2">
-                  <Link href={`/project/${project?.ref}/database/etl/${tableName}`}>
-                    <Replace size={12} className="text-foreground-lighter" />
-                    <p>View replication status</p>
-                  </Link>
-                </DropdownMenuItem>
-
-                <DropdownMenuItem className="flex items-center gap-x-2" onClick={handleDeleteTable}>
-                  <Trash2 size={12} className="text-foreground-lighter" />
-                  <p>Delete table</p>
-                </DropdownMenuItem>
-              </DropdownMenuContent>
-            </DropdownMenu>
-          </>
->>>>>>> 91464b8f
         </TableCell>
 
         {table.isConnected && (
