--- conflicted
+++ resolved
@@ -1,16 +1,14 @@
+import Link from 'next/link'
+import { useRouter } from 'next/navigation'
+import { useState } from 'react'
+
 import { useParams } from 'common'
 import { ScaffoldHeader, ScaffoldSection, ScaffoldSectionTitle } from 'components/layouts/Scaffold'
 import { GenericSkeletonLoader } from 'components/ui/ShimmeringLoader'
 import { useAnalyticsBucketsQuery } from 'data/storage/analytics-buckets-query'
 import { Bucket as BucketIcon } from 'icons'
 import { BASE_PATH } from 'lib/constants'
-<<<<<<< HEAD
-import { Button, Card, cn, Table, TableBody, TableCell, TableHead, TableHeader, TableRow } from 'ui'
-=======
 import { ChevronRight, ExternalLink, Search } from 'lucide-react'
-import Link from 'next/link'
-import { useRouter } from 'next/navigation'
-import { useState } from 'react'
 import {
   Badge,
   Button,
@@ -26,7 +24,6 @@
   TooltipContent,
   TooltipTrigger,
 } from 'ui'
->>>>>>> 849c29f8
 import { Admonition, TimestampInfo } from 'ui-patterns'
 import { Input } from 'ui-patterns/DataInputs/Input'
 import { EmptyBucketState } from '../EmptyBucketState'
