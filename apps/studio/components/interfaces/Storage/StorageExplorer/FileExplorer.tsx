import { noop } from 'lodash'
import { useEffect, useRef } from 'react'
import { DndProvider } from 'react-dnd'
import { HTML5Backend } from 'react-dnd-html5-backend'

import { useStorageExplorerStateSnapshot } from 'state/storage-explorer'
import { cn } from 'ui'
import { CONTEXT_MENU_KEYS, STORAGE_VIEWS } from '../Storage.constants'
import type { StorageColumn, StorageItemWithColumn } from '../Storage.types'
<<<<<<< HEAD
import ColumnContextMenu from './ColumnContextMenu'
import CustomDragLayer from './CustomDragLayer'
import FileExplorerColumn from './FileExplorerColumn'
import FolderContextMenu from './FolderContextMenu'
import ItemContextMenu from './ItemContextMenu'
=======
import { ColumnContextMenu } from './ColumnContextMenu'
import { FileExplorerColumn } from './FileExplorerColumn'
import { FolderContextMenu } from './FolderContextMenu'
import { ItemContextMenu } from './ItemContextMenu'
>>>>>>> 72db84b0

export interface FileExplorerProps {
  columns: StorageColumn[]
  selectedItems: StorageItemWithColumn[]
  itemSearchString: string
  onFilesUpload: (event: any, index: number) => void
  onSelectAllItemsInColumn: (index: number) => void
  onSelectColumnEmptySpace: (index: number) => void
  onColumnLoadMore: (index: number, column: StorageColumn) => void
}

export const FileExplorer = ({
  columns = [],
  selectedItems = [],
  itemSearchString,
  onFilesUpload = noop,
  onSelectAllItemsInColumn = noop,
  onSelectColumnEmptySpace = noop,
  onColumnLoadMore = noop,
}: FileExplorerProps) => {
  const fileExplorerRef = useRef<any>(null)
  const snap = useStorageExplorerStateSnapshot()

  useEffect(() => {
    if (fileExplorerRef) {
      const { scrollWidth, clientWidth } = fileExplorerRef.current
      if (scrollWidth > clientWidth) {
        fileExplorerRef.current.scrollLeft += scrollWidth - clientWidth
      }
    }
  }, [columns])

  return (
    <DndProvider backend={HTML5Backend}>
      <div
        ref={fileExplorerRef}
        className={cn(
          'file-explorer flex flex-grow overflow-x-auto justify-between h-full w-full relative',
          snap.view === STORAGE_VIEWS.LIST && 'flex-col'
        )}
      >
        <CustomDragLayer />
        <ColumnContextMenu id={CONTEXT_MENU_KEYS.STORAGE_COLUMN} />
        <ItemContextMenu id={CONTEXT_MENU_KEYS.STORAGE_ITEM} />
        <FolderContextMenu id={CONTEXT_MENU_KEYS.STORAGE_FOLDER} />
        {snap.view === STORAGE_VIEWS.COLUMNS ? (
          <div className="flex">
            {columns.map((column, index) => (
              <FileExplorerColumn
                key={`column-${index}`}
                index={index}
                column={column}
                selectedItems={selectedItems}
                itemSearchString={itemSearchString}
                onFilesUpload={onFilesUpload}
                onSelectAllItemsInColumn={onSelectAllItemsInColumn}
                onSelectColumnEmptySpace={onSelectColumnEmptySpace}
                onColumnLoadMore={onColumnLoadMore}
              />
            ))}
          </div>
        ) : snap.view === STORAGE_VIEWS.LIST ? (
          <>
            {columns.length > 0 && (
              <FileExplorerColumn
                fullWidth
                index={columns.length - 1}
                column={columns[columns.length - 1]}
                selectedItems={selectedItems}
                itemSearchString={itemSearchString}
                onFilesUpload={onFilesUpload}
                onSelectAllItemsInColumn={onSelectAllItemsInColumn}
                onSelectColumnEmptySpace={onSelectColumnEmptySpace}
                onColumnLoadMore={onColumnLoadMore}
              />
            )}
          </>
        ) : (
          <div>Unknown view: {snap.view}</div>
        )}
      </div>
    </DndProvider>
  )
}<|MERGE_RESOLUTION|>--- conflicted
+++ resolved
@@ -7,18 +7,11 @@
 import { cn } from 'ui'
 import { CONTEXT_MENU_KEYS, STORAGE_VIEWS } from '../Storage.constants'
 import type { StorageColumn, StorageItemWithColumn } from '../Storage.types'
-<<<<<<< HEAD
-import ColumnContextMenu from './ColumnContextMenu'
-import CustomDragLayer from './CustomDragLayer'
-import FileExplorerColumn from './FileExplorerColumn'
-import FolderContextMenu from './FolderContextMenu'
-import ItemContextMenu from './ItemContextMenu'
-=======
 import { ColumnContextMenu } from './ColumnContextMenu'
+import { CustomDragLayer } from './CustomDragLayer'
 import { FileExplorerColumn } from './FileExplorerColumn'
 import { FolderContextMenu } from './FolderContextMenu'
 import { ItemContextMenu } from './ItemContextMenu'
->>>>>>> 72db84b0
 
 export interface FileExplorerProps {
   columns: StorageColumn[]
