import Link from 'next/link'
<<<<<<< HEAD
import { useRouter } from 'next/router'
=======
>>>>>>> 6f54cf8a

import { IS_PLATFORM, useParams } from 'common'
import { Menu } from 'ui'
import { BUCKET_TYPES, BUCKET_TYPE_KEYS } from './Storage.constants'
import { useStorageV2Page } from './Storage.utils'

export const StorageMenuV2 = () => {
<<<<<<< HEAD
  const router = useRouter()
  const { ref } = useParams()

  const page = router.pathname.split('/')[4] as undefined | 'files' | 'analytics' | 'vectors' | 's3'
=======
  const { ref } = useParams()
  const page = useStorageV2Page()
>>>>>>> 6f54cf8a

  return (
    <Menu type="pills" className="my-6 flex flex-grow flex-col">
      <div className="space-y-6">
        <div className="mx-3">
          <Menu.Group title={<span className="uppercase font-mono">Bucket Types</span>} />

          {BUCKET_TYPE_KEYS.map((bucketTypeKey) => {
            const isSelected = page === bucketTypeKey
            const config = BUCKET_TYPES[bucketTypeKey]
<<<<<<< HEAD

            return (
              <Link key={bucketTypeKey} href={`/project/${ref}/storage/${bucketTypeKey}`}>
                <Menu.Item rounded active={isSelected}>
                  <p className="truncate">{config.displayName}</p>
                </Menu.Item>
              </Link>
            )
          })}
        </div>

        <div className="h-px w-full bg-border" />
        <div className="mx-3">
          <Menu.Group title={<span className="uppercase font-mono">Configuration</span>} />
          {IS_PLATFORM && (
            <Link href={`/project/${ref}/storage/s3`}>
              <Menu.Item rounded active={page === 's3'}>
                <p className="truncate">S3</p>
              </Menu.Item>
            </Link>
          )}
        </div>
=======

            return (
              <Link key={bucketTypeKey} href={`/project/${ref}/storage/${bucketTypeKey}`}>
                <Menu.Item rounded active={isSelected}>
                  <p className="truncate">{config.displayName}</p>
                </Menu.Item>
              </Link>
            )
          })}
        </div>

        {IS_PLATFORM && (
          <>
            <div className="h-px w-full bg-border" />
            <div className="mx-3">
              <Menu.Group title={<span className="uppercase font-mono">Configuration</span>} />

              <Link href={`/project/${ref}/storage/s3`}>
                <Menu.Item rounded active={page === 's3'}>
                  <p className="truncate">S3</p>
                </Menu.Item>
              </Link>
            </div>
          </>
        )}
>>>>>>> 6f54cf8a
      </div>
    </Menu>
  )
}<|MERGE_RESOLUTION|>--- conflicted
+++ resolved
@@ -1,8 +1,4 @@
 import Link from 'next/link'
-<<<<<<< HEAD
-import { useRouter } from 'next/router'
-=======
->>>>>>> 6f54cf8a
 
 import { IS_PLATFORM, useParams } from 'common'
 import { Menu } from 'ui'
@@ -10,15 +6,8 @@
 import { useStorageV2Page } from './Storage.utils'
 
 export const StorageMenuV2 = () => {
-<<<<<<< HEAD
-  const router = useRouter()
-  const { ref } = useParams()
-
-  const page = router.pathname.split('/')[4] as undefined | 'files' | 'analytics' | 'vectors' | 's3'
-=======
   const { ref } = useParams()
   const page = useStorageV2Page()
->>>>>>> 6f54cf8a
 
   return (
     <Menu type="pills" className="my-6 flex flex-grow flex-col">
@@ -29,30 +18,6 @@
           {BUCKET_TYPE_KEYS.map((bucketTypeKey) => {
             const isSelected = page === bucketTypeKey
             const config = BUCKET_TYPES[bucketTypeKey]
-<<<<<<< HEAD
-
-            return (
-              <Link key={bucketTypeKey} href={`/project/${ref}/storage/${bucketTypeKey}`}>
-                <Menu.Item rounded active={isSelected}>
-                  <p className="truncate">{config.displayName}</p>
-                </Menu.Item>
-              </Link>
-            )
-          })}
-        </div>
-
-        <div className="h-px w-full bg-border" />
-        <div className="mx-3">
-          <Menu.Group title={<span className="uppercase font-mono">Configuration</span>} />
-          {IS_PLATFORM && (
-            <Link href={`/project/${ref}/storage/s3`}>
-              <Menu.Item rounded active={page === 's3'}>
-                <p className="truncate">S3</p>
-              </Menu.Item>
-            </Link>
-          )}
-        </div>
-=======
 
             return (
               <Link key={bucketTypeKey} href={`/project/${ref}/storage/${bucketTypeKey}`}>
@@ -78,7 +43,6 @@
             </div>
           </>
         )}
->>>>>>> 6f54cf8a
       </div>
     </Menu>
   )
