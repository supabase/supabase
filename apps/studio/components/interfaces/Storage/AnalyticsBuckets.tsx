import { MoreVertical, Search, Trash2 } from 'lucide-react'
import Link from 'next/link'
import { useRouter } from 'next/router'
import { useState } from 'react'

import { useParams } from 'common'
import { ScaffoldHeader, ScaffoldSection, ScaffoldSectionTitle } from 'components/layouts/Scaffold'
import { GenericSkeletonLoader } from 'components/ui/ShimmeringLoader'
<<<<<<< HEAD
import { useProjectStorageConfigQuery } from 'data/config/project-storage-config-query'
import { Bucket, useBucketsQuery } from 'data/storage/buckets-query'
import { useAnalyticsIntegrationInstaller } from 'hooks/useAnalyticsIntegrationInstaller'
import { IS_PLATFORM } from 'lib/constants'
import {
  Badge,
=======
import { Bucket, useBucketsQuery } from 'data/storage/buckets-query'
import {
>>>>>>> bf3f26d0
  Button,
  Card,
  DropdownMenu,
  DropdownMenuContent,
  DropdownMenuItem,
  DropdownMenuTrigger,
  Table,
  TableBody,
  TableCell,
  TableHead,
  TableHeader,
  TableRow,
} from 'ui'
import { TimestampInfo } from 'ui-patterns'
import { Input } from 'ui-patterns/DataInputs/Input'
<<<<<<< HEAD
import { AnalyticsIntegrationAlert } from './AnalyticsIntegrationAlert'
=======
>>>>>>> bf3f26d0
import { CreateSpecializedBucketModal } from './CreateSpecializedBucketModal'
import { DeleteBucketModal } from './DeleteBucketModal'
import { EmptyBucketState } from './EmptyBucketState'

export const AnalyticsBuckets = () => {
  const router = useRouter()
  const { ref } = useParams()

  const [modal, setModal] = useState<'edit' | 'empty' | 'delete' | null>(null)
  const [selectedBucket, setSelectedBucket] = useState<Bucket>()
  const [filterString, setFilterString] = useState('')

<<<<<<< HEAD
  const { data } = useProjectStorageConfigQuery({ projectRef: ref }, { enabled: IS_PLATFORM })
  const { data: buckets = [], isLoading: isLoadingBuckets } = useBucketsQuery({ projectRef: ref })
  const { installIntegrations, isLoading: isInstalling } = useAnalyticsIntegrationInstaller()
=======
  const { data: buckets = [], isLoading: isLoadingBuckets } = useBucketsQuery({ projectRef: ref })
>>>>>>> bf3f26d0

  const analyticsBuckets = buckets
    .filter((bucket) => !('type' in bucket) || bucket.type === 'ANALYTICS')
    .filter((bucket) =>
      filterString.length === 0
        ? true
        : bucket.name.toLowerCase().includes(filterString.toLowerCase())
    )

<<<<<<< HEAD
  // Placeholder component - will be implemented in a later PR
=======
>>>>>>> bf3f26d0
  return (
    <>
      {!isLoadingBuckets &&
      buckets.filter((bucket) => !('type' in bucket) || bucket.type === 'ANALYTICS').length ===
        0 ? (
        <EmptyBucketState bucketType="analytics" />
      ) : (
        // Override the default first:pt-12 to match other storage types
        <ScaffoldSection isFullWidth className="gap-y-4 first:pt-8">
<<<<<<< HEAD
          <AnalyticsIntegrationAlert
            context="page"
            variant="warning"
            showInstallButton={true}
            onInstall={installIntegrations}
          />
=======
>>>>>>> bf3f26d0
          <ScaffoldHeader className="py-0">
            <ScaffoldSectionTitle>Buckets</ScaffoldSectionTitle>
          </ScaffoldHeader>
          <div className="flex flex-grow justify-between gap-x-2 items-center">
            <Input
              size="tiny"
              className="flex-grow lg:flex-grow-0 w-52"
              placeholder="Search for a bucket"
              value={filterString}
              onChange={(e) => setFilterString(e.target.value)}
              icon={<Search size={12} />}
            />
            <CreateSpecializedBucketModal
              buttonType="primary"
              buttonClassName="w-fit"
              bucketType="analytics"
            />
          </div>

          {isLoadingBuckets ? (
            <GenericSkeletonLoader />
          ) : (
            <Card>
              <Table>
                <TableHeader>
                  <TableRow>
                    <TableHead>Name</TableHead>
                    <TableHead>Created at</TableHead>
                    <TableHead />
                  </TableRow>
                </TableHeader>
                <TableBody>
                  {analyticsBuckets.length === 0 && filterString.length > 0 && (
                    <TableRow>
                      <TableCell colSpan={3}>
                        <p className="text-sm text-foreground">No results found</p>
                        <p className="text-sm text-foreground-light">
                          Your search for "{filterString}" did not return any results
                        </p>
                      </TableCell>
                    </TableRow>
                  )}
                  {analyticsBuckets.map((bucket) => (
                    <TableRow
                      key={bucket.id}
                      className="cursor-pointer"
                      onClick={(event) => {
                        const url = `/project/${ref}/storage/analytics/buckets/${bucket.id}`
                        if (event.metaKey) window.open(url, '_blank')
                        else router.push(url)
                      }}
                    >
                      <TableCell>
                        <p className="text-foreground">{bucket.name}</p>
                      </TableCell>

                      <TableCell>
<<<<<<< HEAD
                        <p>
                          <TimestampInfo
                            utcTimestamp={bucket.created_at}
                            className="text-sm text-foreground-lighter"
=======
                        <p className="text-foreground-light">
                          <TimestampInfo
                            utcTimestamp={bucket.created_at}
                            className="text-sm text-foreground-light"
>>>>>>> bf3f26d0
                          />
                        </p>
                      </TableCell>

                      <TableCell>
                        <div className="flex justify-end gap-2">
                          <Button asChild type="default">
                            <Link
                              href={`/project/${ref}/storage/analytics/buckets/${encodeURIComponent(bucket.id)}`}
                              onClick={(e) => e.stopPropagation()}
                            >
                              View contents
                            </Link>
                          </Button>
                          <DropdownMenu>
                            <DropdownMenuTrigger asChild>
                              <Button
                                type="default"
                                className="px-1"
                                icon={<MoreVertical />}
                                onClick={(e) => e.stopPropagation()}
                              />
                            </DropdownMenuTrigger>
                            <DropdownMenuContent side="bottom" align="end" className="w-40">
                              <DropdownMenuItem
                                className="flex items-center space-x-2"
                                onClick={(e) => {
                                  e.stopPropagation()
                                  setModal('delete')
                                  setSelectedBucket(bucket)
                                }}
                              >
                                <Trash2 size={12} />
                                <p>Delete bucket</p>
                              </DropdownMenuItem>
                            </DropdownMenuContent>
                          </DropdownMenu>
                        </div>
                      </TableCell>
                    </TableRow>
                  ))}
                </TableBody>
              </Table>
            </Card>
          )}
        </ScaffoldSection>
      )}

      {selectedBucket && (
<<<<<<< HEAD
        <>
          <DeleteBucketModal
            visible={modal === `delete`}
            bucket={selectedBucket}
            onClose={() => setModal(null)}
          />
        </>
=======
        <DeleteBucketModal
          visible={modal === `delete`}
          bucket={selectedBucket}
          onClose={() => setModal(null)}
        />
>>>>>>> bf3f26d0
      )}
    </>
  )
}<|MERGE_RESOLUTION|>--- conflicted
+++ resolved
@@ -6,17 +6,8 @@
 import { useParams } from 'common'
 import { ScaffoldHeader, ScaffoldSection, ScaffoldSectionTitle } from 'components/layouts/Scaffold'
 import { GenericSkeletonLoader } from 'components/ui/ShimmeringLoader'
-<<<<<<< HEAD
-import { useProjectStorageConfigQuery } from 'data/config/project-storage-config-query'
-import { Bucket, useBucketsQuery } from 'data/storage/buckets-query'
-import { useAnalyticsIntegrationInstaller } from 'hooks/useAnalyticsIntegrationInstaller'
-import { IS_PLATFORM } from 'lib/constants'
-import {
-  Badge,
-=======
 import { Bucket, useBucketsQuery } from 'data/storage/buckets-query'
 import {
->>>>>>> bf3f26d0
   Button,
   Card,
   DropdownMenu,
@@ -32,10 +23,6 @@
 } from 'ui'
 import { TimestampInfo } from 'ui-patterns'
 import { Input } from 'ui-patterns/DataInputs/Input'
-<<<<<<< HEAD
-import { AnalyticsIntegrationAlert } from './AnalyticsIntegrationAlert'
-=======
->>>>>>> bf3f26d0
 import { CreateSpecializedBucketModal } from './CreateSpecializedBucketModal'
 import { DeleteBucketModal } from './DeleteBucketModal'
 import { EmptyBucketState } from './EmptyBucketState'
@@ -48,13 +35,7 @@
   const [selectedBucket, setSelectedBucket] = useState<Bucket>()
   const [filterString, setFilterString] = useState('')
 
-<<<<<<< HEAD
-  const { data } = useProjectStorageConfigQuery({ projectRef: ref }, { enabled: IS_PLATFORM })
   const { data: buckets = [], isLoading: isLoadingBuckets } = useBucketsQuery({ projectRef: ref })
-  const { installIntegrations, isLoading: isInstalling } = useAnalyticsIntegrationInstaller()
-=======
-  const { data: buckets = [], isLoading: isLoadingBuckets } = useBucketsQuery({ projectRef: ref })
->>>>>>> bf3f26d0
 
   const analyticsBuckets = buckets
     .filter((bucket) => !('type' in bucket) || bucket.type === 'ANALYTICS')
@@ -64,10 +45,6 @@
         : bucket.name.toLowerCase().includes(filterString.toLowerCase())
     )
 
-<<<<<<< HEAD
-  // Placeholder component - will be implemented in a later PR
-=======
->>>>>>> bf3f26d0
   return (
     <>
       {!isLoadingBuckets &&
@@ -77,15 +54,6 @@
       ) : (
         // Override the default first:pt-12 to match other storage types
         <ScaffoldSection isFullWidth className="gap-y-4 first:pt-8">
-<<<<<<< HEAD
-          <AnalyticsIntegrationAlert
-            context="page"
-            variant="warning"
-            showInstallButton={true}
-            onInstall={installIntegrations}
-          />
-=======
->>>>>>> bf3f26d0
           <ScaffoldHeader className="py-0">
             <ScaffoldSectionTitle>Buckets</ScaffoldSectionTitle>
           </ScaffoldHeader>
@@ -143,17 +111,10 @@
                       </TableCell>
 
                       <TableCell>
-<<<<<<< HEAD
-                        <p>
-                          <TimestampInfo
-                            utcTimestamp={bucket.created_at}
-                            className="text-sm text-foreground-lighter"
-=======
                         <p className="text-foreground-light">
                           <TimestampInfo
                             utcTimestamp={bucket.created_at}
                             className="text-sm text-foreground-light"
->>>>>>> bf3f26d0
                           />
                         </p>
                       </TableCell>
@@ -203,21 +164,11 @@
       )}
 
       {selectedBucket && (
-<<<<<<< HEAD
-        <>
-          <DeleteBucketModal
-            visible={modal === `delete`}
-            bucket={selectedBucket}
-            onClose={() => setModal(null)}
-          />
-        </>
-=======
         <DeleteBucketModal
           visible={modal === `delete`}
           bucket={selectedBucket}
           onClose={() => setModal(null)}
         />
->>>>>>> bf3f26d0
       )}
     </>
   )
