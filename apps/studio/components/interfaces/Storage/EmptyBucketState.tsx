import { BucketAdd } from 'icons'
import { CreateBucketModal } from './CreateBucketModal'
import { CreateSpecializedBucketModal } from './CreateSpecializedBucketModal'
import { BUCKET_TYPES } from './Storage.constants'

interface EmptyBucketStateProps {
  bucketType: keyof typeof BUCKET_TYPES
}

export const EmptyBucketState = ({ bucketType }: EmptyBucketStateProps) => {
  const config = BUCKET_TYPES[bucketType]

  return (
<<<<<<< HEAD
    <aside className="mt-12 border border-dashed w-full bg-surface-100 rounded-lg px-4 py-10 flex flex-col gap-6 items-center text-center gap-1 text-balance">
      <div className="flex flex-col gap-1">
        <h3>
          Create {config.article} {config.singularName} bucket
        </h3>
        <p className="text-foreground-light text-sm">{config.valueProp}</p>
=======
    <aside className="mt-12 border border-dashed w-full bg-surface-100 rounded-lg px-4 py-10 flex flex-col gap-y-4 items-center text-center gap-1 text-balance">
      <div className="flex flex-col gap-3 items-center text-center">
        <BucketAdd size={24} strokeWidth={1.5} className="text-foreground-muted" />
        <div className="flex flex-col gap-1">
          <h3>Create {config.label}</h3>
          <p className="text-foreground-light text-sm">{config.valueProp}</p>
        </div>
>>>>>>> 5ff03b29
      </div>

      {/* [Joshen] We can render the individual bucket modals here instead - where each modal has its own trigger */}
      {bucketType === 'files' && (
        <CreateBucketModal buttonSize="tiny" buttonType="primary" buttonClassName="w-fit" />
      )}
      {/* [Danny] Convert above and below into single ternary after vector bucket is supported */}
      {/* i.e. bucketType === 'files' ? <CreateFileBucketModal /> : <CreateSpecializedBucketModal bucketType={bucketType} />  */}
      {bucketType === 'analytics' && (
        <CreateSpecializedBucketModal
          bucketType="analytics"
          buttonSize="tiny"
          buttonType="primary"
          buttonClassName="w-fit"
        />
      )}
      {/* {bucketType === 'vectors' && (
        <CreateSpecializedBucketModal
          bucketType="vectors"
          buttonSize="tiny"
          buttonType="primary"
          buttonClassName="w-fit"
        />
      )} */}
    </aside>
  )
}<|MERGE_RESOLUTION|>--- conflicted
+++ resolved
@@ -11,22 +11,13 @@
   const config = BUCKET_TYPES[bucketType]
 
   return (
-<<<<<<< HEAD
-    <aside className="mt-12 border border-dashed w-full bg-surface-100 rounded-lg px-4 py-10 flex flex-col gap-6 items-center text-center gap-1 text-balance">
-      <div className="flex flex-col gap-1">
+    <aside className="mt-12 border border-dashed w-full bg-surface-100 rounded-lg px-4 py-10 flex flex-col gap-y-3 items-center text-center gap-1 text-balance">
+      <BucketAdd size={24} strokeWidth={1.5} className="text-foreground-muted" />
+      <div className="flex flex-col items-center text-center">
         <h3>
           Create {config.article} {config.singularName} bucket
         </h3>
         <p className="text-foreground-light text-sm">{config.valueProp}</p>
-=======
-    <aside className="mt-12 border border-dashed w-full bg-surface-100 rounded-lg px-4 py-10 flex flex-col gap-y-4 items-center text-center gap-1 text-balance">
-      <div className="flex flex-col gap-3 items-center text-center">
-        <BucketAdd size={24} strokeWidth={1.5} className="text-foreground-muted" />
-        <div className="flex flex-col gap-1">
-          <h3>Create {config.label}</h3>
-          <p className="text-foreground-light text-sm">{config.valueProp}</p>
-        </div>
->>>>>>> 5ff03b29
       </div>
 
       {/* [Joshen] We can render the individual bucket modals here instead - where each modal has its own trigger */}
