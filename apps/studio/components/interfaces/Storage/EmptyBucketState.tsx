import { BucketPlus } from 'icons'
import { EmptyStatePresentational } from 'ui-patterns'
import { CreateAnalyticsBucketModal } from './AnalyticsBuckets/CreateAnalyticsBucketModal'
import { CreateBucketModal } from './CreateBucketModal'
import { BUCKET_TYPES } from './Storage.constants'
import { CreateVectorBucketButton } from './VectorBuckets/CreateVectorBucketDialog'

interface EmptyBucketStateProps {
  bucketType: keyof typeof BUCKET_TYPES
  className?: string
  onCreateBucket?: () => void
}

export const EmptyBucketState = ({
  bucketType,
  className,
  onCreateBucket,
}: EmptyBucketStateProps) => {
  const config = BUCKET_TYPES[bucketType]

  return (
    <EmptyStatePresentational
      icon={BucketPlus}
      title={`Create ${config.article} ${config.singularName} bucket`}
      description={config.valueProp}
      className={className}
    >
      {bucketType === 'files' && (
        <CreateBucketModal buttonSize="tiny" buttonType="primary" buttonClassName="w-fit" />
      )}
      {bucketType === 'analytics' && (
        <CreateAnalyticsBucketModal
          buttonSize="tiny"
          buttonType="primary"
          buttonClassName="w-fit"
        />
      )}
<<<<<<< HEAD
      {bucketType === 'vectors' && <CreateVectorBucketButton onClick={onCreateBucket} />}
    </aside>
=======
      {bucketType === 'vectors' && <CreateVectorBucketDialog />}
    </EmptyStatePresentational>
>>>>>>> ae880db2
  )
}<|MERGE_RESOLUTION|>--- conflicted
+++ resolved
@@ -35,12 +35,7 @@
           buttonClassName="w-fit"
         />
       )}
-<<<<<<< HEAD
       {bucketType === 'vectors' && <CreateVectorBucketButton onClick={onCreateBucket} />}
-    </aside>
-=======
-      {bucketType === 'vectors' && <CreateVectorBucketDialog />}
     </EmptyStatePresentational>
->>>>>>> ae880db2
   )
 }