import { useState } from 'react'
import Link from 'next/link'
import { useRouter } from 'next/router'

import { useParams } from 'common'
import CreateBucketModal from 'components/interfaces/Storage/CreateBucketModal'
import ShimmeringLoader from 'components/ui/ShimmeringLoader'
import { useBucketsQuery } from 'data/storage/buckets-query'
import { useSelectedProjectQuery } from 'hooks/misc/useSelectedProject'
import { useStorageExplorerStateSnapshot } from 'state/storage-explorer'
import { Alert_Shadcn_, AlertDescription_Shadcn_, AlertTitle_Shadcn_, Menu } from 'ui'
import {
  InnerSideBarEmptyPanel,
  InnerSideBarFilters,
  InnerSideBarFilterSearchInput,
  InnerSideBarFilterSortDropdown,
  InnerSideBarFilterSortDropdownItem,
} from 'ui-patterns/InnerSideMenu'
import BucketRow from './BucketRow'

const StorageMenu = () => {
  const router = useRouter()
<<<<<<< HEAD
  const { slug, ref, bucketId } = useParams() as { slug: string; ref: string; bucketId: string }
  const projectDetails = useSelectedProject()
=======
  const { ref, bucketId } = useParams()
  const { data: projectDetails } = useSelectedProjectQuery()
  const snap = useStorageExplorerStateSnapshot()
>>>>>>> b68b2ebc
  const isBranch = projectDetails?.parent_project_ref !== undefined

  const [searchText, setSearchText] = useState<string>('')

  const page = router.pathname.split('/')[6] as
    | undefined
    | 'policies'
    | 'settings'
    | 'usage'
    | 'logs'

  const {
    data: buckets = [],
    error,
    isLoading,
    isError,
    isSuccess,
  } = useBucketsQuery({ projectRef: ref })
  const sortedBuckets =
    snap.sortBucket === 'alphabetical'
      ? buckets.sort((a, b) =>
          a.name.toLowerCase().trim().localeCompare(b.name.toLowerCase().trim())
        )
      : buckets.sort((a, b) => (new Date(b.created_at) > new Date(a.created_at) ? -1 : 1))
  const filteredBuckets =
    searchText.length > 1
      ? sortedBuckets.filter((bucket) => bucket.name.includes(searchText.trim()))
      : sortedBuckets
  const tempNotSupported = error?.message.includes('Tenant config') && isBranch

  return (
    <>
      <Menu type="pills" className="mt-6 flex flex-grow flex-col">
        <div className="mb-6 mx-5 flex flex-col gap-y-1.5">
          <CreateBucketModal />

          <InnerSideBarFilters className="px-0">
            <InnerSideBarFilterSearchInput
              name="search-buckets"
              aria-labelledby="Search buckets"
              placeholder="Search buckets..."
              value={searchText}
              onChange={(e) => {
                setSearchText(e.target.value)
              }}
            >
              <InnerSideBarFilterSortDropdown
                value={snap.sortBucket}
                onValueChange={(value: any) => snap.setSortBucket(value)}
              >
                <InnerSideBarFilterSortDropdownItem
                  key="alphabetical"
                  value="alphabetical"
                  className="flex gap-2"
                >
                  Alphabetical
                </InnerSideBarFilterSortDropdownItem>
                <InnerSideBarFilterSortDropdownItem key="created-at" value="created-at">
                  Created at
                </InnerSideBarFilterSortDropdownItem>
              </InnerSideBarFilterSortDropdown>
            </InnerSideBarFilterSearchInput>
          </InnerSideBarFilters>
        </div>

        <div className="space-y-6">
          <div className="mx-3">
            <Menu.Group title={<span className="uppercase font-mono">All buckets</span>} />

            {isLoading && (
              <div className="space-y-2 mx-2">
                <ShimmeringLoader className="!py-2.5" />
                <ShimmeringLoader className="!py-2.5" />
                <ShimmeringLoader className="!py-2.5" />
              </div>
            )}

            {isError && (
              <div className="px-2">
                <Alert_Shadcn_ variant={tempNotSupported ? 'default' : 'warning'}>
                  <AlertTitle_Shadcn_ className="text-xs tracking-normal">
                    {tempNotSupported
                      ? 'Storage is not available on preview branches for now'
                      : 'Failed to fetch buckets'}
                  </AlertTitle_Shadcn_>
                  <AlertDescription_Shadcn_ className="text-xs">
                    {tempNotSupported
                      ? "We're actively looking into making this available on preview branches"
                      : 'Please refresh to try again'}
                  </AlertDescription_Shadcn_>
                </Alert_Shadcn_>
              </div>
            )}

            {isSuccess && (
              <>
                {buckets.length === 0 && (
                  <InnerSideBarEmptyPanel
                    className="mx-2"
                    title="No buckets available"
                    description="Buckets that you create will appear here"
                  />
                )}
                {searchText.length > 0 && filteredBuckets.length === 0 && (
                  <InnerSideBarEmptyPanel
                    className="mx-2"
                    title="No results found"
                    description={`Your search for "${searchText}" did not return any results`}
                  />
                )}
                {filteredBuckets.map((bucket, idx: number) => {
                  const isSelected = bucketId === bucket.id
                  return (
                    <BucketRow
                      key={`${idx}_${bucket.id}`}
                      bucket={bucket}
                      slug={slug}
                      projectRef={ref}
                      isSelected={isSelected}
                    />
                  )
                })}
              </>
            )}
          </div>

          <div className="w-full bg-dash-sidebar px-3 py-6 sticky bottom-0 border-t border-border">
            <Menu.Group title={<span className="uppercase font-mono">Configuration</span>} />
            <Link href={`/org/${slug}/project/${ref}/storage/policies`}>
              <Menu.Item rounded active={page === 'policies'}>
                <p className="truncate">Policies</p>
              </Menu.Item>
            </Link>
<<<<<<< HEAD
            <Link href={`/org/${slug}/project/${ref}/settings/storage`}>
              <Menu.Item rounded>
                <div className="flex items-center justify-between">
                  <p className="truncate">Settings</p>
                  <ArrowUpRight strokeWidth={1} className="h-4 w-4" />
                </div>
=======
            <Link href={`/project/${ref}/storage/settings`}>
              <Menu.Item rounded active={page === 'settings'}>
                <p className="truncate">Settings</p>
>>>>>>> b68b2ebc
              </Menu.Item>
            </Link>
          </div>
        </div>
      </Menu>
    </>
  )
}

export default StorageMenu<|MERGE_RESOLUTION|>--- conflicted
+++ resolved
@@ -20,14 +20,9 @@
 
 const StorageMenu = () => {
   const router = useRouter()
-<<<<<<< HEAD
-  const { slug, ref, bucketId } = useParams() as { slug: string; ref: string; bucketId: string }
-  const projectDetails = useSelectedProject()
-=======
-  const { ref, bucketId } = useParams()
+  const { slug, ref, bucketId } = useParams()
   const { data: projectDetails } = useSelectedProjectQuery()
   const snap = useStorageExplorerStateSnapshot()
->>>>>>> b68b2ebc
   const isBranch = projectDetails?.parent_project_ref !== undefined
 
   const [searchText, setSearchText] = useState<string>('')
@@ -144,7 +139,7 @@
                     <BucketRow
                       key={`${idx}_${bucket.id}`}
                       bucket={bucket}
-                      slug={slug}
+                      slug={slug!}
                       projectRef={ref}
                       isSelected={isSelected}
                     />
@@ -161,18 +156,9 @@
                 <p className="truncate">Policies</p>
               </Menu.Item>
             </Link>
-<<<<<<< HEAD
-            <Link href={`/org/${slug}/project/${ref}/settings/storage`}>
-              <Menu.Item rounded>
-                <div className="flex items-center justify-between">
-                  <p className="truncate">Settings</p>
-                  <ArrowUpRight strokeWidth={1} className="h-4 w-4" />
-                </div>
-=======
-            <Link href={`/project/${ref}/storage/settings`}>
+            <Link href={`/org/${slug}/project/${ref}/storage/settings`}>
               <Menu.Item rounded active={page === 'settings'}>
                 <p className="truncate">Settings</p>
->>>>>>> b68b2ebc
               </Menu.Item>
             </Link>
           </div>
