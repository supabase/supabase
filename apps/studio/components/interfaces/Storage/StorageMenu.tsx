import Link from 'next/link'
import { useRouter } from 'next/router'
import { useState } from 'react'

import { useParams } from 'common'
import { CreateBucketModal } from 'components/interfaces/Storage/CreateBucketModal'
import ShimmeringLoader from 'components/ui/ShimmeringLoader'
import { useBucketsQuery } from 'data/storage/buckets-query'
import { useSelectedProjectQuery } from 'hooks/misc/useSelectedProject'
import { useStorageExplorerStateSnapshot } from 'state/storage-explorer'
import { Alert_Shadcn_, AlertDescription_Shadcn_, AlertTitle_Shadcn_, Menu } from 'ui'
import {
  InnerSideBarEmptyPanel,
  InnerSideBarFilters,
  InnerSideBarFilterSearchInput,
  InnerSideBarFilterSortDropdown,
  InnerSideBarFilterSortDropdownItem,
} from 'ui-patterns/InnerSideMenu'
<<<<<<< HEAD
import BucketRow from './BucketRow'
import { IS_PLATFORM } from 'lib/constants'
=======
import { BucketRow } from './BucketRow'
>>>>>>> 48625868

const StorageMenu = () => {
  const router = useRouter()
  const { ref, bucketId } = useParams()
  const { data: projectDetails } = useSelectedProjectQuery()
  const snap = useStorageExplorerStateSnapshot()
  const isBranch = projectDetails?.parent_project_ref !== undefined

  const [searchText, setSearchText] = useState<string>('')

  const page = router.pathname.split('/')[4] as
    | undefined
    | 'policies'
    | 'settings'
    | 'usage'
    | 'logs'

  const {
    data: buckets = [],
    error,
    isLoading,
    isError,
    isSuccess,
  } = useBucketsQuery({ projectRef: ref })
  const sortedBuckets =
    snap.sortBucket === 'alphabetical'
      ? buckets.sort((a, b) =>
          a.name.toLowerCase().trim().localeCompare(b.name.toLowerCase().trim())
        )
      : buckets.sort((a, b) => (new Date(b.created_at) > new Date(a.created_at) ? -1 : 1))
  const filteredBuckets =
    searchText.length > 1
      ? sortedBuckets.filter((bucket) => bucket.name.includes(searchText.trim()))
      : sortedBuckets
  const tempNotSupported = error?.message.includes('Tenant config') && isBranch

  return (
    <>
      <Menu type="pills" className="mt-6 flex flex-grow flex-col">
        <div className="mb-6 mx-5 flex flex-col gap-y-1.5">
          <CreateBucketModal />

          <InnerSideBarFilters className="px-0">
            <InnerSideBarFilterSearchInput
              name="search-buckets"
              aria-labelledby="Search buckets"
              placeholder="Search buckets..."
              value={searchText}
              onChange={(e) => {
                setSearchText(e.target.value)
              }}
            >
              <InnerSideBarFilterSortDropdown
                value={snap.sortBucket}
                onValueChange={(value: any) => snap.setSortBucket(value)}
              >
                <InnerSideBarFilterSortDropdownItem
                  key="alphabetical"
                  value="alphabetical"
                  className="flex gap-2"
                >
                  Alphabetical
                </InnerSideBarFilterSortDropdownItem>
                <InnerSideBarFilterSortDropdownItem key="created-at" value="created-at">
                  Created at
                </InnerSideBarFilterSortDropdownItem>
              </InnerSideBarFilterSortDropdown>
            </InnerSideBarFilterSearchInput>
          </InnerSideBarFilters>
        </div>

        <div className="space-y-6">
          <div className="mx-3">
            <Menu.Group title={<span className="uppercase font-mono">All buckets</span>} />

            {isLoading && (
              <div className="space-y-2 mx-2">
                <ShimmeringLoader className="!py-2.5" />
                <ShimmeringLoader className="!py-2.5" />
                <ShimmeringLoader className="!py-2.5" />
              </div>
            )}

            {isError && (
              <div className="px-2">
                <Alert_Shadcn_ variant={tempNotSupported ? 'default' : 'warning'}>
                  <AlertTitle_Shadcn_ className="text-xs tracking-normal">
                    {tempNotSupported
                      ? 'Storage is not available on preview branches for now'
                      : 'Failed to fetch buckets'}
                  </AlertTitle_Shadcn_>
                  <AlertDescription_Shadcn_ className="text-xs">
                    {tempNotSupported
                      ? "We're actively looking into making this available on preview branches"
                      : 'Please refresh to try again'}
                  </AlertDescription_Shadcn_>
                </Alert_Shadcn_>
              </div>
            )}

            {isSuccess && (
              <>
                {buckets.length === 0 && (
                  <InnerSideBarEmptyPanel
                    className="mx-2"
                    title="No buckets available"
                    description="Buckets that you create will appear here"
                  />
                )}
                {searchText.length > 0 && filteredBuckets.length === 0 && (
                  <InnerSideBarEmptyPanel
                    className="mx-2"
                    title="No results found"
                    description={`Your search for "${searchText}" did not return any results`}
                  />
                )}
                {filteredBuckets.map((bucket, idx: number) => {
                  const isSelected = bucketId === bucket.id
                  return (
                    <BucketRow
                      key={`${idx}_${bucket.id}`}
                      bucket={bucket}
                      projectRef={ref}
                      isSelected={isSelected}
                    />
                  )
                })}
              </>
            )}
          </div>

          <div className="w-full bg-dash-sidebar px-3 py-6 sticky bottom-0 border-t border-border">
            <Menu.Group title={<span className="uppercase font-mono">Configuration</span>} />
            <Link href={`/project/${ref}/storage/policies`}>
              <Menu.Item rounded active={page === 'policies'}>
                <p className="truncate">Policies</p>
              </Menu.Item>
            </Link>
            {IS_PLATFORM && (
              <Link href={`/project/${ref}/storage/settings`}>
                <Menu.Item rounded active={page === 'settings'}>
                  <p className="truncate">Settings</p>
                </Menu.Item>
              </Link>
            )}
          </div>
        </div>
      </Menu>
    </>
  )
}

export default StorageMenu<|MERGE_RESOLUTION|>--- conflicted
+++ resolved
@@ -16,12 +16,8 @@
   InnerSideBarFilterSortDropdown,
   InnerSideBarFilterSortDropdownItem,
 } from 'ui-patterns/InnerSideMenu'
-<<<<<<< HEAD
-import BucketRow from './BucketRow'
 import { IS_PLATFORM } from 'lib/constants'
-=======
 import { BucketRow } from './BucketRow'
->>>>>>> 48625868
 
 const StorageMenu = () => {
   const router = useRouter()
