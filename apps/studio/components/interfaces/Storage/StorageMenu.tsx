--- conflicted
+++ resolved
@@ -1,10 +1,5 @@
-<<<<<<< HEAD
 import { useLocalStorage } from '@uidotdev/usehooks'
 import { ArrowUpRight } from 'lucide-react'
-=======
-import { PermissionAction } from '@supabase/shared-types/out/constants'
-import { Edit } from 'lucide-react'
->>>>>>> 00cad157
 import Link from 'next/link'
 import { useRouter } from 'next/router'
 import { useState } from 'react'
@@ -12,21 +7,10 @@
 import { useParams } from 'common'
 import { DeleteBucketModal } from 'components/interfaces/Storage'
 import CreateBucketModal from 'components/interfaces/Storage/CreateBucketModal'
-<<<<<<< HEAD
 
 import ShimmeringLoader from 'components/ui/ShimmeringLoader'
 import { useBucketsQuery } from 'data/storage/buckets-query'
 import { useSelectedProjectQuery } from 'hooks/misc/useSelectedProject'
-=======
-import EditBucketModal from 'components/interfaces/Storage/EditBucketModal'
-import { EmptyBucketModal } from 'components/interfaces/Storage/EmptyBucketModal'
-import { ButtonTooltip } from 'components/ui/ButtonTooltip'
-import ShimmeringLoader from 'components/ui/ShimmeringLoader'
-import { Bucket, useBucketsQuery } from 'data/storage/buckets-query'
-import { useCheckPermissions } from 'hooks/misc/useCheckPermissions'
-import { useSelectedProjectQuery } from 'hooks/misc/useSelectedProject'
-import { useStorageExplorerStateSnapshot } from 'state/storage-explorer'
->>>>>>> 00cad157
 import { Alert_Shadcn_, AlertDescription_Shadcn_, AlertTitle_Shadcn_, Menu } from 'ui'
 import {
   InnerSideBarEmptyPanel,
@@ -40,14 +24,8 @@
 const StorageMenu = () => {
   const router = useRouter()
   const { ref, bucketId } = useParams()
-<<<<<<< HEAD
   const { data: projectDetails } = useSelectedProjectQuery()
   const isBranch = projectDetails?.parent_project_ref !== undefined
-=======
-  const { data: project } = useSelectedProjectQuery()
-  const snap = useStorageExplorerStateSnapshot()
-  const isBranch = project?.parent_project_ref !== undefined
->>>>>>> 00cad157
 
   const [searchText, setSearchText] = useState<string>('')
 
