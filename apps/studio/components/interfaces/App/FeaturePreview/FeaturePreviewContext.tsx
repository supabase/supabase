import { LOCAL_STORAGE_KEYS } from 'lib/constants'
import { EMPTY_OBJ } from 'lib/void'
import { noop } from 'lodash'
import { PropsWithChildren, createContext, useContext, useEffect, useState } from 'react'
import { APISidePanelPreview } from './APISidePanelPreview'
import { CLSPreview } from './CLSPreview'
<<<<<<< HEAD
import { SqlEditorTabsPreview } from './SqlEditorTabs'
import { TableEditorTabsPreview } from './TableEditorTabs'
=======
import InlineEditorPreview from './InlineEditorPreview'
>>>>>>> 944adfa8

export const FEATURE_PREVIEWS = [
  {
    key: LOCAL_STORAGE_KEYS.UI_TABLE_EDITOR_TABS,
    name: 'Table Editor tabs',
    content: <TableEditorTabsPreview />,
    isNew: true,
  },
  {
    key: LOCAL_STORAGE_KEYS.UI_SQL_EDITOR_TABS,
    name: 'SQL Editor tabs',
    content: <SqlEditorTabsPreview />,
    isNew: true,
  },
  {
    key: LOCAL_STORAGE_KEYS.UI_PREVIEW_API_SIDE_PANEL,
    name: 'Project API documentation',
    content: <APISidePanelPreview />,
    discussionsUrl: 'https://github.com/orgs/supabase/discussions/18038',
    isNew: false,
  },
  {
    key: LOCAL_STORAGE_KEYS.UI_PREVIEW_CLS,
    name: 'Column-level privileges',
    content: <CLSPreview />,
    discussionsUrl: 'https://github.com/orgs/supabase/discussions/20295',
    isNew: false,
  },
  {
    key: LOCAL_STORAGE_KEYS.UI_PREVIEW_INLINE_EDITOR,
    name: 'Inline SQL Editor',
    content: <InlineEditorPreview />,
    discussionsUrl: 'https://github.com/orgs/supabase/discussions/33690',
    isNew: true,
  },
]

type FeaturePreviewContextType = {
  flags: { [key: string]: boolean }
  onUpdateFlag: (key: string, value: boolean) => void
}

const FeaturePreviewContext = createContext<FeaturePreviewContextType>({
  flags: EMPTY_OBJ,
  onUpdateFlag: noop,
})

export const useFeaturePreviewContext = () => useContext(FeaturePreviewContext)

export const FeaturePreviewContextProvider = ({ children }: PropsWithChildren<{}>) => {
  const [flags, setFlags] = useState(() =>
    FEATURE_PREVIEWS.reduce((a, b) => {
      return { ...a, [b.key]: false }
    }, {})
  )

  useEffect(() => {
    if (typeof window !== 'undefined') {
      setFlags(
        FEATURE_PREVIEWS.reduce((a, b) => {
          return { ...a, [b.key]: localStorage.getItem(b.key) === 'true' }
        }, {})
      )
    }
  }, [])

  const value = {
    flags,
    onUpdateFlag: (key: string, value: boolean) => {
      if (typeof window !== 'undefined') {
        window.localStorage.setItem(key, value.toString())
      }
      const updatedFlags = { ...flags, [key]: value }
      setFlags(updatedFlags)
    },
  }

  return <FeaturePreviewContext.Provider value={value}>{children}</FeaturePreviewContext.Provider>
}

// Helpers

export const useIsAPIDocsSidePanelEnabled = () => {
  const { flags } = useFeaturePreviewContext()
  return flags[LOCAL_STORAGE_KEYS.UI_PREVIEW_API_SIDE_PANEL]
}

export const useIsColumnLevelPrivilegesEnabled = () => {
  const { flags } = useFeaturePreviewContext()
  return flags[LOCAL_STORAGE_KEYS.UI_PREVIEW_CLS]
}

export const useIsInlineEditorEnabled = () => {
  const { flags } = useFeaturePreviewContext()
  return flags[LOCAL_STORAGE_KEYS.UI_PREVIEW_INLINE_EDITOR]
}<|MERGE_RESOLUTION|>--- conflicted
+++ resolved
@@ -1,26 +1,24 @@
+import { noop } from 'lodash'
+
 import { LOCAL_STORAGE_KEYS } from 'lib/constants'
 import { EMPTY_OBJ } from 'lib/void'
-import { noop } from 'lodash'
 import { PropsWithChildren, createContext, useContext, useEffect, useState } from 'react'
 import { APISidePanelPreview } from './APISidePanelPreview'
 import { CLSPreview } from './CLSPreview'
-<<<<<<< HEAD
+import { InlineEditorPreview } from './InlineEditorPreview'
 import { SqlEditorTabsPreview } from './SqlEditorTabs'
 import { TableEditorTabsPreview } from './TableEditorTabs'
-=======
-import InlineEditorPreview from './InlineEditorPreview'
->>>>>>> 944adfa8
 
 export const FEATURE_PREVIEWS = [
   {
     key: LOCAL_STORAGE_KEYS.UI_TABLE_EDITOR_TABS,
-    name: 'Table Editor tabs',
+    name: 'Table Editor Tabs',
     content: <TableEditorTabsPreview />,
     isNew: true,
   },
   {
     key: LOCAL_STORAGE_KEYS.UI_SQL_EDITOR_TABS,
-    name: 'SQL Editor tabs',
+    name: 'SQL Editor Tabs',
     content: <SqlEditorTabsPreview />,
     isNew: true,
   },
