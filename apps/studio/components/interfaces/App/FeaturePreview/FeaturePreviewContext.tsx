--- conflicted
+++ resolved
@@ -2,6 +2,7 @@
 import { PropsWithChildren, createContext, useContext, useEffect, useState } from 'react'
 
 import { FeatureFlagContext, LOCAL_STORAGE_KEYS } from 'common'
+import { useFlag } from 'hooks/ui/useFlag'
 import { IS_PLATFORM } from 'lib/constants'
 import { EMPTY_OBJ } from 'lib/void'
 import { APISidePanelPreview } from './APISidePanelPreview'
@@ -65,25 +66,17 @@
 
 export const FeaturePreviewContextProvider = ({ children }: PropsWithChildren<{}>) => {
   const { hasLoaded } = useContext(FeatureFlagContext)
-<<<<<<< HEAD
-  const enableNewLayoutPreview = useFlag('newLayoutPreview')
+
   const enableSQLEditorTabs = useFlag('featurePreviewSqlEditorTabs')
   const enableTableEditorTabs = useFlag('featurePreviewTabsTableEditor')
-=======
->>>>>>> 8b45671f
 
   // [Joshen] Similar logic to feature flagging previews, we can use flags to default opt in previews
   const isDefaultOptIn = (feature: (typeof FEATURE_PREVIEWS)[number]) => {
     switch (feature.key) {
-<<<<<<< HEAD
-      case LOCAL_STORAGE_KEYS.UI_NEW_LAYOUT_PREVIEW:
-        return enableNewLayoutPreview
       case LOCAL_STORAGE_KEYS.UI_SQL_EDITOR_TABS:
         return enableSQLEditorTabs
       case LOCAL_STORAGE_KEYS.UI_TABLE_EDITOR_TABS:
         return enableTableEditorTabs
-=======
->>>>>>> 8b45671f
       default:
         return false
     }
