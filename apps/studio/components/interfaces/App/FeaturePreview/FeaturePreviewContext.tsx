import { noop } from 'lodash'

<<<<<<< HEAD
=======
import { FeatureFlagContext } from 'common'
import { useFlag } from 'hooks/ui/useFlag'
import { IS_PLATFORM, LOCAL_STORAGE_KEYS } from 'lib/constants'
>>>>>>> 48d4194c
import { EMPTY_OBJ } from 'lib/void'
import { PropsWithChildren, createContext, useContext, useEffect, useState } from 'react'
import { APISidePanelPreview } from './APISidePanelPreview'
import { CLSPreview } from './CLSPreview'
import { InlineEditorPreview } from './InlineEditorPreview'
import { LayoutUpdatePreview } from './LayoutUpdatePreview'
import { SqlEditorTabsPreview } from './SqlEditorTabs'
import { TableEditorTabsPreview } from './TableEditorTabs'
import { LOCAL_STORAGE_KEYS } from 'common'

export const FEATURE_PREVIEWS = [
  {
    key: LOCAL_STORAGE_KEYS.UI_NEW_LAYOUT_PREVIEW,
    name: 'Layout Update for Organizations',
    content: <LayoutUpdatePreview />,
    discussionsUrl: 'https://github.com/orgs/supabase/discussions/33670',
    isNew: false,
    isPlatformOnly: true,
  },
  {
    key: LOCAL_STORAGE_KEYS.UI_PREVIEW_INLINE_EDITOR,
    name: 'Directly edit database entities',
    content: <InlineEditorPreview />,
    discussionsUrl: 'https://github.com/orgs/supabase/discussions/33690',
    isNew: true,
    isPlatformOnly: false,
  },
  {
    key: LOCAL_STORAGE_KEYS.UI_TABLE_EDITOR_TABS,
    name: 'Table Editor Tabs',
    content: <TableEditorTabsPreview />,
    isNew: true,
    isPlatformOnly: false,
  },
  {
    key: LOCAL_STORAGE_KEYS.UI_SQL_EDITOR_TABS,
    name: 'SQL Editor Tabs',
    content: <SqlEditorTabsPreview />,
    isNew: true,
    isPlatformOnly: true,
  },
  {
    key: LOCAL_STORAGE_KEYS.UI_PREVIEW_API_SIDE_PANEL,
    name: 'Project API documentation',
    content: <APISidePanelPreview />,
    discussionsUrl: 'https://github.com/orgs/supabase/discussions/18038',
    isNew: false,
    isPlatformOnly: false,
  },
  {
    key: LOCAL_STORAGE_KEYS.UI_PREVIEW_CLS,
    name: 'Column-level privileges',
    content: <CLSPreview />,
    discussionsUrl: 'https://github.com/orgs/supabase/discussions/20295',
    isNew: false,
    isPlatformOnly: false,
  },
]

type FeaturePreviewContextType = {
  flags: { [key: string]: boolean }
  onUpdateFlag: (key: string, value: boolean) => void
}

const FeaturePreviewContext = createContext<FeaturePreviewContextType>({
  flags: EMPTY_OBJ,
  onUpdateFlag: noop,
})

export const useFeaturePreviewContext = () => useContext(FeaturePreviewContext)

export const FeaturePreviewContextProvider = ({ children }: PropsWithChildren<{}>) => {
  const { hasLoaded } = useContext(FeatureFlagContext)
  const enableNewLayoutPreview = useFlag('newLayoutPreview')

  // [Joshen] Similar logic to feature flagging previews, we can use flags to default opt in previews
  const isDefaultOptIn = (feature: (typeof FEATURE_PREVIEWS)[number]) => {
    switch (feature.key) {
      case LOCAL_STORAGE_KEYS.UI_NEW_LAYOUT_PREVIEW:
        return enableNewLayoutPreview
      default:
        return false
    }
  }

  const [flags, setFlags] = useState(() =>
    FEATURE_PREVIEWS.reduce((a, b) => {
      return { ...a, [b.key]: false }
    }, {})
  )

  useEffect(() => {
    if (typeof window !== 'undefined') {
      setFlags(
        FEATURE_PREVIEWS.reduce((a, b) => {
          const defaultOptIn = isDefaultOptIn(b)
          const localStorageValue = localStorage.getItem(b.key)
          return {
            ...a,
            [b.key]: !localStorageValue ? defaultOptIn : localStorageValue === 'true',
          }
        }, {})
      )
    }
  }, [hasLoaded])

  const value = {
    flags,
    onUpdateFlag: (key: string, value: boolean) => {
      if (typeof window !== 'undefined') {
        window.localStorage.setItem(key, value.toString())
      }
      const updatedFlags = { ...flags, [key]: value }
      setFlags(updatedFlags)
    },
  }

  return <FeaturePreviewContext.Provider value={value}>{children}</FeaturePreviewContext.Provider>
}

// Helpers

export const useIsAPIDocsSidePanelEnabled = () => {
  const { flags } = useFeaturePreviewContext()
  return flags[LOCAL_STORAGE_KEYS.UI_PREVIEW_API_SIDE_PANEL]
}

export const useIsColumnLevelPrivilegesEnabled = () => {
  const { flags } = useFeaturePreviewContext()
  return flags[LOCAL_STORAGE_KEYS.UI_PREVIEW_CLS]
}

export const useIsInlineEditorEnabled = () => {
  const { flags } = useFeaturePreviewContext()
  return flags[LOCAL_STORAGE_KEYS.UI_PREVIEW_INLINE_EDITOR]
}

export const useIsTableEditorTabsEnabled = () => {
  const { flags } = useFeaturePreviewContext()
  return flags[LOCAL_STORAGE_KEYS.UI_TABLE_EDITOR_TABS]
}

export const useIsSQLEditorTabsEnabled = () => {
  const { flags } = useFeaturePreviewContext()
  if (!IS_PLATFORM) return false
  return flags[LOCAL_STORAGE_KEYS.UI_SQL_EDITOR_TABS]
}

export const useIsNewLayoutEnabled = (): boolean => {
  const { flags } = useFeaturePreviewContext()
  if (!IS_PLATFORM) return false
  return flags[LOCAL_STORAGE_KEYS.UI_NEW_LAYOUT_PREVIEW]
}<|MERGE_RESOLUTION|>--- conflicted
+++ resolved
@@ -1,11 +1,7 @@
 import { noop } from 'lodash'
-
-<<<<<<< HEAD
-=======
 import { FeatureFlagContext } from 'common'
 import { useFlag } from 'hooks/ui/useFlag'
-import { IS_PLATFORM, LOCAL_STORAGE_KEYS } from 'lib/constants'
->>>>>>> 48d4194c
+import { IS_PLATFORM } from 'lib/constants'
 import { EMPTY_OBJ } from 'lib/void'
 import { PropsWithChildren, createContext, useContext, useEffect, useState } from 'react'
 import { APISidePanelPreview } from './APISidePanelPreview'
