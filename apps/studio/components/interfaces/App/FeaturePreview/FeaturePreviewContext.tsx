--- conflicted
+++ resolved
@@ -11,13 +11,13 @@
 
 export const FEATURE_PREVIEWS = [
   {
-<<<<<<< HEAD
     key: LOCAL_STORAGE_KEYS.UI_NEW_LAYOUT_PREVIEW,
     name: 'Dashboard layout update',
     content: <APISidePanelPreview />,
     discussionsUrl: 'https://github.com/orgs/supabase/discussions/18038',
     isNew: false,
-=======
+  },
+  {
     key: LOCAL_STORAGE_KEYS.UI_PREVIEW_INLINE_EDITOR,
     name: 'Inline SQL Editor',
     content: <InlineEditorPreview />,
@@ -35,7 +35,6 @@
     name: 'SQL Editor Tabs',
     content: <SqlEditorTabsPreview />,
     isNew: true,
->>>>>>> 47621982
   },
   {
     key: LOCAL_STORAGE_KEYS.UI_PREVIEW_API_SIDE_PANEL,
@@ -121,4 +120,9 @@
 export const useIsSQLEditorTabsEnabled = () => {
   const { flags } = useFeaturePreviewContext()
   return flags[LOCAL_STORAGE_KEYS.UI_SQL_EDITOR_TABS]
+}
+
+export const useNewLayout = (): boolean => {
+  const { flags } = useFeaturePreviewContext()
+  return flags[LOCAL_STORAGE_KEYS.UI_NEW_LAYOUT_PREVIEW]
 }