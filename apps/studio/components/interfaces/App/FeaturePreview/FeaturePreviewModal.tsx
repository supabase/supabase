--- conflicted
+++ resolved
@@ -11,32 +11,17 @@
 import { removeTabsByEditor } from 'state/tabs'
 import { Badge, Button, Modal, ScrollArea, cn } from 'ui'
 import { FEATURE_PREVIEWS, useFeaturePreviewContext } from './FeaturePreviewContext'
-<<<<<<< HEAD
-import { useParams } from 'common'
-import { useSelectedOrganization } from 'hooks/misc/useSelectedOrganization'
-import { LOCAL_STORAGE_KEYS } from 'lib/constants'
-
-const FeaturePreviewModal = () => {
-  const enableFunctionsAssistant = useFlag('functionsAssistantV2')
-  const enableNewLayoutPreview = useFlag('newLayoutPreview')
-
-=======
 
 const FeaturePreviewModal = () => {
   const { ref } = useParams()
->>>>>>> 47621982
   const snap = useAppStateSnapshot()
   const org = useSelectedOrganization()
   const featurePreviewContext = useFeaturePreviewContext()
   const { mutate: sendEvent } = useSendEventMutation()
-<<<<<<< HEAD
-  const { ref: projectRef } = useParams()
-  const org = useSelectedOrganization()
-=======
 
+  const enableNewLayoutPreview = useFlag('newLayoutPreview')
   const isFeaturePreviewTabsTableEditorFlag = useFlag('featurePreviewTabsTableEditor')
   const isFeaturePreviewTabsSqlEditorFlag = useFlag('featurePreviewSqlEditorTabs')
->>>>>>> 47621982
 
   const selectedFeaturePreview =
     snap.selectedFeaturePreview === '' ? FEATURE_PREVIEWS[0].key : snap.selectedFeaturePreview
@@ -74,6 +59,8 @@
         return isFeaturePreviewTabsTableEditorFlag
       case LOCAL_STORAGE_KEYS.UI_SQL_EDITOR_TABS:
         return isFeaturePreviewTabsSqlEditorFlag
+      case LOCAL_STORAGE_KEYS.UI_NEW_LAYOUT_PREVIEW:
+        return enableNewLayoutPreview
       default:
         return true
     }
@@ -95,15 +82,6 @@
       })
     }
   }, [snap.showFeaturePreviewModal])
-
-  function isReleasedToPublic(feature: (typeof FEATURE_PREVIEWS)[number]) {
-    switch (feature.key) {
-      case LOCAL_STORAGE_KEYS.UI_NEW_LAYOUT_PREVIEW:
-        return enableNewLayoutPreview
-      default:
-        return true
-    }
-  }
 
   return (
     <Modal
