--- conflicted
+++ resolved
@@ -55,7 +55,6 @@
     snap.setSelectedFeaturePreview(FEATURE_PREVIEWS[0].key)
   }
 
-<<<<<<< HEAD
   // function isReleased(feature) {
   //   switch (feature.key) {
   //     case LOCAL_STORAGE_KEYS.UI_PREVIEW_FUNCTIONS_ASSISTANT:
@@ -66,9 +65,9 @@
   //       return isFeaturePreviewTabsSqlEditorFlag
   //   }
   // }
-=======
   // this modal can be triggered on other pages
   // Update local state when valtio state changes
+
   useEffect(() => {
     if (snap.selectedFeaturePreview !== '') {
       setSelectedFeatureKey(snap.selectedFeaturePreview)
@@ -80,7 +79,6 @@
       sendEvent({ action: TelemetryActions.FEATURE_PREVIEWS_CLICKED })
     }
   }, [snap.showFeaturePreviewModal])
->>>>>>> e420a488
 
   return (
     <Modal
