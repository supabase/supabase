import { PropsWithChildren } from 'react'

import { ClockSkewBanner } from 'components/layouts/AppLayout/ClockSkewBanner'
import IncidentBanner from 'components/layouts/AppLayout/IncidentBanner'
import { NoticeBanner } from 'components/layouts/AppLayout/NoticeBanner'
import { RestrictionBanner } from 'components/layouts/AppLayout/RestrictionBanner'
import { useFlag } from 'hooks/ui/useFlag'
import { useProfile } from 'lib/profile'

const AppBannerWrapper = ({ children }: PropsWithChildren<{}>) => {
  const { profile } = useProfile()

  const ongoingIncident = useFlag('ongoingIncident')
  const showNoticeBanner = useFlag('showNoticeBanner')
  const clockSkewBanner = useFlag('clockSkewBanner')

  return (
<<<<<<< HEAD
    <div className="h-screen flex flex-col">
      <div className="flex-none">
=======
    <div className="flex flex-col">
      <div className="flex-shrink-0">
>>>>>>> 470dd6e0
        {ongoingIncident && <IncidentBanner />}
        {showNoticeBanner && <NoticeBanner />}
        {profile !== undefined && <RestrictionBanner />}
        {clockSkewBanner && <ClockSkewBanner />}
      </div>
      {children}
    </div>
  )
}

export default AppBannerWrapper<|MERGE_RESOLUTION|>--- conflicted
+++ resolved
@@ -15,13 +15,8 @@
   const clockSkewBanner = useFlag('clockSkewBanner')
 
   return (
-<<<<<<< HEAD
-    <div className="h-screen flex flex-col">
-      <div className="flex-none">
-=======
     <div className="flex flex-col">
       <div className="flex-shrink-0">
->>>>>>> 470dd6e0
         {ongoingIncident && <IncidentBanner />}
         {showNoticeBanner && <NoticeBanner />}
         {profile !== undefined && <RestrictionBanner />}
