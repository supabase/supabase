import { useMonaco } from '@monaco-editor/react'
import { useTheme } from 'next-themes'
import { PropsWithChildren, useMemo } from 'react'

import { ClockSkewBanner } from 'components/layouts/AppLayout/ClockSkewBanner'
import IncidentBanner from 'components/layouts/AppLayout/IncidentBanner'
import { NoticeBanner } from 'components/layouts/AppLayout/NoticeBanner'
import { RestrictionBanner } from 'components/layouts/AppLayout/RestrictionBanner'
import { getTheme } from 'components/ui/CodeEditor/CodeEditor.utils'
import { useFlag } from 'hooks/ui/useFlag'
import { useProfile } from 'lib/profile'
import { OrganizationResourceBanner } from '../Organization/resource-banner'
import { useSelectedProject } from 'hooks/misc/useSelectedProject'
import { useParams } from 'common'

const AppBannerWrapper = ({ children }: PropsWithChildren<{}>) => {
  const monaco = useMonaco()
  const { profile } = useProfile()
  const { resolvedTheme } = useTheme()
  const { ref } = useParams()

  const ongoingIncident = true // useFlag('ongoingIncident')
  const showNoticeBanner = useFlag('showNoticeBanner')
  const clockSkewBanner = useFlag('clockSkewBanner')

  // Define the supabase theme for Monaco before anything is rendered. Using useEffect would sometime load the theme
  // after the editor was loaded, so it looked off. useMemo will always be run before rendering
  useMemo(() => {
    if (monaco && resolvedTheme) {
      const mode: any = getTheme(resolvedTheme)
      monaco.editor.defineTheme('supabase', mode)
    }
  }, [resolvedTheme, monaco])

  return (
    <div className="flex flex-col">
      <div className="flex-shrink-0">
        {ongoingIncident && <IncidentBanner />}
        {showNoticeBanner && <NoticeBanner />}
        {profile !== undefined && <RestrictionBanner />}
<<<<<<< HEAD
        <OrganizationResourceBanner headerBanner={true} />
=======
        {clockSkewBanner && <ClockSkewBanner />}
>>>>>>> 5097385d
      </div>
      {children}
    </div>
  )
}

export default AppBannerWrapper<|MERGE_RESOLUTION|>--- conflicted
+++ resolved
@@ -38,11 +38,8 @@
         {ongoingIncident && <IncidentBanner />}
         {showNoticeBanner && <NoticeBanner />}
         {profile !== undefined && <RestrictionBanner />}
-<<<<<<< HEAD
         <OrganizationResourceBanner headerBanner={true} />
-=======
         {clockSkewBanner && <ClockSkewBanner />}
->>>>>>> 5097385d
       </div>
       {children}
     </div>
