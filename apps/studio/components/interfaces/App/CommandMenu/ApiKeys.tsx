--- conflicted
+++ resolved
@@ -1,11 +1,7 @@
 import { Key } from 'lucide-react'
 import { useMemo } from 'react'
 
-<<<<<<< HEAD
-import { useProjectSettingsV2Query } from 'data/config/project-settings-v2-query'
-=======
 import { getAPIKeys, useProjectSettingsV2Query } from 'data/config/project-settings-v2-query'
->>>>>>> e6c249d9
 import { useSelectedProject } from 'hooks/misc/useSelectedProject'
 import { copyToClipboard } from 'lib/helpers'
 import { Badge } from 'ui'
@@ -27,25 +23,13 @@
   const setPage = useSetPage()
 
   const project = useSelectedProject()
-<<<<<<< HEAD
-=======
   const ref = project?.ref || '_'
 
->>>>>>> e6c249d9
   const { data: settings } = useProjectSettingsV2Query(
     { projectRef: project?.ref },
     { enabled: !!project }
   )
-<<<<<<< HEAD
-  const ref = project?.ref || '_'
-
-  const anonKey = (settings?.service_api_keys ?? []).find((x) => x.tags === 'anon')?.api_key
-  const serviceKey = (settings?.service_api_keys ?? []).find(
-    (x) => x.tags === 'service_role'
-  )?.api_key
-=======
   const { anonKey, serviceKey } = getAPIKeys(settings)
->>>>>>> e6c249d9
 
   const commands = useMemo(
     () =>
