import { Box, Check, ChevronDown } from 'lucide-react'
import { useState } from 'react'

import {
  Button,
  CommandEmpty_Shadcn_,
  CommandGroup_Shadcn_,
  CommandInput_Shadcn_,
  CommandItem_Shadcn_,
  CommandList_Shadcn_,
  Command_Shadcn_,
  PopoverContent_Shadcn_,
  PopoverTrigger_Shadcn_,
  Popover_Shadcn_,
  cn,
} from 'ui'
import { ConnectionType } from './Connect.constants'
import { ConnectionIcon } from './ConnectionIcon'

interface ConnectDropdownProps {
  state: string
  updateState: (state: string) => void
  label: string
<<<<<<< HEAD
  items: any[]
  iconFolder?: string
  supportsDarkMode?: boolean
=======
  items: ConnectionType[]
>>>>>>> 4a69c113
}

export const ConnectDropdown = ({
  state,
  updateState,
  label,

  items,
  iconFolder,
  supportsDarkMode,
}: ConnectDropdownProps) => {
  const [open, setOpen] = useState(false)

  function onSelectLib(key: string) {
    updateState(key)
    setOpen(false)
  }

  const selectedItem = items.find((item) => item.key === state)

  return (
    <Popover_Shadcn_ open={open} onOpenChange={setOpen} modal={false}>
      <div className="flex ">
        <span className="flex items-center text-foreground-lighter px-3 rounded-lg rounded-r-none text-xs border border-button border-r-0">
          {label}
        </span>
        <PopoverTrigger_Shadcn_ asChild>
          <Button
            size="small"
            type="default"
            className="gap-0 rounded-l-none"
            iconRight={<ChevronDown strokeWidth={1.5} />}
          >
            <div className="flex items-center gap-2">
<<<<<<< HEAD
              {selectedItem?.icon ? (
                <ConnectionIcon
                  connection={selectedItem.icon}
                  iconFolder={iconFolder}
                  supportsDarkMode={supportsDarkMode}
                />
              ) : (
                <Box size={12} />
              )}
=======
              {selectedItem?.icon ? <ConnectionIcon icon={selectedItem.icon} /> : <Box size={12} />}
>>>>>>> 4a69c113
              {selectedItem?.label}
            </div>
          </Button>
        </PopoverTrigger_Shadcn_>
      </div>
      <PopoverContent_Shadcn_ className="p-0 max-w-48" side="bottom" align="start">
        <Command_Shadcn_>
          <CommandInput_Shadcn_ placeholder="Search..." />
          <CommandList_Shadcn_>
            <CommandEmpty_Shadcn_>No results found.</CommandEmpty_Shadcn_>
            <CommandGroup_Shadcn_>
              {items.map((item) => (
                <CommandItem_Shadcn_
                  key={item.key}
                  value={item.key}
                  onSelect={() => {
                    onSelectLib(item.key)
                    setOpen(false)
                  }}
                  className="flex gap-2 items-center"
                >
<<<<<<< HEAD
                  {item.icon ? (
                    <ConnectionIcon
                      connection={item.icon}
                      iconFolder={iconFolder}
                      supportsDarkMode={supportsDarkMode}
                    />
                  ) : (
                    <Box size={12} />
                  )}
=======
                  {item.icon ? <ConnectionIcon icon={item.icon} /> : <Box size={12} />}
>>>>>>> 4a69c113
                  {item.label}
                  <Check
                    size={15}
                    className={cn('ml-auto  ', item.key === state ? 'opacity-100' : 'opacity-0')}
                  />
                </CommandItem_Shadcn_>
              ))}
            </CommandGroup_Shadcn_>
          </CommandList_Shadcn_>
        </Command_Shadcn_>
      </PopoverContent_Shadcn_>
    </Popover_Shadcn_>
  )
}<|MERGE_RESOLUTION|>--- conflicted
+++ resolved
@@ -21,13 +21,9 @@
   state: string
   updateState: (state: string) => void
   label: string
-<<<<<<< HEAD
-  items: any[]
+  items: ConnectionType[]
   iconFolder?: string
   supportsDarkMode?: boolean
-=======
-  items: ConnectionType[]
->>>>>>> 4a69c113
 }
 
 export const ConnectDropdown = ({
@@ -62,19 +58,15 @@
             iconRight={<ChevronDown strokeWidth={1.5} />}
           >
             <div className="flex items-center gap-2">
-<<<<<<< HEAD
               {selectedItem?.icon ? (
                 <ConnectionIcon
-                  connection={selectedItem.icon}
+                  icon={selectedItem.icon}
                   iconFolder={iconFolder}
                   supportsDarkMode={supportsDarkMode}
                 />
               ) : (
                 <Box size={12} />
               )}
-=======
-              {selectedItem?.icon ? <ConnectionIcon icon={selectedItem.icon} /> : <Box size={12} />}
->>>>>>> 4a69c113
               {selectedItem?.label}
             </div>
           </Button>
@@ -96,19 +88,15 @@
                   }}
                   className="flex gap-2 items-center"
                 >
-<<<<<<< HEAD
                   {item.icon ? (
                     <ConnectionIcon
-                      connection={item.icon}
+                      icon={item.icon}
                       iconFolder={iconFolder}
                       supportsDarkMode={supportsDarkMode}
                     />
                   ) : (
                     <Box size={12} />
                   )}
-=======
-                  {item.icon ? <ConnectionIcon icon={item.icon} /> : <Box size={12} />}
->>>>>>> 4a69c113
                   {item.label}
                   <Check
                     size={15}
