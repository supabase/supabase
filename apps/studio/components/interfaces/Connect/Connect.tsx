import { PermissionAction } from '@supabase/shared-types/out/constants'
import { useParams } from 'common'
import { ExternalLink, Plug } from 'lucide-react'
import { parseAsBoolean, parseAsString, useQueryState } from 'nuqs'
<<<<<<< HEAD
import { useEffect, useMemo, useState } from 'react'
=======
import { useMemo, useState } from 'react'
>>>>>>> cca5cf89

import { DatabaseConnectionString } from 'components/interfaces/Connect/DatabaseConnectionString'
import { ButtonTooltip } from 'components/ui/ButtonTooltip'
import Panel from 'components/ui/Panel'
import { getKeys, useAPIKeysQuery } from 'data/api-keys/api-keys-query'
import { useProjectSettingsV2Query } from 'data/config/project-settings-v2-query'
import { useCustomContent } from 'hooks/custom-content/useCustomContent'
import { useAsyncCheckProjectPermissions } from 'hooks/misc/useCheckPermissions'
import { useSelectedProjectQuery } from 'hooks/misc/useSelectedProject'
import { PROJECT_STATUS } from 'lib/constants'
import {
  Button,
  DIALOG_PADDING_X,
  DIALOG_PADDING_Y,
  Dialog,
  DialogContent,
  DialogDescription,
  DialogHeader,
  DialogTitle,
  DialogTrigger,
  TabsContent_Shadcn_,
  TabsList_Shadcn_,
  TabsTrigger_Shadcn_,
  Tabs_Shadcn_,
  cn,
} from 'ui'
import { CONNECTION_TYPES, ConnectionType, FRAMEWORKS, MOBILES, ORMS } from './Connect.constants'
import { getContentFilePath } from './Connect.utils'
import { ConnectDropdown } from './ConnectDropdown'
import { ConnectTabContent } from './ConnectTabContent'
import { ConnectTabContentCustom } from './ConnectTabContentCustom'

export const Connect = () => {
  const { ref: projectRef } = useParams()
  const { data: selectedProject } = useSelectedProjectQuery()
  const isActiveHealthy = selectedProject?.status === PROJECT_STATUS.ACTIVE_HEALTHY

  const { connectFrameworks } = useCustomContent(['connect:frameworks'])
  const connectionTypes = !connectFrameworks
    ? CONNECTION_TYPES
    : [
        { key: 'direct', label: 'Connection String', obj: [] },
        connectFrameworks,
        { key: 'orms', label: 'ORMs', obj: ORMS },
      ]
  const frameworks = !connectFrameworks ? FRAMEWORKS : connectFrameworks.obj

  const [showConnect, setShowConnect] = useQueryState(
    'showConnect',
    parseAsBoolean.withDefault(false)
  )

<<<<<<< HEAD
  const [connectTab, setConnectTab] = useQueryState(
    'connectTab',
    parseAsString.withDefault('direct').withOptions({ clearOnDefault: true })
  )

  const [prefFramework] = useQueryState(
    'framework',
    parseAsString.withDefault('').withOptions({ clearOnDefault: true })
  )
=======
  const [tab, setTab] = useQueryState('tab', parseAsString.withDefault('direct'))
>>>>>>> cca5cf89

  const [connectionObject, setConnectionObject] = useState<ConnectionType[]>(frameworks)
  const [selectedParent, setSelectedParent] = useState(connectionObject[0].key) // aka nextjs
  const [selectedChild, setSelectedChild] = useState(
    connectionObject.find((item) => item.key === selectedParent)?.children[0]?.key ?? ''
  )
  const [selectedGrandchild, setSelectedGrandchild] = useState(
    connectionObject
      .find((item) => item.key === selectedParent)
      ?.children.find((child) => child.key === selectedChild)?.children[0]?.key || ''
  )

  const isFrameworkSelected = frameworks.some((x) => x.key === selectedParent)

  const { data: settings } = useProjectSettingsV2Query({ projectRef }, { enabled: showConnect })
  const { can: canReadAPIKeys } = useAsyncCheckProjectPermissions(
    PermissionAction.READ,
    'service_api_keys'
  )

  const handleParentChange = (value: string) => {
    setSelectedParent(value)

    // check if parent has children
    setSelectedChild(connectionObject.find((item) => item.key === value)?.children[0]?.key ?? '')

    // check if child has grandchildren
    setSelectedGrandchild(
      connectionObject.find((item) => item.key === value)?.children[0]?.children[0]?.key ?? ''
    )
  }

  const handleChildChange = (value: string) => {
    setSelectedChild(value)

    const parent = connectionObject.find((item) => item.key === selectedParent)
    const child = parent?.children.find((child) => child.key === value)

    if (child && child.children.length > 0) {
      setSelectedGrandchild(child.children[0].key)
    } else {
      setSelectedGrandchild('')
    }
  }

  const handleGrandchildChange = (value: string) => {
    setSelectedGrandchild(value)
  }

  // reset the parent/child/grandchild when the connection set changes
  function resetSelectionFromConnections(connections: ConnectionType[]) {
    setSelectedParent(connections[0]?.key ?? '')

    if (connections[0]?.children.length > 0) {
      setSelectedChild(connections[0].children[0]?.key ?? '')

      if (connections[0].children[0]?.children.length > 0) {
        setSelectedGrandchild(connections[0].children[0].children[0]?.key ?? '')
      } else {
        setSelectedGrandchild('')
      }
    } else {
      setSelectedChild('')
      setSelectedGrandchild('')
    }
  }

<<<<<<< HEAD
=======
  function handleConnectionType(type: string) {
    setTab(type)

    if (type === 'frameworks') {
      setConnectionObject(frameworks)
      handleConnectionTypeChange(frameworks)
    }

    if (type === 'mobiles') {
      setConnectionObject(MOBILES)
      handleConnectionTypeChange(MOBILES)
    }

    if (type === 'orms') {
      setConnectionObject(ORMS)
      handleConnectionTypeChange(ORMS)
    }
  }

>>>>>>> cca5cf89
  const getChildOptions = () => {
    const parent = connectionObject.find((item) => item.key === selectedParent)
    if (parent && parent.children.length > 0) {
      return parent.children
    }
    return []
  }

  const getGrandchildrenOptions = () => {
    const parent = connectionObject.find((item) => item.key === selectedParent)
    const subCategory = parent?.children.find((child) => child.key === selectedChild)
    if (subCategory && subCategory.children.length > 0) {
      return subCategory.children
    }
    return []
  }

  const { data: apiKeys } = useAPIKeysQuery({ projectRef })
  const { anonKey, publishableKey } = canReadAPIKeys
    ? getKeys(apiKeys)
    : { anonKey: null, publishableKey: null }

  const projectKeys = useMemo(() => {
    const protocol = settings?.app_config?.protocol ?? 'https'
    const endpoint = settings?.app_config?.endpoint ?? ''
    const apiHost = canReadAPIKeys ? `${protocol}://${endpoint ?? '-'}` : ''

    return {
      apiUrl: apiHost ?? null,
      anonKey: anonKey?.api_key ?? null,
      publishableKey: publishableKey?.api_key ?? null,
    }
  }, [
    settings?.app_config?.protocol,
    settings?.app_config?.endpoint,
    canReadAPIKeys,
    anonKey?.api_key,
    publishableKey?.api_key,
  ])

  const filePath = getContentFilePath({
    connectionObject,
    selectedParent,
    selectedChild,
    selectedGrandchild,
  })

<<<<<<< HEAD
  // Sync connection set when the tab or underlying frameworks change
  useEffect(() => {
    if (connectTab === 'frameworks') {
      setConnectionObject(frameworks)
      resetSelectionFromConnections(frameworks)
    } else if (connectTab === 'mobiles') {
      setConnectionObject(MOBILES)
      resetSelectionFromConnections(MOBILES)
    } else if (connectTab === 'orms') {
      setConnectionObject(ORMS)
      resetSelectionFromConnections(ORMS)
    }
  }, [connectTab, frameworks])

  // If a preferred framework is specified, apply it only for the frameworks tab
  useEffect(() => {
    if (connectTab !== 'frameworks' || !prefFramework) return
    const exists = frameworks.find((f) => f.key === prefFramework)
    if (!exists) return
    setSelectedParent(prefFramework)
    const firstChild = exists.children?.[0]?.key ?? ''
    setSelectedChild(firstChild)
    const firstGrand = exists.children?.[0]?.children?.[0]?.key ?? ''
    setSelectedGrandchild(firstGrand)
  }, [prefFramework, connectTab, frameworks])
=======
  const handleDialogChange = (open: boolean) => {
    if (!open) {
      setShowConnect(null)
      setTab(null)
    } else {
      setShowConnect(open)
    }
  }
>>>>>>> cca5cf89

  if (!isActiveHealthy) {
    return (
      <ButtonTooltip
        disabled
        type="default"
        className="rounded-full"
        icon={<Plug className="rotate-90" />}
        tooltip={{
          content: {
            side: 'bottom',
            text: 'Project is currently not active and cannot be connected',
          },
        }}
      >
        Connect
      </ButtonTooltip>
    )
  }

  return (
    <Dialog open={showConnect} onOpenChange={handleDialogChange}>
      <DialogTrigger asChild>
        <Button type="default" className="rounded-full" icon={<Plug className="rotate-90" />}>
          <span>Connect</span>
        </Button>
      </DialogTrigger>
      <DialogContent className={cn('sm:max-w-5xl p-0')} centered={false}>
        <DialogHeader className={DIALOG_PADDING_X}>
          <DialogTitle>Connect to your project</DialogTitle>
          <DialogDescription>
            Get the connection strings and environment variables for your app
          </DialogDescription>
        </DialogHeader>

<<<<<<< HEAD
        <Tabs_Shadcn_
          value={connectTab}
          onValueChange={(value) => {
            setConnectTab(value)
          }}
        >
=======
        <Tabs_Shadcn_ defaultValue={tab} onValueChange={(value) => handleConnectionType(value)}>
>>>>>>> cca5cf89
          <TabsList_Shadcn_ className={cn('flex overflow-x-scroll gap-x-4', DIALOG_PADDING_X)}>
            {connectionTypes.map((type) => (
              <TabsTrigger_Shadcn_ key={type.key} value={type.key} className="px-0">
                {type.label}
              </TabsTrigger_Shadcn_>
            ))}
          </TabsList_Shadcn_>

          {connectionTypes.map((type) => {
            const hasChildOptions =
              (connectionObject.find((parent) => parent.key === selectedParent)?.children.length ||
                0) > 0
            const hasGrandChildOptions =
              (connectionObject
                .find((parent) => parent.key === selectedParent)
                ?.children.find((child) => child.key === selectedChild)?.children.length || 0) > 0

            if (type.key === 'direct') {
              return (
                <TabsContent_Shadcn_
                  key="direct"
                  value="direct"
                  className={cn('!mt-0', 'p-0', 'flex flex-col gap-6')}
                >
                  <div className={DIALOG_PADDING_Y}>
                    <DatabaseConnectionString />
                  </div>
                </TabsContent_Shadcn_>
              )
            }

            return (
              <TabsContent_Shadcn_
                key={`content-${type.key}`}
                value={type.key}
                className={cn(DIALOG_PADDING_X, DIALOG_PADDING_Y, '!mt-0')}
              >
                <div className="flex flex-col md:flex-row gap-2 justify-between">
                  <div className="flex flex-col md:flex-row items-stretch md:items-center gap-2 md:gap-3">
                    <ConnectDropdown
                      state={selectedParent}
                      updateState={handleParentChange}
                      label={
                        connectionObject === FRAMEWORKS || connectionObject === MOBILES
                          ? 'Framework'
                          : 'Tool'
                      }
                      items={connectionObject}
                    />
                    {selectedParent && hasChildOptions && (
                      <ConnectDropdown
                        state={selectedChild}
                        updateState={handleChildChange}
                        label="Using"
                        items={getChildOptions()}
                      />
                    )}
                    {selectedChild && hasGrandChildOptions && (
                      <ConnectDropdown
                        state={selectedGrandchild}
                        updateState={handleGrandchildChange}
                        label="With"
                        items={getGrandchildrenOptions()}
                      />
                    )}
                  </div>
                  {connectionObject.find((item) => item.key === selectedParent)?.guideLink && (
                    <Button asChild type="default" icon={<ExternalLink strokeWidth={1.5} />}>
                      <a
                        target="_blank"
                        rel="noreferrer"
                        href={
                          connectionObject.find((item) => item.key === selectedParent)?.guideLink ||
                          ''
                        }
                      >
                        {connectionObject.find((item) => item.key === selectedParent)?.label} guide
                      </a>
                    </Button>
                  )}
                </div>
                <p className="text-xs text-foreground-lighter my-3">
                  Add the following files below to your application
                </p>
                {!!connectFrameworks && isFrameworkSelected ? (
                  <ConnectTabContentCustom
                    projectKeys={projectKeys}
                    framework={frameworks.find((x) => x.key === selectedParent)}
                  />
                ) : (
                  <ConnectTabContent
                    projectKeys={projectKeys}
                    filePath={filePath}
                    className="rounded-b-none"
                  />
                )}
                <Panel.Notice
                  className="border border-t-0 rounded-lg rounded-t-none"
                  title="New API keys coming 2025"
                  description={`
\`anon\` and \`service_role\` API keys will be changing to \`publishable\` and \`secret\` API keys.   
`}
                  href="https://github.com/orgs/supabase/discussions/29260"
                  buttonText="Read the announcement"
                />
              </TabsContent_Shadcn_>
            )
          })}
        </Tabs_Shadcn_>
      </DialogContent>
    </Dialog>
  )
}<|MERGE_RESOLUTION|>--- conflicted
+++ resolved
@@ -2,11 +2,7 @@
 import { useParams } from 'common'
 import { ExternalLink, Plug } from 'lucide-react'
 import { parseAsBoolean, parseAsString, useQueryState } from 'nuqs'
-<<<<<<< HEAD
-import { useEffect, useMemo, useState } from 'react'
-=======
 import { useMemo, useState } from 'react'
->>>>>>> cca5cf89
 
 import { DatabaseConnectionString } from 'components/interfaces/Connect/DatabaseConnectionString'
 import { ButtonTooltip } from 'components/ui/ButtonTooltip'
@@ -59,19 +55,7 @@
     parseAsBoolean.withDefault(false)
   )
 
-<<<<<<< HEAD
-  const [connectTab, setConnectTab] = useQueryState(
-    'connectTab',
-    parseAsString.withDefault('direct').withOptions({ clearOnDefault: true })
-  )
-
-  const [prefFramework] = useQueryState(
-    'framework',
-    parseAsString.withDefault('').withOptions({ clearOnDefault: true })
-  )
-=======
   const [tab, setTab] = useQueryState('tab', parseAsString.withDefault('direct'))
->>>>>>> cca5cf89
 
   const [connectionObject, setConnectionObject] = useState<ConnectionType[]>(frameworks)
   const [selectedParent, setSelectedParent] = useState(connectionObject[0].key) // aka nextjs
@@ -121,15 +105,15 @@
     setSelectedGrandchild(value)
   }
 
-  // reset the parent/child/grandchild when the connection set changes
-  function resetSelectionFromConnections(connections: ConnectionType[]) {
-    setSelectedParent(connections[0]?.key ?? '')
+  // reset the parent/child/grandchild when the connection type (tab) changes
+  function handleConnectionTypeChange(connections: ConnectionType[]) {
+    setSelectedParent(connections[0].key)
 
     if (connections[0]?.children.length > 0) {
-      setSelectedChild(connections[0].children[0]?.key ?? '')
+      setSelectedChild(connections[0].children[0].key)
 
       if (connections[0].children[0]?.children.length > 0) {
-        setSelectedGrandchild(connections[0].children[0].children[0]?.key ?? '')
+        setSelectedGrandchild(connections[0].children[0].children[0].key)
       } else {
         setSelectedGrandchild('')
       }
@@ -139,8 +123,6 @@
     }
   }
 
-<<<<<<< HEAD
-=======
   function handleConnectionType(type: string) {
     setTab(type)
 
@@ -160,7 +142,6 @@
     }
   }
 
->>>>>>> cca5cf89
   const getChildOptions = () => {
     const parent = connectionObject.find((item) => item.key === selectedParent)
     if (parent && parent.children.length > 0) {
@@ -208,33 +189,6 @@
     selectedGrandchild,
   })
 
-<<<<<<< HEAD
-  // Sync connection set when the tab or underlying frameworks change
-  useEffect(() => {
-    if (connectTab === 'frameworks') {
-      setConnectionObject(frameworks)
-      resetSelectionFromConnections(frameworks)
-    } else if (connectTab === 'mobiles') {
-      setConnectionObject(MOBILES)
-      resetSelectionFromConnections(MOBILES)
-    } else if (connectTab === 'orms') {
-      setConnectionObject(ORMS)
-      resetSelectionFromConnections(ORMS)
-    }
-  }, [connectTab, frameworks])
-
-  // If a preferred framework is specified, apply it only for the frameworks tab
-  useEffect(() => {
-    if (connectTab !== 'frameworks' || !prefFramework) return
-    const exists = frameworks.find((f) => f.key === prefFramework)
-    if (!exists) return
-    setSelectedParent(prefFramework)
-    const firstChild = exists.children?.[0]?.key ?? ''
-    setSelectedChild(firstChild)
-    const firstGrand = exists.children?.[0]?.children?.[0]?.key ?? ''
-    setSelectedGrandchild(firstGrand)
-  }, [prefFramework, connectTab, frameworks])
-=======
   const handleDialogChange = (open: boolean) => {
     if (!open) {
       setShowConnect(null)
@@ -243,7 +197,6 @@
       setShowConnect(open)
     }
   }
->>>>>>> cca5cf89
 
   if (!isActiveHealthy) {
     return (
@@ -279,16 +232,7 @@
           </DialogDescription>
         </DialogHeader>
 
-<<<<<<< HEAD
-        <Tabs_Shadcn_
-          value={connectTab}
-          onValueChange={(value) => {
-            setConnectTab(value)
-          }}
-        >
-=======
         <Tabs_Shadcn_ defaultValue={tab} onValueChange={(value) => handleConnectionType(value)}>
->>>>>>> cca5cf89
           <TabsList_Shadcn_ className={cn('flex overflow-x-scroll gap-x-4', DIALOG_PADDING_X)}>
             {connectionTypes.map((type) => (
               <TabsTrigger_Shadcn_ key={type.key} value={type.key} className="px-0">
