import { ChevronDown } from 'lucide-react'
import { HTMLAttributes, ReactNode, useMemo, useState } from 'react'

import { useParams } from 'common'
import { getAddons } from 'components/interfaces/Billing/Subscription/Subscription.utils'
import AlertError from 'components/ui/AlertError'
import DatabaseSelector from 'components/ui/DatabaseSelector'
import { InlineLink } from 'components/ui/InlineLink'
import ShimmeringLoader from 'components/ui/ShimmeringLoader'
import { usePgbouncerConfigQuery } from 'data/database/pgbouncer-config-query'
import { useSupavisorConfigurationQuery } from 'data/database/supavisor-configuration-query'
import { useReadReplicasQuery } from 'data/read-replicas/replicas-query'
import { useProjectAddonsQuery } from 'data/subscriptions/project-addons-query'
import { useSendEventMutation } from 'data/telemetry/send-event-mutation'
import { useSelectedOrganizationQuery } from 'hooks/misc/useSelectedOrganization'
import { IS_PLATFORM } from 'lib/constants'
import { pluckObjectFields } from 'lib/helpers'
import { useDatabaseSelectorStateSnapshot } from 'state/database-selector'
import {
  Badge,
  Button,
  CodeBlock,
  CollapsibleContent_Shadcn_,
  CollapsibleTrigger_Shadcn_,
  Collapsible_Shadcn_,
  DIALOG_PADDING_X,
  SelectContent_Shadcn_,
  SelectItem_Shadcn_,
  SelectTrigger_Shadcn_,
  SelectValue_Shadcn_,
  Select_Shadcn_,
  Separator,
  cn,
} from 'ui'
import { Admonition } from 'ui-patterns'
import {
  CONNECTION_PARAMETERS,
  DATABASE_CONNECTION_TYPES,
  DatabaseConnectionType,
  IPV4_ADDON_TEXT,
  PGBOUNCER_ENABLED_BUT_NO_IPV4_ADDON_TEXT,
} from './Connect.constants'
import { CodeBlockFileHeader, ConnectionPanel } from './ConnectionPanel'
import { getConnectionStrings } from './DatabaseSettings.utils'
import examples, { Example } from './DirectConnectionExamples'

const StepLabel = ({
  number,
  children,
  ...props
}: { number: number; children: ReactNode } & HTMLAttributes<HTMLDivElement>) => (
  <div {...props} className={cn('flex items-center gap-2', props.className)}>
    <div className="flex font-mono text-xs items-center justify-center w-6 h-6 border border-strong rounded-md bg-surface-100">
      {number}
    </div>
    <span>{children}</span>
  </div>
)

/**
 * [Joshen] For paid projects - Dedicated pooler is always in transaction mode
 * So session mode connection details are always using the shared pooler (Supavisor)
 */
export const DatabaseConnectionString = () => {
<<<<<<< HEAD
  const { slug, ref: projectRef } = useParams()
  const org = useSelectedOrganization()
=======
  const { ref: projectRef } = useParams()
  const { data: org } = useSelectedOrganizationQuery()
>>>>>>> b68b2ebc
  const state = useDatabaseSelectorStateSnapshot()

  const [selectedTab, setSelectedTab] = useState<DatabaseConnectionType>('uri')

  const sharedPoolerPreferred = useMemo(() => {
    return org?.plan?.id === 'free'
  }, [org])

  const {
    data: pgbouncerConfig,
    error: pgbouncerError,
    isLoading: isLoadingPgbouncerConfig,
    isError: isErrorPgbouncerConfig,
    isSuccess: isSuccessPgBouncerConfig,
  } = usePgbouncerConfigQuery({ projectRef })
  const {
    data: supavisorConfig,
    error: supavisorConfigError,
    isLoading: isLoadingSupavisorConfig,
    isError: isErrorSupavisorConfig,
    isSuccess: isSuccessSupavisorConfig,
  } = useSupavisorConfigurationQuery({ projectRef })

  const {
    data: databases,
    error: readReplicasError,
    isLoading: isLoadingReadReplicas,
    isError: isErrorReadReplicas,
    isSuccess: isSuccessReadReplicas,
  } = useReadReplicasQuery({ projectRef })

  const poolerError = sharedPoolerPreferred ? pgbouncerError : supavisorConfigError
  const isLoadingPoolerConfig = !IS_PLATFORM
    ? false
    : sharedPoolerPreferred
      ? isLoadingPgbouncerConfig
      : isLoadingSupavisorConfig
  const isErrorPoolerConfig = !IS_PLATFORM
    ? undefined
    : sharedPoolerPreferred
      ? isErrorPgbouncerConfig
      : isErrorSupavisorConfig
  const isSuccessPoolerConfig = !IS_PLATFORM
    ? true
    : sharedPoolerPreferred
      ? isSuccessPgBouncerConfig
      : isSuccessSupavisorConfig

  const error = poolerError || readReplicasError
  const isLoading = isLoadingPoolerConfig || isLoadingReadReplicas
  const isError = isErrorPoolerConfig || isErrorReadReplicas
  const isSuccess = isSuccessPoolerConfig && isSuccessReadReplicas

  const sharedPoolerConfig = supavisorConfig?.find((x) => x.identifier === state.selectedDatabaseId)
  const poolingConfiguration = sharedPoolerPreferred ? sharedPoolerConfig : pgbouncerConfig

  const selectedDatabase = (databases ?? []).find(
    (db) => db.identifier === state.selectedDatabaseId
  )
  const isReplicaSelected = selectedDatabase?.identifier !== projectRef

  const { data: addons } = useProjectAddonsQuery({ projectRef })
  const { ipv4: ipv4Addon } = getAddons(addons?.selected_addons ?? [])

  const { mutate: sendEvent } = useSendEventMutation()

  const DB_FIELDS = ['db_host', 'db_name', 'db_port', 'db_user', 'inserted_at']
  const emptyState = { db_user: '', db_host: '', db_port: '', db_name: '' }
  const connectionInfo = pluckObjectFields(selectedDatabase || emptyState, DB_FIELDS)

  const handleCopy = (
    connectionTypeId: string,
    connectionMethod: 'direct' | 'transaction_pooler' | 'session_pooler'
  ) => {
    const connectionInfo = DATABASE_CONNECTION_TYPES.find((type) => type.id === connectionTypeId)
    const connectionType = connectionInfo?.label ?? 'Unknown'
    const lang = connectionInfo?.lang ?? 'Unknown'
    sendEvent({
      action: 'connection_string_copied',
      properties: { connectionType, lang, connectionMethod },
      groups: { project: projectRef ?? 'Unknown', organization: org?.slug ?? 'Unknown' },
    })
  }

  const supavisorConnectionStrings = getConnectionStrings({
    connectionInfo,
    poolingInfo: {
      connectionString: sharedPoolerConfig?.connection_string ?? '',
      db_host: isReplicaSelected ? connectionInfo.db_host : sharedPoolerConfig?.db_host ?? '',
      db_name: sharedPoolerConfig?.db_name ?? '',
      db_port: sharedPoolerConfig?.db_port ?? 0,
      db_user: sharedPoolerConfig?.db_user ?? '',
    },
    metadata: { projectRef },
  })

  const connectionStrings = getConnectionStrings({
    connectionInfo,
    poolingInfo: {
      connectionString: isReplicaSelected
        ? poolingConfiguration?.connection_string.replace(
            poolingConfiguration?.db_host,
            connectionInfo.db_host
          ) ?? ''
        : poolingConfiguration?.connection_string ?? '',
      db_host: isReplicaSelected ? connectionInfo.db_host : poolingConfiguration?.db_host,
      db_name: poolingConfiguration?.db_name ?? '',
      db_port: poolingConfiguration?.db_port ?? 0,
      db_user: poolingConfiguration?.db_user ?? '',
    },
    metadata: { projectRef },
  })

  const lang = DATABASE_CONNECTION_TYPES.find((type) => type.id === selectedTab)?.lang ?? 'bash'
  const contentType =
    DATABASE_CONNECTION_TYPES.find((type) => type.id === selectedTab)?.contentType ?? 'input'

  const example: Example | undefined = examples[selectedTab as keyof typeof examples]

  const exampleFiles = example?.files
  const exampleInstallCommands = example?.installCommands
  const examplePostInstallCommands = example?.postInstallCommands
  const hasCodeExamples = exampleFiles || exampleInstallCommands
  const fileTitle = DATABASE_CONNECTION_TYPES.find((type) => type.id === selectedTab)?.fileTitle

  // [Refactor] See if we can do this in an immutable way, technically not a good practice to do this
  let stepNumber = 0

  const ipv4AddOnUrl = {
    text: 'IPv4 add-on',
    url: `/org/${slug}/project/${projectRef}/settings/addons?panel=ipv4`,
  }
  const ipv4SettingsUrl = {
    text: 'IPv4 settings',
    url: `/org/${slug}/project/${projectRef}/settings/addons?panel=ipv4`,
  }
  const poolerSettingsUrl = {
    text: 'Pooler settings',
<<<<<<< HEAD
    url: `/org/${slug}/project/${projectRef}/settings/database#connection-pooling`,
=======
    url: `/project/${projectRef}/database/settings#connection-pooling`,
>>>>>>> b68b2ebc
  }
  const buttonLinks = !ipv4Addon
    ? [ipv4AddOnUrl, ...(sharedPoolerPreferred ? [poolerSettingsUrl] : [])]
    : [ipv4SettingsUrl, ...(sharedPoolerPreferred ? [poolerSettingsUrl] : [])]
  const poolerBadge = sharedPoolerPreferred ? 'Shared Pooler' : 'Dedicated Pooler'

  return (
    <div className="flex flex-col">
      <div
        className={cn(
          'flex flex-col md:flex-row items-stretch md:items-center gap-2 md:gap-3',
          DIALOG_PADDING_X
        )}
      >
        <div className="flex">
          <span className="flex items-center text-foreground-lighter px-3 rounded-lg rounded-r-none text-xs border border-button border-r-0">
            Type
          </span>
          <Select_Shadcn_
            value={selectedTab}
            onValueChange={(connectionType: DatabaseConnectionType) =>
              setSelectedTab(connectionType)
            }
          >
            <SelectTrigger_Shadcn_ size="small" className="w-auto rounded-l-none">
              <SelectValue_Shadcn_ />
            </SelectTrigger_Shadcn_>
            <SelectContent_Shadcn_>
              {DATABASE_CONNECTION_TYPES.map((type) => (
                <SelectItem_Shadcn_ key={type.id} value={type.id}>
                  {type.label}
                </SelectItem_Shadcn_>
              ))}
            </SelectContent_Shadcn_>
          </Select_Shadcn_>
        </div>
        <DatabaseSelector portal={false} buttonProps={{ size: 'small' }} />
      </div>

      {isLoading && (
        <div className="p-7">
          <ShimmeringLoader className="h-8 w-full" />
        </div>
      )}

      {isError && (
        <div className="p-7">
          <AlertError error={error} subject="Failed to retrieve database settings" />
        </div>
      )}

      {isSuccess && (
        <div className="flex flex-col divide-y divide-border">
          {/* // handle non terminal examples */}
          {hasCodeExamples && (
            <div className="grid grid-cols-2 gap-x-20 w-full px-4 md:px-7 py-8">
              <div>
                <StepLabel number={++stepNumber} className="mb-4">
                  Install the following
                </StepLabel>
                {exampleInstallCommands?.map((cmd, i) => (
                  <CodeBlock
                    key={i}
                    className="[&_code]:text-[12px] [&_code]:text-foreground"
                    value={cmd}
                    hideLineNumbers
                    language="bash"
                  >
                    {cmd}
                  </CodeBlock>
                ))}
              </div>
              {exampleFiles && exampleFiles?.length > 0 && (
                <div>
                  <StepLabel number={++stepNumber} className="mb-4">
                    Add file to project
                  </StepLabel>
                  {exampleFiles?.map((file, i) => (
                    <div key={i}>
                      <CodeBlockFileHeader title={file.name} />
                      <CodeBlock
                        wrapperClassName="[&_pre]:max-h-40 [&_pre]:px-4 [&_pre]:py-3 [&_pre]:rounded-t-none"
                        value={file.content}
                        hideLineNumbers
                        language={lang}
                        className="[&_code]:text-[12px] [&_code]:text-foreground"
                      />
                    </div>
                  ))}
                </div>
              )}
            </div>
          )}

          <div>
            {hasCodeExamples && (
              <div className="px-4 md:px-7 pt-8">
                <StepLabel number={++stepNumber}>Choose type of connection</StepLabel>
              </div>
            )}
            <div className="divide-y divide-border-muted [&>div]:px-4 [&>div]:md:px-7 [&>div]:py-8">
              <ConnectionPanel
                type="direct"
                title="Direct connection"
                contentType={contentType}
                lang={lang}
                fileTitle={fileTitle}
                description="Ideal for applications with persistent, long-lived connections, such as those running on virtual machines or long-standing containers."
                connectionString={connectionStrings['direct'][selectedTab]}
                ipv4Status={{
                  type: !ipv4Addon ? 'error' : 'success',
                  title: !ipv4Addon ? 'Not IPv4 compatible' : 'IPv4 compatible',
                  description:
                    !sharedPoolerPreferred && !ipv4Addon
                      ? PGBOUNCER_ENABLED_BUT_NO_IPV4_ADDON_TEXT
                      : sharedPoolerPreferred
                        ? 'Use Session Pooler if on a IPv4 network or purchase IPv4 add-on'
                        : IPV4_ADDON_TEXT,
                  links: buttonLinks,
                }}
                parameters={[
                  { ...CONNECTION_PARAMETERS.host, value: connectionInfo.db_host },
                  { ...CONNECTION_PARAMETERS.port, value: connectionInfo.db_port },
                  { ...CONNECTION_PARAMETERS.database, value: connectionInfo.db_name },
                  { ...CONNECTION_PARAMETERS.user, value: connectionInfo.db_user },
                ]}
                onCopyCallback={() => handleCopy(selectedTab, 'direct')}
              />

              {IS_PLATFORM && (
                <>
                  <ConnectionPanel
                    type="transaction"
                    title="Transaction pooler"
                    contentType={contentType}
                    lang={lang}
                    badge={poolerBadge}
                    fileTitle={fileTitle}
                    description="Ideal for stateless applications like serverless functions where each interaction with Postgres is brief and isolated."
                    connectionString={connectionStrings['pooler'][selectedTab]}
                    ipv4Status={{
                      type: !sharedPoolerPreferred && !ipv4Addon ? 'error' : 'success',
                      title:
                        !sharedPoolerPreferred && !ipv4Addon
                          ? 'Not IPv4 compatible'
                          : 'IPv4 compatible',
                      description:
                        !sharedPoolerPreferred && !ipv4Addon
                          ? PGBOUNCER_ENABLED_BUT_NO_IPV4_ADDON_TEXT
                          : sharedPoolerPreferred
                            ? 'Transaction pooler connections are IPv4 proxied for free.'
                            : IPV4_ADDON_TEXT,
                      links: !sharedPoolerPreferred ? buttonLinks : undefined,
                    }}
                    notice={['Does not support PREPARE statements']}
                    parameters={[
                      { ...CONNECTION_PARAMETERS.host, value: poolingConfiguration?.db_host ?? '' },
                      {
                        ...CONNECTION_PARAMETERS.port,
                        value: poolingConfiguration?.db_port.toString() ?? '6543',
                      },
                      {
                        ...CONNECTION_PARAMETERS.database,
                        value: poolingConfiguration?.db_name ?? '',
                      },
                      { ...CONNECTION_PARAMETERS.user, value: poolingConfiguration?.db_user ?? '' },
                      { ...CONNECTION_PARAMETERS.pool_mode, value: 'transaction' },
                    ]}
                    onCopyCallback={() => handleCopy(selectedTab, 'transaction_pooler')}
                  >
                    {!sharedPoolerPreferred && !ipv4Addon && (
                      <Collapsible_Shadcn_ className="group">
                        <CollapsibleTrigger_Shadcn_
                          asChild
                          className="w-full justify-start !last:rounded-b group-data-[state=open]:rounded-b-none border-light mt-4 px-3"
                        >
                          <Button
                            type="default"
                            size="large"
                            iconRight={
                              <ChevronDown className="transition group-data-[state=open]:rotate-180" />
                            }
                            className="text-foreground !bg-dash-sidebar justify-between"
                          >
                            <div className="text-xs flex items-center p-2">
                              <span>Using the Shared Pooler</span>
                              <Badge variant={'brand'} size={'small'} className="ml-2">
                                IPv4 compatible
                              </Badge>
                            </div>
                          </Button>
                        </CollapsibleTrigger_Shadcn_>
                        <CollapsibleContent_Shadcn_ className="bg-dash-sidebar rounded-b border text-xs">
                          <p className="px-3 py-2">
                            Only recommended when your network does not support IPv6. Added latency
                            compared to dedicated pooler.
                          </p>
                          <CodeBlock
                            wrapperClassName={cn(
                              '[&_pre]:border-x-0 [&_pre]:border-b-0 [&_pre]:px-4 [&_pre]:py-3',
                              '[&_pre]:rounded-t-none'
                            )}
                            language={lang}
                            value={supavisorConnectionStrings['pooler'][selectedTab]}
                            className="[&_code]:text-[12px] [&_code]:text-foreground"
                            hideLineNumbers
                            onCopyCallback={() => handleCopy(selectedTab, 'transaction_pooler')}
                          />
                        </CollapsibleContent_Shadcn_>
                      </Collapsible_Shadcn_>
                    )}
                  </ConnectionPanel>

                  {sharedPoolerPreferred && ipv4Addon && (
                    <Admonition
                      type="warning"
                      title="Highly recommended to not use Session Pooler"
                      className="[&>div]:gap-0 px-8 [&>svg]:left-7 border-0 border-b rounded-none border-border-muted !py-4 mb-0"
                    >
                      <p className="text-sm text-foreground-lighter !mb-0">
                        If you are using Session Pooler, we recommend switching to Direct
                        Connection.
                      </p>
                    </Admonition>
                  )}

                  <ConnectionPanel
                    type="session"
                    title="Session pooler"
                    contentType={contentType}
                    lang={lang}
                    badge="Shared Pooler"
                    fileTitle={fileTitle}
                    description="Only recommended as an alternative to Direct Connection, when connecting via an IPv4 network."
                    connectionString={supavisorConnectionStrings['pooler'][selectedTab].replace(
                      '6543',
                      '5432'
                    )}
                    ipv4Status={{
                      type: 'success',
                      title: 'IPv4 compatible',
                      description: 'Session pooler connections are IPv4 proxied for free',
                      links: undefined,
                    }}
                    parameters={[
                      { ...CONNECTION_PARAMETERS.host, value: sharedPoolerConfig?.db_host ?? '' },
                      { ...CONNECTION_PARAMETERS.port, value: '5432' },
                      {
                        ...CONNECTION_PARAMETERS.database,
                        value: sharedPoolerConfig?.db_name ?? '',
                      },
                      { ...CONNECTION_PARAMETERS.user, value: sharedPoolerConfig?.db_user ?? '' },
                      { ...CONNECTION_PARAMETERS.pool_mode, value: 'session' },
                    ]}
                    onCopyCallback={() => handleCopy(selectedTab, 'session_pooler')}
                  />
                </>
              )}
            </div>
          </div>

          {examplePostInstallCommands && (
            <div className="grid grid-cols-2 gap-20 w-full px-4 md:px-7 py-10">
              <div>
                <StepLabel number={++stepNumber} className="mb-4">
                  Add the configuration package to read the settings
                </StepLabel>
                {examplePostInstallCommands?.map((cmd, i) => (
                  <CodeBlock
                    key={i}
                    className="text-sm"
                    value={cmd}
                    hideLineNumbers
                    language="bash"
                  >
                    {cmd}
                  </CodeBlock>
                ))}
              </div>
            </div>
          )}
        </div>
      )}

      {selectedTab === 'python' && (
        <>
          <Separator />
          <Collapsible_Shadcn_ className="px-8 py-5">
            <CollapsibleTrigger_Shadcn_ className="group [&[data-state=open]>div>svg]:!-rotate-180">
              <div className="flex items-center gap-x-2 w-full">
                <p className="text-xs text-foreground-light group-hover:text-foreground transition">
                  Connecting to SQL Alchemy
                </p>
                <ChevronDown
                  className="transition-transform duration-200"
                  strokeWidth={1.5}
                  size={14}
                />
              </div>
            </CollapsibleTrigger_Shadcn_>
            <CollapsibleContent_Shadcn_ className="my-2">
              <div className="text-foreground-light text-xs grid gap-2">
                <p>
                  Please use <code>postgresql://</code> instead of <code>postgres://</code> as your
                  dialect when connecting via SQLAlchemy.
                </p>
                <p>
                  Example:
                  <code>create_engine("postgresql+psycopg2://...")</code>
                </p>
                <p className="text-sm font-mono tracking-tight text-foreground-lighter"></p>
              </div>
            </CollapsibleContent_Shadcn_>
          </Collapsible_Shadcn_>
        </>
      )}

      <Separator />
      <div className="px-8 pt-5 flex flex-col gap-y-1">
        <p className="text-sm">Reset your database password</p>
        <p className="text-sm text-foreground-lighter">
          You may reset your database password in your project's{' '}
          <InlineLink
<<<<<<< HEAD
            href={`/org/${slug}/project/${projectRef}/settings/database`}
=======
            href={`/project/${projectRef}/database/settings`}
>>>>>>> b68b2ebc
            className="text-foreground-lighter hover:text-foreground"
          >
            Database Settings
          </InlineLink>
        </p>
      </div>
    </div>
  )
}<|MERGE_RESOLUTION|>--- conflicted
+++ resolved
@@ -1,7 +1,5 @@
-import { ChevronDown } from 'lucide-react'
 import { HTMLAttributes, ReactNode, useMemo, useState } from 'react'
 
-import { useParams } from 'common'
 import { getAddons } from 'components/interfaces/Billing/Subscription/Subscription.utils'
 import AlertError from 'components/ui/AlertError'
 import DatabaseSelector from 'components/ui/DatabaseSelector'
@@ -43,6 +41,8 @@
 import { CodeBlockFileHeader, ConnectionPanel } from './ConnectionPanel'
 import { getConnectionStrings } from './DatabaseSettings.utils'
 import examples, { Example } from './DirectConnectionExamples'
+import { getPathReferences } from '../../../data/vela/path-references'
+import { ChevronDown } from 'lucide-react'
 
 const StepLabel = ({
   number,
@@ -62,13 +62,8 @@
  * So session mode connection details are always using the shared pooler (Supavisor)
  */
 export const DatabaseConnectionString = () => {
-<<<<<<< HEAD
-  const { slug, ref: projectRef } = useParams()
-  const org = useSelectedOrganization()
-=======
-  const { ref: projectRef } = useParams()
+  const { slug, ref: projectRef } = getPathReferences()
   const { data: org } = useSelectedOrganizationQuery()
->>>>>>> b68b2ebc
   const state = useDatabaseSelectorStateSnapshot()
 
   const [selectedTab, setSelectedTab] = useState<DatabaseConnectionType>('uri')
@@ -207,11 +202,7 @@
   }
   const poolerSettingsUrl = {
     text: 'Pooler settings',
-<<<<<<< HEAD
-    url: `/org/${slug}/project/${projectRef}/settings/database#connection-pooling`,
-=======
-    url: `/project/${projectRef}/database/settings#connection-pooling`,
->>>>>>> b68b2ebc
+    url: `/org/${slug}/project/${projectRef}/database/settings#connection-pooling`,
   }
   const buttonLinks = !ipv4Addon
     ? [ipv4AddOnUrl, ...(sharedPoolerPreferred ? [poolerSettingsUrl] : [])]
@@ -535,11 +526,7 @@
         <p className="text-sm text-foreground-lighter">
           You may reset your database password in your project's{' '}
           <InlineLink
-<<<<<<< HEAD
-            href={`/org/${slug}/project/${projectRef}/settings/database`}
-=======
-            href={`/project/${projectRef}/database/settings`}
->>>>>>> b68b2ebc
+            href={`/org/${slug}/project/${projectRef}/database/settings`}
             className="text-foreground-lighter hover:text-foreground"
           >
             Database Settings
