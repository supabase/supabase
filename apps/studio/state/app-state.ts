import type { Message as MessageType } from 'ai/react'
import { LOCAL_STORAGE_KEYS as COMMON_LOCAL_STORAGE_KEYS } from 'common'
import { SupportedAssistantEntities } from 'components/ui/AIAssistantPanel/AIAssistant.types'
import { LOCAL_STORAGE_KEYS } from 'lib/constants'
import { proxy, snapshot, subscribe, useSnapshot } from 'valtio'

export type CommonDatabaseEntity = {
  id: number
  name: string
  schema: string
  [key: string]: any
}

export type SuggestionsType = {
  title: string
  prompts?: string[]
}

type AiAssistantPanelType = {
  open: boolean
  messages: MessageType[]
  initialInput: string
  sqlSnippets?: string[]
  suggestions?: SuggestionsType
  editor?: SupportedAssistantEntities | null
  // Raw string content for the monaco editor, currently used to retain where the user left off when toggling off the panel
  content?: string
  // Mainly used for editing a database entity (e.g editing a function, RLS policy etc)
  entity?: CommonDatabaseEntity
  tables: { schema: string; name: string }[]
}

type DashboardHistoryType = {
  sql?: string
  editor?: string
}

const INITIAL_AI_ASSISTANT: AiAssistantPanelType = {
  open: false,
  messages: [],
  sqlSnippets: undefined,
  initialInput: '',
  suggestions: undefined,
  editor: null,
  content: '',
  entity: undefined,
  tables: [],
}

const EMPTY_DASHBOARD_HISTORY: DashboardHistoryType = {
  sql: undefined,
  editor: undefined,
}

const getInitialState = () => {
  if (typeof window === 'undefined') {
    return {
      aiAssistantPanel: INITIAL_AI_ASSISTANT,
      dashboardHistory: EMPTY_DASHBOARD_HISTORY,
      activeDocsSection: ['introduction'],
      docsLanguage: 'js',
      showProjectApiDocs: false,
      isOptedInTelemetry: false,
      showEnableBranchingModal: false,
      showFeaturePreviewModal: false,
      selectedFeaturePreview: '',
      showAiSettingsModal: false,
      showGenerateSqlModal: false,
      navigationPanelOpen: false,
      navigationPanelJustClosed: false,
      showConnectDialog: false,
      ongoingQueriesPanelOpen: false,
      mobileMenuOpen: false,
      mobileInnerMenuOpen: false,
    }
  }

  const stored = localStorage.getItem(LOCAL_STORAGE_KEYS.AI_ASSISTANT_STATE)

  const urlParams = new URLSearchParams(window.location.search)
  const aiAssistantPanelOpenParam = urlParams.get('aiAssistantPanelOpen')

  let parsedAiAssistant = INITIAL_AI_ASSISTANT

  try {
    if (stored) {
      parsedAiAssistant = JSON.parse(stored, (key, value) => {
        if (key === 'createdAt' && value) {
          return new Date(value)
        }
        return value
      })
    }
  } catch {
    // Ignore parsing errors
  }

  return {
    aiAssistantPanel: {
      ...parsedAiAssistant,
      open:
        aiAssistantPanelOpenParam !== null
          ? aiAssistantPanelOpenParam === 'true'
          : parsedAiAssistant.open,
    },
    dashboardHistory: EMPTY_DASHBOARD_HISTORY,
    activeDocsSection: ['introduction'],
    docsLanguage: 'js',
    showProjectApiDocs: false,
    isOptedInTelemetry: false,
    showEnableBranchingModal: false,
    showFeaturePreviewModal: false,
    selectedFeaturePreview: '',
    showAiSettingsModal: false,
    showGenerateSqlModal: false,
    navigationPanelOpen: false,
    navigationPanelJustClosed: false,
    showConnectDialog: false,
    ongoingQueriesPanelOpen: false,
    mobileMenuOpen: false,
    mobileInnerMenuOpen: false,
  }
}

export const appState = proxy({
  ...getInitialState(),

  setDashboardHistory: (ref: string, key: 'sql' | 'editor', id: string) => {
    if (appState.dashboardHistory[key] !== id) {
      appState.dashboardHistory[key] = id
      localStorage.setItem(
        LOCAL_STORAGE_KEYS.DASHBOARD_HISTORY(ref),
        JSON.stringify(appState.dashboardHistory)
      )
    }
  },

  activeDocsSection: ['introduction'],
  docsLanguage: 'js' as 'js' | 'bash',
  showProjectApiDocs: false,
  setShowProjectApiDocs: (value: boolean) => {
    appState.showProjectApiDocs = value
  },
  setActiveDocsSection: (value: string[]) => {
    appState.activeDocsSection = value
  },
  setDocsLanguage: (value: 'js' | 'bash') => {
    appState.docsLanguage = value
  },

  isOptedInTelemetry: false,
  setIsOptedInTelemetry: (value: boolean | null) => {
    appState.isOptedInTelemetry = value === null ? false : value
    if (typeof window !== 'undefined' && value !== null) {
      localStorage.setItem(COMMON_LOCAL_STORAGE_KEYS.TELEMETRY_CONSENT, value.toString())
    }
  },

  showEnableBranchingModal: false,
  setShowEnableBranchingModal: (value: boolean) => {
    appState.showEnableBranchingModal = value
  },

  showFeaturePreviewModal: false,
  setShowFeaturePreviewModal: (value: boolean) => {
    appState.showFeaturePreviewModal = value
  },

  selectedFeaturePreview: '',
  setSelectedFeaturePreview: (value: string) => {
    appState.selectedFeaturePreview = value
  },

  showAiSettingsModal: false,
  setShowAiSettingsModal: (value: boolean) => {
    appState.showAiSettingsModal = value
  },

  showGenerateSqlModal: false,
  setShowGenerateSqlModal: (value: boolean) => {
    appState.showGenerateSqlModal = value
  },

  navigationPanelOpen: false,
  navigationPanelJustClosed: false,
  setNavigationPanelOpen: (value: boolean, trackJustClosed: boolean = false) => {
    if (value === false) {
      if (trackJustClosed) {
        appState.navigationPanelOpen = false
        appState.navigationPanelJustClosed = true
      } else {
        appState.navigationPanelOpen = false
        appState.navigationPanelJustClosed = false
      }
    } else {
      if (appState.navigationPanelJustClosed === false) {
        appState.navigationPanelOpen = true
      }
    }
  },
  setNavigationPanelJustClosed: (value: boolean) => {
    appState.navigationPanelJustClosed = value
  },

  resetAiAssistantPanel: () => {
    appState.aiAssistantPanel = {
      ...INITIAL_AI_ASSISTANT,
      open: appState.aiAssistantPanel.open,
    }
  },

  setAiAssistantPanel: (value: Partial<AiAssistantPanelType>) => {
    const hasEntityChanged = value.entity?.id !== appState.aiAssistantPanel.entity?.id

    appState.aiAssistantPanel = {
      ...appState.aiAssistantPanel,
      content: hasEntityChanged ? '' : appState.aiAssistantPanel.content,
      ...value,
    }
  },

  showConnectDialog: false,
  setShowConnectDialog: (value: boolean) => {
    appState.showConnectDialog = value
  },

  showOngoingQueriesPanelOpen: false,
  setOnGoingQueriesPanelOpen: (value: boolean) => {
    appState.ongoingQueriesPanelOpen = value
  },

<<<<<<< HEAD
  mobileMenuOpen: false,
  setMobileMenuOpen: (value: boolean) => {
    appState.mobileMenuOpen = value
  },

  mobileInnerMenuOpen: false,
  setMobileInnerMenuOpen: (value: boolean) => {
    appState.mobileInnerMenuOpen = value
=======
  saveLatestMessage: (message: any) => {
    appState.aiAssistantPanel = {
      ...appState.aiAssistantPanel,
      messages: [...appState.aiAssistantPanel.messages, message],
    }
>>>>>>> 5097385d
  },
})

// Set up localStorage subscription
if (typeof window !== 'undefined') {
  subscribe(appState, () => {
    const state = {
      ...appState.aiAssistantPanel,
      // limit to 20 messages so as to not overflow the context window
      messages: appState.aiAssistantPanel.messages?.slice(-20),
    }
    localStorage.setItem(LOCAL_STORAGE_KEYS.AI_ASSISTANT_STATE, JSON.stringify(state))
  })
}

export const getAppStateSnapshot = () => snapshot(appState)

export const useAppStateSnapshot = (options?: Parameters<typeof useSnapshot>[1]) =>
  useSnapshot(appState, options)<|MERGE_RESOLUTION|>--- conflicted
+++ resolved
@@ -229,7 +229,6 @@
     appState.ongoingQueriesPanelOpen = value
   },
 
-<<<<<<< HEAD
   mobileMenuOpen: false,
   setMobileMenuOpen: (value: boolean) => {
     appState.mobileMenuOpen = value
@@ -238,13 +237,13 @@
   mobileInnerMenuOpen: false,
   setMobileInnerMenuOpen: (value: boolean) => {
     appState.mobileInnerMenuOpen = value
-=======
+  },
+
   saveLatestMessage: (message: any) => {
     appState.aiAssistantPanel = {
       ...appState.aiAssistantPanel,
       messages: [...appState.aiAssistantPanel.messages, message],
     }
->>>>>>> 5097385d
   },
 })
 
