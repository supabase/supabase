import type { Message as MessageType } from 'ai/react'
import { LOCAL_STORAGE_KEYS as COMMON_LOCAL_STORAGE_KEYS } from 'common'
import { SupportedAssistantEntities } from 'components/ui/AIAssistantPanel/AIAssistant.types'
import { LOCAL_STORAGE_KEYS } from 'lib/constants'
import { proxy, snapshot, subscribe, useSnapshot } from 'valtio'

export type CommonDatabaseEntity = {
  id: number
  name: string
  schema: string
  [key: string]: any
}

export type SuggestionsType = {
  title: string
  prompts?: string[]
}

type AiAssistantPanelType = {
  open: boolean
  messages: MessageType[]
  initialInput: string
  sqlSnippets?: string[]
  suggestions?: SuggestionsType
  editor?: SupportedAssistantEntities | null
  // Raw string content for the monaco editor, currently used to retain where the user left off when toggling off the panel
  content?: string
  // Mainly used for editing a database entity (e.g editing a function, RLS policy etc)
  entity?: CommonDatabaseEntity
  tables: { schema: string; name: string }[]
}

type DashboardHistoryType = {
  sql?: string
  editor?: string
}

const INITIAL_AI_ASSISTANT: AiAssistantPanelType = {
  open: false,
  messages: [],
  sqlSnippets: undefined,
  initialInput: '',
  suggestions: undefined,
  editor: null,
  content: '',
  entity: undefined,
  tables: [],
}

const EMPTY_DASHBOARD_HISTORY: DashboardHistoryType = {
  sql: undefined,
  editor: undefined,
}

const getInitialState = () => {
  if (typeof window === 'undefined') {
    return {
      aiAssistantPanel: INITIAL_AI_ASSISTANT,
      dashboardHistory: EMPTY_DASHBOARD_HISTORY,
      activeDocsSection: ['introduction'],
      docsLanguage: 'js',
      showProjectApiDocs: false,
      isOptedInTelemetry: false,
      showEnableBranchingModal: false,
      showFeaturePreviewModal: false,
      selectedFeaturePreview: '',
      showAiSettingsModal: false,
      showGenerateSqlModal: false,
      navigationPanelOpen: false,
      navigationPanelJustClosed: false,
      showConnectDialog: false,
      ongoingQueriesPanelOpen: false,
      mobileMenuOpen: false,
<<<<<<< HEAD
      mobileInnerMenuOpen: false,
=======
>>>>>>> b2e1cce3
    }
  }

  const stored = localStorage.getItem(LOCAL_STORAGE_KEYS.AI_ASSISTANT_STATE)

  const urlParams = new URLSearchParams(window.location.search)
  const aiAssistantPanelOpenParam = urlParams.get('aiAssistantPanelOpen')

  let parsedAiAssistant = INITIAL_AI_ASSISTANT

  try {
    if (stored) {
      parsedAiAssistant = JSON.parse(stored, (key, value) => {
        if (key === 'createdAt' && value) {
          return new Date(value)
        }
        return value
      })
    }
  } catch {
    // Ignore parsing errors
  }

  return {
    aiAssistantPanel: {
      ...parsedAiAssistant,
      open:
        aiAssistantPanelOpenParam !== null
          ? aiAssistantPanelOpenParam === 'true'
          : parsedAiAssistant.open,
    },
    dashboardHistory: EMPTY_DASHBOARD_HISTORY,
    activeDocsSection: ['introduction'],
    docsLanguage: 'js',
    showProjectApiDocs: false,
    isOptedInTelemetry: false,
    showEnableBranchingModal: false,
    showFeaturePreviewModal: false,
    selectedFeaturePreview: '',
    showAiSettingsModal: false,
    showGenerateSqlModal: false,
    navigationPanelOpen: false,
    navigationPanelJustClosed: false,
    showConnectDialog: false,
    ongoingQueriesPanelOpen: false,
    mobileMenuOpen: false,
<<<<<<< HEAD
    mobileInnerMenuOpen: false,
=======
>>>>>>> b2e1cce3
  }
}

export const appState = proxy({
  ...getInitialState(),

  setDashboardHistory: (ref: string, key: 'sql' | 'editor', id: string) => {
    if (appState.dashboardHistory[key] !== id) {
      appState.dashboardHistory[key] = id
      localStorage.setItem(
        LOCAL_STORAGE_KEYS.DASHBOARD_HISTORY(ref),
        JSON.stringify(appState.dashboardHistory)
      )
    }
  },

  activeDocsSection: ['introduction'],
  docsLanguage: 'js' as 'js' | 'bash',
  showProjectApiDocs: false,
  setShowProjectApiDocs: (value: boolean) => {
    appState.showProjectApiDocs = value
  },
  setActiveDocsSection: (value: string[]) => {
    appState.activeDocsSection = value
  },
  setDocsLanguage: (value: 'js' | 'bash') => {
    appState.docsLanguage = value
  },

  isOptedInTelemetry: false,
  setIsOptedInTelemetry: (value: boolean | null) => {
    appState.isOptedInTelemetry = value === null ? false : value
    if (typeof window !== 'undefined' && value !== null) {
      localStorage.setItem(COMMON_LOCAL_STORAGE_KEYS.TELEMETRY_CONSENT, value.toString())
    }
  },

  showEnableBranchingModal: false,
  setShowEnableBranchingModal: (value: boolean) => {
    appState.showEnableBranchingModal = value
  },

  showFeaturePreviewModal: false,
  setShowFeaturePreviewModal: (value: boolean) => {
    appState.showFeaturePreviewModal = value
  },

  selectedFeaturePreview: '',
  setSelectedFeaturePreview: (value: string) => {
    appState.selectedFeaturePreview = value
  },

  showAiSettingsModal: false,
  setShowAiSettingsModal: (value: boolean) => {
    appState.showAiSettingsModal = value
  },

  showGenerateSqlModal: false,
  setShowGenerateSqlModal: (value: boolean) => {
    appState.showGenerateSqlModal = value
  },

  navigationPanelOpen: false,
  navigationPanelJustClosed: false,
  setNavigationPanelOpen: (value: boolean, trackJustClosed: boolean = false) => {
    if (value === false) {
      if (trackJustClosed) {
        appState.navigationPanelOpen = false
        appState.navigationPanelJustClosed = true
      } else {
        appState.navigationPanelOpen = false
        appState.navigationPanelJustClosed = false
      }
    } else {
      if (appState.navigationPanelJustClosed === false) {
        appState.navigationPanelOpen = true
      }
    }
  },
  setNavigationPanelJustClosed: (value: boolean) => {
    appState.navigationPanelJustClosed = value
  },

  resetAiAssistantPanel: () => {
    appState.aiAssistantPanel = {
      ...INITIAL_AI_ASSISTANT,
      open: appState.aiAssistantPanel.open,
    }
  },

  setAiAssistantPanel: (value: Partial<AiAssistantPanelType>) => {
    const hasEntityChanged = value.entity?.id !== appState.aiAssistantPanel.entity?.id

    appState.aiAssistantPanel = {
      ...appState.aiAssistantPanel,
      content: hasEntityChanged ? '' : appState.aiAssistantPanel.content,
      ...value,
    }
  },

  showConnectDialog: false,
  setShowConnectDialog: (value: boolean) => {
    appState.showConnectDialog = value
  },

  showOngoingQueriesPanelOpen: false,
  setOnGoingQueriesPanelOpen: (value: boolean) => {
    appState.ongoingQueriesPanelOpen = value
  },

  mobileMenuOpen: false,
  setMobileMenuOpen: (value: boolean) => {
    appState.mobileMenuOpen = value
  },

  mobileInnerMenuOpen: false,
  setMobileInnerMenuOpen: (value: boolean) => {
    appState.mobileInnerMenuOpen = value
  },

  saveLatestMessage: (message: any) => {
    appState.aiAssistantPanel = {
      ...appState.aiAssistantPanel,
      messages: [...appState.aiAssistantPanel.messages, message],
    }
  },

  mobileMenuOpen: false,
  setMobileMenuOpen: (value: boolean) => {
    appState.mobileMenuOpen = value
  },
})

// Set up localStorage subscription
if (typeof window !== 'undefined') {
  subscribe(appState, () => {
    const state = {
      ...appState.aiAssistantPanel,
      // limit to 20 messages so as to not overflow the context window
      messages: appState.aiAssistantPanel.messages?.slice(-20),
    }
    localStorage.setItem(LOCAL_STORAGE_KEYS.AI_ASSISTANT_STATE, JSON.stringify(state))
  })
}

export const getAppStateSnapshot = () => snapshot(appState)

export const useAppStateSnapshot = (options?: Parameters<typeof useSnapshot>[1]) =>
  useSnapshot(appState, options)<|MERGE_RESOLUTION|>--- conflicted
+++ resolved
@@ -71,10 +71,6 @@
       showConnectDialog: false,
       ongoingQueriesPanelOpen: false,
       mobileMenuOpen: false,
-<<<<<<< HEAD
-      mobileInnerMenuOpen: false,
-=======
->>>>>>> b2e1cce3
     }
   }
 
@@ -121,10 +117,6 @@
     showConnectDialog: false,
     ongoingQueriesPanelOpen: false,
     mobileMenuOpen: false,
-<<<<<<< HEAD
-    mobileInnerMenuOpen: false,
-=======
->>>>>>> b2e1cce3
   }
 }
 
@@ -251,11 +243,6 @@
       messages: [...appState.aiAssistantPanel.messages, message],
     }
   },
-
-  mobileMenuOpen: false,
-  setMobileMenuOpen: (value: boolean) => {
-    appState.mobileMenuOpen = value
-  },
 })
 
 // Set up localStorage subscription
