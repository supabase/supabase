--- conflicted
+++ resolved
@@ -68,11 +68,8 @@
       showGenerateSqlModal: false,
       navigationPanelOpen: false,
       navigationPanelJustClosed: false,
-<<<<<<< HEAD
       showConnectDialog: false,
       ongoingQueriesPanelOpen: false,
-=======
->>>>>>> e420a488
     }
   }
 
@@ -116,11 +113,8 @@
     showGenerateSqlModal: false,
     navigationPanelOpen: false,
     navigationPanelJustClosed: false,
-<<<<<<< HEAD
     showConnectDialog: false,
     ongoingQueriesPanelOpen: false,
-=======
->>>>>>> e420a488
   }
 }
 
@@ -220,7 +214,6 @@
       ...value,
     }
   },
-<<<<<<< HEAD
 
   showConnectDialog: false,
   setShowConnectDialog: (value: boolean) => {
@@ -231,8 +224,6 @@
   setOnGoingQueriesPanelOpen: (value: boolean) => {
     appState.ongoingQueriesPanelOpen = value
   },
-=======
->>>>>>> e420a488
 })
 
 // Set up localStorage subscription
