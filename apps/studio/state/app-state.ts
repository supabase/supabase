--- conflicted
+++ resolved
@@ -1,20 +1,4 @@
 import { proxy, snapshot, subscribe, useSnapshot } from 'valtio'
-<<<<<<< HEAD
-import type { Message as MessageType } from 'ai/react'
-
-import { LOCAL_STORAGE_KEYS as COMMON_LOCAL_STORAGE_KEYS } from 'common'
-import { LOCAL_STORAGE_KEYS } from 'lib/constants'
-import { SupportedAssistantEntities } from 'components/ui/AIAssistantPanel/AIAssistant.types'
-import { SQL_TEMPLATES } from 'components/interfaces/SQLEditor/SQLEditor.queries'
-
-export type CommonDatabaseEntity = {
-  id: number
-  name: string
-  schema: string
-  [key: string]: any
-}
-=======
->>>>>>> 47621982
 
 import { LOCAL_STORAGE_KEYS as COMMON_LOCAL_STORAGE_KEYS } from 'common'
 import { SQL_TEMPLATES } from 'components/interfaces/SQLEditor/SQLEditor.queries'
@@ -171,35 +155,9 @@
     appState.showGenerateSqlModal = value
   },
 
-<<<<<<< HEAD
-  resetAiAssistantPanel: () => {
-    appState.aiAssistantPanel = {
-      ...INITIAL_AI_ASSISTANT,
-      open: appState.aiAssistantPanel.open,
-    }
-  },
-
-  setAiAssistantPanel: (value: Partial<AiAssistantPanelType>) => {
-    // Close Editor panel if AI Assistant panel is being opened
-    if (value.open && appState.editorPanel.open) {
-      appState.editorPanel.open = false
-    }
-
-    const hasEntityChanged = value.entity?.id !== appState.aiAssistantPanel.entity?.id
-    appState.aiAssistantPanel = {
-      ...appState.aiAssistantPanel,
-      content: hasEntityChanged ? '' : appState.aiAssistantPanel.content,
-      ...value,
-    }
-  },
-
-  setShowConnectDialog: (value: boolean) => {
-    appState.showConnectDialog = value
-=======
   showSidebar: true,
   setShowSidebar: (value: boolean) => {
     appState.showSidebar = value
->>>>>>> 47621982
   },
 
   showOngoingQueriesPanelOpen: false,
