--- conflicted
+++ resolved
@@ -68,13 +68,9 @@
       showGenerateSqlModal: false,
       navigationPanelOpen: false,
       navigationPanelJustClosed: false,
-<<<<<<< HEAD
       showConnectDialog: false,
       ongoingQueriesPanelOpen: false,
-=======
-      ongoingQueriesPanelOpen: false,
       mobileMenuOpen: false,
->>>>>>> 470dd6e0
     }
   }
 
@@ -118,13 +114,9 @@
     showGenerateSqlModal: false,
     navigationPanelOpen: false,
     navigationPanelJustClosed: false,
-<<<<<<< HEAD
     showConnectDialog: false,
     ongoingQueriesPanelOpen: false,
-=======
-    ongoingQueriesPanelOpen: false,
     mobileMenuOpen: false,
->>>>>>> 470dd6e0
   }
 }
 
@@ -242,11 +234,6 @@
     }
   },
 
-  showOngoingQueriesPanelOpen: false,
-  setOnGoingQueriesPanelOpen: (value: boolean) => {
-    appState.ongoingQueriesPanelOpen = value
-  },
-
   mobileMenuOpen: false,
   setMobileMenuOpen: (value: boolean) => {
     appState.mobileMenuOpen = value
