<<<<<<< HEAD
=======
import type { Message as MessageType } from 'ai/react'
import { LOCAL_STORAGE_KEYS as COMMON_LOCAL_STORAGE_KEYS } from 'common'
import { SQL_TEMPLATES } from 'components/interfaces/SQLEditor/SQLEditor.queries'
import { SupportedAssistantEntities } from 'components/ui/AIAssistantPanel/AIAssistant.types'
import { LOCAL_STORAGE_KEYS } from 'lib/constants'
>>>>>>> 143f4941
import { proxy, snapshot, subscribe, useSnapshot } from 'valtio'

import { LOCAL_STORAGE_KEYS as COMMON_LOCAL_STORAGE_KEYS } from 'common'
import { SQL_TEMPLATES } from 'components/interfaces/SQLEditor/SQLEditor.queries'
import { LOCAL_STORAGE_KEYS } from 'lib/constants'

export type Template = {
  name: string
  description: string
  content: string
}

type EditorPanelType = {
  open: boolean
  initialValue?: string
  label?: string
  saveLabel?: string
  onSave?: (value: string) => void
  functionName?: string
  templates?: Template[]
  initialPrompt?: string
}

type DashboardHistoryType = {
  sql?: string
  editor?: string
}

const INITIAL_EDITOR_PANEL: EditorPanelType = {
  open: false,
  initialValue: '',
  label: '',
  saveLabel: '',
  initialPrompt: '',
  templates: SQL_TEMPLATES.filter((template) => template.type === 'template').map((template) => ({
    name: template.title,
    description: template.description,
    content: template.sql,
  })),
}

const EMPTY_DASHBOARD_HISTORY: DashboardHistoryType = {
  sql: undefined,
  editor: undefined,
}

const getInitialState = () => {
  if (typeof window === 'undefined') {
    return {
      editorPanel: INITIAL_EDITOR_PANEL,
      dashboardHistory: EMPTY_DASHBOARD_HISTORY,
      activeDocsSection: ['introduction'],
      docsLanguage: 'js',
      showProjectApiDocs: false,
      isOptedInTelemetry: false,
      showEnableBranchingModal: false,
      showFeaturePreviewModal: false,
      selectedFeaturePreview: '',
      showAiSettingsModal: false,
      showGenerateSqlModal: false,
      ongoingQueriesPanelOpen: false,
      mobileMenuOpen: false,
      showSidebar: true,
    }
  }

  const storedEditor = localStorage.getItem(LOCAL_STORAGE_KEYS.EDITOR_PANEL_STATE)

  let parsedEditorPanel = INITIAL_EDITOR_PANEL

  try {
    if (storedEditor) {
      parsedEditorPanel = JSON.parse(storedEditor)
    }
  } catch {
    // Ignore parsing errors
  }

  return {
    editorPanel: parsedEditorPanel,
    dashboardHistory: EMPTY_DASHBOARD_HISTORY,
    activeDocsSection: ['introduction'],
    docsLanguage: 'js',
    showProjectApiDocs: false,
    isOptedInTelemetry: false,
    showEnableBranchingModal: false,
    showFeaturePreviewModal: false,
    selectedFeaturePreview: '',
    showAiSettingsModal: false,
    showGenerateSqlModal: false,
    ongoingQueriesPanelOpen: false,
    mobileMenuOpen: false,
    showSidebar: true,
  }
}

export const appState = proxy({
  ...getInitialState(),

  setDashboardHistory: (ref: string, key: 'sql' | 'editor', id: string | undefined) => {
    if (appState.dashboardHistory[key] !== id) {
      appState.dashboardHistory[key] = id
      localStorage.setItem(
        LOCAL_STORAGE_KEYS.DASHBOARD_HISTORY(ref),
        JSON.stringify(appState.dashboardHistory)
      )
    }
  },

  activeDocsSection: ['introduction'],
  docsLanguage: 'js' as 'js' | 'bash',
  showProjectApiDocs: false,
  setShowProjectApiDocs: (value: boolean) => {
    appState.showProjectApiDocs = value
  },
  setActiveDocsSection: (value: string[]) => {
    appState.activeDocsSection = value
  },
  setDocsLanguage: (value: 'js' | 'bash') => {
    appState.docsLanguage = value
  },

  isOptedInTelemetry: false,
  setIsOptedInTelemetry: (value: boolean | null) => {
    appState.isOptedInTelemetry = value === null ? false : value
    if (typeof window !== 'undefined' && value !== null) {
      localStorage.setItem(COMMON_LOCAL_STORAGE_KEYS.TELEMETRY_CONSENT, value.toString())
    }
  },

  showEnableBranchingModal: false,
  setShowEnableBranchingModal: (value: boolean) => {
    appState.showEnableBranchingModal = value
  },

  showFeaturePreviewModal: false,
  setShowFeaturePreviewModal: (value: boolean) => {
    appState.showFeaturePreviewModal = value
  },

  selectedFeaturePreview: '',
  setSelectedFeaturePreview: (value: string) => {
    appState.selectedFeaturePreview = value
  },

  showAiSettingsModal: false,
  setShowAiSettingsModal: (value: boolean) => {
    appState.showAiSettingsModal = value
  },

  showGenerateSqlModal: false,
  setShowGenerateSqlModal: (value: boolean) => {
    appState.showGenerateSqlModal = value
  },

<<<<<<< HEAD
=======
  showSidebar: true,
  setShowSidebar: (value: boolean) => {
    appState.showSidebar = value
  },

  resetAiAssistantPanel: () => {
    appState.aiAssistantPanel = {
      ...INITIAL_AI_ASSISTANT,
      open: appState.aiAssistantPanel.open,
    }
  },

  setAiAssistantPanel: (value: Partial<AiAssistantPanelType>) => {
    // Close Editor panel if AI Assistant panel is being opened
    if (value.open && appState.editorPanel.open) {
      appState.editorPanel.open = false
    }

    const hasEntityChanged = value.entity?.id !== appState.aiAssistantPanel.entity?.id
    appState.aiAssistantPanel = {
      ...appState.aiAssistantPanel,
      content: hasEntityChanged ? '' : appState.aiAssistantPanel.content,
      ...value,
    }
  },

>>>>>>> 143f4941
  showOngoingQueriesPanelOpen: false,
  setOnGoingQueriesPanelOpen: (value: boolean) => {
    appState.ongoingQueriesPanelOpen = value
  },

<<<<<<< HEAD
=======
  saveLatestMessage: (message: any) => {
    appState.aiAssistantPanel = {
      ...appState.aiAssistantPanel,
      messages: [...appState.aiAssistantPanel.messages, message],
    }
  },

>>>>>>> 143f4941
  setEditorPanel: (value: Partial<EditorPanelType>) => {
    // Reset templates to initial if initialValue is empty
    if (value.initialValue === '') {
      value.templates = INITIAL_EDITOR_PANEL.templates
    }

    if (!value.open) {
      value.initialPrompt = INITIAL_EDITOR_PANEL.initialPrompt
    }

    appState.editorPanel = {
      ...appState.editorPanel,
      ...value,
    }
  },

  mobileMenuOpen: false,
  setMobileMenuOpen: (value: boolean) => {
    appState.mobileMenuOpen = value
  },
})

// Set up localStorage subscriptions
if (typeof window !== 'undefined') {
  subscribe(appState, () => {
    localStorage.setItem(
      LOCAL_STORAGE_KEYS.EDITOR_PANEL_STATE,
      JSON.stringify(appState.editorPanel)
    )
  })
}

export const getAppStateSnapshot = () => snapshot(appState)

export const useAppStateSnapshot = (options?: Parameters<typeof useSnapshot>[1]) =>
  useSnapshot(appState, options)<|MERGE_RESOLUTION|>--- conflicted
+++ resolved
@@ -1,11 +1,3 @@
-<<<<<<< HEAD
-=======
-import type { Message as MessageType } from 'ai/react'
-import { LOCAL_STORAGE_KEYS as COMMON_LOCAL_STORAGE_KEYS } from 'common'
-import { SQL_TEMPLATES } from 'components/interfaces/SQLEditor/SQLEditor.queries'
-import { SupportedAssistantEntities } from 'components/ui/AIAssistantPanel/AIAssistant.types'
-import { LOCAL_STORAGE_KEYS } from 'lib/constants'
->>>>>>> 143f4941
 import { proxy, snapshot, subscribe, useSnapshot } from 'valtio'
 
 import { LOCAL_STORAGE_KEYS as COMMON_LOCAL_STORAGE_KEYS } from 'common'
@@ -161,50 +153,16 @@
     appState.showGenerateSqlModal = value
   },
 
-<<<<<<< HEAD
-=======
   showSidebar: true,
   setShowSidebar: (value: boolean) => {
     appState.showSidebar = value
   },
 
-  resetAiAssistantPanel: () => {
-    appState.aiAssistantPanel = {
-      ...INITIAL_AI_ASSISTANT,
-      open: appState.aiAssistantPanel.open,
-    }
-  },
-
-  setAiAssistantPanel: (value: Partial<AiAssistantPanelType>) => {
-    // Close Editor panel if AI Assistant panel is being opened
-    if (value.open && appState.editorPanel.open) {
-      appState.editorPanel.open = false
-    }
-
-    const hasEntityChanged = value.entity?.id !== appState.aiAssistantPanel.entity?.id
-    appState.aiAssistantPanel = {
-      ...appState.aiAssistantPanel,
-      content: hasEntityChanged ? '' : appState.aiAssistantPanel.content,
-      ...value,
-    }
-  },
-
->>>>>>> 143f4941
   showOngoingQueriesPanelOpen: false,
   setOnGoingQueriesPanelOpen: (value: boolean) => {
     appState.ongoingQueriesPanelOpen = value
   },
 
-<<<<<<< HEAD
-=======
-  saveLatestMessage: (message: any) => {
-    appState.aiAssistantPanel = {
-      ...appState.aiAssistantPanel,
-      messages: [...appState.aiAssistantPanel.messages, message],
-    }
-  },
-
->>>>>>> 143f4941
   setEditorPanel: (value: Partial<EditorPanelType>) => {
     // Reset templates to initial if initialValue is empty
     if (value.initialValue === '') {
