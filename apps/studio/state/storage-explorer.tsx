--- conflicted
+++ resolved
@@ -979,23 +979,6 @@
       columnIndex: number
       isDrop?: boolean
     }) => {
-<<<<<<< HEAD
-      if (!state.serviceKey) {
-        toast(
-          <p>
-            Uploading files to Storage through the dashboard is currently unavailable with the new
-            API keys. Please re-enable{' '}
-            <InlineLink href={`/org/${slug}/project/${state.projectRef}/settings/api-keys`}>
-              legacy JWT keys
-            </InlineLink>{' '}
-            if you'd like to upload files to Storage through the dashboard.
-          </p>
-        )
-        return
-      }
-
-=======
->>>>>>> b68b2ebc
       const queryClient = getQueryClient()
       const storageConfiguration = queryClient
         .getQueryCache()
@@ -1035,11 +1018,7 @@
             </p>
             <p className="text-foreground-light">
               You can change the global file size upload limit in{' '}
-<<<<<<< HEAD
-              <InlineLink href={`/org/${slug}/project/${state.projectRef}/settings/storage`}>
-=======
-              <InlineLink href={`/project/${state.projectRef}/storage/settings`}>
->>>>>>> b68b2ebc
+              <InlineLink href={`/org/${slug}/project/${state.projectRef}/storage/settings`}>
                 Storage settings
               </InlineLink>
               .
@@ -1813,11 +1792,7 @@
 const DEFAULT_STATE_CONFIG = {
   projectRef: '',
   resumableUploadUrl: '',
-<<<<<<< HEAD
   slug: '',
-  serviceKey: '',
-=======
->>>>>>> b68b2ebc
   supabaseClient: undefined,
 }
 
@@ -1833,10 +1808,6 @@
   const stateRef = useLatest(state)
   const slug = getOrganizationSlug()
 
-<<<<<<< HEAD
-  const { data: apiKeys } = useAPIKeysQuery({ projectRef: project?.ref, reveal: true }, { enabled: !!(project?.ref) })
-=======
->>>>>>> b68b2ebc
   const { data: settings } = useProjectSettingsV2Query({ projectRef: project?.ref })
 
   const protocol = settings?.app_config?.protocol ?? 'https'
@@ -1855,10 +1826,7 @@
       setState(
         createStorageExplorerState({
           projectRef: project?.ref ?? '',
-<<<<<<< HEAD
           slug: slug ?? '',
-          supabaseClient,
-=======
           supabaseClient: async () => {
             try {
               const data = await getTemporaryAPIKey({ projectRef: project.ref })
@@ -1882,25 +1850,11 @@
               throw error
             }
           },
->>>>>>> b68b2ebc
           resumableUploadUrl,
         })
       )
     }
-<<<<<<< HEAD
-  }, [
-    project?.ref,
-    stateRef,
-    serviceKey?.api_key,
-    isPaused,
-    resumableUploadUrl,
-    protocol,
-    endpoint,
-    slug,
-  ])
-=======
-  }, [project?.ref, stateRef, isPaused, resumableUploadUrl, protocol, endpoint])
->>>>>>> b68b2ebc
+  }, [project?.ref, stateRef, isPaused, resumableUploadUrl, protocol, endpoint, slug])
 
   return (
     <StorageExplorerStateContext.Provider value={state}>
