import { debounce, memoize } from 'lodash'
import { useMemo } from 'react'
import { toast } from 'sonner'
import { proxy, ref, snapshot, subscribe, useSnapshot } from 'valtio'
import { devtools, proxyMap } from 'valtio/utils'

import { DiffType } from 'components/interfaces/SQLEditor/SQLEditor.types'
import type { QueryPlanRow } from 'components/interfaces/ExplainVisualizer/ExplainVisualizer.types'
import { upsertContent, UpsertContentPayload } from 'data/content/content-upsert-mutation'
import { contentKeys } from 'data/content/keys'
import { createSQLSnippetFolder } from 'data/content/sql-folder-create-mutation'
import { updateSQLSnippetFolder } from 'data/content/sql-folder-update-mutation'
import { Snippet, SnippetFolder } from 'data/content/sql-folders-query'
import { getQueryClient } from 'data/query-client'
import type { SqlSnippets } from 'types'

export type StateSnippetFolder = {
  projectRef: string
  folder: SnippetFolder
  status?: 'editing' | 'saving' | 'idle'
}

// [Joshen] API codegen is somehow missing the content property
export interface SnippetWithContent extends Snippet {
  content?: SqlSnippets.Content
  isNotSavedInDatabaseYet?: boolean
}

export type StateSnippet = {
  projectRef: string
  splitSizes: number[]
  snippet: SnippetWithContent
}

const NEW_FOLDER_ID = 'new-folder'

export const sqlEditorState = proxy({
  // ========================================================================
  // ## Data properties within the store
  // ========================================================================
  folders: {} as {
    [folderId: string]: StateSnippetFolder
  },
  // Private and Shared snippets only
  snippets: {} as {
    [snippetId: string]: StateSnippet
  },

  // Query results, if any, for a snippet
  results: {} as {
    [snippetId: string]: {
      rows: any[]
      error?: any
      autoLimit?: number
    }[]
  },
  // Explain results, if any, for a snippet
  explainResults: {} as {
    [snippetId: string]: {
      rows: QueryPlanRow[]
      error?: { message: string; formattedError?: string }
    }
  },
  // Synchronous saving of folders and snippets (debounce behavior)
  // key is the snippet id, value is shouldInvalidate
  needsSaving: proxyMap<string, boolean>([]),
  // Stores the state of each snippet
  savingStates: {} as {
    [snippetId: string]: 'IDLE' | 'UPDATING' | 'UPDATING_FAILED'
  },
  limit: 100,
  // For handling renaming folder failed
  lastUpdatedFolderName: '',

  // For Assistant to render diffing into the editor
  diffContent: undefined as undefined | { sql: string; diffType: DiffType },

  get allFolderNames() {
    return Object.values(sqlEditorState.folders).map((x) => x.folder.name)
  },

  // ========================================================================
  // ## Methods to interact the store with
  // ========================================================================

  setDiffContent: (sql: string, diffType: DiffType) =>
    (sqlEditorState.diffContent = { sql, diffType }),

  addSnippet: ({ projectRef, snippet }: { projectRef: string; snippet: SnippetWithContent }) => {
    if (sqlEditorState.snippets[snippet.id]) return

    sqlEditorState.snippets[snippet.id] = { projectRef, splitSizes: [50, 50], snippet }
    sqlEditorState.results[snippet.id] = []
    sqlEditorState.explainResults[snippet.id] = { rows: [] }
    sqlEditorState.savingStates[snippet.id] = 'IDLE'
  },

  updateSnippet: ({
    id,
    snippet,
    skipSave = false,
  }: {
    id: string
    snippet: Partial<Snippet>
    skipSave?: boolean
  }) => {
    if (sqlEditorState.snippets[id]) {
      sqlEditorState.snippets[id].snippet = {
        ...sqlEditorState.snippets[id].snippet,
        ...snippet,
      }
      if (!skipSave) sqlEditorState.needsSaving.set(id, true)
    }
  },

  setSnippet: (projectRef: string, snippet: SnippetWithContent) => {
    let storedSnippet = sqlEditorState.snippets[snippet.id]
    if (storedSnippet) {
      if (!storedSnippet.snippet.content) {
        storedSnippet.snippet.content = snippet.content
      }
    } else {
      sqlEditorState.addSnippet({ projectRef: projectRef, snippet })
    }
  },

  setSql: ({
    id,
    sql,
    shouldInvalidate = false,
  }: {
    id: string
    sql: string
    shouldInvalidate?: boolean
  }) => {
    let snippet = sqlEditorState.snippets[id]?.snippet
    if (snippet?.content) {
      snippet.content.sql = sql
      sqlEditorState.needsSaving.set(id, shouldInvalidate)
    }
  },

  renameSnippet: ({
    id,
    name,
    description,
  }: {
    id: string
    name: string
    description?: string
  }) => {
    let snippet = sqlEditorState.snippets[id]?.snippet
    if (snippet) {
      snippet.name = name
      snippet.description = description
    }
  },

  removeSnippet: (id: string, skipSave: boolean = false) => {
    const { [id]: snippet, ...otherSnippets } = sqlEditorState.snippets
    sqlEditorState.snippets = otherSnippets

    const { [id]: result, ...otherResults } = sqlEditorState.results
    sqlEditorState.results = otherResults

<<<<<<< HEAD
    const { [id]: explainResult, ...otherExplainResults } = sqlEditorState.explainResults
    sqlEditorState.explainResults = otherExplainResults

    sqlEditorState.needsSaving.delete(id)
=======
    if (!skipSave) sqlEditorState.needsSaving.delete(id)
>>>>>>> d26bd928
  },

  addFolder: ({ projectRef, folder }: { projectRef: string; folder: SnippetFolder }) => {
    if (sqlEditorState.folders[folder.id]) return

    sqlEditorState.folders[folder.id] = { projectRef, folder }
  },

  addNewFolder: ({ projectRef }: { projectRef: string }) => {
    // [Joshen] Use this to identify new folders that have yet to be saved
    const id = NEW_FOLDER_ID
    sqlEditorState.folders[id] = {
      projectRef,
      status: 'editing',
      folder: {
        id,
        name: '',
        owner_id: -1,
        project_id: -1,
        parent_id: null,
      },
    }
  },

  editFolder: (id: string) => {
    sqlEditorState.folders[id].status = 'editing'
  },

  saveFolder: ({ id, name }: { id: string; name: string }) => {
    let storeFolder = sqlEditorState.folders[id]
    const isNewFolder = id === 'new-folder'
    const hasChanges = storeFolder.folder.name !== name

    if (isNewFolder && sqlEditorState.allFolderNames.includes(name)) {
      sqlEditorState.removeFolder(id)
      return toast.error('Unable to create new folder: This folder name already exists')
    } else if (hasChanges && sqlEditorState.allFolderNames.includes(name)) {
      storeFolder.status = 'idle'
      return toast.error('Unable to update folder: This folder name already exists')
    }

    const originalFolderName = storeFolder.folder.name.slice()

    storeFolder.status = hasChanges ? 'saving' : 'idle'
    storeFolder.folder.id = id
    storeFolder.folder.name = name

    if (hasChanges) {
      sqlEditorState.lastUpdatedFolderName = originalFolderName
      sqlEditorState.needsSaving.set(id, true)
    }
  },

  removeFolder: (id: string) => {
    const { [id]: folder, ...otherFolders } = sqlEditorState.folders
    sqlEditorState.folders = otherFolders
  },

  setLimit: (value: number) => (sqlEditorState.limit = value),

  addNeedsSaving: (id: string) => sqlEditorState.needsSaving.set(id, true),

  addFavorite: (id: string) => {
    const storeSnippet = sqlEditorState.snippets[id]
    if (storeSnippet) {
      storeSnippet.snippet.favorite = true
      sqlEditorState.needsSaving.set(id, true)
    }
  },

  removeFavorite: (id: string) => {
    const storeSnippet = sqlEditorState.snippets[id]
    if (storeSnippet.snippet) {
      storeSnippet.snippet.favorite = false
      sqlEditorState.needsSaving.set(id, true)
    }
  },

  addResult: (id: string, results: any[], autoLimit?: number) => {
    if (sqlEditorState.results[id]) {
      // Use ref() to prevent Valtio from creating proxies for each row object.
      // This is critical for large result sets - without ref(), Valtio wraps every
      // row and nested property in a Proxy, causing massive memory overhead.
      // Alright to use ref() in this case as the data is meant to be read-only and we
      // don't need to track changes to the underlying data
      sqlEditorState.results[id] = [{ rows: ref(results), autoLimit }]
    }
  },

  addResultError: (id: string, error: any, autoLimit?: number) => {
    if (sqlEditorState.results[id]) {
      sqlEditorState.results[id] = [{ rows: ref([]), error, autoLimit }]
    }
  },

  resetResult: (id: string) => {
    if (sqlEditorState.results[id]) {
      sqlEditorState.results[id] = []
    }
  },

  addExplainResult: (id: string, results: QueryPlanRow[]) => {
    // Use ref() to prevent Valtio from creating proxies for each row object
    sqlEditorState.explainResults[id] = { rows: ref(results) }
  },

  addExplainResultError: (id: string, error: { message: string; formattedError?: string }) => {
    sqlEditorState.explainResults[id] = { rows: ref([]), error }
  },

  resetExplainResult: (id: string) => {
    sqlEditorState.explainResults[id] = { rows: [] }
  },

  resetResults: (id: string) => {
    sqlEditorState.resetResult(id)
    sqlEditorState.resetExplainResult(id)
  },
})

// ========================================================================
// ## Expose entry points into this Valtio store
// ========================================================================

export const getSqlEditorV2StateSnapshot = () => snapshot(sqlEditorState)

export const useSqlEditorV2StateSnapshot = (options?: Parameters<typeof useSnapshot>[1]) =>
  useSnapshot(sqlEditorState, options)

export const useSnippetFolders = (projectRef: string) => {
  const snapshot = useSqlEditorV2StateSnapshot()

  return useMemo(
    () =>
      Object.values(snapshot.folders)
        .filter((x) => x.projectRef === projectRef)
        .map((x) => x.folder)
        // folders don't have created_at or inserted_at, so we always sort by name
        .sort((a, b) => a.name.localeCompare(b.name)),
    [projectRef, snapshot.folders]
  )
}

/**
 * Get ALL snippets for a project
 */
export const useSnippets = (projectRef: string) => {
  const snapshot = useSqlEditorV2StateSnapshot()

  return useMemo(
    () =>
      Object.values(snapshot.snippets)
        .filter((storeSnippet) => storeSnippet.projectRef === projectRef)
        .map((storeSnippet) => storeSnippet.snippet),
    [projectRef, snapshot.snippets]
  )
}

// ========================================================================
// ## Below are all the asynchronous saving logic for the SQL Editor
// ========================================================================

async function upsertSnippet(
  id: string,
  projectRef: string,
  payload: UpsertContentPayload,
  shouldInvalidate = true
) {
  try {
    sqlEditorState.savingStates[id] = 'UPDATING'
    await upsertContent({ projectRef, payload })

    if (shouldInvalidate) {
      const queryClient = getQueryClient()
      await Promise.all([
        queryClient.invalidateQueries({ queryKey: contentKeys.count(projectRef, 'sql') }),
        queryClient.invalidateQueries({ queryKey: contentKeys.sqlSnippets(projectRef) }),
        queryClient.invalidateQueries({ queryKey: contentKeys.folders(projectRef) }),
      ])
    }

    let snippet = sqlEditorState.snippets[id]?.snippet
    if (snippet?.content && 'isNotSavedInDatabaseYet' in snippet) {
      snippet.isNotSavedInDatabaseYet = false
    }
    sqlEditorState.savingStates[id] = 'IDLE'
  } catch (error) {
    sqlEditorState.savingStates[id] = 'UPDATING_FAILED'
  }
}

const memoizedUpdateSnippet = memoize((_id: string) => debounce(upsertSnippet, 1000))

const debouncedUpdateSnippet = (
  id: string,
  projectRef: string,
  payload: UpsertContentPayload,
  shouldInvalidate = false
) => memoizedUpdateSnippet(id)(id, projectRef, payload, shouldInvalidate)

async function upsertFolder(id: string, projectRef: string, name: string) {
  try {
    if (id === NEW_FOLDER_ID) {
      const res = await createSQLSnippetFolder({ projectRef, name })
      toast.success('Successfully created folder')
      sqlEditorState.removeFolder(NEW_FOLDER_ID)
      sqlEditorState.folders[res.id] = { projectRef, status: 'idle', folder: res }
    } else {
      await updateSQLSnippetFolder({ projectRef, id, name })
      toast.success('Successfully updated folder')
      sqlEditorState.folders[id].status = 'idle'
    }
  } catch (error: any) {
    toast.error(`Failed to save folder: ${error.message}`)
    if (error.message.includes('create')) {
      sqlEditorState.removeFolder(id)
    } else if (
      error.message.includes('update') &&
      sqlEditorState.lastUpdatedFolderName.length > 0
    ) {
      let storeFolder = sqlEditorState.folders[id]

      storeFolder.status = 'idle'
      storeFolder.folder.name = sqlEditorState.lastUpdatedFolderName
    }
  } finally {
    sqlEditorState.lastUpdatedFolderName = ''
  }
}

if (typeof window !== 'undefined') {
  devtools(sqlEditorState, {
    name: 'sqlEditorStateV2',
    // [Joshen] So that jest unit tests can ignore this
    enabled: process.env.NEXT_PUBLIC_ENVIRONMENT !== undefined,
  })

  subscribe(sqlEditorState.needsSaving, () => {
    const state = getSqlEditorV2StateSnapshot()

    state.needsSaving.forEach((shouldInvalidate, id) => {
      const snippet = state.snippets[id]
      const folder = state.folders[id]

      if (snippet) {
        const {
          name,
          description,
          visibility,
          project_id,
          owner_id,
          folder_id,
          content,
          favorite,
        } = snippet.snippet

        if (visibility === 'project' && !!folder_id) {
          toast.error('Shared snippet cannot be within a folder')
        } else {
          debouncedUpdateSnippet(
            id,
            snippet.projectRef,
            {
              id,
              type: 'sql',
              name: name ?? 'Untitled',
              description: description ?? '',
              visibility: visibility ?? 'user',
              project_id: project_id ?? 0,
              owner_id: owner_id,
              folder_id: folder_id ?? undefined,
              favorite: favorite ?? false,
              content: {
                ...content!,
                content_id: id,
              },
            },
            shouldInvalidate
          )
          sqlEditorState.needsSaving.delete(id)
        }
      } else if (folder) {
        upsertFolder(id, folder.projectRef, folder.folder.name)
        sqlEditorState.needsSaving.delete(id)
      }
    })
  })
}<|MERGE_RESOLUTION|>--- conflicted
+++ resolved
@@ -163,14 +163,10 @@
     const { [id]: result, ...otherResults } = sqlEditorState.results
     sqlEditorState.results = otherResults
 
-<<<<<<< HEAD
     const { [id]: explainResult, ...otherExplainResults } = sqlEditorState.explainResults
     sqlEditorState.explainResults = otherExplainResults
 
-    sqlEditorState.needsSaving.delete(id)
-=======
     if (!skipSave) sqlEditorState.needsSaving.delete(id)
->>>>>>> d26bd928
   },
 
   addFolder: ({ projectRef, folder }: { projectRef: string; folder: SnippetFolder }) => {
