--- conflicted
+++ resolved
@@ -1,8 +1,8 @@
+import { resolve } from 'node:path'
+import { fileURLToPath } from 'node:url'
+import { defineConfig } from 'vitest/config'
 import react from '@vitejs/plugin-react'
-import path, { resolve } from 'path'
-import { fileURLToPath } from 'url'
 import tsconfigPaths from 'vite-tsconfig-paths'
-import { defineConfig } from 'vitest/config'
 
 // Some tools like Vitest VSCode extensions, have trouble with resolving relative paths,
 // as they use the directory of the test file as `cwd`, which makes them believe that
@@ -18,14 +18,12 @@
   ],
   resolve: {
     alias: {
-      '@ui': path.resolve(__dirname, './../../packages/ui/src'),
+      '@ui': resolve(__dirname, './../../packages/ui/src'),
     },
   },
   test: {
     globals: true,
     environment: 'jsdom', // TODO(kamil): This should be set per test via header in .tsx files only
-    include: [resolve(dirname, './**/*.test.{ts,tsx}')],
-    restoreMocks: true,
     setupFiles: [
       resolve(dirname, './tests/vitestSetup.ts'),
       resolve(dirname, './tests/setup/polyfills.js'),
@@ -37,12 +35,7 @@
       exclude: [
         '**/*.test.ts',
         '**/*.test.tsx',
-<<<<<<< HEAD
-        // 👇 Excluded because it will be deprecated.
-        'lib/common/fetch/**',
-=======
         '**/base64url.ts', // [Jordi] Tests for this file exist in https://github.com/supabase-community/base64url-js/blob/main/src/base64url.test.ts so we can ignore.
->>>>>>> a38da562
       ],
       include: ['lib/**/*.ts'],
     },
