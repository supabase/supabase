import { Query } from 'components/grid/query/Query'
import { chunk, find, isEmpty, isEqual, isUndefined } from 'lodash'
import { makeObservable } from 'mobx'
import Papa from 'papaparse'

import type {
  PostgresColumn,
  PostgresPrimaryKey,
  PostgresRelationship,
  PostgresTable,
} from '@supabase/postgres-meta'

import { post } from 'lib/common/fetch'
import { API_URL, IS_PLATFORM } from 'lib/constants'
import { timeout, tryParseJson } from 'lib/helpers'
import { ResponseError } from 'types'

import { IPostgresMetaInterface } from '../common/PostgresMetaInterface'
import { IRootStore } from '../RootStore'
import OpenApiStore, { IOpenApiStore } from './OpenApiStore'
import TableStore, { ITableStore } from './TableStore'

import {
  generateCreateColumnPayload,
  generateUpdateColumnPayload,
} from 'components/interfaces/TableGridEditor/SidePanelEditor/ColumnEditor/ColumnEditor.utils'
import {
  ColumnField,
  CreateColumnPayload,
  ExtendedPostgresRelationship,
  UpdateColumnPayload,
} from 'components/interfaces/TableGridEditor/SidePanelEditor/SidePanelEditor.types'
import { ImportContent } from 'components/interfaces/TableGridEditor/SidePanelEditor/TableEditor/TableEditor.types'
import { FOREIGN_KEY_CASCADE_ACTION } from 'data/database/database-query-constants'
import { getCachedProjectDetail } from 'data/projects/project-detail-query'
import { getQueryClient } from 'data/query-client'
import { tableKeys } from 'data/tables/keys'
import { getTable } from 'data/tables/table-query'
import { getTables } from 'data/tables/tables-query'
<<<<<<< HEAD
import ForeignTableStore, { IForeignTableStore } from './ForeignTableStore'
import FunctionsStore from './FunctionsStore'
import MaterializedViewStore, { IMaterializedViewStore } from './MaterializedViewStore'
import PoliciesStore from './PoliciesStore'
=======
import PostgresMetaInterface from '../common/PostgresMetaInterface'
import PublicationStore from './PublicationStore'
>>>>>>> 963c902f
import RolesStore, { IRolesStore } from './RolesStore'
import TriggersStore from './TriggersStore'
import ViewStore, { IViewStore } from './ViewStore'

const BATCH_SIZE = 1000
const CHUNK_SIZE = 1024 * 1024 * 0.1 // 0.1MB

export interface IMetaStore {
  openApi: IOpenApiStore
  tables: ITableStore
  columns: IPostgresMetaInterface<PostgresColumn>
  views: IViewStore

  roles: IRolesStore
  policies: IPostgresMetaInterface<any>
  triggers: IPostgresMetaInterface<any>
  functions: IPostgresMetaInterface<any>

  projectRef?: string

  query: (value: string) => Promise<any | { error: ResponseError }>
  validateQuery: (value: string) => Promise<any | { error: ResponseError }>
  formatQuery: (value: string) => Promise<any | { error: ResponseError }>

  /** The methods below are basically just queries but may be supported directly
   * from the pg-meta library in the future */
  addPrimaryKey: (
    schema: string,
    table: string,
    columns: string[]
  ) => Promise<any | { error: ResponseError }>
  removePrimaryKey: (schema: string, table: string) => Promise<any | { error: ResponseError }>
  addForeignKey: (
    relationship: ExtendedPostgresRelationship
  ) => Promise<any | { error: ResponseError }>
  removeForeignKey: (
    relationship: Partial<PostgresRelationship>
  ) => Promise<any | { error: ResponseError }>

  /** The methods below involve several contexts due to the UI flow of the
   *  dashboard and hence do not sit within their own stores */
  createColumn: (
    payload: CreateColumnPayload,
    selectedTable: PostgresTable,
    foreignKey?: ExtendedPostgresRelationship
  ) => any
  updateColumn: (
    id: string,
    payload: UpdateColumnPayload,
    selectedTable: PostgresTable,
    foreignKey?: ExtendedPostgresRelationship,
    skipPKCreation?: boolean,
    skipSuccessMessage?: boolean
  ) => any
  duplicateTable: (
    payload: any,
    metadata: {
      duplicateTable: PostgresTable
      isRLSEnabled: boolean
      isDuplicateRows: boolean
    }
  ) => void
  createTable: (
    toastId: string,
    payload: any,
    columns: ColumnField[],
    isRLSEnabled: boolean,
    importContent?: ImportContent
  ) => any
  updateTable: (toastId: string, table: PostgresTable, payload: any, columns: ColumnField[]) => any
  insertRowsViaSpreadsheet: (
    file: any,
    table: PostgresTable,
    selectedHeaders: string[],
    onProgressUpdate: (progress: number) => void
  ) => void
  insertTableRows: (
    table: PostgresTable,
    rows: any,
    selectedHeaders: string[],
    onProgressUpdate: (progress: number) => void
  ) => any
  setProjectDetails: (details: { ref: string; connectionString?: string }) => void
}
export default class MetaStore implements IMetaStore {
  rootStore: IRootStore
  openApi: OpenApiStore
  tables: TableStore
  columns: PostgresMetaInterface<PostgresColumn>
  views: ViewStore

  roles: RolesStore
  policies: PostgresMetaInterface<any>
  triggers: TriggersStore
<<<<<<< HEAD
  functions: FunctionsStore
=======
  functions: PostgresMetaInterface<any>
  publications: PublicationStore
>>>>>>> 963c902f

  projectRef?: string
  connectionString?: string
  baseUrl: string
  headers: { [prop: string]: any }

  constructor(rootStore: IRootStore, options: { projectRef: string; connectionString?: string }) {
    const { projectRef, connectionString } = options
    this.rootStore = rootStore
    this.projectRef = projectRef
    this.baseUrl = `${API_URL}/pg-meta/${projectRef}`

    this.headers = {}
    if (IS_PLATFORM && connectionString) {
      this.connectionString = connectionString
      this.headers['x-connection-encrypted'] = connectionString
    }

    this.openApi = new OpenApiStore(
      this.rootStore,
      `${API_URL}/projects/${this.projectRef}/api/rest`
    )
    this.tables = new TableStore(this.rootStore, `${this.baseUrl}/tables`, this.headers)
    this.columns = new PostgresMetaInterface(
      this.rootStore,
      `${this.baseUrl}/columns`,
      this.headers
    )
    this.views = new ViewStore(this.rootStore, `${this.baseUrl}/views`, this.headers)

    this.roles = new RolesStore(this.rootStore, `${this.baseUrl}/roles`, this.headers)
    this.policies = new PostgresMetaInterface(
      this.rootStore,
      `${this.baseUrl}/policies`,
      this.headers
    )
    this.triggers = new TriggersStore(this.rootStore, `${this.baseUrl}/triggers`, this.headers)
<<<<<<< HEAD
    this.functions = new FunctionsStore(this.rootStore, `${this.baseUrl}/functions`, this.headers)
=======
    this.functions = new PostgresMetaInterface(
      this.rootStore,
      `${this.baseUrl}/functions`,
      this.headers
    )
    this.publications = new PublicationStore(
      this.rootStore,
      `${this.baseUrl}/publications`,
      this.headers
    )
>>>>>>> 963c902f

    makeObservable(this, {})
  }

  /**
   * Sends a database query
   */
  async query(value: string) {
    try {
      const headers: any = { 'Content-Type': 'application/json' }
      if (this.connectionString) headers['x-connection-encrypted'] = this.connectionString
      const url = `${this.baseUrl}/query`
      const response = await post(url, { query: value }, { headers })
      if (response.error) throw response.error

      return response
    } catch (error: any) {
      return { error }
    }
  }

  async validateQuery(value: string) {
    try {
      const headers: any = { 'Content-Type': 'application/json' }
      if (this.connectionString) headers['x-connection-encrypted'] = this.connectionString
      const url = `${this.baseUrl}/query/validate`
      const response = await post(url, { query: value }, { headers })
      if (response.error) throw response.error

      return response
    } catch (error: any) {
      return { error }
    }
  }

  async formatQuery(value: string) {
    try {
      const headers: any = { 'Content-Type': 'application/json' }
      if (this.connectionString) headers['x-connection-encrypted'] = this.connectionString
      const url = `${this.baseUrl}/query/format`
      const response = await post(url, { query: value }, { headers })
      if (response.error) throw response.error

      return response
    } catch (error: any) {
      return { error }
    }
  }

  async addPrimaryKey(schema: string, table: string, columns: string[]) {
    const primaryKeyColumns = columns.join('","')
    const query = `ALTER TABLE "${schema}"."${table}" ADD PRIMARY KEY ("${primaryKeyColumns}")`
    return await this.query(query)
  }

  async removePrimaryKey(schema: string, table: string) {
    const query = `ALTER TABLE "${schema}"."${table}" DROP CONSTRAINT "${table}_pkey"`
    return await this.query(query)
  }

  // [Joshen TODO] Eventually need to extend this to composite foreign keys
  async addForeignKey(relationship: ExtendedPostgresRelationship) {
    const { deletion_action, update_action } = relationship
    const deletionAction =
      deletion_action === FOREIGN_KEY_CASCADE_ACTION.CASCADE
        ? 'ON DELETE CASCADE'
        : deletion_action === FOREIGN_KEY_CASCADE_ACTION.RESTRICT
        ? 'ON DELETE RESTRICT'
        : deletion_action === FOREIGN_KEY_CASCADE_ACTION.SET_DEFAULT
        ? 'ON DELETE SET DEFAULT'
        : deletion_action === FOREIGN_KEY_CASCADE_ACTION.SET_NULL
        ? 'ON DELETE SET NULL'
        : ''
    const updateAction =
      update_action === FOREIGN_KEY_CASCADE_ACTION.CASCADE
        ? 'ON UPDATE CASCADE'
        : update_action === FOREIGN_KEY_CASCADE_ACTION.RESTRICT
        ? 'ON UPDATE RESTRICT'
        : ''

    const query = `
      ALTER TABLE "${relationship.source_schema}"."${relationship.source_table_name}"
      ADD CONSTRAINT "${relationship.source_table_name}_${relationship.source_column_name}_fkey"
      FOREIGN KEY ("${relationship.source_column_name}")
      REFERENCES "${relationship.target_table_schema}"."${relationship.target_table_name}" ("${relationship.target_column_name}")
      ${updateAction}
      ${deletionAction};
    `
      .replace(/\s+/g, ' ')
      .trim()
    return await this.query(query)
  }

  async removeForeignKey(relationship: Partial<PostgresRelationship>) {
    const constraintName =
      relationship.constraint_name ||
      `${relationship.source_table_name}_${relationship.source_column_name}_fkey`
    const query = `
      ALTER TABLE "${relationship.source_schema}"."${relationship.source_table_name}"
      DROP CONSTRAINT IF EXISTS "${constraintName}"
    `
      .replace(/\s+/g, ' ')
      .trim()
    return await this.query(query)
  }

  async createColumn(
    payload: CreateColumnPayload,
    selectedTable: PostgresTable,
    foreignKey?: ExtendedPostgresRelationship
  ) {
    const toastId = this.rootStore.ui.setNotification({
      category: 'loading',
      message: `Creating column "${payload.name}"...`,
    })
    try {
      // Once pg-meta supports composite keys, we can remove this logic
      const { isPrimaryKey, ...formattedPayload } = payload
      const column: any = await this.columns.create(formattedPayload)
      if (column.error) throw column.error

      // Firing createColumn in createTable will bypass this block
      if (isPrimaryKey) {
        this.rootStore.ui.setNotification({
          id: toastId,
          category: 'loading',
          message: 'Assigning primary key to column...',
        })
        // Same logic in createTable: Remove any primary key constraints first (we'll add it back later)
        // @ts-ignore
        const existingPrimaryKeys = selectedTable.primary_keys.map((x) => x.name)

        if (existingPrimaryKeys.length > 0) {
          const removePK = await this.removePrimaryKey(column.schema, column.table)
          if (removePK.error) throw removePK.error
        }

        const primaryKeyColumns = existingPrimaryKeys.concat([column.name])
        const addPK = await this.addPrimaryKey(column.schema, column.table, primaryKeyColumns)
        if (addPK.error) throw addPK.error
      }

      if (!isUndefined(foreignKey)) {
        this.rootStore.ui.setNotification({
          id: toastId,
          category: 'loading',
          message: 'Adding foreign key to column...',
        })
        const relation: any = await this.addForeignKey(foreignKey)
        if (relation.error) throw relation.error
      }

      this.rootStore.ui.setNotification({
        id: toastId,
        category: 'success',
        message: `Successfully created column "${column.name}"`,
      })
    } catch (error: any) {
      this.rootStore.ui.setNotification({
        id: toastId,
        category: 'error',
        message: `An error occurred while creating the column "${payload.name}"`,
      })
      return { error }
    }
  }

  async updateColumn(
    id: string,
    payload: UpdateColumnPayload,
    selectedTable: PostgresTable,
    foreignKey?: ExtendedPostgresRelationship,
    skipPKCreation?: boolean,
    skipSuccessMessage: boolean = false
  ) {
    try {
      const { isPrimaryKey, ...formattedPayload } = payload
      const column: any = await this.columns.update(id, formattedPayload)
      if (column.error) throw column.error

      const originalColumn = find(selectedTable.columns, { id })
      const existingForeignKey = find(selectedTable.relationships, {
        source_column_name: originalColumn!.name,
      })

      if (!skipPKCreation && isPrimaryKey !== undefined) {
        const existingPrimaryKeys = selectedTable.primary_keys.map((x) => x.name)

        // Primary key is getting updated for the column
        if (existingPrimaryKeys.length > 0) {
          const removePK = await this.removePrimaryKey(column.schema, column.table)
          if (removePK.error) throw removePK.error
        }

        const primaryKeyColumns = isPrimaryKey
          ? existingPrimaryKeys.concat([column.name])
          : existingPrimaryKeys.filter((x) => x !== column.name)

        if (primaryKeyColumns.length) {
          const addPK = await this.addPrimaryKey(column.schema, column.table, primaryKeyColumns)
          if (addPK.error) throw addPK.error
        }
      }

      // For updating of foreign key relationship, we remove the original one by default
      // Then just add whatever was in foreignKey - simplicity over trying to derive whether to update or not
      if (existingForeignKey !== undefined) {
        const relation: any = await this.removeForeignKey(existingForeignKey)
        if (relation.error) throw relation.error
      }

      if (foreignKey !== undefined) {
        const relation: any = await this.addForeignKey(foreignKey)
        if (relation.error) throw relation.error
      }

      if (!skipSuccessMessage) {
        this.rootStore.ui.setNotification({
          category: 'success',
          message: `Successfully updated column "${column.name}"`,
        })
      }
    } catch (error: any) {
      return { error }
    }
  }

  async duplicateTable(
    payload: any,
    metadata: {
      duplicateTable: PostgresTable
      isRLSEnabled: boolean
      isDuplicateRows: boolean
    }
  ) {
    const { duplicateTable, isRLSEnabled, isDuplicateRows } = metadata
    const { name: sourceTableName, schema: sourceTableSchema } = duplicateTable
    const duplicatedTableName = payload.name

    // The following query will copy the structure of the table along with indexes, constraints and
    // triggers. However, foreign key constraints are not duplicated over - has to be done separately
    const table = await this.rootStore.meta.query(
      `CREATE TABLE "${sourceTableSchema}"."${duplicatedTableName}" (LIKE "${sourceTableSchema}"."${sourceTableName}" INCLUDING ALL);`
    )
    if (table.error) throw table.error

    // Duplicate foreign key constraints over
    const relationships = duplicateTable.relationships
    if (relationships.length > 0) {
      // @ts-ignore
      relationships.map(async (relationship: PostgresRelationship) => {
        const relation = await this.rootStore.meta.addForeignKey({
          ...relationship,
          source_table_name: duplicatedTableName,
          deletion_action: FOREIGN_KEY_CASCADE_ACTION.NO_ACTION,
          update_action: FOREIGN_KEY_CASCADE_ACTION.NO_ACTION,
        })
        if (relation.error) throw relation.error
      })
    }

    // Duplicate rows if needed
    if (isDuplicateRows) {
      const rows = await this.rootStore.meta.query(
        `INSERT INTO "${sourceTableSchema}"."${duplicatedTableName}" SELECT * FROM "${sourceTableSchema}"."${sourceTableName}";`
      )
      if (rows.error) throw rows.error

      // Insert into does not copy over auto increment sequences, so we manually do it next if any
      const columns = duplicateTable.columns
      // @ts-ignore
      const identityColumns = columns.filter((column) => column.identity_generation !== null)
      identityColumns.map(async (column) => {
        const identity = await this.rootStore.meta.query(
          `SELECT setval('"${sourceTableSchema}"."${duplicatedTableName}_${column.name}_seq"', (SELECT MAX("${column.name}") FROM "${sourceTableSchema}"."${sourceTableName}"));`
        )
        if (identity.error) throw identity.error
      })
    }

    const queryClient = getQueryClient()
    const project = await getCachedProjectDetail(queryClient, this.rootStore.ui.selectedProjectRef)
    const projectRef = project?.ref
    const connectionString = project?.connectionString
    const tables = await queryClient.fetchQuery({
      queryKey: tableKeys.list(projectRef, 'public'),
      queryFn: ({ signal }) => getTables({ projectRef, connectionString }, signal),
    })

    const duplicatedTable = find(tables, { schema: sourceTableSchema, name: duplicatedTableName })

    if (isRLSEnabled) {
      const updateTable: any = await this.tables.update(duplicatedTable!.id, {
        rls_enabled: isRLSEnabled,
      })
      if (updateTable.error) throw updateTable.error
    }

    return duplicatedTable
  }

  async createTable(
    toastId: string,
    payload: any,
    columns: ColumnField[] = [],
    isRLSEnabled: boolean,
    importContent?: ImportContent
  ) {
    // Create the table first
    const table = await this.tables.create(payload)
    if ('error' in table) throw table.error

    // If we face any errors during this process after the actual table creation
    // We'll delete the table as a way to clean up and not leave behind bits that
    // got through successfully. This is so that the user can continue editing in
    // the table side panel editor conveniently
    try {
      // Toggle RLS if configured to be
      if (isRLSEnabled) {
        const updatedTable: any = await this.tables.update(table.id, {
          rls_enabled: isRLSEnabled,
        })
        if (updatedTable.error) throw updatedTable.error
      }

      // Then insert the columns - we don't do Promise.all as we want to keep the integrity
      // of the column order during creation. Note that we add primary key constraints separately
      // via the query endpoint to support composite primary keys as pg-meta does not support that OOB
      this.rootStore.ui.setNotification({
        id: toastId,
        category: 'loading',
        message: `Adding ${columns.length} columns to ${table.name}...`,
      })

      for (const column of columns) {
        // We create all columns without primary keys first
        const columnPayload = generateCreateColumnPayload(table.id, {
          ...column,
          isPrimaryKey: false,
        })
        const newColumn: any = await this.columns.create(columnPayload)
        if (newColumn.error) throw newColumn.error
      }

      // Then add the primary key constraints here to support composite keys
      const primaryKeyColumns = columns
        .filter((column: ColumnField) => column.isPrimaryKey)
        .map((column: ColumnField) => column.name)
      if (primaryKeyColumns.length > 0) {
        const primaryKeys = await this.addPrimaryKey(table.schema, table.name, primaryKeyColumns)
        if (primaryKeys.error) throw primaryKeys.error
      }

      // Then add the foreign key constraints here
      for (const column of columns) {
        if (!isUndefined(column.foreignKey)) {
          const relationship = await this.addForeignKey(column.foreignKey)
          if (relationship.error) throw relationship.error
        }
      }

      // If the user is importing data via a spreadsheet
      if (!isUndefined(importContent)) {
        if (importContent.file && importContent.rowCount > 0) {
          // Via a CSV file
          const { error }: any = await this.insertRowsViaSpreadsheet(
            importContent.file,
            table,
            importContent.selectedHeaders,
            (progress: number) => {
              this.rootStore.ui.setNotification({
                id: toastId,
                progress,
                category: 'loading',
                message: `Adding ${importContent.rowCount.toLocaleString()} rows to ${table.name}`,
              })
            }
          )

          // For identity columns, manually raise the sequences
          const identityColumns = columns.filter((column) => column.isIdentity)
          for (const column of identityColumns) {
            const identity = await this.rootStore.meta.query(
              `SELECT setval('${table.name}_${column.name}_seq', (SELECT MAX("${column.name}") FROM "${table.name}"));`
            )
            if (identity.error) throw identity.error
          }

          if (!isUndefined(error)) {
            this.rootStore.ui.setNotification({
              category: 'error',
              message: 'Do check your spreadsheet if there are any discrepancies.',
            })
            this.rootStore.ui.setNotification({
              category: 'error',
              message: `Table ${table.name} has been created but we ran into an error while inserting rows:
            ${error.message}`,
              error,
            })
          }
        } else {
          // Via text copy and paste
          await this.insertTableRows(
            table,
            importContent.rows,
            importContent.selectedHeaders,
            (progress: number) => {
              this.rootStore.ui.setNotification({
                id: toastId,
                progress,
                category: 'loading',
                message: `Adding ${importContent.rows.length.toLocaleString()} rows to ${
                  table.name
                }`,
              })
            }
          )

          // For identity columns, manually raise the sequences
          const identityColumns = columns.filter((column) => column.isIdentity)
          for (const column of identityColumns) {
            const identity = await this.rootStore.meta.query(
              `SELECT setval('${table.name}_${column.name}_seq', (SELECT MAX("${column.name}") FROM "${table.name}"));`
            )
            if (identity.error) throw identity.error
          }
        }
      }

      // Finally, return the created table
      return table
    } catch (error: any) {
      this.tables.del(table.id)
      throw error
    }
  }

  async updateTable(toastId: string, table: PostgresTable, payload: any, columns: ColumnField[]) {
    // Prepare a check to see if primary keys to the tables were updated or not
    const primaryKeyColumns = columns
      .filter((column) => column.isPrimaryKey)
      .map((column) => column.name)
    // @ts-ignore
    const existingPrimaryKeyColumns = table.primary_keys.map((pk: PostgresPrimaryKey) => pk.name)
    const isPrimaryKeyUpdated = !isEqual(primaryKeyColumns, existingPrimaryKeyColumns)

    if (isPrimaryKeyUpdated) {
      // Remove any primary key constraints first (we'll add it back later)
      // If we do it later, and if the user deleted a PK column, we'd need to do
      // an additional check when removing PK if the column in the PK was removed
      // So doing this one step earlier, lets us skip that additional check.
      if (table.primary_keys.length > 0) {
        const removePK = await this.removePrimaryKey(table.schema, table.name)
        if (removePK.error) throw removePK.error
      }
    }

    // Update the table
    const updatedTable: any = await this.tables.update(table.id, payload)
    if (updatedTable.error) throw updatedTable.error

    const originalColumns = table.columns
    const columnIds = columns.map((column) => column.id)

    // Delete any removed columns
    // @ts-ignore
    const columnsToRemove = originalColumns.filter((column) => !columnIds.includes(column.id))
    for (const column of columnsToRemove) {
      this.rootStore.ui.setNotification({
        id: toastId,
        category: 'loading',
        message: `Removing column ${column.name} from ${updatedTable.name}`,
      })
      const deletedColumn: any = await this.columns.del(column.id)
      if (deletedColumn.error) throw deletedColumn.error
    }

    // Add any new columns / Update any existing columns
    let hasError = false
    for (const column of columns) {
      if (!column.id.includes(table.id.toString())) {
        this.rootStore.ui.setNotification({
          id: toastId,
          category: 'loading',
          message: `Adding column ${column.name} to ${updatedTable.name}`,
        })
        // Ensure that columns do not created as primary key first, cause the primary key will
        // be added later on further down in the code
        const columnPayload = generateCreateColumnPayload(updatedTable.id, {
          ...column,
          isPrimaryKey: false,
        })
        await this.createColumn(columnPayload, updatedTable, column.foreignKey)
      } else {
        const originalColumn = find(originalColumns, { id: column.id })
        if (originalColumn) {
          const columnPayload = generateUpdateColumnPayload(originalColumn, updatedTable, column)
          const originalForeignKey = find(table.relationships, {
            source_schema: originalColumn.schema,
            source_table_name: originalColumn.table,
            source_column_name: originalColumn.name,
          })
          const hasForeignKeyUpdated = !isEqual(originalForeignKey, column.foreignKey)
          if (!isEmpty(columnPayload) || hasForeignKeyUpdated) {
            this.rootStore.ui.setNotification({
              id: toastId,
              category: 'loading',
              message: `Updating column ${column.name} from ${updatedTable.name}`,
            })
            const skipPKCreation = true
            const skipSuccessMessage = true
            const res: any = await this.updateColumn(
              column.id,
              columnPayload,
              updatedTable,
              column.foreignKey,
              skipPKCreation,
              skipSuccessMessage
            )
            if (res?.error) {
              hasError = true
              this.rootStore.ui.setNotification({
                category: 'error',
                message: `Failed to update column "${column.name}": ${res.error.message}`,
              })
            }
          }
        }
      }
    }

    // Then add back the primary keys again
    if (isPrimaryKeyUpdated && primaryKeyColumns.length > 0) {
      const primaryKeys = await this.addPrimaryKey(
        updatedTable.schema,
        updatedTable.name,
        primaryKeyColumns
      )
      if (primaryKeys.error) throw primaryKeys.error
    }

    const queryClient = getQueryClient()
    const project = await getCachedProjectDetail(queryClient, this.rootStore.ui.selectedProjectRef)
    const projectRef = project?.ref
    const connectionString = project?.connectionString

    queryClient.invalidateQueries(tableKeys.table(projectRef, table.id))

    return {
      table: await getTable({
        projectRef,
        connectionString,
        id: table.id,
      }),
      hasError,
    }
  }

  async insertRowsViaSpreadsheet(
    file: any,
    table: PostgresTable,
    selectedHeaders: string[],
    onProgressUpdate: (progress: number) => void
  ) {
    let chunkNumber = 0
    let insertError: any = undefined
    const t1: any = new Date()
    return new Promise((resolve) => {
      Papa.parse(file, {
        header: true,
        // dynamicTyping has to be disabled so that "00001" doesn't get parsed as 1.
        dynamicTyping: false,
        skipEmptyLines: true,
        chunkSize: CHUNK_SIZE,
        quoteChar: file.type === 'text/tab-separated-values' ? '' : '"',
        chunk: async (results: any, parser: any) => {
          parser.pause()

          const formattedData = results.data.map((row: any) => {
            const formattedRow: any = {}
            selectedHeaders.forEach((header) => {
              const column = table.columns?.find((c) => c.name === header)
              if (
                (column?.data_type ?? '') === 'ARRAY' ||
                (column?.format ?? '').includes('json')
              ) {
                formattedRow[header] = tryParseJson(row[header])
              } else if (row[header] === '') {
                // if the cell is empty string, convert it to NULL
                formattedRow[header] = null
              } else {
                formattedRow[header] = row[header]
              }
            })
            return formattedRow
          })

          const insertQuery = new Query()
            .from(table.name, table.schema)
            .insert(formattedData)
            .toSql()
          const res = await this.query(insertQuery)

          if (res.error) {
            console.warn(res.error)
            insertError = res.error
            parser.abort()
          } else {
            chunkNumber += 1
            const progress = (chunkNumber * CHUNK_SIZE) / file.size
            const progressPercentage = progress > 1 ? 100 : progress * 100
            onProgressUpdate(progressPercentage)
            parser.resume()
          }
        },
        complete: () => {
          const t2: any = new Date()
          console.log(`Total time taken for importing spreadsheet: ${(t2 - t1) / 1000} seconds`)
          resolve({ error: insertError })
        },
      })
    })
  }

  async insertTableRows(
    table: PostgresTable,
    rows: any,
    selectedHeaders: string[],
    onProgressUpdate: (progress: number) => void
  ) {
    let insertError = undefined
    let insertProgress = 0

    const formattedRows = rows.map((row: any) => {
      const formattedRow: any = {}
      selectedHeaders.forEach((header) => {
        const column = table.columns?.find((c) => c.name === header)
        if ((column?.data_type ?? '') === 'ARRAY' || (column?.format ?? '').includes('json')) {
          formattedRow[header] = tryParseJson(row[header])
        } else {
          formattedRow[header] = row[header]
        }
      })
      return formattedRow
    })

    const batches = chunk(formattedRows, BATCH_SIZE)
    const promises = batches.map((batch: any) => {
      return () => {
        return Promise.race([
          new Promise(async (resolve, reject) => {
            const insertQuery = new Query().from(table.name, table.schema).insert(batch).toSql()
            const res = await this.query(insertQuery)

            if (res.error) {
              insertError = res.error
              reject(res.error)
            }
            insertProgress = insertProgress + batch.length / rows.length
            resolve({})
          }),
          timeout(30000),
        ])
      }
    })

    const batchedPromises = chunk(promises, 10)
    for (const batchedPromise of batchedPromises) {
      const res = await Promise.allSettled(batchedPromise.map((batch) => batch()))
      const hasFailedBatch = find(res, { status: 'rejected' })
      if (hasFailedBatch) break
      onProgressUpdate(insertProgress * 100)
    }
    return { error: insertError }
  }

  setProjectDetails({ ref, connectionString }: { ref: string; connectionString?: string }) {
    this.projectRef = ref
    this.baseUrl = `${API_URL}/pg-meta/${ref}`
    if (IS_PLATFORM && connectionString) {
      this.connectionString = connectionString
      this.headers['x-connection-encrypted'] = connectionString
    }

    this.openApi.setUrl(`${API_URL}/projects/${this.projectRef}/api/rest`)
    this.openApi.setHeaders(this.headers)

    this.tables.setUrl(`${this.baseUrl}/tables`)
    this.tables.setHeaders(this.headers)

    this.columns.setUrl(`${this.baseUrl}/columns`)
    this.columns.setHeaders(this.headers)

    this.views.setUrl(`${this.baseUrl}/views`)
    this.views.setHeaders(this.headers)

    this.roles.setUrl(`${this.baseUrl}/roles`)
    this.roles.setHeaders(this.headers)

    this.policies.setUrl(`${this.baseUrl}/policies`)
    this.policies.setHeaders(this.headers)

    this.triggers.setUrl(`${this.baseUrl}/triggers`)
    this.triggers.setHeaders(this.headers)

    this.functions.setUrl(`${this.baseUrl}/functions`)
    this.functions.setHeaders(this.headers)
  }
}<|MERGE_RESOLUTION|>--- conflicted
+++ resolved
@@ -37,15 +37,7 @@
 import { tableKeys } from 'data/tables/keys'
 import { getTable } from 'data/tables/table-query'
 import { getTables } from 'data/tables/tables-query'
-<<<<<<< HEAD
-import ForeignTableStore, { IForeignTableStore } from './ForeignTableStore'
-import FunctionsStore from './FunctionsStore'
-import MaterializedViewStore, { IMaterializedViewStore } from './MaterializedViewStore'
-import PoliciesStore from './PoliciesStore'
-=======
 import PostgresMetaInterface from '../common/PostgresMetaInterface'
-import PublicationStore from './PublicationStore'
->>>>>>> 963c902f
 import RolesStore, { IRolesStore } from './RolesStore'
 import TriggersStore from './TriggersStore'
 import ViewStore, { IViewStore } from './ViewStore'
@@ -140,12 +132,7 @@
   roles: RolesStore
   policies: PostgresMetaInterface<any>
   triggers: TriggersStore
-<<<<<<< HEAD
-  functions: FunctionsStore
-=======
   functions: PostgresMetaInterface<any>
-  publications: PublicationStore
->>>>>>> 963c902f
 
   projectRef?: string
   connectionString?: string
@@ -183,21 +170,11 @@
       this.headers
     )
     this.triggers = new TriggersStore(this.rootStore, `${this.baseUrl}/triggers`, this.headers)
-<<<<<<< HEAD
-    this.functions = new FunctionsStore(this.rootStore, `${this.baseUrl}/functions`, this.headers)
-=======
     this.functions = new PostgresMetaInterface(
       this.rootStore,
       `${this.baseUrl}/functions`,
       this.headers
     )
-    this.publications = new PublicationStore(
-      this.rootStore,
-      `${this.baseUrl}/publications`,
-      this.headers
-    )
->>>>>>> 963c902f
-
     makeObservable(this, {})
   }
 
