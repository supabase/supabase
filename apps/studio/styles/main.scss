@tailwind base;
@tailwind components;
@tailwind utilities;

@import '~ui/build/css/source/global.css';
@import '~ui/build/css/themes/dark.css';
@import '~ui/build/css/themes/light.css';
@import '~ui/build/css/themes/classic-dark.css';

:root {
  --chart-1: hsl(var(--brand-default));
  --chart-2: 173 58% 39%;
  --chart-3: 197 37% 24%;
  --chart-4: 43 74% 66%;
  --chart-5: 27 87% 67%;
<<<<<<< HEAD
  --sidebar-background: var(--background-dash-sidebar);
  --sidebar-foreground: var(--foreground-default);
  --sidebar-primary: var(--foreground-default);
  --sidebar-primary-foreground: var(--warning-default);
  --sidebar-accent: var(--background-selection);
  --sidebar-accent-foreground: var(--foreground-default);
  --sidebar-border: var(--border-default);
  --sidebar-ring: 217.2 91.2% 59.8%;
}

[data-theme='deep-dark'],
.deep-dark,
[data-theme='dark'],
=======
  --chart-warning: hsl(var(--warning-default));
  --chart-destructive: hsl(var(--destructive-default));
}

>>>>>>> 5097385d
.dark {
  --chart-1: hsl(var(--brand-default));
  --chart-2: 160 60% 45%;
  --chart-3: 30 80% 55%;
  --chart-4: 280 65% 60%;
  --chart-5: 340 75% 55%;
<<<<<<< HEAD
  --sidebar-background: var(--background-dash-sidebar);
  --sidebar-foreground: var(--foreground-default);
  --sidebar-primary: var(--foreground-default);
  --sidebar-primary-foreground: var(--warning-default);
  --sidebar-accent: var(--background-selection);
  --sidebar-accent-foreground: var(--foreground-default);
  --sidebar-border: var(--border-default);
  --sidebar-ring: 217.2 91.2% 59.8%;
=======
  --chart-warning: hsl(var(--warning-default));
  --chart-destructive: hsl(var(--destructive-default));
>>>>>>> 5097385d
}

@layer utilities {
  .btn-primary {
    @apply inline-block rounded border border-green-500 bg-green-500 py-1 px-3 text-sm;
    color: #fff !important;
    font-weight: 600;
    line-height: 20px;
    text-align: center;
  }

  .btn-primary-hover {
    @apply bg-green-600;
    cursor: pointer;
  }
}

html,
body,
#__next,
.main {
  @apply bg-dash-sidebar relative;
  @apply text-foreground;
  @apply overflow-x-clip;
  -moz-osx-font-smoothing: grayscale;
  -webkit-font-smoothing: antialiased;
}

* {
  box-sizing: border-box;
}

.form-group .form-text,
.Form .form-text {
  @apply text-foreground-lighter;
}

.form-group input,
.form-group input[type='text'],
.form-group input[type='email'],
.form-group input[type='url'],
.form-group input[type='password'],
.form-group input[type='number'],
.form-group input[type='date'],
.form-group input[type='datetime-local'],
.form-group input[type='month'],
.form-group input[type='search'],
.form-group input[type='tel'],
.form-group input[type='time'],
.form-group input[type='week'],
.form-group input[multiple],
.form-group textarea,
.form-group select,
input.form-control,
.form-control input,
.form-control textarea {
  @apply block;
  @apply box-border;
  // @apply  w-full ;
  @apply rounded-md;
  @apply shadow-sm;
  @apply transition-all;
  @apply text-foreground;
  @apply border;
  @apply focus:shadow-md;

  @apply focus:border-stronger;
  @apply focus:ring-border-overlay;

  @apply bg-studio;
  @apply border-strong border;

  @apply outline-none;
  @apply focus:ring-2 focus:ring-current;
}

.form-group input,
.form-group select,
.form-group textarea {
  @apply px-4 py-2;
}

.form-group input:focus,
.form-group input[type='text']:focus,
.form-group input[type='email']:focus,
.form-group input[type='url']:focus,
.form-group input[type='password']:focus,
.form-group input[type='number']:focus,
.form-group input[type='date']:focus,
.form-group input[type='datetime-local']:focus,
.form-group input[type='month']:focus,
.form-group input[type='search']:focus,
.form-group input[type='tel']:focus,
.form-group input[type='time']:focus,
.form-group input[type='week']:focus,
.form-group input[multiple]:focus,
.form-group textarea:focus,
.form-group select:focus,
.form-group input:focus .form-control:focus {
  box-shadow: 0 0 0 2px rgba(62, 207, 142, 0.1);
}

// icons in date / time inputs
.dark input[type='date']::-webkit-calendar-picker-indicator,
.dark input[type='datetime-local']::-webkit-calendar-picker-indicator,
.dark input[type='time']::-webkit-calendar-picker-indicator {
  filter: invert(0.8);
}

input.is-invalid {
  @apply bg-red-100;
  @apply border border-red-700;
  @apply focus:ring-red-500;
  @apply placeholder:text-red-600;
}

input[type='submit'] {
  @apply btn-primary;
}

input[type='submit']:hover {
  @apply btn-primary-hover;
}

input::placeholder {
  @apply text-foreground-lighter;
}

.form-group input::placeholder {
  @apply text-foreground-lighter;
}

.billing-input-fixed {
  @apply w-full appearance-none rounded border bg-gray-700 py-2 px-3 leading-tight text-gray-300 shadow;
}

a {
  color: inherit;
  text-decoration: none;
}

.input-mono {
  input,
  textarea {
    @apply font-mono;
  }
}

.input-xs {
  input,
  textarea {
    @apply text-xs;
  }
}

input[type='radio'] {
  @apply p-0;
}

input[type='number'] {
  -moz-appearance: textfield; /* Firefox, Not included in tailwind styles reset */
}

// TODO: It doesnt' work, need to check
.hide-scrollbar {
  scrollbar-width: none; /* Firefox */
  -ms-overflow-style: none; /* Internet Explorer 10+ */
}

.hide-scrollbar::-webkit-scrollbar {
  width: 0;
  height: 0;
  display: none;
}

div[data-radix-portal]:not(.portal--toast) {
  z-index: 2147483646 !important;
}

.billing-compute-radio {
  label {
    @apply items-center justify-between;
    &:last-child {
      opacity: 100 !important;
    }
  }
}

.recharts-tooltip-cursor {
  @apply fill-transparent;
}

.expandable-tr {
  display: grid;
  grid-template-columns: repeat(5, 1fr);
}

.expanded-row-content {
  display: grid;
  grid-column: 1/-1;
  justify-content: flex-start;
}

.multi-select {
  button {
    display: block;
    width: 100%;
  }
}

.text-area-text-sm {
  textarea {
    @apply text-sm;
  }
}

@media (prefers-color-scheme: dark) {
  html {
    color-scheme: dark;
  }
}

.text-area-resize-none {
  textarea {
    @apply resize-none;
  }
}

.capitalize-sentence:first-letter {
  text-transform: capitalize;
}

.input-clear {
  input {
    @apply pr-7;
  }
}

// to do: remove this CSS and do the same thing in a reusable tooltip component
[data-radix-popper-content-wrapper] {
  @apply z-50 #{!important};
}

.settings-container {
  @apply mx-auto max-w-4xl xl:max-w-6xl;
}

.react-grid-item.react-grid-placeholder {
  @apply bg-brand-500 #{!important};
}

.react-grid-item > .react-resizable-handle::after {
  content: "";
  position: absolute;
  right: 3px !important;
  bottom: 3px !important;
  width: 6px !important;
  height: 6px !important;
  @apply border-strong dark:border-r-2 dark:border-b-2 dark:border-overlay #{!important};
}<|MERGE_RESOLUTION|>--- conflicted
+++ resolved
@@ -13,7 +13,6 @@
   --chart-3: 197 37% 24%;
   --chart-4: 43 74% 66%;
   --chart-5: 27 87% 67%;
-<<<<<<< HEAD
   --sidebar-background: var(--background-dash-sidebar);
   --sidebar-foreground: var(--foreground-default);
   --sidebar-primary: var(--foreground-default);
@@ -27,19 +26,12 @@
 [data-theme='deep-dark'],
 .deep-dark,
 [data-theme='dark'],
-=======
-  --chart-warning: hsl(var(--warning-default));
-  --chart-destructive: hsl(var(--destructive-default));
-}
-
->>>>>>> 5097385d
 .dark {
   --chart-1: hsl(var(--brand-default));
   --chart-2: 160 60% 45%;
   --chart-3: 30 80% 55%;
   --chart-4: 280 65% 60%;
   --chart-5: 340 75% 55%;
-<<<<<<< HEAD
   --sidebar-background: var(--background-dash-sidebar);
   --sidebar-foreground: var(--foreground-default);
   --sidebar-primary: var(--foreground-default);
@@ -48,10 +40,6 @@
   --sidebar-accent-foreground: var(--foreground-default);
   --sidebar-border: var(--border-default);
   --sidebar-ring: 217.2 91.2% 59.8%;
-=======
-  --chart-warning: hsl(var(--warning-default));
-  --chart-destructive: hsl(var(--destructive-default));
->>>>>>> 5097385d
 }
 
 @layer utilities {
@@ -304,7 +292,7 @@
 }
 
 .react-grid-item > .react-resizable-handle::after {
-  content: "";
+  content: '';
   position: absolute;
   right: 3px !important;
   bottom: 3px !important;
