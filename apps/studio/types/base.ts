--- conflicted
+++ resolved
@@ -5,11 +5,7 @@
 import { ManagedBy } from 'lib/constants/infrastructure'
 
 export interface Organization extends OrganizationBase {
-<<<<<<< HEAD
-  managed_by: 'supabase' | 'vercel-marketplace' | 'aws-marketplace' | 'vela'
-=======
   managed_by: ManagedBy
->>>>>>> b68b2ebc
   partner_id?: string
   plan: { id: PlanId; name: string }
 }
