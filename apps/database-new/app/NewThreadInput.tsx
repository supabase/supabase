'use client'

import { CHAT_EXAMPLES } from '@/data/chat-examples'
import { useAppStateSnapshot } from '@/lib/state'
import { createClient } from '@/lib/supabase/client'
import { ExternalLink } from 'lucide-react'
import { useRouter } from 'next/navigation'
import { useState } from 'react'
import { useFormState } from 'react-dom'
import { createThread } from './actions'
<<<<<<< HEAD
=======
import { useRouter } from 'next/navigation'
import { AssistantChatForm } from '@/components/AssistantChatForm'
import { cn } from 'ui'
>>>>>>> a59104e7

const suggestions = CHAT_EXAMPLES

const NewThreadInput = () => {
  const router = useRouter()
  const [value, setValue] = useState(() => {
    if (typeof window !== 'undefined') {
      const localPrompt = localStorage.getItem('prompt')
      if (localPrompt) {
        localStorage.removeItem('prompt')
        return localPrompt
      }
    }
    return ''
  })

  const initialState = {
    message: undefined,
    success: undefined,
    data: {
      value,
      runId: undefined,
      threadId: undefined,
      messageId: undefined,
    },
  }

  const [state, formAction] = useFormState(createThread, initialState)

  // useEffect(() => {
  //   if (state.success && state.data.threadId && state.data.runId && state.data.messageId) {
  //     console.log(state.data)
  //     const { threadId, runId, messageId } = state.data
  //     console.log('threadId', threadId)
  //     console.log('runId', runId)
  //     console.log('messageId', messageId)
  //     // router.push(`/${state.data.threadId}/${state.data.runId}/${state.data.messageId}`)
  //   }
  // }, [state.success])

  const supabase = createClient()
  const snap = useAppStateSnapshot()

  return (
    <>
      <div className="relative w-10/12 xl:w-11/12 max-w-xl">
        <AssistantChatForm
          action={formAction}
          key={'new-thread-form'}
          id={'new-thread-form'}
          onSubmit={async (event) => {
            const {
              data: { user },
            } = await supabase.auth.getUser()
            if (!user) {
              event.preventDefault()
              localStorage.setItem('prompt', value)
              snap.setLoginDialogOpen(true)
              return
            }
          }}
          value={value}
          placeholder="e.g Create a Telegram-like chat application"
          onValueChange={(e) => setValue(e.target.value)}
          message={state?.message}
        />
        {state?.message && <p>{state?.message}</p>}
      </div>
      <div className="flex gap-3">
        {suggestions.map((suggestion, idx) => (
          <button
            key={idx}
            type="button"
            className={cn(
              'text-xs',
              'flex items-center gap-3 !pr-3',
              'transition border rounded-full px-3 py-1.5',
              'text-light',
              'hover:border-stronger hover:text'
            )}
            onClick={(event) => {
              setValue(suggestion.prompt)
              event.preventDefault()
            }}
          >
            {suggestion.label}
            <ExternalLink size={12} />
          </button>
        ))}
      </div>
    </>
  )
}

export default NewThreadInput<|MERGE_RESOLUTION|>--- conflicted
+++ resolved
@@ -4,21 +4,15 @@
 import { useAppStateSnapshot } from '@/lib/state'
 import { createClient } from '@/lib/supabase/client'
 import { ExternalLink } from 'lucide-react'
-import { useRouter } from 'next/navigation'
 import { useState } from 'react'
 import { useFormState } from 'react-dom'
 import { createThread } from './actions'
-<<<<<<< HEAD
-=======
-import { useRouter } from 'next/navigation'
 import { AssistantChatForm } from '@/components/AssistantChatForm'
 import { cn } from 'ui'
->>>>>>> a59104e7
 
 const suggestions = CHAT_EXAMPLES
 
 const NewThreadInput = () => {
-  const router = useRouter()
   const [value, setValue] = useState(() => {
     if (typeof window !== 'undefined') {
       const localPrompt = localStorage.getItem('prompt')
