'use server'

import { last, sortBy } from 'lodash'

import { AssistantMessage } from '@/lib/types'
import { parseTables } from '@/lib/utils'

import { createClient } from '@/lib/supabase/server'
import { revalidatePath } from 'next/cache'
import { cookies } from 'next/headers'
import { RedirectType, redirect } from 'next/navigation'

import OpenAI from 'openai'
import { z } from 'zod'

const openai = new OpenAI()

export async function logout() {
  const cookieStore = cookies()
  const supabase = createClient(cookieStore)

  const { error } = await supabase.auth.signOut()

  if (error) {
    console.log('Error logging out:', error.message)
    return
  }

  revalidatePath('/', 'layout')
  redirect('/')
}

export async function deleteThread(prevState: any, formData: FormData) {
  const cookieStore = cookies()
  const supabase = createClient(cookieStore)

  try {
    const schema = z.object({
      thread_id: z.string(),
    })

    const data = schema.parse({
      thread_id: formData.get('thread_id'),
    })

    await supabase.from('threads').delete().eq('thread_id', data.thread_id)
    await openai.beta.threads.del(data.thread_id)

    revalidatePath('/profile')

    return {
      success: true,
      data,
    }
  } catch (error: any) {
    console.error(error)
    return {
      success: false,
      message: 'Failed to delete the thread',
      data: undefined,
    }
  }
}

export async function updateThreadName(prevState: any, formData: FormData) {
  const cookieStore = cookies()
  const supabase = createClient(cookieStore)

  try {
    const schema = z.object({
      thread_title: z.string(),
      row_id: z.string(),
    })

    const data = schema.parse({
      thread_title: formData.get('thread_title'),
      row_id: formData.get('row_id'),
    })

    const { error } = await supabase
      .from('threads')
      .update({ thread_title: data.thread_title })
      .eq('id', data.row_id)
    if (error) {
      throw error
    }
    revalidatePath('/profile')

    return {
      message: 'Thread name updated to ' + data.thread_title,
      success: true,
      data,
    }
  } catch (error: any) {
    console.error(error)
    return {
      success: false,
      message: 'Failed to update title to update title',
      data: undefined,
    }
  }
}

export async function createThread(prevState: any, formData: FormData) {
  const cookieStore = cookies()
  const supabase = createClient(cookieStore)

  let redirectUrl = ''

  try {
    const schema = z.object({
      value: z.string(),
    })

    const data = schema.parse({
      value: formData.get('value'),
    })

    const {
      data: { user },
      error: userError,
    } = await supabase.auth.getUser()

    if (userError || !user) {
      return {
        success: false,
        message: 'Failed to get user',
        data: undefined,
      }
    }

    const thread = await openai.beta.threads.create()

    const message = await openai.beta.threads.messages.create(thread.id, {
      role: 'user',
      content: data.value,
    })

    const createRun = await openai.beta.threads.runs.create(thread.id, {
      assistant_id: 'asst_oLWrK8lScZVNEpfjwUIvBAnq',
    })

    const [run, { data: messages }] = await Promise.all([
      openai.beta.threads.runs.retrieve(thread.id, createRun.id),
      openai.beta.threads.messages.list(thread.id),
    ])

    const threadTitle = messages
      .filter((m) => m.role === 'user' && m.content[0]?.type === 'text')
      .map((m) => {
        if (m.content[0]?.type === 'text') {
          return m.content[0]?.text?.value
        }
        return undefined
      })
      .find((text) => text !== undefined)

    try {
      const { error } = await supabase.from('threads').insert({
        thread_id: thread.id,
        run_id: run.id,
        user_id: user.id,
        thread_title: threadTitle as string,
      })
      revalidatePath('/profile')
      if (error) throw error
    } catch (error) {
      console.error(error)
    }

<<<<<<< HEAD
    // insert into supabase
    try {
      const { error } = await supabase.from('messages_user').insert({
        message_id: message.id,
        thread_id: thread.id,
        text: message.content[0].text.value,
        run_id: run.id,
        user_id: user.id,
      })
      if (error) throw error
    } catch (error) {
      console.error(error)
    }

    redirectUrl = `/${thread.id}/${run.id}/${message.id}`
=======
    redirectUrl = `/${thread.id}/${run.id}/${message.id}`
    // return {
    //   success: true,
    //   message: 'Managed to run action',
    //   data: {
    //     messageId: message.id,
    //     runId: run.id,
    //     threadId: thread.id,
    //   },
    // }
>>>>>>> 7abc9d24
  } catch (error: any) {
    console.error(error)
    return {
      success: false,
      message: 'Failed to update title to update title',
      data: undefined,
    }
  }

  redirect(redirectUrl)
}

export async function updateThread(prevState: any, formData: FormData) {
  const cookieStore = cookies()
  const supabase = createClient(cookieStore)

  let redirectUrl = ''

  try {
    const schema = z.object({
      value: z.string(),
      threadId: z.string(),
      runId: z.string(),
    })

    const data = schema.parse({
      value: formData.get('value'),
      threadId: formData.get('threadId'),
      runId: formData.get('runId'),
    })

    const message = await openai.beta.threads.messages.create(data.threadId, {
      content: data.value,
      role: 'user',
    })

    revalidatePath(`/${data.threadId}/${data.runId}`, 'layout')

<<<<<<< HEAD
    // insert into supabase

    const {
      data: { user },
      error: userError,
    } = await supabase.auth.getUser()

    if (userError || !user) {
      return {
        success: false,
        message: 'Failed to get user',
        data: undefined,
      }
    }

    try {
      const { error } = await supabase.from('messages_user').insert({
        message_id: message.id,
        thread_id: data.threadId,
        text: message.content[0].text.value,
        run_id: data.runId,
        user_id: user.id,
      })
      if (error) throw error
    } catch (error) {
      console.error(error)
    }

=======
>>>>>>> 7abc9d24
    const run = await openai.beta.threads.runs.create(message.thread_id, {
      assistant_id: 'asst_oLWrK8lScZVNEpfjwUIvBAnq',
    })

    revalidatePath(`/${data.threadId}/${data.runId}/${message.id}`, 'layout')

    redirectUrl = `/${message.thread_id}/${run.id}/${message.id}`
  } catch (error: any) {
    return {
      success: false,
      message: 'Failed to update schema with new prompt',
      data: undefined,
    }
  }

  revalidatePath(redirectUrl)
  redirect(redirectUrl)
}<|MERGE_RESOLUTION|>--- conflicted
+++ resolved
@@ -168,7 +168,6 @@
       console.error(error)
     }
 
-<<<<<<< HEAD
     // insert into supabase
     try {
       const { error } = await supabase.from('messages_user').insert({
@@ -183,8 +182,6 @@
       console.error(error)
     }
 
-    redirectUrl = `/${thread.id}/${run.id}/${message.id}`
-=======
     redirectUrl = `/${thread.id}/${run.id}/${message.id}`
     // return {
     //   success: true,
@@ -195,7 +192,6 @@
     //     threadId: thread.id,
     //   },
     // }
->>>>>>> 7abc9d24
   } catch (error: any) {
     console.error(error)
     return {
@@ -234,7 +230,6 @@
 
     revalidatePath(`/${data.threadId}/${data.runId}`, 'layout')
 
-<<<<<<< HEAD
     // insert into supabase
 
     const {
@@ -263,8 +258,6 @@
       console.error(error)
     }
 
-=======
->>>>>>> 7abc9d24
     const run = await openai.beta.threads.runs.create(message.thread_id, {
       assistant_id: 'asst_oLWrK8lScZVNEpfjwUIvBAnq',
     })
