<<<<<<< HEAD
export default function ThreadPage({ children }: { children: React.ReactNode }) {
  return (
    <div className="grow max-h-screen flex flex-row items-center justify-between bg-alternative h-full">
      {children}
    </div>
  )
}
=======
import * as React from 'react'

const RunIdPage = async () => {
  return <></>
}

export default RunIdPage
>>>>>>> 7abc9d24
<|MERGE_RESOLUTION|>--- conflicted
+++ resolved
@@ -1,17 +1,74 @@
-<<<<<<< HEAD
-export default function ThreadPage({ children }: { children: React.ReactNode }) {
-  return (
-    <div className="grow max-h-screen flex flex-row items-center justify-between bg-alternative h-full">
-      {children}
-    </div>
-  )
-}
-=======
 import * as React from 'react'
 
 const RunIdPage = async () => {
   return <></>
 }
 
-export default RunIdPage
->>>>>>> 7abc9d24
+import OpenAI from 'openai'
+
+import { AssistantMessage } from '@/lib/types'
+import { compact, sortBy } from 'lodash'
+
+const openai = new OpenAI()
+
+async function getThread({
+  threadId,
+  runId,
+  messageId,
+}: {
+  threadId: string
+  runId: string
+  messageId: string
+}) {
+  console.log('getting thread..', threadId, runId, messageId)
+
+  const [run, { data: _messages }] = await Promise.all([
+    openai.beta.threads.runs.retrieve(threadId, runId),
+    openai.beta.threads.messages.list(threadId),
+  ])
+
+  let messages = compact(
+    await Promise.all(
+      _messages.map(async (m) => {
+        if (m.role === 'user' && m.content[0].type === 'text') {
+          return {
+            id: m.id,
+            role: 'user' as const,
+            created_at: m.created_at,
+            text: m.content[0].text.value,
+          }
+        }
+
+        if (m.content.length >= 1 && m.content[0].type === 'text') {
+          let sql = ''
+          if (m.content[0].type === 'text') {
+            sql = m.content[0].text.value.replaceAll('\n', '')
+          }
+          return {
+            id: m.id,
+            role: 'assistant' as const,
+            created_at: m.created_at,
+            sql,
+          }
+        }
+      })
+    )
+  )
+
+  messages = sortBy(messages, (m) => m.created_at)
+
+  // const userMessages = messages.filter((m) => m.role === 'user')
+
+  const selectedMessageIdx = messages.findIndex((m) => m.id === messageId)
+  const selectedMessageReply = (
+    selectedMessageIdx !== -1 ? messages[selectedMessageIdx + 1] : undefined
+  ) as AssistantMessage | undefined
+
+  const content = selectedMessageReply?.sql.replaceAll('```sql', '').replaceAll('```', '') || ''
+
+  return content
+}
+
+export { getThread }
+
+export default RunIdPage