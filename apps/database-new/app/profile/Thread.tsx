--- conflicted
+++ resolved
@@ -17,7 +17,6 @@
 import { ThreadType } from './Threads'
 import { useState } from 'react'
 
-<<<<<<< HEAD
 const Thread = ({
   thread,
 }: // handleThreadActions,
@@ -31,19 +30,11 @@
 
   const [editOpen, setEditOpen] = useState(false)
   const [deleteOpen, setDeleteOpen] = useState(false)
-=======
-const Thread = ({ thread }: { thread: ThreadType }) => {
-  const formattedTimeAgo = timeAgo(thread.created_at)
->>>>>>> 2ecd9839
-
-  const [editOpen, setEditOpen] = useState(false)
-  const [deleteOpen, setDeleteOpen] = useState(false)
 
   return (
     <>
       <div
         key={thread.id}
-<<<<<<< HEAD
         className="group w-full flex flex-row items-center gap-6  border rounded pl-5 pr-2 transition bg-surface-100 hover:bg-surface-200 h-14"
       >
         <div className="flex flex-col grow overflow-hidden">
@@ -76,32 +67,6 @@
             </DropdownMenuContent>
           </DropdownMenu>
         </div>
-=======
-        className="group flex items-center justify-between border rounded w-full px-4 py-2 transition bg-surface-100 hover:bg-surface-200"
-      >
-        <div className="flex flex-col gap-y-1">
-          <Link className="text-sm hover:underline" href={`/${thread.thread_id}/${thread.run_id}`}>
-            {thread.thread_title}
-          </Link>
-          <span className="text-xs text-foreground-light">Last updated {formattedTimeAgo}</span>
-        </div>
-
-        <DropdownMenu>
-          <DropdownMenuTrigger asChild>
-            <Button type="text" icon={<IconMoreVertical />} className="px-1" />
-          </DropdownMenuTrigger>
-          <DropdownMenuContent className="w-32" align="end">
-            <DropdownMenuItem className="space-x-2" onClick={() => setEditOpen(true)}>
-              <IconEdit2 size={14} />
-              <p>Edit name</p>
-            </DropdownMenuItem>
-            <DropdownMenuItem className="space-x-2" onClick={() => setDeleteOpen(true)}>
-              <IconTrash2 size={14} />
-              <p>Delete thread</p>
-            </DropdownMenuItem>
-          </DropdownMenuContent>
-        </DropdownMenu>
->>>>>>> 2ecd9839
       </div>
 
       <ConfirmDeleteThreadModal
