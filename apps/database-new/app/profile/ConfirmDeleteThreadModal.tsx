--- conflicted
+++ resolved
@@ -1,11 +1,7 @@
 'use client'
 
 import { useEffect, createRef } from 'react'
-<<<<<<< HEAD
-import { experimental_useFormState as useFormState, useFormStatus } from 'react-dom'
-=======
 import { useFormState, useFormStatus } from 'react-dom'
->>>>>>> d5340a94
 import { Button, Input_Shadcn_, Modal } from 'ui'
 import { deleteThread } from '@/app/actions'
 import { ThreadType } from './Threads'
@@ -22,13 +18,8 @@
   const formRef = createRef<HTMLFormElement>()
 
   const initialState = {
-<<<<<<< HEAD
-    message: null,
-    success: undefined,
-=======
     message: '',
     success: false,
->>>>>>> d5340a94
     data: {
       thread_id: thread.thread_id,
     },
@@ -40,11 +31,7 @@
     if (state?.success === true) {
       onClose()
       formRef.current?.reset()
-<<<<<<< HEAD
-      state.success = undefined
-=======
       state.success = false
->>>>>>> d5340a94
     }
   }, [state, onClose, formRef])
 
@@ -52,11 +39,7 @@
     if (state?.success === true) {
       onClose()
       formRef.current?.reset()
-<<<<<<< HEAD
-      state.success = undefined
-=======
       state.success = false
->>>>>>> d5340a94
     }
   }, [state, onClose, formRef])
 
@@ -86,11 +69,7 @@
           <p className="text-sm">Once the thread is deleted, it cannot be recovered.</p>
         </Modal.Content>
         <Modal.Separator />
-<<<<<<< HEAD
-        <Input_Shadcn_ name="thread_id" required type="hidden" value={state.data.thread_id} />
-=======
         <Input_Shadcn_ name="thread_id" required type="hidden" value={thread.thread_id} />
->>>>>>> d5340a94
         <Modal.Content className="flex flex-row gap-3 justify-end">
           <Button type="default">Cancel</Button>
           <SubmitButton />
