--- conflicted
+++ resolved
@@ -2,11 +2,7 @@
 
 import { updateThreadName } from '@/app/actions'
 import { createRef, useEffect } from 'react'
-<<<<<<< HEAD
-import { experimental_useFormState as useFormState, useFormStatus } from 'react-dom'
-=======
 import { useFormState, useFormStatus } from 'react-dom'
->>>>>>> d5340a94
 import { Button, Input_Shadcn_, Label_Shadcn_, Modal } from 'ui'
 import { ThreadType } from './Threads'
 
@@ -22,11 +18,7 @@
   const formRef = createRef<HTMLFormElement>()
 
   const initialState = {
-<<<<<<< HEAD
-    message: null,
-=======
     message: undefined,
->>>>>>> d5340a94
     success: undefined,
     data: {
       row_id: thread.id,
