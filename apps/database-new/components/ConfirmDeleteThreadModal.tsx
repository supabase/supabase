'use client'

import { useEffect, createRef } from 'react'
<<<<<<< HEAD
import { useFormState } from 'react-dom'
import { useFormStatus } from 'react-dom'
=======
import { useFormState, useFormStatus } from 'react-dom'
>>>>>>> d8b5cc4a
import { Button, Input_Shadcn_, Modal } from 'ui'
import { deleteThread } from '@/app/actions'
import { ThreadType } from '@/app/profile/Threads'

const ConfirmDeleteThreadModal = ({
  thread,
  onClose,
  visible,
}: {
  thread: ThreadType
  onClose: () => void
  visible: boolean
}) => {
  const formRef = createRef<HTMLFormElement>()

  const initialState = {
    message: '',
    success: false,
    data: undefined,
  }

  const [state, formAction] = useFormState(deleteThread, initialState)

  useEffect(() => {
    if (state?.success === true) {
      onClose()
      formRef.current?.reset()
      state.success = false
    }
  }, [state, onClose, formRef])

  useEffect(() => {
    if (state?.success === true) {
      onClose()
      formRef.current?.reset()
      state.success = false
    }
  }, [state, onClose, formRef])

  function SubmitButton() {
    const { pending } = useFormStatus()

    return (
      <Button type="warning" htmlType="submit" aria-disabled={pending} loading={pending}>
        Delete thread
      </Button>
    )
  }

  console.log('thread', thread)

  return (
    <Modal
      size="small"
      visible={visible}
      onCancel={onClose}
      hideFooter
      header="Confirm to delete thread?"
      className="pb-2"
    >
      <form action={formAction} key={`${thread.id}-delete-thread-form`}>
        <Modal.Content className="py-4">
          <p className="text-sm">Once the thread is deleted, it cannot be recovered.</p>
        </Modal.Content>
        <Modal.Separator />
        <Input_Shadcn_ name="thread_id" required type="hidden" value={state?.data?.thread_id} />
        <Modal.Content className="flex flex-row gap-3 justify-end">
          <Button type="default">Cancel</Button>
          <SubmitButton />
        </Modal.Content>
      </form>
    </Modal>
  )
}

export default ConfirmDeleteThreadModal<|MERGE_RESOLUTION|>--- conflicted
+++ resolved
@@ -1,12 +1,8 @@
 'use client'
 
 import { useEffect, createRef } from 'react'
-<<<<<<< HEAD
 import { useFormState } from 'react-dom'
 import { useFormStatus } from 'react-dom'
-=======
-import { useFormState, useFormStatus } from 'react-dom'
->>>>>>> d8b5cc4a
 import { Button, Input_Shadcn_, Modal } from 'ui'
 import { deleteThread } from '@/app/actions'
 import { ThreadType } from '@/app/profile/Threads'
