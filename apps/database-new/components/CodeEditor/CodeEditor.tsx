--- conflicted
+++ resolved
@@ -25,15 +25,6 @@
 export const CodeEditor = ({ content = '', hideCode }: { content: string; hideCode: boolean }) => {
   const code = format(content, { language: 'postgresql' })
   return (
-<<<<<<< HEAD
-    <div className={cn('max-w-lg 2xl:max-w-xl w-full border-l', 'flex flex-col h-full')}>
-      <MonacoEditor
-        id="sql-editor"
-        language="pgsql"
-        value={code}
-        className="h-full bg-alternative"
-      />
-=======
     <div
       className={cn(
         hideCode ? 'max-w-0' : 'max-w-lg 2xl:max-w-xl',
@@ -42,7 +33,6 @@
       )}
     >
       <MonacoEditor id="sql-editor" language="pgsql" value={code} className="h-full" />
->>>>>>> 04ae8d24
     </div>
   )
 }
