'use client'

import { RegistryNode } from '@/lib/process-registry'
import { Tabs, TabsContent, TabsList, TabsTrigger } from '@ui/components/shadcn/ui/tabs'
import { DynamicCodeBlock } from 'fumadocs-ui/components/dynamic-codeblock'
import { useState } from 'react'
import supabaseTheme from '../lib/themes/supabase-2.json' assert { type: 'json' }
import { BlockItemPreview } from './block-item'
import { CodeBlock, CodeBlockLang, TreeView, TreeViewItem, flattenTree } from 'ui'
import { File } from 'lucide-react'

interface BlockItemCodeProps {
  files: RegistryNode[]
}

interface TreeNode {
  name: string
  children: TreeNode[]
  metadata: { path: string }
}

const flattenChildren = (files: RegistryNode[]): TreeNode[] => {
  return files.map(
    (node): TreeNode => ({
      name: node.name,
      children: node.children ? flattenChildren(node.children) : [],
      metadata: { path: node.path },
    })
  )
}

const findFirstFile = (nodes: RegistryNode[]): RegistryNode | null => {
  for (const node of nodes) {
    if (node.type === 'file') {
      return node
    }
    if (node.children) {
      const foundFile = findFirstFile(node.children)
      if (foundFile) {
        return foundFile
      }
    }
  }
  return null
}

export function BlockItemCode({ files }: BlockItemCodeProps) {
  // Find the first file to select by default
  const [selectedFile, setSelectedFile] = useState<RegistryNode | null>(findFirstFile(files))
  const flattenedData = flattenTree({ name: '', children: flattenChildren(files) })

  // Handle file selection from the TreeView
  const handleNodeSelect = (element: any) => {
    const findFileByPath = (nodes: RegistryNode[], path: string): RegistryNode | null => {
      for (const node of nodes) {
        if (node.path === path) {
          return node
        }
        if (node.children) {
          const found = findFileByPath(node.children, path)
          if (found) {
            return found
          }
        }
      }
      return null
    }

    const filePath = element.metadata.path
    const foundFile = findFileByPath(files, filePath)

    if (foundFile?.type === 'directory') return

    setSelectedFile(foundFile || null)
  }

  return (
<<<<<<< HEAD
    <div className="flex mt-8 border rounded-lg overflow-hidden h-[652px] not-prose">
=======
    <div className="flex mt-4 border rounded-lg overflow-hidden h-[652px] not-prose">
>>>>>>> 143f4941
      {/* File browser sidebar */}
      <div className="w-64 grow-0 shrink-0 flex-0 py-2 border-r bg-muted/30 overflow-y-auto">
        <TreeView
          data={flattenedData}
          aria-label="file browser"
          className="w-full"
          defaultExpandedIds={flattenedData.filter((n) => n.children?.length).map((n) => n.id)}
          defaultSelectedIds={flattenedData
            .filter((n) => n.metadata?.path === selectedFile?.path)
            .map((n) => n.id)}
          onNodeSelect={({ element }) => handleNodeSelect(element)}
          nodeRenderer={({ element, isBranch, isExpanded, getNodeProps, level, isSelected }) => (
            <TreeViewItem
              {...getNodeProps()}
              isExpanded={isExpanded}
              isBranch={isBranch}
              isSelected={isSelected}
              level={level}
              icon={<File strokeWidth={1.5} size={16} className="shrink-0" />}
              xPadding={16}
              name={element.name}
            />
          )}
        />
      </div>

      {/* Code display area */}
      {selectedFile?.content ? (
        <CodeBlock
          wrapperClassName="w-full"
          className="h-full max-w-none !w-full flex-1 font-mono text-xs rounded-none border-none"
          language={selectedFile.name.split('.').pop() as CodeBlockLang}
        >
          {selectedFile?.content}
        </CodeBlock>
      ) : (
        <div className="flex items-center justify-center h-full text-muted-foreground">
          <div className="flex flex-col items-center gap-2">
            <p>No file selected or file content unavailable</p>
          </div>
        </div>
      )}
    </div>
  )
}<|MERGE_RESOLUTION|>--- conflicted
+++ resolved
@@ -75,11 +75,7 @@
   }
 
   return (
-<<<<<<< HEAD
-    <div className="flex mt-8 border rounded-lg overflow-hidden h-[652px] not-prose">
-=======
     <div className="flex mt-4 border rounded-lg overflow-hidden h-[652px] not-prose">
->>>>>>> 143f4941
       {/* File browser sidebar */}
       <div className="w-64 grow-0 shrink-0 flex-0 py-2 border-r bg-muted/30 overflow-y-auto">
         <TreeView
