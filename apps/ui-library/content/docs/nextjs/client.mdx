---
title: Next.js
description: Supabase client for Next.js
---

## Installation

<BlockItem name="supabase-client-nextjs" description="Supabase Client for Next.js" />

## Folder structure

<RegistryBlock itemName="supabase-client-nextjs" />

## Usage

This block installs a Supabase client to be used by Next.js. It's meant to be used with app router and it's fully SSR compatible.

If you already have your Supabase client(s) set up and working well (through the through `npx create-next-app -e with-supabase` template or in another way) you can just continue using them.

<<<<<<< HEAD
You need to add an `.env` file to your project:
=======
To get started, you need to add an `.env` file to your project with the following entries:
>>>>>>> 861fe9ec

```env
NEXT_PUBLIC_SUPABASE_URL=
NEXT_PUBLIC_SUPABASE_ANON_KEY=
```

If you're using a local instance of supabase, you can find these values by running `supabase start` or `supabase status` (if already running).

<<<<<<< HEAD
If you're using supabase.com project, you can find them on this page https://supabase.com/dashboard/project/_/settings/api or in the [Connect modal](https://supabase.com/dashboard/project/_?showConnect=true) under App Frameworks.

This block provides Supabase clients designed for use with SSR by storing JWT tokens in cookies. If you're
developing a React SPA, use the [React SPA client](/ui/docs/react-router/client) instead.
=======
If you're using supabase.com project, you can find them in the [Connect modal](https://supabase.com/dashboard/project/_?showConnect=true) under App Frameworks or in your project's [API settings](https://supabase.com/dashboard/project/_/settings/api).
>>>>>>> 861fe9ec
<|MERGE_RESOLUTION|>--- conflicted
+++ resolved
@@ -17,11 +17,7 @@
 
 If you already have your Supabase client(s) set up and working well (through the through `npx create-next-app -e with-supabase` template or in another way) you can just continue using them.
 
-<<<<<<< HEAD
-You need to add an `.env` file to your project:
-=======
 To get started, you need to add an `.env` file to your project with the following entries:
->>>>>>> 861fe9ec
 
 ```env
 NEXT_PUBLIC_SUPABASE_URL=
@@ -30,11 +26,7 @@
 
 If you're using a local instance of supabase, you can find these values by running `supabase start` or `supabase status` (if already running).
 
-<<<<<<< HEAD
-If you're using supabase.com project, you can find them on this page https://supabase.com/dashboard/project/_/settings/api or in the [Connect modal](https://supabase.com/dashboard/project/_?showConnect=true) under App Frameworks.
+If you're using supabase.com project, you can find them in the [Connect modal](https://supabase.com/dashboard/project/_?showConnect=true) under App Frameworks or in your project's [API settings](https://supabase.com/dashboard/project/_/settings/api).
 
 This block provides Supabase clients designed for use with SSR by storing JWT tokens in cookies. If you're
-developing a React SPA, use the [React SPA client](/ui/docs/react-router/client) instead.
-=======
-If you're using supabase.com project, you can find them in the [Connect modal](https://supabase.com/dashboard/project/_?showConnect=true) under App Frameworks or in your project's [API settings](https://supabase.com/dashboard/project/_/settings/api).
->>>>>>> 861fe9ec
+developing a React SPA, use the [React SPA client](/ui/docs/react-router/client) instead.