---
title: Password-based Auth (Next.js)
description: Password-based Auth block for Next.js app
---

<BlockPreview name="password-based-auth/sign-up" />

## Installation

<BlockItem
  name="password-based-auth-nextjs"
  description="All needed components for the password based auth flow"
/>

<<<<<<< HEAD
This block includes the [Supabase client](/ui/docs/nextjs/client). When installing, you can overwrite your existing one or skip that file.

=======
>>>>>>> 77419296
## Folder structure

This block includes the [Supabase client](/ui/docs/nextjs/client). When installing, you can skip overwriting it.

<RegistryBlock itemName="password-based-auth-nextjs" />

## Usage

Once you install the block in your Next.js project, you'll get all the necessary pages and components to set up a password-based authentication flow.

### Getting started

First, add a `.env` file to your project with the following environment variables:

```env
NEXT_PUBLIC_SUPABASE_URL=
NEXT_PUBLIC_SUPABASE_ANON_KEY=
```

- If you're using supabase.com, you can find these values in the [Connect modal](https://supabase.com/dashboard/project/_?showConnect=true) under App Frameworks or in your project's [API settings](https://supabase.com/dashboard/project/_/settings/api).

- If you're using a local instance of supabase, you can find these values by running `supabase start` or `supabase status` (if you already have it running).

### Adding an email template

1. Add an [email template for sign-up](https://supabase.com/dashboard/project/_/auth/templates) to the Supabase project. Your signup email template should contain at least the following HTML:

   ```html
   <h2>Confirm your signup</h2>

   <p>Follow this link to confirm your user:</p>
   <p>
     <a
       href="{{ .SiteURL }}/auth/confirm?token_hash={{ .TokenHash }}&type=email&next={{ .RedirectTo }}"
       >Confirm your email</a
     >
   </p>
   ```

   For detailed instructions on how to configure your email templates, including the use of variables like `{{ .SiteURL }}`,`{{ .TokenHash }}`, and `{{ .RedirectTo }}`, refer to our [Email Templates guide](/docs/email-templates).

### Setting up routes and redirect URLs

1. Set the site URL in the [URL Configuration](https://supabase.com/dashboard/project/_/auth/url-configuration) settings in the Supabase Dashboard.
1. Set up the Next.js route users will visit to reset or update their password. First, update the `components/forgot-password-form.tsx` component with your `forgot-password` route. You'll need to tell Supabase to allow this route as the redirect URL. Go to the [URL Configuration](https://supabase.com/dashboard/project/_/auth/url-configuration) settings and add that route to the list of Redirect URLs. It should look something like: http://example.com/auth/forgot-password.

1. Update the redirect paths in the `login-form.tsx` and `update-password-form.tsx` components to point to the logged-in routes in your app.

<Callout type="info">

You can use this block with the Pages router by simply moving the routes from the `app` folder into the `pages` folder and renaming them. Example instead of `app/sign-up/page.tsx`, you'd create a `pages/sign-up.tsx` file.

</Callout><|MERGE_RESOLUTION|>--- conflicted
+++ resolved
@@ -12,11 +12,6 @@
   description="All needed components for the password based auth flow"
 />
 
-<<<<<<< HEAD
-This block includes the [Supabase client](/ui/docs/nextjs/client). When installing, you can overwrite your existing one or skip that file.
-
-=======
->>>>>>> 77419296
 ## Folder structure
 
 This block includes the [Supabase client](/ui/docs/nextjs/client). When installing, you can skip overwriting it.
