--- conflicted
+++ resolved
@@ -88,15 +88,6 @@
           <ChevronRight className="h-4 w-4 text-foreground-muted" />
           <div className="text-foreground-lighter">{doc.title}</div>
         </div>
-<<<<<<< HEAD
-        <div className="space-y-2 mb-5">
-          <h1 className="scroll-m-20 text-4xl tracking-tight font-semibold">{doc.title}</h1>
-          {doc.description && (
-            <p className="text-lg text-foreground-light">
-              <Balancer>{doc.description}</Balancer>
-            </p>
-          )}
-=======
         <div className="flex items-end justify-between mb-5">
           <div className="space-y-2 mb-5">
             <h1 className={cn('scroll-m-20 text-4xl tracking-tight')}>{doc.title}</h1>
@@ -107,7 +98,6 @@
             )}
           </div>
           <FrameworkSelector />
->>>>>>> 143f4941
         </div>
         <SourcePanel doc={doc} />
         <div className="pb-12">
