import { BlockPreview } from '@/components/block-preview'
import { ComponentPreview } from '@/components/component-preview'
import Link from 'next/link'
import { Button_Shadcn_ } from 'ui'

// Horizontal grid line component
const HorizontalGridLine = () => <div className="col-span-12 h-px bg-border/30" />

export default function Home() {
  return (
    <main className="relative lg:-ml-10">
      <div className="mx-auto w-full min-w-0 flex flex-col gap-16">
        {/* Component Showcase with Grid */}
        <div className="relative z-10 h-full w-full overflow-y-auto">
          {/* Grid Container */}
          <div className="relative">
            {/* Grid Lines - Vertical (Columns) */}
            {Array.from({ length: 13 }).map((_, i) => (
              <div
                key={`col-line-${i}`}
                className="absolute top-0 bottom-0 w-px bg-border/30 z-10 first:hidden last:hidden"
                style={{
                  left: `${(i / 12) * 100}%`,
                  height: '100%',
                }}
              />
            ))}

            {/* Grid Content */}
            <div className="grid grid-cols-12 gap-0 relative z-20 pb-32">
              {/* Heading Section */}
              <div className="col-start-2 col-span-10 md:col-start-3 md:col-span-8 pt-8 pb-8">
                <div className="flex flex-col gap-8 justify-start pt-16 md:pt-32">
                  <div className="max-w-2xl">
                    <h1 className="text-4xl text-foreground mb-3 font-medium tracking-tight">
                      UI Blocks for Supabase Projects
                    </h1>
                    <h2 className="text-lg text-foreground-light mb-4">
                      A collection of components and blocks built on the shadcn/ui library that
                      connect your front-end to your Supabase back-end via a single command.
                    </h2>
                    <Button_Shadcn_ variant="secondary" size="lg" className="mt-4">
                      <Link href="/docs/getting-started/quickstart">Get Started</Link>
                    </Button_Shadcn_>
                  </div>
                </div>
              </div>

              {/* Password-based Authentication */}
              <div className="col-start-2 col-span-10 md:col-start-3 md:col-span-8 pt-16 pb-6 text-xs uppercase font-mono text-foreground-light tracking-wider relative flex justify-between items-center">
                <span>Password-based Authentication</span>
                <Link
                  className="text-foreground underline decoration-1 decoration-foreground-muted underline-offset-4 transition-colors hover:decoration-brand hover:decoration-2"
                  href="/docs/nextjs/password-based-auth"
                >
                  Go to block ➔
                </Link>
              </div>
              <HorizontalGridLine />
              <div className="col-start-2 col-span-10 md:col-start-3 md:col-span-8 relative">
                <div className="-mt-4">
                  <BlockPreview name="password-based-auth/auth/sign-up" />
                </div>
              </div>
              <HorizontalGridLine />

              {/* Realtime Cursors */}
              <div className="col-start-2 col-span-10 md:col-start-3 md:col-span-8 pt-16 pb-6 text-xs uppercase font-mono text-foreground-light tracking-wider relative flex justify-between items-center">
                <span>Realtime Cursors</span>
                <Link
                  className="text-foreground underline decoration-1 decoration-foreground-muted underline-offset-4 transition-colors hover:decoration-brand hover:decoration-2"
                  href="/docs/nextjs/realtime-cursor"
                >
                  Go to block ➔
                </Link>
              </div>
              <HorizontalGridLine />
<<<<<<< HEAD
              <div
                data-grid-item
                className="col-start-2 col-span-10 md:col-start-3 md:col-span-8 relative"
              >
                <div className="-mt-4 grid md:flex rounded-lg overflow-hidden">
=======
              <div className="col-start-2 col-span-10 md:col-start-3 md:col-span-8 relative">
                <div className="-mt-4 flex rounded-lg overflow-hidden">
>>>>>>> 35b5740d
                  <BlockPreview name="realtime-cursor-demo" isPair />
                  <BlockPreview name="realtime-cursor-demo" isPair />
                </div>
              </div>
              <HorizontalGridLine />

              {/* Dropzone */}
              <div className="col-start-2 col-span-10 md:col-start-3 md:col-span-8 pt-16 pb-6 text-xs uppercase font-mono text-foreground-light tracking-wider relative  flex justify-between items-center">
                <span>File Upload</span>
                <Link
                  className="text-foreground underline decoration-1 decoration-foreground-muted underline-offset-4 transition-colors hover:decoration-brand hover:decoration-2"
                  href="/docs/nextjs/dropzone"
                >
                  Go to block ➔
                </Link>
              </div>
              <HorizontalGridLine />
              <div className="col-start-2 col-span-10 md:col-start-3 md:col-span-8 relative">
                <div className="-mt-4 -mb-12">
                  <ComponentPreview name="dropzone-demo" showCode={false} />
                </div>
              </div>
              <HorizontalGridLine />

              {/* Current User Avatar */}
              <div className="col-start-2 col-span-10 md:col-start-3 md:col-span-8 pt-16 pb-6 text-xs uppercase font-mono text-foreground-light tracking-wider relative flex justify-between items-center">
                <span>Current User Avatar</span>
                <Link
                  className="text-foreground underline decoration-1 decoration-foreground-muted underline-offset-4 transition-colors hover:decoration-brand hover:decoration-2"
                  href="/docs/nextjs/current-user-avatar"
                >
                  Go to block ➔
                </Link>
              </div>
              <HorizontalGridLine />
              <div className="col-start-2 col-span-10 md:col-start-3 md:col-span-8 relative">
                <div className="-mt-4 -mb-12">
                  <ComponentPreview name="current-user-avatar-preview" showCode={false} />
                </div>
              </div>
              <HorizontalGridLine />

              {/* Realtime Avatar Stack */}
              <div className="col-start-2 col-span-10 md:col-start-3 md:col-span-8 pt-16 pb-6 text-xs uppercase font-mono text-foreground-light tracking-wider relative flex justify-between items-center">
                <span>Realtime Avatar Stack</span>
                <Link
                  className="text-foreground underline decoration-1 decoration-foreground-muted underline-offset-4 transition-colors hover:decoration-brand hover:decoration-2"
                  href="/docs/nextjs/realtime-avatar-stack"
                >
                  Go to block ➔
                </Link>
              </div>
              <HorizontalGridLine />
              <div className="col-start-2 col-span-10 md:col-start-3 md:col-span-8 relative">
                <div className="-mt-4 -mb-12">
                  <ComponentPreview name="realtime-avatar-stack-preview" showCode={false} />
                </div>
              </div>
              <HorizontalGridLine />

              {/* Realtime Chat */}
              <div className="col-start-2 col-span-10 md:col-start-3 md:col-span-8 pt-16 pb-6 text-xs uppercase font-mono text-foreground-light tracking-wider relative flex justify-between items-center">
                <span>Realtime Chat</span>
                <Link
                  className="text-foreground underline decoration-1 decoration-foreground-muted underline-offset-4 transition-colors hover:decoration-brand hover:decoration-2"
                  href="/docs/nextjs/realtime-chat"
                >
                  Go to block ➔
                </Link>
              </div>
              <HorizontalGridLine />
<<<<<<< HEAD
              <div
                data-grid-item
                className="col-start-2 col-span-10 md:col-start-3 md:col-span-8 relative"
              >
                <div className="-mt-4 grid md:flex rounded-lg overflow-hidden">
=======
              <div className="col-start-2 col-span-10 md:col-start-3 md:col-span-8 relative">
                <div className="-mt-4 flex rounded-lg overflow-hidden">
>>>>>>> 35b5740d
                  <BlockPreview name="realtime-chat-demo" isPair />
                  <BlockPreview name="realtime-chat-demo" isPair />
                </div>
              </div>
              <HorizontalGridLine />
            </div>
          </div>
        </div>
      </div>
    </main>
  )
}<|MERGE_RESOLUTION|>--- conflicted
+++ resolved
@@ -75,16 +75,8 @@
                 </Link>
               </div>
               <HorizontalGridLine />
-<<<<<<< HEAD
-              <div
-                data-grid-item
-                className="col-start-2 col-span-10 md:col-start-3 md:col-span-8 relative"
-              >
+              <div className="col-start-2 col-span-10 md:col-start-3 md:col-span-8 relative">
                 <div className="-mt-4 grid md:flex rounded-lg overflow-hidden">
-=======
-              <div className="col-start-2 col-span-10 md:col-start-3 md:col-span-8 relative">
-                <div className="-mt-4 flex rounded-lg overflow-hidden">
->>>>>>> 35b5740d
                   <BlockPreview name="realtime-cursor-demo" isPair />
                   <BlockPreview name="realtime-cursor-demo" isPair />
                 </div>
@@ -156,16 +148,8 @@
                 </Link>
               </div>
               <HorizontalGridLine />
-<<<<<<< HEAD
-              <div
-                data-grid-item
-                className="col-start-2 col-span-10 md:col-start-3 md:col-span-8 relative"
-              >
+              <div className="col-start-2 col-span-10 md:col-start-3 md:col-span-8 relative">
                 <div className="-mt-4 grid md:flex rounded-lg overflow-hidden">
-=======
-              <div className="col-start-2 col-span-10 md:col-start-3 md:col-span-8 relative">
-                <div className="-mt-4 flex rounded-lg overflow-hidden">
->>>>>>> 35b5740d
                   <BlockPreview name="realtime-chat-demo" isPair />
                   <BlockPreview name="realtime-chat-demo" isPair />
                 </div>
