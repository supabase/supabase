{
  "name": "ui-library",
  "version": "0.1.0",
  "private": true,
  "type": "module",
  "scripts": {
    "preinstall": "npx only-allow pnpm",
    "dev": "next dev --port 3004",
<<<<<<< HEAD
    "build": "pnpm run content:build && pnpm run build:registry && pnpm run build:llms && next build",
    "build:registry": "tsx --tsconfig ./tsconfig.scripts.json ./scripts/build-registry.mts && prettier --cache --write registry.json && rimraf -G public/r && shadcn build && cp node_modules/@supabase/vue-blocks/public/r/* public/r && tsx scripts/clean-registry.ts",
=======
    "build": "pnpm run content:build && pnpm run build:registry && pnpm run build:llms && next build --turbopack",
    "build:registry": "tsx --tsconfig ./tsconfig.scripts.json ./scripts/build-registry.mts && prettier --cache --write registry.json && rimraf -G public/r && shadcn build && tsx scripts/clean-registry.ts",
>>>>>>> 25abebc3
    "build:llms": "tsx --tsconfig ./tsconfig.scripts.json ./scripts/build-llms-txt.ts",
    "start": "next start",
    "lint": "next lint",
    "lint:mdx": "supa-mdx-lint content --config ../../supa-mdx-lint.config.toml",
    "content:build": "contentlayer2 build",
    "clean": "rimraf node_modules .next .turbo",
    "typecheck": "contentlayer2 build && tsc --noEmit -p tsconfig.json"
  },
  "dependencies": {
    "@hookform/resolvers": "^3.1.1",
    "@monaco-editor/react": "^4.6.0",
    "@radix-ui/react-accordion": "*",
    "@radix-ui/react-alert-dialog": "*",
    "@radix-ui/react-aspect-ratio": "*",
    "@radix-ui/react-avatar": "*",
    "@radix-ui/react-checkbox": "*",
    "@radix-ui/react-collapsible": "*",
    "@radix-ui/react-context-menu": "*",
    "@radix-ui/react-dialog": "*",
    "@radix-ui/react-dropdown-menu": "*",
    "@radix-ui/react-hover-card": "*",
    "@radix-ui/react-label": "*",
    "@radix-ui/react-menubar": "*",
    "@radix-ui/react-navigation-menu": "*",
    "@radix-ui/react-popover": "*",
    "@radix-ui/react-progress": "*",
    "@radix-ui/react-radio-group": "*",
    "@radix-ui/react-scroll-area": "*",
    "@radix-ui/react-select": "*",
    "@radix-ui/react-separator": "*",
    "@radix-ui/react-slider": "*",
    "@radix-ui/react-slot": "*",
    "@radix-ui/react-switch": "*",
    "@radix-ui/react-tabs": "*",
    "@radix-ui/react-toast": "*",
    "@radix-ui/react-toggle": "*",
    "@radix-ui/react-toggle-group": "*",
    "@radix-ui/react-tooltip": "*",
    "@react-router/fs-routes": "^7.4.0",
    "@supabase/postgrest-js": "*",
    "@supabase/supa-mdx-lint": "0.2.6-alpha",
    "@tanstack/react-query": "^5.83.0",
<<<<<<< HEAD
    "@supabase/vue-blocks": "workspace:*",
    "axios": "^1.10.0",
=======
    "axios": "^1.11.0",
>>>>>>> 25abebc3
    "class-variance-authority": "*",
    "cmdk": "^1.0.0",
    "common": "workspace:*",
    "common-tags": "^1.8.2",
    "contentlayer2": "0.4.6",
    "eslint-config-supabase": "workspace:*",
    "framer-motion": "^11.0.3",
    "icons": "workspace:*",
    "jotai": "^2.8.0",
    "lucide-react": "*",
    "next": "catalog:",
    "next-contentlayer2": "0.4.6",
    "next-themes": "^0.3.0",
    "openai": "^5.9.0",
    "openapi-fetch": "0.12.4",
    "react": "catalog:",
    "react-docgen": "^7.0.3",
    "react-dom": "catalog:",
    "react-hook-form": "^7.45.0",
    "react-markdown": "^10.1.0",
    "react-wrap-balancer": "^1.1.0",
    "recharts": "^2.8.0",
    "rehype-autolink-headings": "^7.1.0",
    "rehype-pretty-code": "^0.9.0",
    "rehype-slug": "^6.0.0",
    "remark": "^14.0.3",
    "remark-code-import": "^1.2.0",
    "remark-gfm": "^4.0.0",
    "sonner": "^1.5.0",
    "ui": "workspace:*",
    "ui-patterns": "workspace:*",
    "unist-util-visit": "^5.0.0",
    "vaul": "^0.9.6",
    "zod": "catalog:"
  },
  "devDependencies": {
    "@react-router/dev": "^7.1.5",
    "@shikijs/compat": "^1.1.7",
    "@supabase/ssr": "^0.6.1",
    "@supabase/supabase-js": "^2.49.1",
    "@tanstack/react-router": "^1.114.27",
    "@tanstack/react-start": "^1.114.25",
    "@types/common-tags": "^1.8.4",
    "@types/lodash": "^4.17.16",
    "@types/react": "catalog:",
    "@types/react-dom": "catalog:",
    "config": "workspace:^",
    "lodash": "^4.17.21",
    "mdast-util-toc": "^6.1.1",
    "postcss": "^8.5.3",
    "react-dropzone": "^14.3.8",
    "react-router": "^7.5.2",
    "rimraf": "^4.1.3",
    "shadcn": "^2.10.0",
    "shiki": "^1.1.7",
    "tailwindcss": "catalog:",
    "tsconfig": "workspace:*",
    "tsx": "^4.19.3",
    "typescript": "~5.5.0",
    "vite": "catalog:"
  }
}<|MERGE_RESOLUTION|>--- conflicted
+++ resolved
@@ -6,13 +6,8 @@
   "scripts": {
     "preinstall": "npx only-allow pnpm",
     "dev": "next dev --port 3004",
-<<<<<<< HEAD
-    "build": "pnpm run content:build && pnpm run build:registry && pnpm run build:llms && next build",
+    "build": "pnpm run content:build && pnpm run build:registry && pnpm run build:llms && next build --turbopack",
     "build:registry": "tsx --tsconfig ./tsconfig.scripts.json ./scripts/build-registry.mts && prettier --cache --write registry.json && rimraf -G public/r && shadcn build && cp node_modules/@supabase/vue-blocks/public/r/* public/r && tsx scripts/clean-registry.ts",
-=======
-    "build": "pnpm run content:build && pnpm run build:registry && pnpm run build:llms && next build --turbopack",
-    "build:registry": "tsx --tsconfig ./tsconfig.scripts.json ./scripts/build-registry.mts && prettier --cache --write registry.json && rimraf -G public/r && shadcn build && tsx scripts/clean-registry.ts",
->>>>>>> 25abebc3
     "build:llms": "tsx --tsconfig ./tsconfig.scripts.json ./scripts/build-llms-txt.ts",
     "start": "next start",
     "lint": "next lint",
@@ -55,12 +50,8 @@
     "@supabase/postgrest-js": "*",
     "@supabase/supa-mdx-lint": "0.2.6-alpha",
     "@tanstack/react-query": "^5.83.0",
-<<<<<<< HEAD
     "@supabase/vue-blocks": "workspace:*",
-    "axios": "^1.10.0",
-=======
     "axios": "^1.11.0",
->>>>>>> 25abebc3
     "class-variance-authority": "*",
     "cmdk": "^1.0.0",
     "common": "workspace:*",
