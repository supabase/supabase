--- conflicted
+++ resolved
@@ -3,28 +3,13 @@
 // import TabItem from '@theme/TabItem'
 
 import CodeBlock from './CodeBlock/CodeBlock'
-<<<<<<< HEAD
 import ButtonCard from './ButtonCard'
-import AuthProviders from './AuthProviders'
-
-const components = {
-  ButtonCard,
-  // LinkCard,
-  // LinkCardsWrapper,
-  // SponsorsWrapper,
-  // Sponsor,
-  // AuthProviders,
-  // Tabs: (props: any) => <Tabs {...props} type="underlined" size="small" />,
-  // TabsPanel: (props: any) => {
-  //   return <Tabs.Panel {...props} />
-  // },
-=======
 
 const components = {
   Alert,
+  ButtonCard,
   Tabs,
   TabPanel: (props: any) => <Tabs.Panel {...props}>{props.children}</Tabs.Panel>,
->>>>>>> ebcb7e3f
   code: (props: any) => <CodeBlock {...props} />,
 }
 
