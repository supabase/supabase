--- conflicted
+++ resolved
@@ -12,19 +12,14 @@
   "dependencies": {
     "h3": "^1.15.4",
     "nuxt": "^4.0.3",
-<<<<<<< HEAD
     "class-variance-authority": "^0.7.1",
     "shadcn-vue": "^2.2.0",
     "tailwind-merge": "^3.3.1",
     "clsx": "^2.1.1",
     "vue": "^3.5.21",
     "vue-router": "^4.5.1",
-    "@supabase/ssr": "^0.6.1",
-    "@supabase/supabase-js": "^2.49.1"
-=======
     "@supabase/ssr": "^0.7.0",
     "@supabase/supabase-js": "catalog:"
->>>>>>> 15c9a6ce
   },
   "devDependencies": {
     "shadcn": "^3.0.0",
