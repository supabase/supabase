--- conflicted
+++ resolved
@@ -1,14 +1,6 @@
 import { clients } from './clients'
 import { passwordBasedAuth } from './password-based-auth'
 
-<<<<<<< HEAD
-export const registry = {
-  name: 'Supabase UI Library',
-  homepage: 'https://supabase.com/ui',
-  items: [...clients, ...passwordBasedAuth],
-} satisfies Registry
-=======
-const blocks = [...clients]
+const blocks = [...clients, ...passwordBasedAuth]
 
-export { blocks }
->>>>>>> 15c9a6ce
+export { blocks }