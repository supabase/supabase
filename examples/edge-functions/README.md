# Supabase Edge Function Examples

## What are Supabase Edge Functions?

[Supabase Edge Functions](https://supabase.com/edge-functions) are written in TypeScript, run via Deno, and deployed with the Supabase CLI. Please [download](https://github.com/supabase/cli#install-the-cli) the latest version of the Supabase CLI, or [upgrade](https://github.com/supabase/cli#install-the-cli) it if you have it already installed.

## Example Functions

The function examples are located in [`./supabase/functions`](./supabase/functions):

- [`browser-with-cors`](./supabase/functions/browser-with-cors/index.ts): Handle CORS headers for function invocations from browser environments.
- [`select-from-table-with-auth-rls`](./supabase/functions/select-from-table-with-auth-rls/index.ts): Retrieve data from an authenticated user via RLS.
- [`send-email-smtp`](./supabase/functions/send-email-smtp/index.ts): Send an email using SMTP credentials.
- [`stripe-webhooks`](./supabase/functions/stripe-webhooks/index.ts): Handle Stripe Webhooks.
- [`telegram-bot`](./supabase/functions/telegram-bot/index.ts): Webhook handler for Telegram bots using [grammY](https://grammy.dev/).

## Develop locally

- Run `supabase start` (make sure your Docker daemon is running.)
- Run `mv ./supabase/.env.local.example ./supabase/.env.local` to rename the local `.env` file.
- Set the required variables to run the desired edge functions in the `.env.local` file.
- Run `supabase functions serve your-function-name --env-file ./supabase/.env.local`
- Run the CURL command in the example function, or use the [invoke method](https://supabase.com/docs/reference/javascript/invoke) on the Supabase client or use the test client [app](./app/).

## Test

This example includes a create-react-app in the [`./app/`](./app/) directory which you can use as a sort of postman to make test requests both locally and to your deployed functions.

### Test locally

- `cd app`
- `npm install`
- `npm start`

Note: when testing locally, the select dropdown doesn't have any effect, and invoke simply calls whatever function is currently served by the CLI.

## Deploy

- Generate access token and log in to CLI
  - Navigate to https://app.supabase.com/account/tokens
  - Click "Generate New Token"
  - Copy newly created token
  - Run `supabase login`
  - Input your token when prompted
- Link your project
  - Within your project root run `supabase link --project-ref your-project-ref`
- Set up your secrets
  - Run `supabase secrets set --env-file ./supabase/.env.local` to set the environment variables.
  
  (This is assuming your local and production secrets are the same. The recommended way is to create a separate `.env` file for storing production secrets, and then use it to set the environment variables while deploying.)
  - You can run `supabase secrets list` to check that it worked and also to see what other env vars are set by default.
- Deploy the function
<<<<<<< HEAD
  - Within your project root run `supabase functions deploy payment-sheet`
=======
  - Within your project root run `supabase functions deploy your-function-name`
>>>>>>> 63c0b08a
- In your [`./app/.env`](./app/.env) file remove the `SUPA_FUNCTION_LOCALHOST` variable and restart your Expo app.

### Test deployed functions

This example includes a create-react-app in the [`./app/`](./app/) directory which you can use as a sort of postman to make test requests both locally and to your deployed functions.

- `cd app`
- `cp .env.example .env`
- Fill in your env vars from https://app.supabase.com/project/_/settings/api
- `npm install`
- `npm start`

### Deploy via GitHub Actions

This example includes a [deploy GitHub Action](./.github/workflows/deploy.yaml) that automatically deploys your Supabase Edge Functions when pushing to or merging into the main branch.

You can use the [`setup-cli` GitHub Action](https://github.com/marketplace/actions/supabase-cli-action) to run Supabase CLI commands in your GitHub Actions, for example to deploy a Supabase Edge Function:

```yaml
name: Deploy Function

on:
  push:
    branches:
      - main
  workflow_dispatch:

jobs:
  deploy:
    runs-on: ubuntu-latest

    env:
      SUPABASE_ACCESS_TOKEN: ${{ secrets.SUPABASE_ACCESS_TOKEN }}
      PROJECT_ID: zdtdtxajzydjqzuktnqx

    steps:
      - uses: actions/checkout@v3

      - uses: supabase/setup-cli@v1
        with:
          version: 1.0.0

      - run: supabase functions deploy your-function-name --project-ref $PROJECT_ID
```

## 👁⚡️👁

\o/ That's it, you can now invoke your Supabase Function via the [`supabase-js`](https://supabase.com/docs/reference/javascript/invoke) and [`supabase-dart`](https://supabase.com/docs/reference/dart/invoke) client libraries. (More client libraries coming soon. Check the [supabase-community](https://github.com/supabase-community#client-libraries) org for details).

For more info on Supabase Functions, check out the [docs](https://supabase.com/docs/guides/functions) and the [examples](https://github.com/supabase/supabase/tree/master/examples/edge-functions).<|MERGE_RESOLUTION|>--- conflicted
+++ resolved
@@ -50,11 +50,7 @@
   (This is assuming your local and production secrets are the same. The recommended way is to create a separate `.env` file for storing production secrets, and then use it to set the environment variables while deploying.)
   - You can run `supabase secrets list` to check that it worked and also to see what other env vars are set by default.
 - Deploy the function
-<<<<<<< HEAD
-  - Within your project root run `supabase functions deploy payment-sheet`
-=======
   - Within your project root run `supabase functions deploy your-function-name`
->>>>>>> 63c0b08a
 - In your [`./app/.env`](./app/.env) file remove the `SUPA_FUNCTION_LOCALHOST` variable and restart your Expo app.
 
 ### Test deployed functions
