--- conflicted
+++ resolved
@@ -8,14 +8,9 @@
     "postinstall": "nuxt prepare"
   },
   "devDependencies": {
-<<<<<<< HEAD
-    "@nuxtjs/supabase": "^0.2.0",
-    "nuxt": "3.5.3"
-=======
     "@nuxt/devtools": "^0.5.5",
     "@nuxtjs/supabase": "^0.3.6",
     "@types/node": "^18",
     "nuxt": "^3.5.3"
->>>>>>> 73253881
   }
 }