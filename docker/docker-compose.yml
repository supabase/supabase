--- conflicted
+++ resolved
@@ -338,11 +338,7 @@
 
   analytics:
     container_name: supabase-analytics
-<<<<<<< HEAD
-    image: supabase/logflare:1.12.5
-=======
     image: supabase/logflare:1.14.2
->>>>>>> 57fb3594
     restart: unless-stopped
     ports:
       - 4000:4000
