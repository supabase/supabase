services:
  kong:
    container_name: supabase-kong
    image: kong:2.1
    restart: unless-stopped
    ports:
      - ${KONG_HTTP_PORT}:8000/tcp
      - ${KONG_HTTPS_PORT}:8443/tcp
    volumes:
      - ./volumes/kong.yml:/var/lib/kong/kong.yml
    environment:
      KONG_DATABASE: "off"
      KONG_DECLARATIVE_CONFIG: /var/lib/kong/kong.yml
      # https://github.com/supabase/cli/issues/14
      KONG_DNS_ORDER: LAST,A,CNAME
      KONG_PLUGINS: request-transformer,cors,key-auth
  auth:
    container_name: supabase-auth
    image: supabase/gotrue:v2.1.8
    depends_on:
      - db
    restart: unless-stopped
    environment:
      GOTRUE_API_HOST: 0.0.0.0
      GOTRUE_API_PORT: 9999

      GOTRUE_DB_DRIVER: postgres
      GOTRUE_DB_DATABASE_URL: postgres://postgres:${POSTGRES_PASSWORD}@db:5432/postgres?sslmode=disable&search_path=auth

      GOTRUE_SITE_URL: ${SITE_URL}
      GOTRUE_URI_ALLOW_LIST: ${ADDITIONAL_REDIRECT_URLS}
      GOTRUE_DISABLE_SIGNUP: ${DISABLE_SIGNUP}

      GOTRUE_JWT_SECRET: ${JWT_SECRET}
      GOTRUE_JWT_EXP: ${JWT_EXPIRY}
      GOTRUE_JWT_DEFAULT_GROUP_NAME: authenticated

      GOTRUE_EXTERNAL_EMAIL_ENABLED: ${ENABLE_EMAIL_SIGNUP}
      GOTRUE_MAILER_AUTOCONFIRM: ${ENABLE_EMAIL_AUTOCONFIRM}
      GOTRUE_SMTP_ADMIN_EMAIL: ${SMTP_ADMIN_EMAIL}
      GOTRUE_SMTP_HOST: ${SMTP_HOST}
      GOTRUE_SMTP_PORT: ${SMTP_PORT}
      GOTRUE_SMTP_USER: ${SMTP_USER}
      GOTRUE_SMTP_PASS: ${SMTP_PASS}
      GOTRUE_SMTP_SENDER_NAME: ${SMTP_SENDER_NAME}
      GOTRUE_MAILER_URLPATHS_INVITE: /auth/v1/verify
      GOTRUE_MAILER_URLPATHS_CONFIRMATION: /auth/v1/verify
      GOTRUE_MAILER_URLPATHS_RECOVERY: /auth/v1/verify
      GOTRUE_MAILER_URLPATHS_EMAIL_CHANGE: /auth/v1/verify

      GOTRUE_EXTERNAL_PHONE_ENABLED: ${ENABLE_PHONE_SIGNUP}
      GOTRUE_SMS_AUTOCONFIRM: ${ENABLE_PHONE_AUTOCONFIRM}
  rest:
    container_name: supabase-rest
    image: postgrest/postgrest:v8.0.0
    depends_on:
      - db
    restart: unless-stopped
    environment:
      PGRST_DB_URI: postgres://postgres:${POSTGRES_PASSWORD}@db:5432/postgres
      PGRST_DB_SCHEMA: public, storage
      PGRST_DB_ANON_ROLE: anon
      PGRST_JWT_SECRET: ${JWT_SECRET}
  realtime:
    container_name: supabase-realtime
    image: supabase/realtime:v0.15.0
    depends_on:
      - db
    restart: unless-stopped
    environment:
      DB_HOST: db
      DB_PORT: 5432
      DB_NAME: postgres
      DB_USER: postgres
      DB_PASSWORD: ${POSTGRES_PASSWORD}
      SLOT_NAME: supabase_realtime
      PORT: 4000
      SECURE_CHANNELS: "true"
      JWT_SECRET: ${JWT_SECRET}
<<<<<<< HEAD
  meta:
    container_name: supabase-meta
    image: supabase/postgres-meta:latest
    environment:
      PG_META_DB_HOST: db
      PG_META_DB_NAME: postgres
      PG_META_DB_USER: postgres
      PG_META_DB_PASSWORD: ${POSTGRES_PASSWORD}
      PG_META_DB_PORT: ${POSTGRES_PORT}
      PG_META_PORT: ${META_PORT}
    ports:
      - ${META_PORT}:${META_PORT}

=======
>>>>>>> d015984d
  storage:
    container_name: supabase-storage
    image: supabase/storage-api:v0.9.3
    depends_on:
      - db
      - rest
    restart: unless-stopped
    volumes:
      - ./volumes/storage:/var/lib/storage
    environment:
      ANON_KEY: eyJ0eXAiOiJKV1QiLCJhbGciOiJIUzI1NiJ9.eyJyb2xlIjoiYW5vbiIsImlhdCI6MTYyNzIwODU0MCwiZXhwIjoxOTc0MzYzNzQwfQ.zcaQfHd3VA7XgJmdGfmV86OLVJT9s2MTmSy-e69BpUY
      SERVICE_KEY: eyJ0eXAiOiJKV1QiLCJhbGciOiJIUzI1NiJ9.eyJyb2xlIjoic2VydmljZV9yb2xlIiwiaWF0IjoxNjI3MjA4NTQwLCJleHAiOjE5NzQzNjM3NDB9.pkT3PNpO4DtO45Ac5HK_TKCx8sGLgNtV__pr_ZrRSAU
      POSTGREST_URL: http://rest:3000
      PGRST_JWT_SECRET: ${JWT_SECRET}
      DATABASE_URL: postgres://postgres:${POSTGRES_PASSWORD}@db:5432/postgres
      PGOPTIONS: -c search_path=storage
      FILE_SIZE_LIMIT: 52428800
      STORAGE_BACKEND: file
      FILE_STORAGE_BACKEND_PATH: /var/lib/storage
      # TODO: https://github.com/supabase/storage-api/commit/a836fc9666c2434d89ca4b31402f74772d50fb6d
      PROJECT_REF: stub
      # TODO: https://github.com/supabase/storage-api/issues/55
      REGION: stub
      GLOBAL_S3_BUCKET: stub
  db:
    container_name: supabase-db
    image: supabase/postgres:13.3.0
    restart: unless-stopped
    ports:
      - ${POSTGRES_PORT}:5432
    volumes:
      - ./volumes/db/data:/var/lib/postgresql/data
      - ./volumes/db/init:/docker-entrypoint-initdb.d
    environment:
      POSTGRES_PASSWORD: ${POSTGRES_PASSWORD}
    command: postgres -c wal_level=logical<|MERGE_RESOLUTION|>--- conflicted
+++ resolved
@@ -77,22 +77,6 @@
       PORT: 4000
       SECURE_CHANNELS: "true"
       JWT_SECRET: ${JWT_SECRET}
-<<<<<<< HEAD
-  meta:
-    container_name: supabase-meta
-    image: supabase/postgres-meta:latest
-    environment:
-      PG_META_DB_HOST: db
-      PG_META_DB_NAME: postgres
-      PG_META_DB_USER: postgres
-      PG_META_DB_PASSWORD: ${POSTGRES_PASSWORD}
-      PG_META_DB_PORT: ${POSTGRES_PORT}
-      PG_META_PORT: ${META_PORT}
-    ports:
-      - ${META_PORT}:${META_PORT}
-
-=======
->>>>>>> d015984d
   storage:
     container_name: supabase-storage
     image: supabase/storage-api:v0.9.3
