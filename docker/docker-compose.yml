--- conflicted
+++ resolved
@@ -9,11 +9,7 @@
 services:
   studio:
     container_name: supabase-studio
-<<<<<<< HEAD
     image: supabase/studio:20241106-f29003e
-=======
-    image: supabase/studio:20241014-c083b3b
->>>>>>> 8ec4a79a
     restart: unless-stopped
     healthcheck:
       test:
@@ -310,11 +306,7 @@
 
   functions:
     container_name: supabase-edge-functions
-<<<<<<< HEAD
     image: supabase/edge-runtime:v1.62.2
-=======
-    image: supabase/edge-runtime:v1.59.0
->>>>>>> 8ec4a79a
     restart: unless-stopped
     depends_on:
       analytics:
