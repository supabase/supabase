--- conflicted
+++ resolved
@@ -1,16 +1,9 @@
-<<<<<<< HEAD
-# Usage
-#   Start: docker-compose up
-#   Stop:  docker-compose down
-#   Destroy: docker-compose down -v
-=======
 
 # Usage
 #   Start:          docker-compose up
 #   With helpers:   docker-compose -f docker-compose.yml -f ./dev/docker-compose.dev.yml up
 #   Stop:           docker-compose down
 #   Destroy:        docker-compose -f docker-compose.yml -f ./dev/docker-compose.dev.yml down -v --remove-orphans
->>>>>>> fa691f10
 
 version: "3.8"
 
@@ -22,13 +15,6 @@
     ports:
       - ${KONG_HTTP_PORT}:8000/tcp
       - ${KONG_HTTPS_PORT}:8443/tcp
-<<<<<<< HEAD
-    volumes:
-      - type: bind
-        source: ./volumes/kong.yml
-        target: /var/lib/kong/kong.yml
-=======
->>>>>>> fa691f10
     environment:
       KONG_DATABASE: "off"
       KONG_DECLARATIVE_CONFIG: /var/lib/kong/kong.yml
@@ -88,11 +74,7 @@
       PGRST_DB_SCHEMA: public, storage
       PGRST_DB_ANON_ROLE: anon
       PGRST_JWT_SECRET: ${JWT_SECRET}
-<<<<<<< HEAD
       PGRST_DB_USE_LEGACY_GUC: "false"
-=======
-
->>>>>>> fa691f10
   realtime:
     container_name: supabase-realtime
     image: supabase/realtime:v0.15.0
@@ -117,13 +99,6 @@
       - db
       - rest
     restart: unless-stopped
-<<<<<<< HEAD
-    volumes:
-      - type: volume
-        source: volume_storage
-        target: /var/lib/storage
-=======
->>>>>>> fa691f10
     environment:
       ANON_KEY: eyJ0eXAiOiJKV1QiLCJhbGciOiJIUzI1NiJ9.eyJyb2xlIjoiYW5vbiIsImlhdCI6MTYyNzIwODU0MCwiZXhwIjoxOTc0MzYzNzQwfQ.zcaQfHd3VA7XgJmdGfmV86OLVJT9s2MTmSy-e69BpUY
       SERVICE_KEY: eyJ0eXAiOiJKV1QiLCJhbGciOiJIUzI1NiJ9.eyJyb2xlIjoic2VydmljZV9yb2xlIiwiaWF0IjoxNjI3MjA4NTQwLCJleHAiOjE5NzQzNjM3NDB9.pkT3PNpO4DtO45Ac5HK_TKCx8sGLgNtV__pr_ZrRSAU
@@ -162,18 +137,6 @@
     restart: unless-stopped
     ports:
       - ${POSTGRES_PORT}:5432
-<<<<<<< HEAD
-    volumes:
-      - type: volume
-        source: volume_database
-        target: /var/lib/postgresql/data
-      - type: bind
-        source: ./volumes/db/init
-        target: /docker-entrypoint-initdb.d
-    environment:
-      POSTGRES_PASSWORD: ${POSTGRES_PASSWORD}
-      PGDATA: /var/lib/postgresql/data/pgdata
-=======
     environment:
       POSTGRES_PASSWORD: ${POSTGRES_PASSWORD}
       PGDATA: /var/lib/postgresql/data/pgdata
@@ -184,7 +147,6 @@
       - type: bind
         source: ./volumes/db/init
         target: /docker-entrypoint-initdb.d
->>>>>>> fa691f10
 
 volumes:
   volume_database:
@@ -193,10 +155,6 @@
       type: none
       device: ./volumes/db/data
       o: bind
-<<<<<<< HEAD
-
-=======
->>>>>>> fa691f10
   volume_storage: 
     driver: local
     driver_opts:
