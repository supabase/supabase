--- conflicted
+++ resolved
@@ -76,11 +76,7 @@
 
   auth:
     container_name: supabase-auth
-<<<<<<< HEAD
     image: supabase/gotrue:v2.132.3
-=======
-    image: supabase/gotrue:v2.130.0
->>>>>>> 2d3ac3c5
     depends_on:
       db:
         # Disable this if you are using an external Postgres database
