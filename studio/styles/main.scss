--- conflicted
+++ resolved
@@ -216,11 +216,12 @@
   }
 }
 
-<<<<<<< HEAD
 @media (prefers-color-scheme: dark) {
   html {
     color-scheme: dark;
-=======
+  }
+}
+
 .text-area-resize-none {
   textarea {
     @apply resize-none;
@@ -234,6 +235,5 @@
 .input-clear {
   input {
     @apply pr-7;
->>>>>>> c6e40363
   }
 }