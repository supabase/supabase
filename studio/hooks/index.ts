--- conflicted
+++ resolved
@@ -1,12 +1,7 @@
 export * from './misc/useStore'
 export * from './misc/withAuth'
 export * from './misc/useOptimisticSqlSnippetCreate'
-<<<<<<< HEAD
-=======
 export * from './misc/useImmutableValue'
-export * from './misc/useNotifications'
-export * from './misc/usePlatformStatus'
->>>>>>> d0831212
 export * from './misc/useParams'
 export * from './misc/useCheckPermissions'
 export * from './deprecated'
