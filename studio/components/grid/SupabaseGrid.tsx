import { DataGridHandle } from '@supabase/react-data-grid'
import { forwardRef, useEffect, useImperativeHandle, useRef, useState } from 'react'
import { DndProvider } from 'react-dnd'
import { HTML5Backend } from 'react-dnd-html5-backend'
import { createPortal } from 'react-dom'

import { useProjectContext } from 'components/layouts/ProjectLayout/ProjectContext'
import { useTableRowsQuery } from 'data/table-rows/table-rows-query'
import { useUrlState } from 'hooks'
import {
  cleanupProps,
  formatFilterURLParams,
  formatSortURLParams,
  initTable,
  saveStorageDebounced,
} from './SupabaseGrid.utils'
<<<<<<< HEAD
import { useProjectContext } from 'components/layouts/ProjectLayout/ProjectContext'
import { ExpressionFilter } from './components/header/filter/ExpressionFilter'
=======
import { Shortcuts } from './components/common'
import Footer from './components/footer'
import { Grid } from './components/grid'
import Header from './components/header'
import { RowContextMenu } from './components/menu'
import { StoreProvider, useDispatch, useTrackedState } from './store'
import { Dictionary, SupabaseGridProps, SupabaseGridRef } from './types'
>>>>>>> 3870e47a

/** Supabase Grid: React component to render database table */

export const SupabaseGrid = forwardRef<SupabaseGridRef, SupabaseGridProps>((props, ref) => {
  const _props = cleanupProps(props)

  return (
    <StoreProvider>
      <DndProvider backend={HTML5Backend}>
        <SupabaseGridLayout ref={ref} {..._props} />
      </DndProvider>
    </StoreProvider>
  )
})

const SupabaseGridLayout = forwardRef<SupabaseGridRef, SupabaseGridProps>(
  function SupabaseGridLayout(props, ref) {
    const {
      editable,
      storageRef,
      gridProps,
      headerActions,
      showCustomChildren,
      customHeader,
      children,
      onAddRow,
      onAddColumn,
      updateTableRow,
      onEditForeignKeyColumnValue,
      onImportData,
    } = props
    const dispatch = useDispatch()
    const state = useTrackedState()

    const gridRef = useRef<DataGridHandle>(null)
    const [mounted, setMounted] = useState(false)

    const [{ sort, filter }, setParams] = useUrlState({
      arrayKeys: ['sort', 'filter'],
    })
    const sorts = formatSortURLParams(sort as string[])
    const filters = formatFilterURLParams(filter as string[])

    const { project } = useProjectContext()
    const { data, error, isSuccess, isError, isLoading, isRefetching } = useTableRowsQuery(
      {
        queryKey: [props.table.schema, props.table.name],
        projectRef: project?.ref,
        connectionString: project?.connectionString,
        table: props.table,
        sorts,
        filters,
        page: state.page,
        limit: state.rowsPerPage,
      },
      {
        keepPreviousData: true,
        onSuccess(data) {
          dispatch({
            type: 'SET_ROWS_COUNT',
            payload: data.rows.length,
          })
        },
      }
    )

    useImperativeHandle(ref, () => ({
      rowAdded(row: Dictionary<any>) {
        dispatch({
          type: 'ADD_NEW_ROW',
          payload: row,
        })
      },
      rowEdited(row: Dictionary<any>, idx: number) {
        dispatch({
          type: 'EDIT_ROW',
          payload: { row, idx },
        })
      },
    }))

    useEffect(() => {
      if (!mounted) setMounted(true)
    }, [])

    useEffect(() => {
      if (mounted) {
        dispatch({ type: 'UPDATE_FILTERS', payload: {} })
      }
    }, [JSON.stringify(filters)])

    useEffect(() => {
      if (mounted) {
        dispatch({ type: 'UPDATE_SORTS', payload: {} })
      }
    }, [JSON.stringify(sorts)])

    useEffect(() => {
      if (state.isInitialComplete && storageRef && state.table) {
        saveStorageDebounced(state, storageRef, sort as string[], filter as string[])
      }
    }, [
      state.table,
      state.isInitialComplete,
      state.gridColumns,
      JSON.stringify(sorts),
      JSON.stringify(filters),
      storageRef,
    ])

    useEffect(() => {
      dispatch({
        type: 'INIT_CALLBACK',
        payload: { ...props },
      })
    }, [])

    useEffect(() => {
      const initializeData = async () => {
        const { savedState } = await initTable(
          props,
          state,
          dispatch,
          sort as string[],
          filter as string[]
        )

        if (savedState.sorts || savedState.filters) {
          setParams((prevParams) => {
            return {
              ...prevParams,
              ...(savedState.sorts && { sort: savedState.sorts }),
              ...(savedState.filters && { filter: savedState.filters }),
            }
          })
        }
      }

      const refreshTable = JSON.stringify(props.table) !== JSON.stringify(state.table)

<<<<<<< HEAD
  return (
    <div className="sb-grid">
      <Header
        table={props.table}
        sorts={sorts}
        filters={filters}
        isRefetching={isRefetching}
        onAddRow={editable ? onAddRow : undefined}
        onAddColumn={editable ? onAddColumn : undefined}
        onImportData={editable ? onImportData : undefined}
        headerActions={headerActions}
        customHeader={customHeader}
      />
      {showCustomChildren && children !== undefined ? (
        <>{children}</>
      ) : (
        <>
          <ExpressionFilter />
          <Grid
            ref={gridRef}
            {...gridProps}
            rows={data?.rows ?? []}
            updateRow={updateTableRow}
            onEditForeignKeyColumnValue={onEditForeignKeyColumnValue}
          />
          <Footer isLoading={isLoading || isRefetching} />
          <Shortcuts gridRef={gridRef} />
        </>
      )}

      {mounted &&
        createPortal(<RowContextMenu table={props.table} rows={data?.rows ?? []} />, document.body)}
    </div>
  )
})
=======
      if (!state.table || refreshTable) {
        initializeData()
      }
    }, [state.table, props.table, props.schema])

    return (
      <div className="sb-grid">
        <Header
          table={props.table}
          sorts={sorts}
          filters={filters}
          isRefetching={isRefetching}
          onAddRow={editable ? onAddRow : undefined}
          onAddColumn={editable ? onAddColumn : undefined}
          onImportData={editable ? onImportData : undefined}
          headerActions={headerActions}
          customHeader={customHeader}
        />
        {showCustomChildren && children !== undefined ? (
          <>{children}</>
        ) : (
          <>
            <Grid
              ref={gridRef}
              {...gridProps}
              rows={data?.rows ?? []}
              error={error}
              isLoading={isLoading}
              isSuccess={isSuccess}
              isError={isError}
              filters={filters}
              setParams={setParams}
              updateRow={updateTableRow}
              onAddRow={onAddRow}
              onImportData={onImportData}
              onEditForeignKeyColumnValue={onEditForeignKeyColumnValue}
            />
            <Footer isLoading={isLoading || isRefetching} />
            <Shortcuts gridRef={gridRef} />
          </>
        )}

        {mounted &&
          createPortal(
            <RowContextMenu table={props.table} rows={data?.rows ?? []} />,
            document.body
          )}
      </div>
    )
  }
)
>>>>>>> 3870e47a
<|MERGE_RESOLUTION|>--- conflicted
+++ resolved
@@ -14,10 +14,7 @@
   initTable,
   saveStorageDebounced,
 } from './SupabaseGrid.utils'
-<<<<<<< HEAD
-import { useProjectContext } from 'components/layouts/ProjectLayout/ProjectContext'
 import { ExpressionFilter } from './components/header/filter/ExpressionFilter'
-=======
 import { Shortcuts } from './components/common'
 import Footer from './components/footer'
 import { Grid } from './components/grid'
@@ -25,7 +22,6 @@
 import { RowContextMenu } from './components/menu'
 import { StoreProvider, useDispatch, useTrackedState } from './store'
 import { Dictionary, SupabaseGridProps, SupabaseGridRef } from './types'
->>>>>>> 3870e47a
 
 /** Supabase Grid: React component to render database table */
 
@@ -166,43 +162,6 @@
 
       const refreshTable = JSON.stringify(props.table) !== JSON.stringify(state.table)
 
-<<<<<<< HEAD
-  return (
-    <div className="sb-grid">
-      <Header
-        table={props.table}
-        sorts={sorts}
-        filters={filters}
-        isRefetching={isRefetching}
-        onAddRow={editable ? onAddRow : undefined}
-        onAddColumn={editable ? onAddColumn : undefined}
-        onImportData={editable ? onImportData : undefined}
-        headerActions={headerActions}
-        customHeader={customHeader}
-      />
-      {showCustomChildren && children !== undefined ? (
-        <>{children}</>
-      ) : (
-        <>
-          <ExpressionFilter />
-          <Grid
-            ref={gridRef}
-            {...gridProps}
-            rows={data?.rows ?? []}
-            updateRow={updateTableRow}
-            onEditForeignKeyColumnValue={onEditForeignKeyColumnValue}
-          />
-          <Footer isLoading={isLoading || isRefetching} />
-          <Shortcuts gridRef={gridRef} />
-        </>
-      )}
-
-      {mounted &&
-        createPortal(<RowContextMenu table={props.table} rows={data?.rows ?? []} />, document.body)}
-    </div>
-  )
-})
-=======
       if (!state.table || refreshTable) {
         initializeData()
       }
@@ -225,6 +184,7 @@
           <>{children}</>
         ) : (
           <>
+            <ExpressionFilter />
             <Grid
               ref={gridRef}
               {...gridProps}
@@ -253,5 +213,4 @@
       </div>
     )
   }
-)
->>>>>>> 3870e47a
+)