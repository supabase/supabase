--- conflicted
+++ resolved
@@ -222,70 +222,7 @@
             onRowsChange={onRowsChange}
             onSelectedCellChange={onSelectedCellChange}
             onSelectedRowsChange={onSelectedRowsChange}
-<<<<<<< HEAD
-            onRowDoubleClick={onRowDoubleClick}
-            className={gridClass}
-            rowClass={rowClass}
-            style={{ height: '100%' }}
-            noRowsFallback={
-              <>
-                {isLoading && (
-                  <div className="p-2">
-                    <GenericSkeletonLoader />
-                  </div>
-                )}
-                {isError && (
-                  <div className="p-2">
-                    <AlertError error={error} subject="Failed to retrieve rows from table" />
-                  </div>
-                )}
-                {isSuccess && (
-                  <>
-                    {(filters ?? []).length === 0 ? (
-                      <div
-                        style={{ height: `calc(100% - 35px)` }}
-                        className="flex flex-col items-center justify-center"
-                      >
-                        <p className="text-sm text-foreground-light">This table is empty</p>
-                        {onAddRow !== undefined && onImportData !== undefined && (
-                          <>
-                            <p className="text-sm text-foreground-light mt-1">
-                              Add rows to your table to get started.
-                            </p>
-                            <div className="flex items-center space-x-2 mt-4">
-                              {/* [Joshen] Leaving this as a placeholder */}
-                              {/* <Button type="outline">Generate random data</Button> */}
-                              {onAddRow !== undefined && onImportData !== undefined && (
-                                <Button type="default" onClick={onImportData}>
-                                  Import data via CSV
-                                </Button>
-                              )}
-                            </div>
-                          </>
-                        )}
-                      </div>
-                    ) : (
-                      <div
-                        style={{ height: `calc(100% - 35px)` }}
-                        className="flex flex-col items-center justify-center"
-                      >
-                        <p className="text-sm text-foreground-light">
-                          The filters applied has returned no results from this table
-                        </p>
-                        <div className="flex items-center space-x-2 mt-4">
-                          <Button type="default" onClick={() => removeAllFilters()}>
-                            Remove all filters
-                          </Button>
-                        </div>
-                      </div>
-                    )}
-                  </>
-                )}
-              </>
-            }
-=======
             onCellDoubleClick={(props) => onRowDoubleClick(props.row, props.column)}
->>>>>>> 7f1de2f9
           />
         </div>
       )
