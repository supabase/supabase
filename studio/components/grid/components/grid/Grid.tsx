--- conflicted
+++ resolved
@@ -176,18 +176,6 @@
                 )}
                 {isSuccess && (
                   <>
-<<<<<<< HEAD
-                    <p className="text-sm text-light mt-1">Add some rows to get started.</p>
-                    <div className="flex items-center space-x-2 mt-4">
-                      {/* [Joshen] Leaving this as a placeholder */}
-                      {/* <Button type="outline">Generate random data</Button> */}
-                      {onAddRow !== undefined && onImportData !== undefined && (
-                        <Button type="default" onClick={onImportData}>
-                          Import data via CSV
-                        </Button>
-                      )}
-                    </div>
-=======
                     {(filters ?? []).length === 0 ? (
                       <div
                         style={{ height: `calc(100% - 35px)` }}
@@ -197,7 +185,7 @@
                         {onAddRow !== undefined && onImportData !== undefined && (
                           <>
                             <p className="text-sm text-light mt-1">
-                              Add or generate rows to get started.
+                              Add rows to your table to get started.
                             </p>
                             <div className="flex items-center space-x-2 mt-4">
                               {/* [Joshen] Leaving this as a placeholder */}
@@ -226,7 +214,6 @@
                         </div>
                       </div>
                     )}
->>>>>>> fdaf8a29
                   </>
                 )}
               </>
