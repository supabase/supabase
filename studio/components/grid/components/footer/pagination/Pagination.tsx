--- conflicted
+++ resolved
@@ -124,13 +124,8 @@
 
   return (
     <div className="sb-grid-pagination">
-<<<<<<< HEAD
       {(data?.count ?? -1) < 0 ? (
         <p className="text-scale-1100 text-sm">Loading records...</p>
-=======
-      {state.totalRows < 0 ? (
-        <p className="text-sm text-scale-1100">Loading records...</p>
->>>>>>> adcdd58a
       ) : (
         <>
           <Button
@@ -176,13 +171,8 @@
               style={{ padding: '3px 10px' }}
             >{`${state.rowsPerPage} rows`}</Button>
           </DropdownControl>
-<<<<<<< HEAD
           <p className="text-scale-1100 text-sm">{`${data?.count.toLocaleString()} ${
             data?.count === 0 || (data?.count ?? 2) > 1 ? `records` : 'record'
-=======
-          <p className="text-sm text-scale-1100">{`${state.totalRows.toLocaleString()} ${
-            state.totalRows === 0 || state.totalRows > 1 ? `records` : 'record'
->>>>>>> adcdd58a
           }`}</p>
           {(state.isLoading || isLoading) && <IconLoader size={14} className="animate-spin" />}
         </>
