import { PropsWithChildren } from 'react'
import {
  DropdownMenuContent_Shadcn_,
  DropdownMenuItem_Shadcn_,
  DropdownMenuTrigger_Shadcn_,
  DropdownMenu_Shadcn_,
} from 'ui'

interface DropdownControlProps {
  options: {
    value: string | number
    label: string
    postLabel?: string
    preLabel?: string
  }[]
  onSelect: (value: string | number) => void
  side?: 'bottom' | 'left' | 'top' | 'right' | undefined
  align?: 'start' | 'center' | 'end' | undefined
}

export const DropdownControl = ({
  children,
  side,
  align,
  options,
  onSelect,
}: PropsWithChildren<DropdownControlProps>) => {
  return (
    <DropdownMenu_Shadcn_>
      <DropdownMenuTrigger_Shadcn_>{children}</DropdownMenuTrigger_Shadcn_>
      <DropdownMenuContent_Shadcn_ side={side} align={align}>
        <div className="dropdown-control" style={{ maxHeight: '30vh' }}>
          {options.length === 0 && <p className="dropdown-control__empty-text">No more items</p>}
          {options.map((x) => {
            return (
              <DropdownMenuItem_Shadcn_ key={x.value} onClick={() => onSelect(x.value)}>
                <div className="flex items-center gap-2">
<<<<<<< HEAD
                  {x.preLabel && <span className="grow text-scale-900">{x.preLabel}</span>}
                  <span>{x.label}</span>
                  {x.postLabel && <span className="text-scale-900">{x.postLabel}</span>}
=======
                  {x.preLabel && (
                    <span className="grow text-xs text-foreground-lighter">{x.preLabel}</span>
                  )}
                  <span>{x.label}</span>
                  {x.postLabel && (
                    <span className="text-xs text-foreground-lighter">{x.postLabel}</span>
                  )}
>>>>>>> 3a970ccb
                </div>
              </DropdownMenuItem_Shadcn_>
            )
          })}
        </div>
      </DropdownMenuContent_Shadcn_>
    </DropdownMenu_Shadcn_>
  )
}<|MERGE_RESOLUTION|>--- conflicted
+++ resolved
@@ -35,19 +35,9 @@
             return (
               <DropdownMenuItem_Shadcn_ key={x.value} onClick={() => onSelect(x.value)}>
                 <div className="flex items-center gap-2">
-<<<<<<< HEAD
-                  {x.preLabel && <span className="grow text-scale-900">{x.preLabel}</span>}
+                  {x.preLabel && <span className="grow text-foreground-lighter">{x.preLabel}</span>}
                   <span>{x.label}</span>
-                  {x.postLabel && <span className="text-scale-900">{x.postLabel}</span>}
-=======
-                  {x.preLabel && (
-                    <span className="grow text-xs text-foreground-lighter">{x.preLabel}</span>
-                  )}
-                  <span>{x.label}</span>
-                  {x.postLabel && (
-                    <span className="text-xs text-foreground-lighter">{x.postLabel}</span>
-                  )}
->>>>>>> 3a970ccb
+                  {x.postLabel && <span className="text-foreground-lighter">{x.postLabel}</span>}
                 </div>
               </DropdownMenuItem_Shadcn_>
             )
