import * as Tooltip from '@radix-ui/react-tooltip'
import { CalculatedColumn } from '@supabase/react-data-grid'
import {
  Button,
  Divider,
  DropdownMenuContent_Shadcn_,
  DropdownMenuItem_Shadcn_,
  DropdownMenuTrigger_Shadcn_,
  DropdownMenu_Shadcn_,
  IconChevronDown,
  IconEdit,
  IconLock,
  IconTrash,
  IconUnlock,
} from 'ui'

import { useDispatch, useTrackedState } from '../../store'

interface ColumnMenuProps {
  column: CalculatedColumn<any, unknown>
  isEncrypted?: boolean
}

const ColumnMenu = ({ column, isEncrypted }: ColumnMenuProps) => {
  const state = useTrackedState()
  const dispatch = useDispatch()
  const { onEditColumn: onEditColumnFunc, onDeleteColumn: onDeleteColumnFunc } = state

  const columnKey = column.key

  function onFreezeColumn() {
    dispatch({ type: 'FREEZE_COLUMN', payload: { columnKey } })
  }

  function onUnfreezeColumn() {
    dispatch({ type: 'UNFREEZE_COLUMN', payload: { columnKey } })
  }

  function onEditColumn() {
    if (onEditColumnFunc) onEditColumnFunc(columnKey)
  }

  function onDeleteColumn() {
    if (onDeleteColumnFunc) onDeleteColumnFunc(columnKey)
  }

  function renderMenu() {
    return (
      <>
        {state.editable && onEditColumn !== undefined && (
          <Tooltip.Root delayDuration={0}>
            <Tooltip.Trigger asChild className={`${isEncrypted ? 'opacity-50' : ''}`}>
              <DropdownMenuItem_Shadcn_
                className="space-x-2"
                onClick={onEditColumn}
                disabled={isEncrypted}
              >
                <IconEdit size="tiny" />
                <p className="text">Edit column</p>
              </DropdownMenuItem_Shadcn_>
            </Tooltip.Trigger>
            {isEncrypted && (
              <Tooltip.Portal>
                <Tooltip.Content side="bottom">
                  <Tooltip.Arrow className="radix-tooltip-arrow" />
                  <div
                    className={[
                      'rounded bg-scale-100 py-1 px-2 leading-none shadow',
                      'border border-scale-200',
                    ].join(' ')}
                  >
<<<<<<< HEAD
                    <span className="text-xs text">Encrypted columns cannot be edited</span>
=======
                    <span className="text-xs text-foreground">
                      Encrypted columns cannot be edited
                    </span>
>>>>>>> 6648acac
                  </div>
                </Tooltip.Content>
              </Tooltip.Portal>
            )}
          </Tooltip.Root>
        )}
        <DropdownMenuItem_Shadcn_
          className="space-x-2"
          onClick={column.frozen ? onUnfreezeColumn : onFreezeColumn}
        >
          {column.frozen ? (
            <>
              <IconUnlock size="tiny" />
              <p className="text">Unfreeze column</p>
            </>
          ) : (
            <>
              <IconLock size="tiny" />
              <p className="text">Freeze column</p>
            </>
          )}
        </DropdownMenuItem_Shadcn_>
        {state.editable && onDeleteColumn !== undefined && (
          <>
            <Divider light />
            <DropdownMenuItem_Shadcn_ className="space-x-2" onClick={onDeleteColumn}>
              <IconTrash size="tiny" stroke="red" />
              <p className="text">Delete column</p>
            </DropdownMenuItem_Shadcn_>
          </>
        )}
      </>
    )
  }

  return (
    <>
      <DropdownMenu_Shadcn_>
        <DropdownMenuTrigger_Shadcn_>
          <Button
            asChild
            className="opacity-50 flex"
            type="text"
            icon={<IconChevronDown />}
            style={{ padding: '3px' }}
          >
            <span></span>
          </Button>
        </DropdownMenuTrigger_Shadcn_>
        <DropdownMenuContent_Shadcn_ align="end" side="bottom">
          {renderMenu()}
        </DropdownMenuContent_Shadcn_>
      </DropdownMenu_Shadcn_>
    </>
  )
}

export default ColumnMenu<|MERGE_RESOLUTION|>--- conflicted
+++ resolved
@@ -69,13 +69,9 @@
                       'border border-scale-200',
                     ].join(' ')}
                   >
-<<<<<<< HEAD
-                    <span className="text-xs text">Encrypted columns cannot be edited</span>
-=======
                     <span className="text-xs text-foreground">
                       Encrypted columns cannot be edited
                     </span>
->>>>>>> 6648acac
                   </div>
                 </Tooltip.Content>
               </Tooltip.Portal>
