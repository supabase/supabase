--- conflicted
+++ resolved
@@ -49,13 +49,7 @@
                     plan === 'free' ? '?panel=subscriptionPlan' : ''
                   }`}
                 >
-<<<<<<< HEAD
-                  <a>
-                    {tier === PRICING_TIER_PRODUCT_IDS.FREE ? 'Upgrade to Pro' : 'Enable add on'}
-                  </a>
-=======
                   <a>{plan === 'free' ? 'Upgrade to Pro' : 'Enable Addon'}</a>
->>>>>>> 235726e2
                 </Link>
               </Button>
             </Tooltip.Trigger>
