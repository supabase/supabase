<<<<<<< HEAD
import { IS_PLATFORM } from 'lib/constants'
import { detectOS } from 'lib/helpers'
import { useState } from 'react'
import { useSqlEditorStateSnapshot } from 'state/sql-editor'
import { Button, IconCommand, IconCornerDownLeft, IconDownload } from 'ui'
import DownloadSnippetModal from '../DownloadSnippetModal'
=======
import * as Tooltip from '@radix-ui/react-tooltip'
import { IS_PLATFORM } from 'lib/constants'
import { detectOS } from 'lib/helpers'
import { Button, IconAlignLeft, IconCommand, IconCornerDownLeft } from 'ui'

>>>>>>> 40f024ec
import FavoriteButton from './FavoriteButton'
import SavingIndicator from './SavingIndicator'
import SizeToggleButton from './SizeToggleButton'

export type UtilityActionsProps = {
  id: string
  isExecuting?: boolean
  isDisabled?: boolean
  prettifyQuery: () => void
  executeQuery: () => void
}

const UtilityActions = ({
  id,
  isExecuting = false,
  isDisabled = false,
  prettifyQuery,
  executeQuery,
}: UtilityActionsProps) => {
  const os = detectOS()
  const snap = useSqlEditorStateSnapshot()
  const [isDownloadSnippetModalOpen, setIsDownloadSnippetModalOpen] = useState(false)

  const snippet = snap.snippets[id]?.snippet

  return (
    <>
      {snippet && (
        <DownloadSnippetModal
          id={id}
          visible={isDownloadSnippetModalOpen}
          onCancel={() => setIsDownloadSnippetModalOpen(false)}
        />
      )}
      <SavingIndicator id={id} />
      {IS_PLATFORM && snippet && (
        <Button
          type="text"
          size="tiny"
          icon={<IconDownload size="tiny" />}
          onClick={() => setIsDownloadSnippetModalOpen(true)}
        >
          Download as migration file
        </Button>
      )}
      {IS_PLATFORM && <FavoriteButton id={id} />}
      <SizeToggleButton id={id} />
      <Tooltip.Root delayDuration={0}>
        <Tooltip.Trigger asChild>
          <Button
            type="text"
            onClick={() => prettifyQuery()}
            icon={<IconAlignLeft size="tiny" strokeWidth={2} className="text-gray-1100" />}
          />
        </Tooltip.Trigger>
        <Tooltip.Portal>
          <Tooltip.Content side="bottom">
            <Tooltip.Arrow className="radix-tooltip-arrow" />
            <div
              className={[
                'rounded bg-scale-100 py-1 px-2 leading-none shadow',
                'border border-scale-200',
              ].join(' ')}
            >
              <span className="text-xs text-foreground">Prettify SQL</span>
            </div>
          </Tooltip.Content>
        </Tooltip.Portal>
      </Tooltip.Root>
      <Button
        onClick={() => executeQuery()}
        disabled={isDisabled || isExecuting}
        loading={isExecuting}
        type="default"
        size="tiny"
        className="mx-2"
        iconRight={
          <div className="flex items-center space-x-1">
            {os === 'macos' ? (
              <IconCommand size={10} strokeWidth={1.5} />
            ) : (
              <p className="text-xs text-foreground-light">CTRL</p>
            )}
            <IconCornerDownLeft size={10} strokeWidth={1.5} />
          </div>
        }
      >
        RUN
      </Button>
    </>
  )
}

export default UtilityActions<|MERGE_RESOLUTION|>--- conflicted
+++ resolved
@@ -1,17 +1,11 @@
-<<<<<<< HEAD
+import * as Tooltip from '@radix-ui/react-tooltip'
 import { IS_PLATFORM } from 'lib/constants'
 import { detectOS } from 'lib/helpers'
 import { useState } from 'react'
 import { useSqlEditorStateSnapshot } from 'state/sql-editor'
-import { Button, IconCommand, IconCornerDownLeft, IconDownload } from 'ui'
+import { Button, IconAlignLeft, IconCommand, IconCornerDownLeft, IconDownload } from 'ui'
 import DownloadSnippetModal from '../DownloadSnippetModal'
-=======
-import * as Tooltip from '@radix-ui/react-tooltip'
-import { IS_PLATFORM } from 'lib/constants'
-import { detectOS } from 'lib/helpers'
-import { Button, IconAlignLeft, IconCommand, IconCornerDownLeft } from 'ui'
 
->>>>>>> 40f024ec
 import FavoriteButton from './FavoriteButton'
 import SavingIndicator from './SavingIndicator'
 import SizeToggleButton from './SizeToggleButton'
