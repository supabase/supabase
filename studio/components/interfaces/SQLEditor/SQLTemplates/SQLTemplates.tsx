import { PermissionAction } from '@supabase/shared-types/out/constants'
import { partition } from 'lodash'
import { observer } from 'mobx-react-lite'

import { useParams, useTelemetryProps } from 'common'
import {
  SQL_TEMPLATES,
  sqlAiDisclaimerComment,
} from 'components/interfaces/SQLEditor/SQLEditor.constants'
import { useSqlGenerateMutation } from 'data/ai/sql-generate-mutation'
import { SqlSnippet } from 'data/content/sql-snippets-query'
import { useEntityDefinitionsQuery } from 'data/database/entity-definitions-query'
import { isError } from 'data/utils/error-check'
import { motion } from 'framer-motion'
import {
  useCheckPermissions,
  useLocalStorageQuery,
  useSelectedOrganization,
  useSelectedProject,
  useStore,
} from 'hooks'
import { IS_PLATFORM } from 'lib/constants'
import { uuidv4 } from 'lib/helpers'
import { useProfile } from 'lib/profile'
import Telemetry from 'lib/telemetry'
import { useRouter } from 'next/router'
import { useState } from 'react'
import { format } from 'sql-formatter'
import { useSqlEditorStateSnapshot } from 'state/sql-editor'
import { AiIcon, IconCornerDownLeft, IconSettings, Input } from 'ui'
import AISettingsModal from '../AISettingsModal'
import { createSqlSnippetSkeleton } from '../SQLEditor.utils'
import SQLCard from './SQLCard'

const SQLTemplates = observer(() => {
  const { ui } = useStore()
  const { ref } = useParams()
  const router = useRouter()
  const { profile } = useProfile()
  const [sql, quickStart] = partition(SQL_TEMPLATES, { type: 'template' })
  const { mutateAsync: generateSql, isLoading: isSqlGenerateLoading } = useSqlGenerateMutation()
  const [isAISettingsOpen, setIsAISettingsOpen] = useState(false)
  const selectedOrganization = useSelectedOrganization()
  const selectedProject = useSelectedProject()
  const isOptedInToAI =
    selectedOrganization?.opt_in_tags?.includes('AI_SQL_GENERATOR_OPT_IN') ?? false
  const [isOptedInToAISchema] = useLocalStorageQuery('supabase_sql-editor-ai-schema', false)

  const includeSchemaMetadata = (isOptedInToAI || !IS_PLATFORM) && isOptedInToAISchema

  const { data } = useEntityDefinitionsQuery(
    {
      projectRef: selectedProject?.ref,
      connectionString: selectedProject?.connectionString,
    },
    { enabled: includeSchemaMetadata }
  )

  const entityDefinitions = includeSchemaMetadata ? data?.map((def) => def.sql.trim()) : undefined

  const telemetryProps = useTelemetryProps()
  const snap = useSqlEditorStateSnapshot()
  const canCreateSQLSnippet = useCheckPermissions(PermissionAction.CREATE, 'user_content', {
    resource: { type: 'sql', owner_id: profile?.id },
    subject: { id: profile?.id },
  })

  // [Joshen TODO] Removed optimistic query creation logic for now, need to figure out
  // how to do that after using ids as part of the URL
  const handleNewQuery = async (sql: string, name: string) => {
    if (!ref) return console.error('Project ref is required')
    if (!canCreateSQLSnippet) {
      return ui.setNotification({
        category: 'info',
        message: 'Your queries will not be saved as you do not have sufficient permissions',
      })
    }

    try {
      const snippet = createSqlSnippetSkeleton({ name, sql, owner_id: profile?.id })
      const data = { ...snippet, id: uuidv4() }
      snap.addSnippet(data as SqlSnippet, ref, true)
      router.push(`/project/${ref}/sql/${data.id}`)
    } catch (error: any) {
      ui.setNotification({
        category: 'error',
        message: `Failed to create new query: ${error.message}`,
      })
    }
  }

  return (
    <>
      <AISettingsModal visible={isAISettingsOpen} onCancel={() => setIsAISettingsOpen(false)} />
      <div className="block h-full space-y-8 overflow-y-auto p-6">
        <div className="mt-32 mb-32 flex flex-col items-center">
          <motion.h1
            className="text-scale-1200 mb-8 text-3xl"
            variants={{
              visible: {
                y: 0,
                opacity: 1,
              },
              hidden: {
                y: 10,
                opacity: 0,
              },
            }}
            initial="hidden"
            animate="visible"
          >
            What do you want to build?
          </motion.h1>
          <div className="w-full flex justify-center">
            {!isSqlGenerateLoading ? (
              <motion.div
                key="ask-ai-input-container"
                layoutId="ask-ai-input-container"
                className="w-full max-w-2xl border border-brand-900"
                variants={{
                  visible: {
                    y: 0,
                    opacity: 1,
                    borderRadius: 6,
<<<<<<< HEAD
                  },
                  hidden: {
                    y: -50,
                    opacity: 0,
                    borderRadius: 6,
                  },
                }}
                initial="hidden"
                animate="visible"
              >
                <Input
                  size="xlarge"
                  inputRef={(inputElement: HTMLInputElement) => {
                    setTimeout(() => {
                      inputElement?.focus()
                    }, 200)
                  }}
                  icon={
                    <motion.div
                      key="ask-ai-input-icon"
                      layoutId="ask-ai-input-icon"
                      className="ml-1"
                      variants={{
                        visible: {
                          scale: 1,
                        },
                      }}
                      initial="visible"
                      animate="visible"
                    >
                      <AiIcon className="w-4 h-4" />
                    </motion.div>
                  }
                  inputClassName="w-full border-none py-4 focus:!ring-0 pr-20"
                  iconContainerClassName="transition text-scale-800 text-brand-900"
                  placeholder="Ask Supabase AI to build a query"
                  className="w-full"
                  onKeyPress={async (e) => {
                    if (e.key === 'Enter') {
                      try {
                        const value = e.currentTarget.value

                        if (!value) {
                          return
                        }

                        const { title, sql } = await generateSql({
                          prompt: e.currentTarget.value,
                          entityDefinitions,
                        })

                        const formattedSql =
                          sqlAiDisclaimerComment +
                          '\n\n' +
                          format(sql, {
                            language: 'postgresql',
                            keywordCase: 'lower',
                          })

                        await handleNewQuery(formattedSql, title)
                      } catch (error: unknown) {
                        if (isError(error)) {
                          ui.setNotification({
                            category: 'error',
                            message: error.message,
                          })
                        }
                      }
                    }
                  }}
                  actions={
                    <div className="flex items-center space-x-1 mr-4 gap-2">
                      <IconCornerDownLeft size={16} strokeWidth={1.5} />
                      <IconSettings
                        className="cursor-pointer"
                        onClick={() => setIsAISettingsOpen(true)}
                      />
                    </div>
                  }
                />
              </motion.div>
            ) : (
              <motion.div
                key="ask-ai-loading"
                layoutId="ask-ai-input-container"
                className="p-5 border border-brand-900 text-brand-900"
                variants={{
                  visible: {
                    borderRadius: 50,
                  },
=======
                  },
                  hidden: {
                    y: -50,
                    opacity: 0,
                    borderRadius: 6,
                  },
                }}
                initial="hidden"
                animate="visible"
              >
                <Input
                  size="xlarge"
                  inputRef={(inputElement: HTMLInputElement) => {
                    setTimeout(() => {
                      inputElement?.focus()
                    }, 200)
                  }}
                  icon={
                    <motion.div
                      key="ask-ai-input-icon"
                      layoutId="ask-ai-input-icon"
                      className="ml-1"
                      variants={{
                        visible: {
                          scale: 1,
                        },
                      }}
                      initial="visible"
                      animate="visible"
                    >
                      <AiIcon className="w-4 h-4" />
                    </motion.div>
                  }
                  inputClassName="w-full border-none py-4 focus:!ring-0 pr-20"
                  iconContainerClassName="transition text-scale-800 text-brand-900"
                  placeholder="Ask Supabase AI to build a query"
                  className="w-full"
                  onKeyPress={async (e) => {
                    if (e.key === 'Enter') {
                      try {
                        const value = e.currentTarget.value

                        if (!value) {
                          return
                        }

                        const { title, sql } = await generateSql({
                          prompt: e.currentTarget.value,
                          entityDefinitions,
                        })

                        const formattedSql =
                          sqlAiDisclaimerComment +
                          '\n\n' +
                          format(sql, {
                            language: 'postgresql',
                            keywordCase: 'lower',
                          })

                        await handleNewQuery(formattedSql, title)

                        Telemetry.sendEvent(
                          {
                            category: 'sql_editor',
                            action: 'ai_suggestion_created',
                            label: 'create_snippet',
                          },
                          telemetryProps,
                          router
                        )
                      } catch (error: unknown) {
                        if (isError(error)) {
                          ui.setNotification({
                            category: 'error',
                            message: error.message,
                          })
                        }
                      }
                    }
                  }}
                  actions={
                    <div className="flex items-center space-x-1 mr-4 gap-2">
                      <IconCornerDownLeft size={16} strokeWidth={1.5} />
                      <IconSettings
                        className="cursor-pointer"
                        onClick={() => setIsAISettingsOpen(true)}
                      />
                    </div>
                  }
                />
              </motion.div>
            ) : (
              <motion.div
                key="ask-ai-loading"
                layoutId="ask-ai-input-container"
                className="p-5 border border-brand-900 text-brand-900"
                variants={{
                  visible: {
                    borderRadius: 50,
                  },
>>>>>>> 6d1cc92e
                }}
                transition={{
                  type: 'spring',
                  mass: 0.1,
                  stiffness: 200,
                  damping: 30,
                }}
                initial="visible"
                animate="visible"
              >
                <motion.div
                  key="ask-ai-loading-icon"
                  layoutId="ask-ai-input-icon"
                  animate={{
                    scale: [0.9, 1.1, 0.9],
                    transition: {
                      delay: 0.2,
                      ease: 'linear',
                      duration: 2,
                      repeat: Infinity,
                    },
                  }}
                >
                  <AiIcon className="w-4 h-4" />
                </motion.div>
              </motion.div>
            )}
          </div>
        </div>
        <div>
          <div className="mb-4">
            <h1 className="text-scale-1200 mb-3 text-xl">Scripts</h1>
            <p className="text-scale-1100 text-sm">Quick scripts to run on your database.</p>
            <p className="text-scale-1100 text-sm">
              Click on any script to fill the query box, modify the script, then click
              <span className="text-code">Run</span>.
            </p>
          </div>
          <div className="grid gap-4 sm:grid-cols-1 lg:grid-cols-2 xl:grid-cols-3 2xl:grid-cols-4">
            {sql.map((x) => (
              <SQLCard
                key={x.title}
                title={x.title}
                description={x.description}
                sql={x.sql}
                onClick={(sql, title) => {
                  handleNewQuery(sql, title)
                  Telemetry.sendEvent(
                    {
                      category: 'scripts',
                      action: 'script_clicked',
                      label: x.title,
                    },
                    telemetryProps,
                    router
                  )
                }}
              />
            ))}
          </div>
<<<<<<< HEAD
=======
        </div>
        <div className="mb-8">
          <div className="mb-4">
            <h1 className="text-scale-1200 mb-3 text-xl">Quick start</h1>
            <p className="text-scale-1100 text-sm">
              While we're in beta, we want to offer a quick way to explore Supabase. While we build
              importers, check out these simple starters.
            </p>
            <p className="text-scale-1100 text-sm">
              Click on any script to fill the query box, modify the script, then click
              <span className="text-code">Run</span>.
            </p>
          </div>
          <div className="grid gap-4 sm:grid-cols-1 lg:grid-cols-2 xl:grid-cols-3 2xl:grid-cols-4">
            {quickStart.map((x) => (
              <SQLCard
                key={x.title}
                title={x.title}
                description={x.description}
                sql={x.sql}
                onClick={(sql, title) => {
                  handleNewQuery(sql, title)
                  Telemetry.sendEvent(
                    {
                      category: 'quickstart',
                      action: 'quickstart_clicked',
                      label: x.title,
                    },
                    telemetryProps,
                    router
                  )
                }}
              />
            ))}
          </div>
>>>>>>> 6d1cc92e
        </div>
      </div>
    </>
  )
})

export default SQLTemplates<|MERGE_RESOLUTION|>--- conflicted
+++ resolved
@@ -122,98 +122,6 @@
                     y: 0,
                     opacity: 1,
                     borderRadius: 6,
-<<<<<<< HEAD
-                  },
-                  hidden: {
-                    y: -50,
-                    opacity: 0,
-                    borderRadius: 6,
-                  },
-                }}
-                initial="hidden"
-                animate="visible"
-              >
-                <Input
-                  size="xlarge"
-                  inputRef={(inputElement: HTMLInputElement) => {
-                    setTimeout(() => {
-                      inputElement?.focus()
-                    }, 200)
-                  }}
-                  icon={
-                    <motion.div
-                      key="ask-ai-input-icon"
-                      layoutId="ask-ai-input-icon"
-                      className="ml-1"
-                      variants={{
-                        visible: {
-                          scale: 1,
-                        },
-                      }}
-                      initial="visible"
-                      animate="visible"
-                    >
-                      <AiIcon className="w-4 h-4" />
-                    </motion.div>
-                  }
-                  inputClassName="w-full border-none py-4 focus:!ring-0 pr-20"
-                  iconContainerClassName="transition text-scale-800 text-brand-900"
-                  placeholder="Ask Supabase AI to build a query"
-                  className="w-full"
-                  onKeyPress={async (e) => {
-                    if (e.key === 'Enter') {
-                      try {
-                        const value = e.currentTarget.value
-
-                        if (!value) {
-                          return
-                        }
-
-                        const { title, sql } = await generateSql({
-                          prompt: e.currentTarget.value,
-                          entityDefinitions,
-                        })
-
-                        const formattedSql =
-                          sqlAiDisclaimerComment +
-                          '\n\n' +
-                          format(sql, {
-                            language: 'postgresql',
-                            keywordCase: 'lower',
-                          })
-
-                        await handleNewQuery(formattedSql, title)
-                      } catch (error: unknown) {
-                        if (isError(error)) {
-                          ui.setNotification({
-                            category: 'error',
-                            message: error.message,
-                          })
-                        }
-                      }
-                    }
-                  }}
-                  actions={
-                    <div className="flex items-center space-x-1 mr-4 gap-2">
-                      <IconCornerDownLeft size={16} strokeWidth={1.5} />
-                      <IconSettings
-                        className="cursor-pointer"
-                        onClick={() => setIsAISettingsOpen(true)}
-                      />
-                    </div>
-                  }
-                />
-              </motion.div>
-            ) : (
-              <motion.div
-                key="ask-ai-loading"
-                layoutId="ask-ai-input-container"
-                className="p-5 border border-brand-900 text-brand-900"
-                variants={{
-                  visible: {
-                    borderRadius: 50,
-                  },
-=======
                   },
                   hidden: {
                     y: -50,
@@ -314,7 +222,6 @@
                   visible: {
                     borderRadius: 50,
                   },
->>>>>>> 6d1cc92e
                 }}
                 transition={{
                   type: 'spring',
@@ -375,44 +282,6 @@
               />
             ))}
           </div>
-<<<<<<< HEAD
-=======
-        </div>
-        <div className="mb-8">
-          <div className="mb-4">
-            <h1 className="text-scale-1200 mb-3 text-xl">Quick start</h1>
-            <p className="text-scale-1100 text-sm">
-              While we're in beta, we want to offer a quick way to explore Supabase. While we build
-              importers, check out these simple starters.
-            </p>
-            <p className="text-scale-1100 text-sm">
-              Click on any script to fill the query box, modify the script, then click
-              <span className="text-code">Run</span>.
-            </p>
-          </div>
-          <div className="grid gap-4 sm:grid-cols-1 lg:grid-cols-2 xl:grid-cols-3 2xl:grid-cols-4">
-            {quickStart.map((x) => (
-              <SQLCard
-                key={x.title}
-                title={x.title}
-                description={x.description}
-                sql={x.sql}
-                onClick={(sql, title) => {
-                  handleNewQuery(sql, title)
-                  Telemetry.sendEvent(
-                    {
-                      category: 'quickstart',
-                      action: 'quickstart_clicked',
-                      label: x.title,
-                    },
-                    telemetryProps,
-                    router
-                  )
-                }}
-              />
-            ))}
-          </div>
->>>>>>> 6d1cc92e
         </div>
       </div>
     </>
