import { PermissionAction } from '@supabase/shared-types/out/constants'
import { partition } from 'lodash'
import { observer } from 'mobx-react-lite'

import { useParams, useTelemetryProps } from 'common'
import { SQL_TEMPLATES } from 'components/interfaces/SQLEditor/SQLEditor.constants'
import { useProjectContext } from 'components/layouts/ProjectLayout/ProjectContext'
import { SqlSnippet } from 'data/content/sql-snippets-query'
import { useCheckPermissions, useStore } from 'hooks'
import { uuidv4 } from 'lib/helpers'
import { useProfile } from 'lib/profile'
import Telemetry from 'lib/telemetry'
import { useRouter } from 'next/router'
import { useSqlEditorStateSnapshot } from 'state/sql-editor'
import { createSqlSnippetSkeleton } from '../SQLEditor.utils'
import SQLCard from './SQLCard'

const SQLTemplates = observer(() => {
  const { ui } = useStore()
  const { ref } = useParams()
  const router = useRouter()
  const { profile } = useProfile()
<<<<<<< HEAD
  const [sql] = partition(SQL_TEMPLATES, { type: 'template' })
=======
  const { project } = useProjectContext()
  const [sql, quickStart] = partition(SQL_TEMPLATES, { type: 'template' })
>>>>>>> bab2c8cd

  const telemetryProps = useTelemetryProps()
  const snap = useSqlEditorStateSnapshot()
  const canCreateSQLSnippet = useCheckPermissions(PermissionAction.CREATE, 'user_content', {
    resource: { type: 'sql', owner_id: profile?.id },
    subject: { id: profile?.id },
  })

  const handleNewQuery = async (sql: string, name: string) => {
    if (!project) return console.error('Project is required')
    if (!profile) return console.error('Profile is required')
    if (!canCreateSQLSnippet) {
      return ui.setNotification({
        category: 'info',
        message: 'Your queries will not be saved as you do not have sufficient permissions',
      })
    }

    try {
      const snippet = createSqlSnippetSkeleton({
        id: uuidv4(),
        name,
        sql,
        owner_id: profile.id,
        project_id: project.id,
      })

      snap.addSnippet(snippet as SqlSnippet, project.ref)
      router.push(`/project/${project.ref}/sql/${snippet.id}`)
    } catch (error: any) {
      ui.setNotification({
        category: 'error',
        message: `Failed to create new query: ${error.message}`,
      })
    }
  }

  return (
    <div className="block h-full space-y-8 overflow-y-auto p-6">
      <div>
        <div className="mb-4">
          <h1 className="text-scale-1200 mb-3 text-xl">Scripts</h1>
          <p className="text-scale-1100 text-sm">Quick scripts to run on your database.</p>
          <p className="text-scale-1100 text-sm">
            Click on any script to fill the query box, modify the script, then click
            <span className="text-code">Run</span>.
          </p>
        </div>
        <div className="grid gap-4 sm:grid-cols-1 lg:grid-cols-2 xl:grid-cols-3 2xl:grid-cols-4">
          {sql.map((x) => (
            <SQLCard
              key={x.title}
              title={x.title}
              description={x.description}
              sql={x.sql}
              onClick={(sql, title) => {
                handleNewQuery(sql, title)
                Telemetry.sendEvent(
                  {
                    category: 'scripts',
                    action: 'script_clicked',
                    label: x.title,
                  },
                  telemetryProps,
                  router
                )
              }}
            />
          ))}
        </div>
      </div>
    </div>
  )
})

export default SQLTemplates<|MERGE_RESOLUTION|>--- conflicted
+++ resolved
@@ -20,12 +20,8 @@
   const { ref } = useParams()
   const router = useRouter()
   const { profile } = useProfile()
-<<<<<<< HEAD
+  const { project } = useProjectContext()
   const [sql] = partition(SQL_TEMPLATES, { type: 'template' })
-=======
-  const { project } = useProjectContext()
-  const [sql, quickStart] = partition(SQL_TEMPLATES, { type: 'template' })
->>>>>>> bab2c8cd
 
   const telemetryProps = useTelemetryProps()
   const snap = useSqlEditorStateSnapshot()
