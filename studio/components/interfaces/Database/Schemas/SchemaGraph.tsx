--- conflicted
+++ resolved
@@ -237,7 +237,6 @@
               className="text-[8px] leading-5 relative flex flex-row justify-items-start odd:bg-scale-300 even:bg-scale-400"
               key={column.id}
             >
-<<<<<<< HEAD
               <div className="gap-[0.24rem] flex mx-2 align-middle basis-1/5 items-center justify-start">
                 {column.isPrimary && (
                   <IconKey
@@ -245,12 +244,6 @@
                     strokeWidth={2}
                     className="sb-grid-column-header__inner__primary-key flex-shrink-0"
                   />
-=======
-              <span
-                className={clsx(
-                  column.isPrimary && 'border-l-2 border-l-brand pl-[6px] pr-2',
-                  'pl-2 text-ellipsis overflow-hidden whitespace-nowrap'
->>>>>>> d60bb5ba
                 )}
                 {column.isNullable && (
                   <Diamond size={8} strokeWidth={2} className="flex-shrink-0" />
