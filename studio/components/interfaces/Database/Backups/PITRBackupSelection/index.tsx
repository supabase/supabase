--- conflicted
+++ resolved
@@ -1,294 +1,2 @@
-<<<<<<< HEAD
-import dayjs from 'dayjs'
-import Link from 'next/link'
-import { FC, FormEvent, useState } from 'react'
-import { useRouter } from 'next/router'
-import { IconSearch, IconInfo, Input, Listbox, Popover, Button, Modal } from '@supabase/ui'
-
-import { post } from 'lib/common/fetch'
-import { API_URL, PROJECT_STATUS } from 'lib/constants'
-import { useStore } from 'hooks'
-import Loading from 'components/ui/Loading'
-import ConfirmationModal from 'components/ui/ConfirmationModal'
-
-import BackupsError from '../BackupsError'
-import BackupsEmpty from '../BackupsEmpty'
-import { ALL_TIMEZONES } from './PITRBackupSelection.constants'
-import {
-  getClientTimezone,
-  getTimezoneOffsetText,
-  convertTimeStringtoUnixS,
-} from './PITRBackupSelection.utils'
-
-interface Props {}
-
-const PITRBackupSelection: FC<Props> = () => {
-  const router = useRouter()
-  const { app, ui, backups } = useStore()
-
-  const projectId = ui.selectedProject?.id ?? -1
-  const projectRef = ui.selectedProject?.ref ?? 'default'
-
-  const [searchString, setSearchString] = useState<string>('')
-  const [selectedTimezone, setSelectedTimezone] = useState<any>(getClientTimezone())
-  const [showConfirmation, setShowConfirmation] = useState<boolean>(false)
-
-  const [errors, setErrors] = useState<any>()
-  const [recoveryPoint, setRecoveryPoint] = useState<string>()
-
-  const { configuration } = backups
-
-  if (backups.isLoading) {
-    return <Loading />
-  } else if (backups.error) {
-    return <BackupsError />
-  }
-
-  const hasPhysicalBackups =
-    configuration.physicalBackupData.earliestPhysicalBackupDateUnix !== null &&
-    configuration.physicalBackupData.latestPhysicalBackupDateUnix !== null &&
-    configuration.physicalBackupData.earliestPhysicalBackupDateUnix !==
-      configuration.physicalBackupData.latestPhysicalBackupDateUnix
-
-  if (!configuration.walg_enabled) {
-    return (
-      <div className="block w-full rounded border border-gray-400 border-opacity-50 bg-gray-300 p-3">
-        <div className="flex space-x-3">
-          <IconInfo size={20} strokeWidth={1.5} />
-          <p className="text-sm">
-            Point in time backups is an Enterprise feature. Reach out to us{' '}
-            <Link href={`/support/new?ref=${projectRef}&category=sales`}>
-              <a className="text-brand-900">here</a>
-            </Link>{' '}
-            if you're interested!
-          </p>
-        </div>
-      </div>
-    )
-  } else if (!hasPhysicalBackups) {
-    return <BackupsEmpty />
-  }
-
-  const timezoneOptions =
-    searchString.length > 0
-      ? ALL_TIMEZONES.map((option) => option.text).filter((option) =>
-          option.toLowerCase().includes(searchString.toLowerCase())
-        )
-      : ALL_TIMEZONES.map((option) => option.text)
-
-  const earliestAvailableBackup = dayjs
-    .unix(configuration.physicalBackupData.earliestPhysicalBackupDateUnix)
-    .tz(selectedTimezone.utc[0])
-    .format('YYYY-MM-DDTHH:mm:ss')
-
-  const latestAvailableBackup = dayjs
-    .unix(configuration.physicalBackupData.latestPhysicalBackupDateUnix)
-    .tz(selectedTimezone.utc[0])
-    .format('YYYY-MM-DDTHH:mm:ss')
-
-  const onSubmit = (e: FormEvent<HTMLFormElement>) => {
-    e.preventDefault()
-
-    // Validation
-    if (!recoveryPoint) {
-      setErrors({ recoveryPoint: 'Please enter a date to recover your project from' })
-    } else {
-      const recoveryTimeTargetUnix = convertTimeStringtoUnixS(recoveryPoint, selectedTimezone)
-      const { earliestPhysicalBackupDateUnix, latestPhysicalBackupDateUnix } =
-        configuration.physicalBackupData
-
-      const isOutOfRange =
-        recoveryTimeTargetUnix < earliestPhysicalBackupDateUnix ||
-        recoveryTimeTargetUnix > latestPhysicalBackupDateUnix
-
-      if (isOutOfRange) {
-        setErrors({
-          recoveryPoint: 'Selected date is out of range for available points of recovery',
-        })
-      } else {
-        setErrors(undefined)
-        setShowConfirmation(true)
-      }
-    }
-  }
-
-  const onConfirmRestore = async () => {
-    if (!recoveryPoint) return
-
-    const recoveryTimeTargetUnix = convertTimeStringtoUnixS(recoveryPoint, selectedTimezone)
-    const { error } = await post(`${API_URL}/database/${projectRef}/backups/pitr`, {
-      recovery_time_target_unix: recoveryTimeTargetUnix,
-    })
-
-    if (error) {
-      ui.setNotification({
-        error,
-        category: 'error',
-        message: `Point in time recovery for project failed`,
-      })
-      setShowConfirmation(false)
-    } else {
-      setTimeout(() => {
-        setShowConfirmation(false)
-        app.onProjectStatusUpdated(projectId, PROJECT_STATUS.RESTORING)
-        ui.setNotification({
-          category: 'success',
-          message: `Restoring database back to ${dayjs(recoveryPoint).format(
-            'DD MMM YYYY, HH:mm:ss'
-          )} (
-                ${getTimezoneOffsetText(selectedTimezone)})`,
-        })
-        router.push(`/project/${projectRef}`)
-      }, 3000)
-    }
-  }
-
-  return (
-    <>
-      <form onSubmit={onSubmit}>
-        <div className="space-y-4">
-          <div className="space-y-4 rounded border border-gray-400 border-opacity-50 bg-gray-300 py-3">
-            <div className="space-y-4 py-2">
-              <div className="flex justify-between space-x-8">
-                <p className="w-2/5 pl-4 text-sm">Select timezone</p>
-                <div className="w-3/5 px-4">
-                  <Listbox
-                    value={selectedTimezone.text}
-                    onChange={(text) => {
-                      const selectedTimezone = ALL_TIMEZONES.find((option) => option.text === text)
-                      setSelectedTimezone(selectedTimezone)
-                    }}
-                    onBlur={() => setSearchString('')}
-                  >
-                    <div
-                      className={[
-                        'fixed top-0 flex w-full items-center',
-                        'rounded-t-md border-b border-gray-600 bg-gray-500',
-                        'mb-4 space-x-2 px-4 py-2',
-                      ].join(' ')}
-                      style={{ zIndex: 1 }}
-                    >
-                      <IconSearch size={14} />
-                      <input
-                        autoFocus
-                        className="placeholder-scale-1000 w-72 bg-transparent text-sm outline-none"
-                        value={searchString}
-                        placeholder={''}
-                        onChange={(e: FormEvent<HTMLInputElement>) =>
-                          setSearchString(e.currentTarget.value)
-                        }
-                      />
-                    </div>
-                    {/* Whitespace to shift listbox options down for searchfield */}
-                    <div className="h-8" />
-                    {timezoneOptions.map((option) => {
-                      return (
-                        <Listbox.Option key={option} label={option} value={option}>
-                          <div>{option}</div>
-                        </Listbox.Option>
-                      )
-                    })}
-                    {timezoneOptions.length === 0 && (
-                      <Listbox.Option disabled key="no-results" label="" value="">
-                        No timezones found
-                      </Listbox.Option>
-                    )}
-                  </Listbox>
-                </div>
-              </div>
-              <div className="flex justify-between space-x-8">
-                <div className="w-2/5 space-y-2 pl-4">
-                  <p className="text-sm">Earliest point of recovery</p>
-                </div>
-                <div className="w-3/5">
-                  <Input
-                    readOnly
-                    disabled
-                    step={1}
-                    type="datetime-local"
-                    className="px-4"
-                    value={earliestAvailableBackup}
-                  />
-                </div>
-              </div>
-              <div className="flex justify-between space-x-8">
-                <div className="w-2/5 space-y-2 pl-4">
-                  <p className="text-sm">Latest point of recovery</p>
-                </div>
-                <div className="w-3/5">
-                  <Input
-                    readOnly
-                    disabled
-                    step={1}
-                    type="datetime-local"
-                    className="px-4"
-                    value={latestAvailableBackup}
-                  />
-                </div>
-              </div>
-            </div>
-            <Popover.Seperator />
-            <div className="flex justify-between space-x-8 py-2">
-              <div className="w-2/5 space-y-2 pl-4">
-                <p className="text-sm">Recovery point</p>
-                <p className="text-scale-1100 text-sm">
-                  Select a date and time that you would like to restore your project to
-                </p>
-              </div>
-              <div className="w-3/5">
-                <Input
-                  step={1}
-                  type="datetime-local"
-                  error={errors?.recoveryPoint}
-                  className="px-4"
-                  onChange={(e) => {
-                    setErrors(undefined)
-                    setRecoveryPoint(e.target.value)
-                  }}
-                />
-              </div>
-            </div>
-            <Popover.Seperator />
-            <div className="flex items-center justify-end px-4">
-              <Button type="default" htmlType="submit">
-                Restore
-              </Button>
-            </div>
-          </div>
-        </div>
-      </form>
-      <ConfirmationModal
-        visible={showConfirmation}
-        size="medium"
-        header="Confirm to restore"
-        children={
-          <Modal.Content>
-            <div className="space-y-2 py-4">
-              <div className="space-y-1">
-                <p className="text-scale-1100 text-sm">
-                  Are you sure you want to restore your database from:
-                </p>
-                <p className="text-scale-1200 text-sm">
-                  {dayjs(recoveryPoint).format('DD MMM YYYY, HH:mm:ss')} (
-                  {getTimezoneOffsetText(selectedTimezone)})?
-                </p>
-              </div>
-              <p className="text-scale-1100 text-sm">
-                This will destroy any new data written since this backup was made.
-              </p>
-            </div>
-          </Modal.Content>
-        }
-        buttonLabel="Restore"
-        buttonLoadingLabel="Restoring"
-        onSelectCancel={() => setShowConfirmation(false)}
-        onSelectConfirm={onConfirmRestore}
-      />
-    </>
-  )
-}
-
-=======
 import PITRBackupSelection from './PITRBackupSelection'
->>>>>>> f593991b
 export default PITRBackupSelection