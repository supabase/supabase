import { filter, has, isEmpty, isNull, isUndefined, keyBy, mapValues, partition } from 'lodash'
import { makeAutoObservable } from 'mobx'
import { observer, useLocalObservable } from 'mobx-react-lite'
import { createContext, FormEvent, useContext, useEffect, useState } from 'react'
import { Button, IconPlus, IconTrash, Input, Listbox, Modal, Radio, SidePanel, Toggle } from 'ui'

import { Dictionary } from 'components/grid'
import { Function } from 'components/interfaces/Functions/Functions.types'
import { POSTGRES_DATA_TYPES } from 'components/interfaces/TableGridEditor/SidePanelEditor/SidePanelEditor.constants'
import { useProjectContext } from 'components/layouts/ProjectLayout/ProjectContext'
import ConfirmationModal from 'components/ui/ConfirmationModal'
import Panel from 'components/ui/Panel'
import SqlEditor from 'components/ui/SqlEditor'
import { useSchemasQuery } from 'data/database/schemas-query'
import { useStore } from 'hooks'
import { isResponseOk } from 'lib/common/fetch'
import { EXCLUDED_SCHEMAS } from 'lib/constants/schemas'
import { SupaResponse } from 'types'
import { convertArgumentTypes, convertConfigParams, hasWhitespace } from './Functions.utils'
<<<<<<< HEAD
import { EXCLUDED_SCHEMAS } from 'lib/constants/schemas'
=======
>>>>>>> dde0bde5

// [Refactor] Remove local state, just use the Form component

class CreateFunctionFormState {
  id: number | undefined
  originalName: string | undefined
  // @ts-ignore
  args: { value: { name: string; type: string; error?: string }[] }
  // @ts-ignore
  behavior: { value: string; error?: string }
  // @ts-ignore
  configParams: {
    value: { name: string; value: string; error?: { name?: string; value?: string } }[]
  }
  // @ts-ignore
  definition: { value: string; error?: string }
  // @ts-ignore
  language: { value: string; error?: string }
  // @ts-ignore
  name: { value: string; error?: string }
  // @ts-ignore
  returnType: { value: string; error?: string }
  // @ts-ignore
  schema: { value: string; error?: string }
  // @ts-ignore
  securityDefiner: { value: boolean; error?: string }

  constructor() {
    makeAutoObservable(this)
    this.reset()
  }

  get requestBody() {
    return {
      id: this.id,
      name: this.name.value,
      schema: this.schema.value,
      definition: this.definition.value,
      return_type: this.returnType.value,
      language: this.language.value,
      behavior: this.behavior.value,
      security_definer: this.securityDefiner.value,
      args: this.args.value.map((x: any) => `${x.name} ${x.type}`),
      config_params: mapValues(keyBy(this.configParams.value, 'name'), 'value'),
    }
  }

  reset(func?: Dictionary<any>) {
    this.id = func?.id
    this.originalName = func?.name
    this.args = convertArgumentTypes(func?.argument_types)
    this.behavior = { value: func?.behavior ?? 'VOLATILE' }
    this.configParams = convertConfigParams(func?.config_params)
    this.definition = { value: func?.definition ?? '' }
    this.language = { value: func?.language ?? 'plpgsql' }
    this.name = { value: func?.name ?? '' }
    this.returnType = { value: func?.return_type ?? 'void' }
    this.schema = { value: func?.schema ?? 'public' }
    this.securityDefiner = { value: func?.security_definer ?? false }
  }

  update(state: Dictionary<any>) {
    this.args = state.args
    this.behavior = state.behavior
    this.configParams = state.configParams
    this.definition = state.definition
    this.language = state.language
    this.name = state.name
    this.returnType = state.returnType
    this.schema = state.schema
    this.securityDefiner = state.securityDefiner
  }
}

interface ICreateFunctionStore {
  loading: boolean
  formState: CreateFunctionFormState
  meta: any
  schemas: Dictionary<any>[]
  isEditing: boolean
  onFormChange: (value: { key: string; value: any }) => void
  onFormArrayChange: (value: {
    operation: 'add' | 'delete' | 'update'
    key: string
    idx?: number
    value?: any
  }) => void
  setSchemas: (value: Dictionary<any>[]) => void
  validateForm: () => boolean
}

class CreateFunctionStore implements ICreateFunctionStore {
  loading = false
  formState = new CreateFunctionFormState()
  meta = null
  schemas = []
  advancedVisible = false
  isDirty = false

  constructor() {
    makeAutoObservable(this)
  }

  get title() {
    return this.formState.id
      ? `Edit '${this.formState.originalName}' function`
      : 'Add a new function'
  }

  get isEditing() {
    return this.formState.id != undefined
  }

  toggleAdvancedVisible = () => {
    this.advancedVisible = !this.advancedVisible
  }

  setSchemas = (value: Dictionary<any>[]) => {
    this.schemas = value as any
  }

  setLoading = (value: boolean) => {
    this.loading = value
  }

  setIsDirty = (value: boolean) => {
    this.isDirty = value
  }

  onFormChange = ({ key, value }: { key: string; value: any }) => {
    this.isDirty = true
    if (has(this.formState, key)) {
      const temp = (this.formState as any)[key] as any
      ;(this.formState as any)[key] = { ...temp, value, error: undefined }
    } else {
      ;(this.formState as any)[key] = { value }
    }
  }

  onFormArrayChange = ({
    operation,
    key,
    idx,
    value,
  }: {
    operation: 'add' | 'delete' | 'update'
    key: string
    idx?: number
    value?: any
  }) => {
    switch (operation) {
      case 'add': {
        if (has(this.formState, key)) {
          // @ts-ignore
          this.formState[key].value.push(value)
        } else {
          const values = [value]
          // @ts-ignore
          this.formState[key] = { value: [value] }
        }
        break
      }
      case 'delete': {
        if (has(this.formState, key)) {
          const temp = filter(
            // @ts-ignore
            this.formState[key].value,
            (_: any, index: number) => index != idx
          ) as any
          // @ts-ignore
          this.formState[key].value = temp
        }
        break
      }
      default: {
        if (has(this.formState, key) && !isUndefined(idx)) {
          // @ts-ignore
          this.formState[key].value[idx] = value
        } else {
          // @ts-ignore
          this.formState[key] = { value: [value] }
        }
      }
    }
  }

  validateForm = () => {
    let isValidated = true
    const _state = mapValues(this.formState, (x: { value: any }, key: string) => {
      switch (key) {
        case 'name': {
          if (isEmpty(x.value) || hasWhitespace(x.value)) {
            isValidated = false
            return { ...x, error: 'Invalid function name' }
          } else {
            return x
          }
        }
        case 'args': {
          const temp = x.value?.map((i: Dictionary<any>) => {
            if (isEmpty(i.name) || hasWhitespace(i.name)) {
              isValidated = false
              return { ...i, error: 'Invalid argument name' }
            } else {
              return i
            }
          })
          x.value = temp
          return x
        }
        case 'configParams': {
          const temp = x.value?.map((i: Dictionary<any>) => {
            const error: any = { name: undefined, value: undefined }
            if (isEmpty(i.name) || hasWhitespace(i.name)) {
              isValidated = false
              error.name = 'Invalid config name'
            }
            if (isEmpty(i.value)) {
              isValidated = false
              error.value = 'Missing config value'
            }
            return { ...i, error }
          })
          x.value = temp
          return x
        }
        default:
          return x
      }
    })
    if (!isValidated) {
      this.formState.update(_state)
    }
    return isValidated
  }
}

const CreateFunctionContext = createContext<ICreateFunctionStore | null>(null)

interface CreateFunctionProps {
  func: any
  visible: boolean
  setVisible: (value: boolean) => void
}

const CreateFunction = ({ func, visible, setVisible }: CreateFunctionProps) => {
  const { ui, meta } = useStore()
  const { project } = useProjectContext()
  const _localState = useLocalObservable(() => new CreateFunctionStore())

  const [isClosingPanel, setIsClosingPanel] = useState<boolean>(false)

  useSchemasQuery(
    {
      projectRef: project?.ref,
      connectionString: project?.connectionString,
    },
    {
      onSuccess(schemas) {
        _localState.setSchemas(schemas)
      },
    }
  )

  useEffect(() => {
    _localState.formState.reset(func)
    _localState.setIsDirty(false)
  }, [visible, func])

  async function handleSubmit() {
    try {
      if (_localState.validateForm()) {
        _localState.setLoading(true)

        const body = _localState.formState.requestBody
        const response: SupaResponse<Function> = body.id
          ? await (meta as any).functions.update(body.id, body)
          : await (meta as any).functions.create(body)

        if (!isResponseOk(response)) {
          ui.setNotification({
            category: 'error',
            message: `Failed to create function: ${
              response.error.message ?? 'Submit request failed'
            }`,
          })
          _localState.setLoading(false)
        } else {
          ui.setNotification({
            category: 'success',
            message: `${_localState.isEditing ? 'Updated' : 'Created new'} function called ${
              response.name
            }`,
          })
          _localState.setLoading(false)
          setVisible(!visible)
        }
      }
    } catch (error: any) {
      ui.setNotification({
        category: 'error',
        message: `Failed to create function: ${error.message}`,
      })
      _localState.setLoading(false)
    }
  }

  function isClosingSidePanel() {
    _localState.isDirty ? setIsClosingPanel(true) : setVisible(!visible)
  }

  return (
    <>
      <SidePanel
        size="large"
        visible={visible}
        onCancel={isClosingSidePanel}
        header={_localState.title}
        className="hooks-sidepanel mr-0 transform transition-all duration-300 ease-in-out"
        loading={_localState.loading}
        onConfirm={handleSubmit}
      >
        <CreateFunctionContext.Provider value={_localState}>
          <div className="mt-4 space-y-10">
            {_localState.isEditing ? (
              <>
                <SidePanel.Content>
                  <div className="space-y-4">
                    <InputName />
                    <SelectSchema />
                  </div>
                </SidePanel.Content>
                <SidePanel.Separator />
                <SidePanel.Content>
                  <InputMultiArguments readonly={true} />
                </SidePanel.Content>
                <SidePanel.Separator />
                <SidePanel.Content>
                  <InputDefinition />
                </SidePanel.Content>
              </>
            ) : (
              <div className="space-y-6">
                <SidePanel.Content>
                  <InputName />
                </SidePanel.Content>
                <SidePanel.Separator />
                <SidePanel.Content>
                  <div className="space-y-4">
                    <SelectSchema />
                    <SelectReturnType />
                  </div>
                </SidePanel.Content>
                <SidePanel.Separator />
                <SidePanel.Content>
                  <InputMultiArguments />
                </SidePanel.Content>
                <SidePanel.Separator />
                <SidePanel.Content>
                  <InputDefinition />
                </SidePanel.Content>
                <SidePanel.Separator />
                <SidePanel.Content>
                  <Panel>
                    <div className={`space-y-8 rounded bg-scale-200 py-4`}>
                      <div className={`px-6`}>
                        <Toggle
                          onChange={() => _localState.toggleAdvancedVisible()}
                          label="Show advanced settings"
                          checked={_localState.advancedVisible}
                          labelOptional="These are settings that might be familiar for postgres heavy users "
                        />
                      </div>
                      {/* advanced selections */}
                    </div>
                  </Panel>
                </SidePanel.Content>
                {_localState.advancedVisible && (
                  <>
                    <SidePanel.Content>
                      <div className="space-y-2">
                        <SelectLanguage />
                        <SelectBehavior />
                      </div>
                    </SidePanel.Content>
                    <SidePanel.Separator />
                    <SidePanel.Content>
                      <InputMultiConfigParams />
                    </SidePanel.Content>
                    <SidePanel.Separator />
                    <SidePanel.Content>
                      <RadioSecurity />
                    </SidePanel.Content>
                  </>
                )}
              </div>
            )}
          </div>
        </CreateFunctionContext.Provider>
        <ConfirmationModal
          visible={isClosingPanel}
          header="Discard changes"
          buttonLabel="Discard"
          onSelectCancel={() => setIsClosingPanel(false)}
          onSelectConfirm={() => {
            setIsClosingPanel(false)
            setVisible(!visible)
          }}
        >
          <Modal.Content>
            <p className="py-4 text-sm text-foreground-light">
              There are unsaved changes. Are you sure you want to close the panel? Your changes will
              be lost.
            </p>
          </Modal.Content>
        </ConfirmationModal>
      </SidePanel>
    </>
  )
}

export default observer(CreateFunction)

const InputName = observer(({}) => {
  const _localState = useContext(CreateFunctionContext)
  return (
    <Input
      id="name"
      label="Name of function"
      layout="horizontal"
      placeholder="Name of function"
      value={_localState!.formState.name.value}
      onChange={(e) =>
        _localState!.onFormChange({
          key: 'name',
          value: e.target.value,
        })
      }
      size="small"
      error={_localState!.formState.name.error}
      descriptionText="Name will also be used for the function name in postgres"
    />
  )
})

interface InputMultiArgumentsProps {
  readonly?: boolean
}

const InputMultiArguments = observer(({ readonly }: InputMultiArgumentsProps) => {
  const _localState = useContext(CreateFunctionContext)

  function onAddArgument() {
    _localState!.onFormArrayChange({
      key: 'args',
      value: { name: '', type: 'bool' },
      operation: 'add',
    })
  }

  return (
    <div>
      <div className="flex flex-col">
        <h5 className="text-base text-foreground">Arguments</h5>
        <p className="text-sm text-foreground-light">
          Arguments can be referenced in the function body using either names or numbers.
        </p>
      </div>
      <div className="space-y-2 pt-4">
        {readonly && isEmpty(_localState!.formState.args.value) && (
          <span className="text-foreground-lighter">No argument for this function</span>
        )}
        {_localState!.formState.args.value.map(
          (x: { name: string; type: string; error?: string }, idx: number) => (
            <InputArgument
              key={`arg-${idx}`}
              idx={idx}
              name={x.name}
              type={x.type}
              error={x.error}
              readonly={readonly}
            />
          )
        )}
        {!readonly && (
          <div className="">
            <Button type="default" icon={<IconPlus />} onClick={onAddArgument} disabled={readonly}>
              Add a new argument
            </Button>
          </div>
        )}
      </div>
    </div>
  )
})

interface InputArgumentProps {
  idx: number
  name: string
  type: string
  error?: string
  readonly?: boolean
}
const InputArgument = observer(({ idx, name, type, error, readonly }: InputArgumentProps) => {
  const _localState = useContext(CreateFunctionContext)

  function onNameChange(e: FormEvent<HTMLInputElement>) {
    const _value = e.currentTarget.value
    _localState!.onFormArrayChange({
      key: 'args',
      value: { name: _value, type },
      idx,
      operation: 'update',
    })
  }

  function onTypeChange(_value: string) {
    _localState!.onFormArrayChange({
      key: 'args',
      value: { name, type: _value },
      idx,
      operation: 'update',
    })
  }

  function onDelete() {
    _localState!.onFormArrayChange({
      key: 'args',
      idx,
      operation: 'delete',
    })
  }

  return (
    <div className="flex flex-row space-x-1 items-center">
      <Input
        id={`name-${idx}`}
        className="flex-1 flex-grow"
        value={name}
        placeholder="Name of argument"
        onChange={onNameChange}
        size="small"
        error={error}
        disabled={readonly}
      />
      {readonly ? (
        <Input disabled readOnly id={`type-${idx}`} size="small" value={type} className="flex-1" />
      ) : (
        <Listbox
          id={`type-${idx}`}
          className="flex-1"
          value={type}
          size="small"
          onChange={onTypeChange}
          disabled={readonly}
        >
          <Listbox.Option value="integer" label="integer">
            integer
          </Listbox.Option>
          {POSTGRES_DATA_TYPES.map((x: string) => (
            <Listbox.Option key={x} value={x} label={x}>
              {x}
            </Listbox.Option>
          ))}
        </Listbox>
      )}
      {!readonly && (
        <Button type="danger" icon={<IconTrash size="tiny" />} onClick={onDelete} size="small" />
      )}
    </div>
  )
})

const InputMultiConfigParams = observer(({}) => {
  const _localState = useContext(CreateFunctionContext)

  function onAddArgument() {
    _localState!.onFormArrayChange({
      key: 'configParams',
      value: { name: '', value: '' },
      operation: 'add',
    })
  }

  return (
    <div>
      <div className="flex items-center justify-between">
        <h5 className="text-base text-foreground">Config Params</h5>
      </div>
      <div className="space-y-2 pt-4">
        {_localState!.formState.configParams.value.map(
          (
            x: { name: string; value: string; error?: { name?: string; value?: string } },
            idx: number
          ) => (
            <InputConfigParam
              key={`configParam-${idx}`}
              idx={idx}
              name={x.name}
              value={x.value}
              error={x.error}
            />
          )
        )}
      </div>
      <div className="pt-2">
        <Button type="default" icon={<IconPlus />} onClick={onAddArgument}>
          Add a new config
        </Button>
      </div>
    </div>
  )
})

interface InputConfigParamProps {
  idx: number
  name: string
  value: string
  error?: { name?: string; value?: string }
}
const InputConfigParam = observer(({ idx, name, value, error }: InputConfigParamProps) => {
  const _localState = useContext(CreateFunctionContext)

  function onNameChange(e: FormEvent<HTMLInputElement>) {
    const _value = e.currentTarget.value
    _localState!.onFormArrayChange({
      key: 'configParams',
      value: { name: _value, value },
      idx,
      operation: 'update',
    })
  }

  function onValueChange(e: FormEvent<HTMLInputElement>) {
    const _value = e.currentTarget.value
    _localState!.onFormArrayChange({
      key: 'configParams',
      value: { name, value: _value },
      idx,
      operation: 'update',
    })
  }

  function onDelete() {
    _localState!.onFormArrayChange({
      key: 'configParams',
      idx,
      operation: 'delete',
    })
  }

  return (
    <div className="flex space-x-1 items-center">
      <Input
        id={`name-${idx}`}
        className="flex-1"
        placeholder="Name of config"
        value={name}
        onChange={onNameChange}
        size="small"
        error={error?.name}
      />
      <Input
        id={`value-${idx}`}
        className="flex-1"
        placeholder="Value of config"
        value={value}
        onChange={onValueChange}
        size="small"
        error={error?.value}
      />
      <Button type="danger" icon={<IconTrash size="tiny" />} onClick={onDelete} size="small" />
    </div>
  )
})

const InputDefinition = observer(({}) => {
  const _localState = useContext(CreateFunctionContext)
  return (
    <div className="space-y-4">
      <div className="flex flex-col">
        <h5 className="text-base text-foreground">Definition</h5>
        <p className="text-sm text-foreground-light">
          The language below should be written in `{_localState!.formState.language.value}`.
        </p>
        {!_localState?.isEditing && (
          <p className="text-sm text-foreground-light">
            Change the language in the Advanced Settings below.
          </p>
        )}
      </div>
      <div className="h-60 resize-y border dark:border-dark">
        <SqlEditor
          defaultValue={_localState!.formState.definition.value}
          onInputChange={(value: string | undefined) => {
            _localState!.onFormChange({
              key: 'definition',
              value: value,
            })
          }}
          contextmenu={false}
        />
      </div>
    </div>
  )
})

const SelectSchema = observer(({}) => {
  const _localState = useContext(CreateFunctionContext)

  const { project } = useProjectContext()
  const { data } = useSchemasQuery({
    projectRef: project?.ref,
    connectionString: project?.connectionString,
  })
  const schemas = data?.filter((schema) => !EXCLUDED_SCHEMAS.includes(schema.name)) ?? []

  return (
    <Listbox
      id="schema"
      label="Schema"
      size="small"
      layout="horizontal"
      placeholder="Pick a schema"
      value={_localState!.formState.schema.value}
      descriptionText="Tables made in the table editor will be in 'public'"
      onChange={(value) => _localState!.onFormChange({ key: 'schema', value })}
    >
      {schemas.map((x) => (
        <Listbox.Option key={x.name} label={x.name} value={x.name}>
          {x.name}
        </Listbox.Option>
      ))}
    </Listbox>
  )
})

const SelectLanguage = observer(({}) => {
  const { meta } = useStore()
  const _localState = useContext(CreateFunctionContext)

  const [enabledExtensions] = partition(
    meta.extensions.list(),
    (ext: any) => !isNull(ext.installed_version)
  )

  return (
    <Listbox
      id="language"
      size="small"
      label="Language"
      layout="horizontal"
      value={_localState!.formState.language.value}
      placeholder="Pick a language"
      onChange={(value) => _localState!.onFormChange({ key: 'language', value })}
    >
      <Listbox.Option value="sql" label="sql">
        sql
      </Listbox.Option>
      {
        //map through all selected extensions that start with pl
        enabledExtensions
          .filter((ex: any) => {
            return ex.name.startsWith('pl')
          })
          .map((ex) => (
            <Listbox.Option key={ex.name} value={ex.name} label={ex.name}>
              {ex.name}
            </Listbox.Option>
          ))
      }
    </Listbox>
  )
})

const SelectReturnType = observer(({}) => {
  const _localState = useContext(CreateFunctionContext)

  return (
    <Listbox
      id="returnType"
      size="small"
      label="Return type"
      layout="horizontal"
      value={_localState!.formState.returnType.value}
      onChange={(value) => _localState!.onFormChange({ key: 'returnType', value })}
    >
      <Listbox.Option value="void" label="void">
        void
      </Listbox.Option>
      <Listbox.Option value="record" label="record">
        record
      </Listbox.Option>
      <Listbox.Option value="trigger" label="trigger">
        trigger
      </Listbox.Option>
      <Listbox.Option value="integer" label="integer">
        integer
      </Listbox.Option>
      {POSTGRES_DATA_TYPES.map((x: string) => (
        <Listbox.Option key={x} value={x} label={x}>
          {x}
        </Listbox.Option>
      ))}
    </Listbox>
  )
})

const SelectBehavior = observer(({}) => {
  const _localState = useContext(CreateFunctionContext)

  return (
    <Listbox
      id="behavior"
      size="small"
      label="Behavior"
      layout="horizontal"
      value={_localState!.formState.behavior.value}
      onChange={(value) => _localState!.onFormChange({ key: 'behavior', value })}
    >
      <Listbox.Option value="IMMUTABLE" label="immutable">
        immutable
      </Listbox.Option>
      <Listbox.Option value="STABLE" label="stable">
        stable
      </Listbox.Option>
      <Listbox.Option value="VOLATILE" label="volatile">
        volatile
      </Listbox.Option>
    </Listbox>
  )
})

const RadioSecurity = observer(({}) => {
  const _localState = useContext(CreateFunctionContext)

  return (
    <>
      <div className="space-y-4">
        <Radio.Group
          type="cards"
          label="Type of security"
          layout="vertical"
          onChange={(event) => {
            _localState!.onFormChange({
              key: 'securityDefiner',
              value: event.target.value == 'SECURITY_DEFINER',
            })
          }}
          value={
            _localState!.formState.securityDefiner.value ? 'SECURITY_DEFINER' : 'SECURITY_INVOKER'
          }
          error={_localState!.formState.securityDefiner.error}
        >
          <Radio
            id="SECURITY_INVOKER"
            label="SECURITY INVOKER"
            value="SECURITY_INVOKER"
            checked={!_localState!.formState.securityDefiner.value}
            description="Function is to be executed with the privileges of the user that calls it."
          />
          <Radio
            id="SECURITY_DEFINER"
            label="SECURITY DEFINER"
            value="SECURITY_DEFINER"
            checked={_localState!.formState.securityDefiner.value}
            description="Function is to be executed with the privileges of the user that created it."
          />
        </Radio.Group>
      </div>
    </>
  )
})<|MERGE_RESOLUTION|>--- conflicted
+++ resolved
@@ -17,10 +17,6 @@
 import { EXCLUDED_SCHEMAS } from 'lib/constants/schemas'
 import { SupaResponse } from 'types'
 import { convertArgumentTypes, convertConfigParams, hasWhitespace } from './Functions.utils'
-<<<<<<< HEAD
-import { EXCLUDED_SCHEMAS } from 'lib/constants/schemas'
-=======
->>>>>>> dde0bde5
 
 // [Refactor] Remove local state, just use the Form component
 
