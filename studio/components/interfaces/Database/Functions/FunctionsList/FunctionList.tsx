--- conflicted
+++ resolved
@@ -19,7 +19,6 @@
 import { useProjectContext } from 'components/layouts/ProjectLayout/ProjectContext'
 import Table from 'components/to-be-cleaned/Table'
 import { useCheckPermissions, useStore } from 'hooks'
-import { toJS } from 'mobx'
 
 interface FunctionListProps {
   schema: string
@@ -115,58 +114,22 @@
                             onClick={() => router.push(`/project/${projectRef}/api?rpc=${x.name}`)}
                           >
                             <IconFileText size="tiny" />
-                            <p className="text">Client API docs</p>
+                            <p>Client API docs</p>
                           </DropdownMenuItem_Shadcn_>
                         )}
                         <DropdownMenuItem_Shadcn_
                           className="space-x-2"
                           onClick={() => editFunction(x)}
                         >
-<<<<<<< HEAD
-                          <IconFileText size="tiny" />
-                          <p>Client API docs</p>
-                        </DropdownMenuItem_Shadcn_>
-                      )}
-                      <DropdownMenuItem_Shadcn_
-                        className="space-x-2"
-                        onClick={() => editFunction(x)}
-                      >
-                        <IconEdit3 size="tiny" />
-                        <p>Edit function</p>
-                      </DropdownMenuItem_Shadcn_>
-                      <DropdownMenuItem_Shadcn_
-                        className="space-x-2"
-                        onClick={() => deleteFunction(x)}
-                      >
-                        <IconTrash stroke="red" size="tiny" />
-                        <p>Delete function</p>
-                      </DropdownMenuItem_Shadcn_>
-                    </DropdownMenuContent_Shadcn_>
-                  </DropdownMenu_Shadcn_>
-                ) : (
-                  <Tooltip.Root delayDuration={0}>
-                    <Tooltip.Trigger asChild>
-                      <Button disabled type="default" icon={<IconMoreVertical />} />
-                    </Tooltip.Trigger>
-                    <Tooltip.Portal>
-                      <Tooltip.Content side="left">
-                        <Tooltip.Arrow className="radix-tooltip-arrow" />
-                        <div
-                          className={[
-                            'rounded bg-scale-100 py-1 px-2 leading-none shadow',
-                            'border border-scale-200',
-                          ].join(' ')}
-=======
                           <IconEdit3 size="tiny" />
-                          <p className="text">Edit function</p>
+                          <p>Edit function</p>
                         </DropdownMenuItem_Shadcn_>
                         <DropdownMenuItem_Shadcn_
                           className="space-x-2"
                           onClick={() => deleteFunction(x)}
->>>>>>> 3a970ccb
                         >
                           <IconTrash stroke="red" size="tiny" />
-                          <p className="text">Delete function</p>
+                          <p>Delete function</p>
                         </DropdownMenuItem_Shadcn_>
                       </DropdownMenuContent_Shadcn_>
                     </DropdownMenu_Shadcn_>
