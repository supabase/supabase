import * as Tooltip from '@radix-ui/react-tooltip'
import { PermissionAction } from '@supabase/shared-types/out/constants'
import { observer } from 'mobx-react-lite'
import Link from 'next/link'
import { useState } from 'react'
import { Button, IconExternalLink } from 'ui'

import { useTheme } from 'common'
import { useParams } from 'common/hooks'
import { useCheckPermissions, useStore } from 'hooks'
import { BASE_PATH } from 'lib/constants'
<<<<<<< HEAD
import { useTheme } from 'next-themes'
=======
>>>>>>> a319b2b9

const WrappersDisabledState = () => {
  const { ui, meta } = useStore()
  const { ref } = useParams()
  const { theme } = useTheme()
  const wrappersExtension = meta.extensions.byId('wrappers')
  const vaultExtension = meta.extensions.byId('supabase_vault')
  const isNotAvailable = wrappersExtension === undefined || vaultExtension === undefined

  const [isEnabling, setIsEnabling] = useState<boolean>(false)
  const canToggleWrappers = useCheckPermissions(
    PermissionAction.TENANT_SQL_ADMIN_WRITE,
    'extensions'
  )

  const onEnableWrappers = async () => {
    if (wrappersExtension === undefined || vaultExtension === undefined) return
    setIsEnabling(true)

    const requiredExtensions = await Promise.all([
      await meta.extensions.create({
        schema: wrappersExtension.schema ?? 'extensions',
        name: wrappersExtension.name,
        version: wrappersExtension.default_version,
        cascade: true,
      }),
      await meta.extensions.create({
        schema: vaultExtension.schema ?? 'vault',
        name: vaultExtension.name,
        version: vaultExtension.default_version,
        cascade: true,
      }),
    ])
    const errors = requiredExtensions.filter(
      (res) => res.error && !res.error.message.includes('already exists')
    )

    if (errors.length > 0) {
      ui.setNotification({
        error: errors,
        category: 'error',
        message: `Failed to enable Wrappers for your project: ${errors
          .map((x) => x.message)
          .join(', ')}`,
      })
    } else {
      ui.setNotification({
        category: 'success',
        message: 'Wrappers is now enabled for your project!',
      })
    }

    setIsEnabling(false)
  }

  return (
    <div>
      <div
        className="w-full px-12 py-12 bg-white bg-no-repeat border rounded dark:bg-scale-200 border-scale-500"
        style={{
          backgroundSize: '45%',
          backgroundPosition: '105% 40%',
          backgroundImage:
            theme === 'dark'
              ? `url("${BASE_PATH}/img/wrappers-dark.png")`
              : `url("${BASE_PATH}/img/wrappers-light.png")`,
        }}
      >
        <div className="w-3/5 space-y-8">
          <div className="space-y-2">
            <h4 className="text-lg">Supabase Wrappers</h4>
            <p className="text-sm text-foreground-light">
              Supabase Wrappers is a framework for building Postgres Foreign Data Wrappers (FDW)
              which connect Postgres to external systems. Query your data warehouse or third-party
              APIs directly from your database.
            </p>
          </div>
          {isNotAvailable ? (
            <div className="space-y-4">
              <div className="rounded border border-scale-500 px-4 py-2 flex items-center justify-between">
                <div>
                  <p className="text-foreground-light text-sm">
                    Wrappers is not available for this project yet.
                  </p>
                  <p className="text-foreground-light text-sm">
                    Do reach out to us if you're interested!
                  </p>
                </div>
                <div>
                  <Link
                    href={`/support/new?ref=${ref}&category=sales&subject=Request%20for%20access%20to%20wrappers`}
                  >
                    <a target="_blank" rel="noreferrer">
                      <Button type="primary">Contact us</Button>
                    </a>
                  </Link>
                </div>
              </div>
              <div className="flex items-center space-x-2 my-1 ml-[1px]">
                <Link href="https://supabase.com/docs/guides/database/extensions/wrappers/overview">
                  <a target="_blank" rel="noreferrer">
                    <Button type="default" icon={<IconExternalLink />}>
                      About Wrappers
                    </Button>
                  </a>
                </Link>
              </div>
            </div>
          ) : (
            <div className="flex items-center space-x-2">
              <Link href="https://supabase.com/docs/guides/database/extensions/wrappers/overview">
                <a target="_blank" rel="noreferrer">
                  <Button type="default" icon={<IconExternalLink />}>
                    About Wrappers
                  </Button>
                </a>
              </Link>
              <Tooltip.Root delayDuration={0}>
                <Tooltip.Trigger>
                  <Button
                    type="primary"
                    loading={isEnabling}
                    disabled={isNotAvailable || isEnabling || !canToggleWrappers}
                    onClick={() => onEnableWrappers()}
                  >
                    Enable Wrappers
                  </Button>
                </Tooltip.Trigger>
                {!canToggleWrappers && (
                  <Tooltip.Portal>
                    <Tooltip.Content side="bottom">
                      <Tooltip.Arrow className="radix-tooltip-arrow" />
                      <div
                        className={[
                          'rounded bg-scale-100 py-1 px-2 leading-none shadow',
                          'border border-scale-200',
                        ].join(' ')}
                      >
                        <span className="text-xs text-foreground">
                          You need additional permissions to enable Wrappers for this project
                        </span>
                      </div>
                    </Tooltip.Content>
                  </Tooltip.Portal>
                )}
              </Tooltip.Root>
            </div>
          )}
        </div>
      </div>
    </div>
  )
}

export default observer(WrappersDisabledState)<|MERGE_RESOLUTION|>--- conflicted
+++ resolved
@@ -5,14 +5,10 @@
 import { useState } from 'react'
 import { Button, IconExternalLink } from 'ui'
 
-import { useTheme } from 'common'
+import { useTheme } from 'next-themes'
+import { useCheckPermissions, useStore } from 'hooks'
 import { useParams } from 'common/hooks'
-import { useCheckPermissions, useStore } from 'hooks'
 import { BASE_PATH } from 'lib/constants'
-<<<<<<< HEAD
-import { useTheme } from 'next-themes'
-=======
->>>>>>> a319b2b9
 
 const WrappersDisabledState = () => {
   const { ui, meta } = useStore()
