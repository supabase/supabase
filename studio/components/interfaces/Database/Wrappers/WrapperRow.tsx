--- conflicted
+++ resolved
@@ -119,20 +119,9 @@
                         {wrapper.tables ? (
                           wrapper.tables.map((table: any) => (
                             <Link key={table.id} href={`/project/${ref}/editor/${table.id}`}>
-<<<<<<< HEAD
-                              <a>
-                                <div
-                                  key={table.id}
-                                  className="text-sm border rounded px-2 py-1 transition bg-surface-200 hover:bg-overlay-hover"
-                                >
-                                  {table.name}
-                                </div>
-                              </a>
-=======
-                              <div className="text-sm border rounded px-2 py-1 transition bg-scale-400 hover:bg-scale-500">
+                              <div className="text-sm border rounded px-2 py-1 transition bg-surface-200 hover:bg-overlay-hover">
                                 {table.name}
                               </div>
->>>>>>> 7f1de2f9
                             </Link>
                           ))
                         ) : (
