import * as Tooltip from '@radix-ui/react-tooltip'
import { PermissionAction } from '@supabase/shared-types/out/constants'
import { partition } from 'lodash'
import Image from 'next/image'
import Link from 'next/link'
import { Button, Collapsible, IconChevronUp, IconEdit, IconExternalLink, IconTrash } from 'ui'

import { useParams } from 'common/hooks'
import { FDW } from 'data/fdw/fdws-query'
import { useCheckPermissions } from 'hooks'
import { WrapperMeta } from './Wrappers.types'

interface WrapperRowProps {
  wrappers: FDW[]
  wrapperMeta: WrapperMeta
  isOpen: boolean
  onOpen: (wrapper: string) => void
  onSelectDelete: (wrapper: FDW) => void
}

const WrapperRow = ({
  wrappers = [],
  wrapperMeta,
  isOpen,
  onOpen,
  onSelectDelete,
}: WrapperRowProps) => {
  const { ref } = useParams()
  const canManageWrappers = useCheckPermissions(PermissionAction.TENANT_SQL_ADMIN_WRITE, 'wrappers')

  return (
    <>
      <Collapsible
        open={isOpen}
        onOpenChange={() => onOpen(wrapperMeta.name)}
        className={[
          'bg-scale-100 dark:bg-scale-300 ',
          'hover:bg-scale-200 dark:hover:bg-scale-500',
          'data-open:bg-scale-200 dark:data-open:bg-scale-500',
          'border-scale-300',
          'dark:border-scale-500 hover:border-scale-500',
          'dark:hover:border-scale-700 data-open:border-scale-700',
          'col-span-12 mx-auto',
          '-space-y-px overflow-hidden',
          'transition border shadow hover:z-50',
          'first:rounded-tl first:rounded-tr first:!border-t',
          'last:rounded-bl last:rounded-br last:border-t-0',
        ].join(' ')}
      >
        <Collapsible.Trigger asChild>
          <button
            type="button"
            className="flex items-center justify-between w-full px-6 py-3 rounded group text-foreground"
          >
            <div className="flex items-center gap-3">
              <IconChevronUp
                className="transition text-scale-800 data-open-parent:rotate-0 data-closed-parent:rotate-180"
                strokeWidth={2}
                width={14}
              />
              <Image
                src={wrapperMeta.icon}
                width={20}
                height={20}
                alt={`${wrapperMeta.name} wrapper icon`}
              />
              <span className="text-sm capitalize">{wrapperMeta.label}</span>
            </div>
            <div className="flex items-center gap-3">
              <div className="px-3 py-1 text-xs border rounded-md border-scale-500 bg-scale-100 text-foreground dark:border-scale-700 dark:bg-scale-300">
                {wrappers.length} wrapper{wrappers.length > 1 ? 's' : ''}
              </div>
            </div>
          </button>
        </Collapsible.Trigger>
        <Collapsible.Content>
          <div className="border-t group border-scale-500 bg-scale-100 text-foreground dark:bg-scale-300 divide-y">
            {wrappers.map((wrapper) => {
              const serverOptions = Object.fromEntries(
                wrapper.server_options.map((option: any) => option.split('='))
              )
              const [encryptedMetadata, visibleMetadata] = partition(
                wrapperMeta.server.options,
                'hidden'
              )

              return (
                <div key={wrapper.id} className="px-6 py-4 flex items-center justify-between">
                  <div className="space-y-1 w-3/4">
                    <div className="flex items-center space-x-2">
                      <p className="text-base">{wrapper.name}</p>
                    </div>
                    {visibleMetadata.map((metadata) => (
                      <div
                        key={metadata.name}
                        className="flex items-center space-x-2 text-sm text-foreground-light"
                      >
                        <p>{metadata.label}:</p>
                        <p>{serverOptions[metadata.name]}</p>
                      </div>
                    ))}
                    {encryptedMetadata.map((metadata) => (
                      <div key={metadata.name} className="flex items-center space-x-2 text-sm">
                        <p className="text-foreground-light">{metadata.label}:</p>
                        <Link
                          href={`/project/${ref}/settings/vault/secrets?search=${wrapper.name}_${metadata.name}`}
                        >
                          <a className="transition text-foreground-light hover:text-foreground flex items-center space-x-2">
                            <span>Encrypted in Vault</span>
                            <IconExternalLink size={14} strokeWidth={1.5} />
                          </a>
                        </Link>
                      </div>
                    ))}
                    <div className="!mt-3 space-y-1">
<<<<<<< HEAD
                      <p className="text-sm text-scale-1100">
=======
                      <p className="text-sm text-foreground-light">
>>>>>>> dde0bde5
                        Foreign tables{wrapper.tables && `: (${wrapper.tables.length})`}
                      </p>
                      <div className="flex flex-wrap gap-2">
                        {wrapper.tables ? (
                          wrapper.tables.map((table: any) => (
                            <Link key={table.id} href={`/project/${ref}/editor/${table.id}`}>
                              <a>
                                <div
                                  key={table.id}
                                  className="text-sm border rounded px-2 py-1 transition bg-scale-400 hover:bg-scale-500"
                                >
                                  {table.name}
                                </div>
                              </a>
                            </Link>
                          ))
                        ) : (
<<<<<<< HEAD
                          <p className="text-sm text-scale-1100">No tables available</p>
=======
                          <p className="text-sm text-foreground-light">No tables available</p>
>>>>>>> dde0bde5
                        )}
                      </div>
                    </div>
                  </div>
                  <div className="flex items-center space-x-2">
                    {canManageWrappers ? (
                      <Link href={`/project/${ref}/database/wrappers/${wrapper.id}`}>
                        <a>
                          <Button
                            type="default"
                            icon={<IconEdit strokeWidth={1.5} />}
                            className="py-2"
                          />
                        </a>
                      </Link>
                    ) : (
                      <Tooltip.Root delayDuration={0}>
                        <Tooltip.Trigger>
                          <Button
                            type="default"
                            disabled
                            icon={<IconEdit strokeWidth={1.5} />}
                            className="py-2"
                          />
                        </Tooltip.Trigger>
                        {!canManageWrappers && (
                          <Tooltip.Portal>
                            <Tooltip.Content side="bottom">
                              <Tooltip.Arrow className="radix-tooltip-arrow" />
                              <div
                                className={[
                                  'rounded bg-scale-100 py-1 px-2 leading-none shadow',
                                  'border border-scale-200',
                                ].join(' ')}
                              >
                                <span className="text-xs text-foreground">
                                  You need additional permissions to edit wrappers
                                </span>
                              </div>
                            </Tooltip.Content>
                          </Tooltip.Portal>
                        )}
                      </Tooltip.Root>
                    )}
                    <Tooltip.Root delayDuration={0}>
                      <Tooltip.Trigger>
                        <Button
                          type="default"
                          disabled={!canManageWrappers}
                          icon={<IconTrash strokeWidth={1.5} />}
                          className="py-2"
                          onClick={() => onSelectDelete(wrapper)}
                        />
                      </Tooltip.Trigger>
                      {!canManageWrappers && (
                        <Tooltip.Portal>
                          <Tooltip.Content side="bottom">
                            <Tooltip.Arrow className="radix-tooltip-arrow" />
                            <div
                              className={[
                                'rounded bg-scale-100 py-1 px-2 leading-none shadow',
                                'border border-scale-200',
                              ].join(' ')}
                            >
                              <span className="text-xs text-foreground">
                                You need additional permissions to add wrappers
                              </span>
                            </div>
                          </Tooltip.Content>
                        </Tooltip.Portal>
                      )}
                    </Tooltip.Root>
                  </div>
                </div>
              )
            })}
          </div>
        </Collapsible.Content>
      </Collapsible>
    </>
  )
}

export default WrapperRow<|MERGE_RESOLUTION|>--- conflicted
+++ resolved
@@ -113,11 +113,7 @@
                       </div>
                     ))}
                     <div className="!mt-3 space-y-1">
-<<<<<<< HEAD
-                      <p className="text-sm text-scale-1100">
-=======
                       <p className="text-sm text-foreground-light">
->>>>>>> dde0bde5
                         Foreign tables{wrapper.tables && `: (${wrapper.tables.length})`}
                       </p>
                       <div className="flex flex-wrap gap-2">
@@ -135,11 +131,7 @@
                             </Link>
                           ))
                         ) : (
-<<<<<<< HEAD
-                          <p className="text-sm text-scale-1100">No tables available</p>
-=======
                           <p className="text-sm text-foreground-light">No tables available</p>
->>>>>>> dde0bde5
                         )}
                       </div>
                     </div>
