--- conflicted
+++ resolved
@@ -64,8 +64,7 @@
       <DropdownMenuContent side="bottom" align={align}>
         {WRAPPERS.map((wrapper, idx) => (
           <Fragment key={idx}>
-<<<<<<< HEAD
-            <DropdownMenuItem_Shadcn_ asChild key={wrapper.name} className="space-x-2">
+            <DropdownMenuItem key={wrapper.name} className="space-x-2" asChild>
               <Link
                 href={`/project/${ref}/database/wrappers/new?type=${wrapper.name.toLowerCase()}`}
               >
@@ -77,24 +76,8 @@
                 />
                 <p>{wrapper.label}</p>
               </Link>
-            </DropdownMenuItem_Shadcn_>
-            {idx !== WRAPPERS.length - 1 && <DropdownMenuSeparator_Shadcn_ />}
-=======
-            <Link href={`/project/${ref}/database/wrappers/new?type=${wrapper.name.toLowerCase()}`}>
-              <a>
-                <DropdownMenuItem key={wrapper.name} className="space-x-2">
-                  <Image
-                    src={wrapper.icon}
-                    width={20}
-                    height={20}
-                    alt={`${wrapper.name} wrapper icon`}
-                  />
-                  <p>{wrapper.label}</p>
-                </DropdownMenuItem>
-              </a>
-            </Link>
+            </DropdownMenuItem>
             {idx !== WRAPPERS.length - 1 && <DropdownMenuSeparator />}
->>>>>>> 53961454
           </Fragment>
         ))}
       </DropdownMenuContent>
