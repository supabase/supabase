import Link from 'next/link'
import { useState } from 'react'
import { Button, IconExternalLink } from 'ui'
import { observer } from 'mobx-react-lite'
import * as Tooltip from '@radix-ui/react-tooltip'
import { PermissionAction } from '@supabase/shared-types/out/constants'

import { checkPermissions, useStore } from 'hooks'
import { useFDWsQuery } from 'data/fdw/fdws-query'
import { WRAPPERS } from './Wrappers.constants'
import WrapperRow from './WrapperRow'
import { useProjectContext } from 'components/layouts/ProjectLayout/ProjectContext'

const Wrappers = () => {
  const { ui, meta } = useStore()
  const { project } = useProjectContext()
  const { data, isLoading } = useFDWsQuery({
    projectRef: project?.ref,
    connectionString: project?.connectionString,
  })
  const enabledWrapperNamesSet = new Set(data?.result.map((fdw) => fdw.name))

  const [open, setOpen] = useState<string>('')
  const [isEnabling, setIsEnabling] = useState<boolean>(false)

  const wrappersExtension = meta.extensions.byId('wrappers')
  const vaultExtension = meta.extensions.byId('supabase_vault')

  const isWrappersEnabled =
    wrappersExtension !== undefined &&
    wrappersExtension?.installed_version !== null &&
    vaultExtension !== undefined &&
    vaultExtension?.installed_version !== null

  const canToggleWrappers = checkPermissions(PermissionAction.TENANT_SQL_ADMIN_WRITE, 'extensions')

  const onEnableWrappers = async () => {
    if (wrappersExtension === undefined || vaultExtension === undefined) return
    setIsEnabling(true)

    const requiredExtensions = await Promise.all([
      await meta.extensions.create({
        schema: wrappersExtension.schema ?? 'extensions',
        name: wrappersExtension.name,
        version: wrappersExtension.default_version,
        cascade: true,
      }),
      await meta.extensions.create({
        schema: vaultExtension.schema ?? 'vault',
        name: vaultExtension.name,
        version: vaultExtension.default_version,
        cascade: true,
      }),
    ])
    const errors = requiredExtensions.filter(
      (res) => res.error && !res.error.message.includes('already exists')
    )

    if (errors.length > 0) {
      ui.setNotification({
        error: errors,
        category: 'error',
        message: `Failed to enable Wrappers for your project: ${errors
          .map((x) => x.message)
          .join(', ')}`,
      })
    } else {
      ui.setNotification({
        category: 'success',
        message: 'Wrappers is now enabled for your project!',
      })
    }

    setIsEnabling(false)
  }

  return (
    <div>
      <div className="mb-6 flex items-center justify-between">
        <div>
          <h3 className="text-scale-1200 mb-2 text-xl">Foreign Data Wrappers</h3>
          <div className="text-scale-900 text-sm">
            Query your data warehouse directly from your database, or third-party APIs using SQL.
          </div>
        </div>
        {/* [Joshen TODO] For when we support multiple instances per wrapper */}
        {/* <div>
          <Dropdown
            side="bottom"
            align="end"
            size="small"
            overlay={
              <>
                {WRAPPERS.map((wrapper, idx) => (
                  <>
                    <Dropdown.Item
                      key={wrapper.name}
                      icon={
                        <Image
                          src={wrapper.icon}
                          width={20}
                          height={20}
                          alt={`${wrapper.name} wrapper icon`}
                        />
                      }
                      onClick={() => {}}
                    >
                      {wrapper.label}
                    </Dropdown.Item>
                    {idx !== WRAPPERS.length - 1 && <Dropdown.Separator />}
                  </>
                ))}
              </>
            }
          >
            <Button type="primary">Add wrapper</Button>
          </Dropdown>
        </div> */}
      </div>

      {isWrappersEnabled ? (
        <div>
          {WRAPPERS.map((wrapper) => {
            return (
              <WrapperRow
                wrapper={wrapper}
                isLoading={isLoading}
                isEnabled={enabledWrapperNamesSet.has(wrapper.server.name)}
                isOpen={open === wrapper.name}
                onOpen={(wrapperName) => {
                  if (open !== wrapperName) setOpen(wrapperName)
                  else setOpen('')
                }}
              />
            )
          })}
        </div>
      ) : (
        <div>
          <div
<<<<<<< HEAD
            className="px-12 py-12 w-full bg-white dark:bg-scale-200 border border-scale-500 rounded bg-no-repeat"
=======
            className="w-full px-12 py-12 bg-no-repeat border rounded bg-scale-200 border-scale-500"
>>>>>>> 388f2fcb
            style={{
              backgroundSize: '45%',
              backgroundPosition: '105% 40%',
              backgroundImage: ui.isDarkTheme
                ? 'url("/img/wrappers-dark.png")'
                : 'url("/img/wrappers-light.png")',
            }}
          >
            <div className="w-3/5 space-y-8">
              <div className="space-y-2">
                <h4 className="text-lg">Supabase Wrappers</h4>
                <p className="text-sm text-scale-1100">
                  Supabase Wrappers is a framework for building Postgres Foreign Data Wrappers (FDW)
                  which connect Postgres to external systems. Query your data warehouse or
                  third-party APIs directly from your database
                </p>
              </div>
              <div className="flex items-center space-x-2">
                <Link href="https://supabase.com/docs">
                  <a target="_blank">
                    <Button type="default" icon={<IconExternalLink />}>
                      About Wrappers
                    </Button>
                  </a>
                </Link>
                <Tooltip.Root delayDuration={0}>
                  <Tooltip.Trigger>
                    <Button
                      type="primary"
                      loading={isEnabling}
                      disabled={isEnabling || !canToggleWrappers}
                      onClick={() => onEnableWrappers()}
                    >
                      Enable Wrappers
                    </Button>
                  </Tooltip.Trigger>
                  {!canToggleWrappers && (
                    <Tooltip.Content side="bottom">
                      <Tooltip.Arrow className="radix-tooltip-arrow" />
                      <div
                        className={[
                          'rounded bg-scale-100 py-1 px-2 leading-none shadow',
                          'border border-scale-200',
                        ].join(' ')}
                      >
                        <span className="text-xs text-scale-1200">
                          You need additional permissions to enable Wrappers for this project
                        </span>
                      </div>
                    </Tooltip.Content>
                  )}
                </Tooltip.Root>
              </div>
            </div>
          </div>
        </div>
      )}
    </div>
  )
}

export default observer(Wrappers)<|MERGE_RESOLUTION|>--- conflicted
+++ resolved
@@ -138,11 +138,7 @@
       ) : (
         <div>
           <div
-<<<<<<< HEAD
             className="px-12 py-12 w-full bg-white dark:bg-scale-200 border border-scale-500 rounded bg-no-repeat"
-=======
-            className="w-full px-12 py-12 bg-no-repeat border rounded bg-scale-200 border-scale-500"
->>>>>>> 388f2fcb
             style={{
               backgroundSize: '45%',
               backgroundPosition: '105% 40%',
