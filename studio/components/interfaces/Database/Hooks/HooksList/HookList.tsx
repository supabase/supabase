--- conflicted
+++ resolved
@@ -12,22 +12,15 @@
 import {
   Badge,
   Button,
-<<<<<<< HEAD
   DropdownMenuContent_Shadcn_,
   DropdownMenuItem_Shadcn_,
+  DropdownMenuSeparator_Shadcn_,
   DropdownMenuTrigger_Shadcn_,
   DropdownMenu_Shadcn_,
   IconEdit3,
   IconMoreVertical,
   IconTrash,
-=======
-  Dropdown,
-  IconEdit3,
-  IconMoreVertical,
-  IconStopCircle,
-  IconTrash,
   IconXCircle,
->>>>>>> 6648acac
 } from 'ui'
 
 export interface HookListProps {
@@ -106,30 +99,17 @@
 
                     <DropdownMenuContent_Shadcn_ side="left">
                       <>
-<<<<<<< HEAD
                         <DropdownMenuItem_Shadcn_ className="space-x-2" onClick={() => editHook(x)}>
                           <IconEdit3 size="tiny" />
                           <p className="text">Edit hook</p>
                         </DropdownMenuItem_Shadcn_>
+                        <DropdownMenuItem_Shadcn_ className="space-x-2" onClick={() => editHook(x)}>
+                          <IconXCircle size="tiny" strokeWidth={2} />
+                          <p className="text">Disable hook</p>
+                        </DropdownMenuItem_Shadcn_>
+                        <DropdownMenuSeparator_Shadcn_ />
                         <DropdownMenuItem_Shadcn_
                           className="space-x-2"
-=======
-                        <Dropdown.Item
-                          icon={<IconEdit3 size="tiny" strokeWidth={2} />}
-                          onClick={() => editHook(x)}
-                        >
-                          Edit hook
-                        </Dropdown.Item>
-                        <Dropdown.Item
-                          icon={<IconXCircle size="tiny" strokeWidth={2} />}
-                          onClick={() => editHook(x)}
-                        >
-                          Disable hook
-                        </Dropdown.Item>
-                        <Dropdown.Separator />
-                        <Dropdown.Item
-                          icon={<IconTrash stroke="red" size="tiny" strokeWidth={2} />}
->>>>>>> 6648acac
                           onClick={() => deleteHook(x)}
                         >
                           <IconTrash stroke="red" size="tiny" />
