--- conflicted
+++ resolved
@@ -12,14 +12,6 @@
 import {
   Badge,
   Button,
-<<<<<<< HEAD
-  Dropdown,
-  IconEdit3,
-  IconMoreVertical,
-  IconStopCircle,
-  IconTrash,
-  IconXCircle,
-=======
   DropdownMenuContent_Shadcn_,
   DropdownMenuItem_Shadcn_,
   DropdownMenuSeparator_Shadcn_,
@@ -28,7 +20,6 @@
   IconEdit3,
   IconMoreVertical,
   IconTrash,
->>>>>>> dde0bde5
 } from 'ui'
 
 export interface HookListProps {
@@ -107,23 +98,6 @@
 
                     <DropdownMenuContent_Shadcn_ side="left">
                       <>
-<<<<<<< HEAD
-                        <Dropdown.Item
-                          icon={<IconEdit3 size="tiny" strokeWidth={2} />}
-                          onClick={() => editHook(x)}
-                        >
-                          Edit hook
-                        </Dropdown.Item>
-                        <Dropdown.Item
-                          icon={<IconXCircle size="tiny" strokeWidth={2} />}
-                          onClick={() => editHook(x)}
-                        >
-                          Disable hook
-                        </Dropdown.Item>
-                        <Dropdown.Separator />
-                        <Dropdown.Item
-                          icon={<IconTrash stroke="red" size="tiny" strokeWidth={2} />}
-=======
                         <DropdownMenuItem_Shadcn_ className="space-x-2" onClick={() => editHook(x)}>
                           <IconEdit3 size="tiny" />
                           <p className="text">Edit hook</p>
@@ -131,7 +105,6 @@
                         <DropdownMenuSeparator_Shadcn_ />
                         <DropdownMenuItem_Shadcn_
                           className="space-x-2"
->>>>>>> dde0bde5
                           onClick={() => deleteHook(x)}
                         >
                           <IconTrash stroke="red" size="tiny" />
