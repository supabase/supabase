--- conflicted
+++ resolved
@@ -1,17 +1,5 @@
-<<<<<<< HEAD
 import { ReactNode, useState } from 'react'
 
-=======
-import { useState } from 'react'
-import { toast } from 'react-hot-toast'
-
-import { ENV_VAR_RAW_KEYS } from 'components/interfaces/Integrations/Integrations-Vercel.constants'
-import { Markdown } from 'components/interfaces/Markdown'
-import { vercelIcon } from 'components/to-be-cleaned/ListIcons'
-import { useIntegrationConnectionsCreateMutation } from 'data/integrations/integration-connections-create-mutation'
-import { useIntegrationsVercelConnectionSyncEnvsMutation } from 'data/integrations/integrations-vercel-connection-sync-envs-mutation'
-import { VercelProjectsResponse } from 'data/integrations/integrations-vercel-projects-query'
->>>>>>> 2e714502
 import { IntegrationProjectConnection } from 'data/integrations/integrations.types'
 import { IntegrationConnectionsCreateVariables } from 'data/integrations/types'
 import { useSelectedOrganization } from 'hooks'
@@ -35,15 +23,11 @@
   supabaseProjects: Project[]
   onCreateConnections: (variables: IntegrationConnectionsCreateVariables) => void
   installedConnections: IntegrationProjectConnection[] | undefined
-<<<<<<< HEAD
   isLoading?: boolean
   integrationIcon: ReactNode
   getForeignProjectIcon?: (project: ForeignProject) => ReactNode
   choosePrompt?: string
-=======
-  setLoading?: (x: boolean) => void
-  showSkip?: boolean
->>>>>>> 2e714502
+  onSkip?: () => void
 }
 
 const UNDEFINED_SELECT_VALUE = 'undefined'
@@ -54,41 +38,16 @@
   supabaseProjects,
   onCreateConnections: _onCreateConnections,
   installedConnections = [],
-<<<<<<< HEAD
   isLoading,
   integrationIcon,
   getForeignProjectIcon,
   choosePrompt = 'Choose a project',
-=======
-  setLoading,
-  showSkip = false,
->>>>>>> 2e714502
+  onSkip,
 }: ProjectLinkerProps) => {
   const selectedOrganization = useSelectedOrganization()
 
   const [supabaseProjectRef, setSupabaseProjectRef] = useState(UNDEFINED_SELECT_VALUE)
-<<<<<<< HEAD
   const [foreignProjectId, setForeignProjectId] = useState(UNDEFINED_SELECT_VALUE)
-=======
-  const [vercelProjectId, setVercelProjectId] = useState(UNDEFINED_SELECT_VALUE)
-
-  const { mutateAsync: syncEnvs } = useIntegrationsVercelConnectionSyncEnvsMutation()
-  const { mutate: createConnections, isLoading } = useIntegrationConnectionsCreateMutation({
-    async onSuccess({ id }) {
-      try {
-        await syncEnvs({ connectionId: id })
-      } catch (error: any) {
-        toast.error('Failed to sync environment variables: ', error.message)
-      }
-
-      if (setLoading) setLoading(false)
-      _onCreateConnections?.()
-    },
-    onError() {
-      if (setLoading) setLoading(false)
-    },
-  })
->>>>>>> 2e714502
 
   function onCreateConnections() {
     const projectDetails = foreignProjects.filter((x) => x.id === foreignProjectId)[0]
@@ -209,12 +168,12 @@
         </div>
       </div>
       <div className="flex w-full justify-end gap-2">
-        {showSkip && (
+        {onSkip !== undefined && (
           <Button
             size="medium"
             type="default"
             onClick={() => {
-              _onCreateConnections?.()
+              onSkip()
             }}
           >
             Skip
