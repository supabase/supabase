--- conflicted
+++ resolved
@@ -83,9 +83,9 @@
                 {props.type === 'Vercel' && (
                   <>
                     {router.pathname !== projectIntegrationUrl && (
-<<<<<<< HEAD
-                      <DropdownMenuItem_Shadcn_ asChild disabled={isSyncEnvLoading}>
+                      <DropdownMenuItem disabled={isSyncEnvLoading} asChild>
                         <Link
+                          passHref
                           href={projectIntegrationUrl.replace(
                             '[ref]',
                             props.connection.supabase_project_ref
@@ -93,22 +93,7 @@
                         >
                           View project configuration
                         </Link>
-                      </DropdownMenuItem_Shadcn_>
-=======
-                      <Link
-                        passHref
-                        href={projectIntegrationUrl.replace(
-                          '[ref]',
-                          props.connection.supabase_project_ref
-                        )}
-                      >
-                        <a>
-                          <DropdownMenuItem disabled={isSyncEnvLoading}>
-                            View project configuration
-                          </DropdownMenuItem>
-                        </a>
-                      </Link>
->>>>>>> 53961454
+                      </DropdownMenuItem>
                     )}
                     <DropdownMenuItem
                       className="space-x-2"
