import { observer } from 'mobx-react-lite'
import Link from 'next/link'
import { useState } from 'react'
import { Alert, Button, IconAlertCircle, IconExternalLink, IconHelpCircle, IconRefreshCw } from 'ui'

import InformationBox from 'components/ui/InformationBox'
import Panel from 'components/ui/Panel'
import { ProjectApiResponse } from 'data/config/project-api-query'
import { useCustomDomainDeleteMutation } from 'data/custom-domains/custom-domains-delete-mutation'
import { CustomDomainResponse } from 'data/custom-domains/custom-domains-query'
import { useCustomDomainReverifyMutation } from 'data/custom-domains/custom-domains-reverify-mutation'
import DNSRecord from './DNSRecord'

export type CustomDomainVerifyProps = {
  projectRef?: string
  customDomain: CustomDomainResponse
  settings?: ProjectApiResponse
}

const CustomDomainVerify = ({ projectRef, customDomain, settings }: CustomDomainVerifyProps) => {
  const [isNotVerifiedYet, setIsNotVerifiedYet] = useState(false)

  const { mutate: reverifyCustomDomain, isLoading: isReverifyLoading } =
    useCustomDomainReverifyMutation({
      onSuccess: (res) => {
        if (res.status === '2_initiated') setIsNotVerifiedYet(true)
      },
    })
  const { mutate: deleteCustomDomain, isLoading: isDeleting } = useCustomDomainDeleteMutation()

  const hasCAAErrors = customDomain.ssl.validation_errors?.reduce(
    (acc, error) => acc || error.message.includes('caa_error'),
    false
  )

  const onReverifyCustomDomain = () => {
    if (!projectRef) return console.error('Project ref is required')
    reverifyCustomDomain({ projectRef })
  }

  const onCancelCustomDomain = async () => {
    if (!projectRef) return console.error('Project ref is required')
<<<<<<< HEAD
    await deleteCustomDomain({ projectRef })
=======
    deleteCustomDomain({ projectRef })
>>>>>>> e2177053
  }

  return (
    <>
      <Panel.Content className="space-y-6">
        <div>
          <h4 className="text-scale-1200 mb-2">
            Configure TXT verification for your custom domain{' '}
            <code className="text-sm">{customDomain.hostname}</code>
          </h4>
          <p className="text-sm text-scale-1100">
            Set the following TXT record(s) in your DNS provider, then click verify to confirm your
            control over the domain
          </p>
          <p className="text-sm text-scale-1100">
            Records which have been successfully verified will be removed from this list below.
          </p>
          <div className="mt-4 mb-2">
            <InformationBox
              hideCollapse
              defaultVisibility
              icon={
                isNotVerifiedYet ? (
                  <IconAlertCircle className="text-scale-1100" strokeWidth={1.5} />
                ) : (
                  <IconHelpCircle className="text-scale-1100" strokeWidth={1.5} />
                )
              }
              title={
                isNotVerifiedYet
                  ? 'Unable to verify records from DNS provider yet.'
                  : 'Please note that it may take up to 24 hours for the DNS records to propagate.'
              }
              description={
                isNotVerifiedYet ? (
                  <div className="space-y-1">
                    <p>
                      Do check again in a bit as it may take up to 24 hours for changes in DNS
                      records to propagate.
                    </p>
                    <p>
                      You may also visit{' '}
                      <Link href={`https://whatsmydns.net/#TXT/${customDomain.hostname}`}>
                        <a className="text-brand-900">here</a>
                      </Link>{' '}
                      to check if your DNS has been propagated successfully before clicking verify.
                    </p>
                  </div>
                ) : (
                  <p>
                    You may also visit{' '}
                    <Link href={`https://whatsmydns.net/#TXT/${customDomain.hostname}`}>
                      <a className="text-brand-900">here</a>
                    </Link>{' '}
                    to check if your DNS has been propagated successfully before clicking verify.
                  </p>
                )
              }
            />
          </div>
        </div>

        {hasCAAErrors && (
          <Alert
            withIcon
            variant="warning"
            title="Certificate Authority Authentication (CAA) error"
          >
            Please add a CAA record allowing "digicert.com" to issue certificates for{' '}
            <code className="text-xs">{customDomain.hostname}</code>. For example:{' '}
            <code className="text-xs">0 issue "digicert.com"</code>
          </Alert>
        )}

        {customDomain.ssl.status === 'validation_timed_out' ? (
          <Alert withIcon variant="warning" title="Validation timed out">
            Please click "Verify" again to retry the validation of the records
          </Alert>
        ) : (
          <div className="space-y-2">
            <div className="flex gap-4">
              <div className="w-[50px]">
                <p className="text-scale-1100 text-sm">Type</p>
              </div>
              <div className="text-sm grid gap-2 md:grid md:grid-cols-12 md:gap-x-4 input-mono flex-1">
                <div className="flex flex-row space-x-2 justify-between col-span-12">
                  <label className="block text-scale-1100 text-sm break-all">Name</label>
                </div>
              </div>
              <div className="text-sm grid gap-2 md:grid md:grid-cols-12 md:gap-x-4 input-mono flex-1">
                <div className="flex flex-row space-x-2 justify-between col-span-12">
                  <label className="block text-scale-1100 text-sm break-all">Content</label>
                </div>
              </div>
            </div>

            {customDomain.verification_errors?.includes(
              'custom hostname does not CNAME to this zone.'
            ) && (
              <DNSRecord
                type="CNAME"
                name={customDomain.hostname}
                value={settings?.autoApiService.endpoint ?? 'Loading...'}
              />
            )}

            {customDomain.ownership_verification && (
              <DNSRecord
                type={customDomain.ownership_verification.type}
                name={customDomain.ownership_verification.name}
                value={customDomain.ownership_verification.value}
              />
            )}

            {customDomain.ssl.status === 'pending_validation' && (
              <DNSRecord
                type="TXT"
                name={customDomain.ssl.txt_name ?? 'Loading...'}
                value={customDomain.ssl.txt_value ?? 'Loading...'}
              />
            )}

            {customDomain.ssl.status === 'pending_deployment' && (
              <div className="flex items-center justify-center space-x-2 py-8">
                <IconAlertCircle size={16} strokeWidth={1.5} />
                <p className="text-sm text-scale-1100">
                  SSL certificate is being deployed. Please wait a few minutes and try again.
                </p>
              </div>
            )}
          </div>
        )}

        <div className="!mt-4">
          <p className="text-sm text-scale-1000">
            One of the records requires you to replace the CNAME record set up in the first step
            with a TXT record.
          </p>
          <p className="text-sm text-scale-1000">
            You'll be able to restore it back to the CNAME after the verification process has been
            completed.
          </p>
        </div>
      </Panel.Content>

      <div className="border-t border-scale-400" />

      <Panel.Content>
        <div className="flex items-center justify-between">
          <Link href="https://supabase.com/docs/guides/platform/custom-domains">
            <a target="_blank" rel="noreferrer">
              <Button type="default" icon={<IconExternalLink />}>
                Documentation
              </Button>
            </a>
          </Link>
          <div className="flex items-center space-x-2">
            <Button
              type="default"
              onClick={onCancelCustomDomain}
              loading={isDeleting}
              disabled={isDeleting || isReverifyLoading}
              className="self-end"
            >
              Cancel
            </Button>
            <Button
              icon={<IconRefreshCw />}
              onClick={onReverifyCustomDomain}
              loading={isReverifyLoading}
              disabled={isDeleting || isReverifyLoading}
              className="self-end"
            >
              Verify
            </Button>
          </div>
        </div>
      </Panel.Content>
    </>
  )
}

export default observer(CustomDomainVerify)<|MERGE_RESOLUTION|>--- conflicted
+++ resolved
@@ -40,11 +40,7 @@
 
   const onCancelCustomDomain = async () => {
     if (!projectRef) return console.error('Project ref is required')
-<<<<<<< HEAD
-    await deleteCustomDomain({ projectRef })
-=======
     deleteCustomDomain({ projectRef })
->>>>>>> e2177053
   }
 
   return (
