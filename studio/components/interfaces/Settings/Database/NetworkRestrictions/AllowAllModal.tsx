--- conflicted
+++ resolved
@@ -11,16 +11,6 @@
 
 const AllowAllModal = ({ visible, onClose }: AllowAllModalProps) => {
   const { ref } = useParams()
-<<<<<<< HEAD
-  const { mutateAsync: applyNetworkRestrictions, isLoading: isApplying } =
-    useNetworkRestrictionsApplyMutation()
-
-  const onSubmit = async () => {
-    if (!ref) return console.error('Project ref is required')
-
-    await applyNetworkRestrictions({ projectRef: ref, dbAllowedCidrs: ['0.0.0.0/0'] })
-    onClose()
-=======
   const { mutate: applyNetworkRestrictions, isLoading: isApplying } =
     useNetworkRestrictionsApplyMutation({
       onSuccess: () => onClose(),
@@ -29,7 +19,6 @@
   const onSubmit = async () => {
     if (!ref) return console.error('Project ref is required')
     applyNetworkRestrictions({ projectRef: ref, dbAllowedCidrs: ['0.0.0.0/0'] })
->>>>>>> 41bd4ca2
   }
 
   return (
