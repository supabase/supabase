import dayjs from 'dayjs'
import * as Tooltip from '@radix-ui/react-tooltip'
import { PermissionAction } from '@supabase/shared-types/out/constants'
import Link from 'next/link'
import { useState } from 'react'
import { Alert, Button, Form, InputNumber, Modal } from 'ui'
import { number, object } from 'yup'

import { useParams } from 'common/hooks'
import { FormHeader } from 'components/ui/Forms'
import Panel from 'components/ui/Panel'
import { useProjectDiskResizeMutation } from 'data/config/project-disk-resize-mutation'
import { useProjectSubscriptionV2Query } from 'data/subscriptions/project-subscription-v2-query'
import { useProjectUsageQuery } from 'data/usage/project-usage-query'
import { useCheckPermissions, useStore } from 'hooks'
import { useProjectContext } from 'components/layouts/ProjectLayout/ProjectContext'

export interface DiskSizeConfigurationProps {
  disabled?: boolean
}

const DiskSizeConfiguration = ({ disabled = false }: DiskSizeConfigurationProps) => {
  const { ui } = useStore()
  const { project } = useProjectContext()
  const { ref: projectRef } = useParams()
  const { lastDatabaseResizeAt } = project ?? {}

  const timeTillNextAvailableDatabaseResize =
    lastDatabaseResizeAt === null ? 0 : 6 * 60 - dayjs().diff(lastDatabaseResizeAt, 'minutes')
  const isAbleToResizeDatabase = timeTillNextAvailableDatabaseResize <= 0
  const formattedTimeTillNextAvailableResize =
    timeTillNextAvailableDatabaseResize < 60
      ? `${timeTillNextAvailableDatabaseResize} minute(s)`
      : `${Math.floor(timeTillNextAvailableDatabaseResize / 60)} hours and ${
          timeTillNextAvailableDatabaseResize % 60
        } minute(s)`

  const [showResetDbPass, setShowResetDbPass] = useState<boolean>(false)
  const canUpdateDiskSizeConfig = useCheckPermissions(PermissionAction.UPDATE, 'projects')

  const { data: projectUsage } = useProjectUsageQuery({ projectRef })
  const { data: projectSubscriptionData } = useProjectSubscriptionV2Query({ projectRef })
  const { mutate: updateProjectUsage, isLoading: isUpdatingDiskSize } =
    useProjectDiskResizeMutation({
      onSuccess: (res, variables) => {
        ui.setNotification({
          category: 'success',
          message: `Successfully updated disk size to ${variables.volumeSize} GB`,
        })
        setShowResetDbPass(false)
      },
    })

  const confirmResetDbPass = async (values: { [prop: string]: any }) => {
    if (!projectRef) return console.error('Project ref is required')
    const volumeSize = values['new-disk-size']
    updateProjectUsage({ projectRef, volumeSize })
  }

  const currentDiskSize = projectUsage?.disk_volume_size_gb ?? 0
  // to do, update with max_disk_volume_size_gb
  const maxDiskSize = 200

  const INITIAL_VALUES = {
    'new-disk-size': currentDiskSize,
  }

  const diskSizeValidationSchema = object({
    'new-disk-size': number()
      .required('Please enter a GB amount you want to resize the disk up to.')
      .moreThan(Number(currentDiskSize ?? 0), `Must be more than ${currentDiskSize} GB`)
      // to do, update with max_disk_volume_size_gb
      .lessThan(Number(maxDiskSize), 'Must be no more than 200 GB'),
  })

  return (
    <div id="diskManagement">
      <FormHeader title="Disk management" />
      {projectSubscriptionData?.plan.id !== 'free' ? (
        <div className="flex flex-col gap-3">
          <Panel className="!m-0">
            <Panel.Content>
              <div className="grid grid-cols-1 items-center lg:grid-cols-3">
                <div className="col-span-2 space-y-1">
                  {projectUsage?.disk_volume_size_gb && (
                    <span className="text-scale-1100 flex gap-2 items-baseline">
                      <span className="text-scale-1200">Current Disk Storage Size:</span>
                      <span className="text-scale-1200 text-xl">
                        {currentDiskSize}
                        <span className="text-scale-1200 text-sm">GB</span>
                      </span>
                    </span>
                  )}
                  <p className="text-sm opacity-50">
                    Supabase employs auto-scaling storage and allows for manual disk size <br />{' '}
                    adjustments when necessary
                  </p>
                </div>
                <div className="flex items-end justify-end">
                  <Tooltip.Root delayDuration={0}>
                    <Tooltip.Trigger>
                      <Button
                        type="default"
                        disabled={!canUpdateDiskSizeConfig || disabled}
                        onClick={() => setShowResetDbPass(true)}
                      >
                        Increase disk size
                      </Button>
                    </Tooltip.Trigger>
                    {!canUpdateDiskSizeConfig && (
                      <Tooltip.Portal>
                        <Tooltip.Content side="bottom">
                          <Tooltip.Arrow className="radix-tooltip-arrow" />
                          <div
                            className={[
                              'rounded bg-scale-100 py-1 px-2 leading-none shadow', // background
                              'border border-scale-200 ', //border
                            ].join(' ')}
                          >
                            <span className="text-xs text-scale-1200">
                              You need additional permissions to increase the disk size
                            </span>
                          </div>
                        </Tooltip.Content>
                      </Tooltip.Portal>
                    )}
                  </Tooltip.Root>
                </div>
              </div>
            </Panel.Content>
          </Panel>
          <Alert withIcon variant="info" title={'Importing a lot of data?'}>
            <p className=" max-w-2xl">
              We auto-scale your disk as you need more storage, but can only do this every 6 hours.
              If you upload more than 1.5x the current size of your storage, your database will go
              into read-only mode. If you know how big your database is going to be, you can
              manually increase the size here.
            </p>

            <p className="mt-4">
              Read more about{' '}
              <a
                className="underline"
                href="https://supabase.com/docs/guides/platform/database-size#disk-management"
              >
                disk management
              </a>
              .
            </p>
          </Alert>
        </div>
      ) : (
        <Alert
          withIcon
          variant="info"
          title={'Disk size configuration is not available for projects on the Free plan'}
          actions={
            <Link href={`/project/${projectRef}/settings/billing/subscription`}>
              <Button type="default">Upgrade subscription</Button>
            </Link>
          }
        >
          <div>
            If you are intending to use more than 500MB of disk space, then you will need to upgrade
            to at least the Pro plan.
          </div>
        </Alert>
      )}

      <Modal
        header={<h5 className="text-sm text-scale-1200">Increase Disk Storage Size</h5>}
        size="medium"
        visible={showResetDbPass}
        loading={isUpdatingDiskSize}
        onCancel={() => setShowResetDbPass(false)}
        hideFooter
      >
        <Form
          name="disk-resize-form"
          initialValues={INITIAL_VALUES}
          validationSchema={diskSizeValidationSchema}
          onSubmit={confirmResetDbPass}
        >
          {({ isSubmitting }: { isSubmitting: boolean }) =>
            currentDiskSize >= maxDiskSize ? (
              <>
                <Alert withIcon variant="warning" title="Maximum manual disk size increase reached">
                  You cannot manually expand the disk size any more than {maxDiskSize} GB. If you
                  need more than this, contact us to learn more about the Enterprise plan.
                </Alert>
              </>
            ) : (
              <>
                <Modal.Content>
<<<<<<< HEAD
                  <div className="w-full space-y-4 py-6">
                    <Alert
                      withIcon
                      variant={isAbleToResizeDatabase ? 'info' : 'warning'}
                      title="This operation is only possible every 6 hours"
                    >
                      {isAbleToResizeDatabase
                        ? `Upon updating your disk size, the next disk size update will only be available from ${dayjs().format(
                            'DD MMM YYYY, HH:mm (ZZ)'
                          )}`
                        : `Your database was last resized at ${dayjs(lastDatabaseResizeAt).format(
                            'DD MMM YYYY, HH:mm (ZZ)'
                          )}. You can resize your database again in approximately ${formattedTimeTillNextAvailableResize}`}
                    </Alert>
=======
                  <div className="w-full space-y-4 py-8">
>>>>>>> 48d0f4ae
                    <InputNumber
                      required
                      id="new-disk-size"
                      label="New disk size"
                      labelOptional="GB"
                      disabled={!isAbleToResizeDatabase}
                    />
                  </div>
                </Modal.Content>
                <Modal.Separator />
                <Modal.Content>
                  <div className="flex space-x-2 justify-end pt-1 pb-3">
                    <Button type="default" onClick={() => setShowResetDbPass(false)}>
                      Cancel
                    </Button>
                    <Button
                      htmlType="submit"
                      type="primary"
                      disabled={!isAbleToResizeDatabase}
                      loading={isSubmitting}
                    >
                      Update disk size
                    </Button>
                  </div>
                </Modal.Content>
              </>
            )
          }
        </Form>
      </Modal>
    </div>
  )
}

export default DiskSizeConfiguration<|MERGE_RESOLUTION|>--- conflicted
+++ resolved
@@ -181,7 +181,7 @@
           validationSchema={diskSizeValidationSchema}
           onSubmit={confirmResetDbPass}
         >
-          {({ isSubmitting }: { isSubmitting: boolean }) =>
+          {() =>
             currentDiskSize >= maxDiskSize ? (
               <>
                 <Alert withIcon variant="warning" title="Maximum manual disk size increase reached">
@@ -192,7 +192,6 @@
             ) : (
               <>
                 <Modal.Content>
-<<<<<<< HEAD
                   <div className="w-full space-y-4 py-6">
                     <Alert
                       withIcon
@@ -207,9 +206,6 @@
                             'DD MMM YYYY, HH:mm (ZZ)'
                           )}. You can resize your database again in approximately ${formattedTimeTillNextAvailableResize}`}
                     </Alert>
-=======
-                  <div className="w-full space-y-4 py-8">
->>>>>>> 48d0f4ae
                     <InputNumber
                       required
                       id="new-disk-size"
@@ -229,7 +225,7 @@
                       htmlType="submit"
                       type="primary"
                       disabled={!isAbleToResizeDatabase}
-                      loading={isSubmitting}
+                      loading={isUpdatingDiskSize}
                     >
                       Update disk size
                     </Button>
