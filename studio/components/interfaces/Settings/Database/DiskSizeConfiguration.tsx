import * as Tooltip from '@radix-ui/react-tooltip'
import { PermissionAction } from '@supabase/shared-types/out/constants'
import Link from 'next/link'
import { useState } from 'react'
import { Alert, Button, Form, InputNumber, Modal } from 'ui'
import { number, object } from 'yup'

import { useParams } from 'common/hooks'
import { FormHeader } from 'components/ui/Forms'
import Panel from 'components/ui/Panel'
import { useProjectDiskResizeMutation } from 'data/config/project-disk-resize-mutation'
import { useProjectSubscriptionV2Query } from 'data/subscriptions/project-subscription-v2-query'
import { useProjectUsageQuery } from 'data/usage/project-usage-query'
import { useCheckPermissions, useStore } from 'hooks'

export interface DiskSizeConfigurationProps {
  disabled?: boolean
}

const DiskSizeConfiguration = ({ disabled = false }: DiskSizeConfigurationProps) => {
  const { ui } = useStore()
  const { ref: projectRef } = useParams()

  const [showResetDbPass, setShowResetDbPass] = useState<boolean>(false)
  const canUpdateDiskSizeConfig = useCheckPermissions(PermissionAction.UPDATE, 'projects')

  const { data: projectUsage } = useProjectUsageQuery({ projectRef })
  const { data: projectSubscriptionData } = useProjectSubscriptionV2Query({ projectRef })
<<<<<<< HEAD
  const { mutateAsync: updateProjectUsage, isLoading: isUpdatingDiskSize } =
    useProjectDiskResizeMutation()
=======
  const { mutate: updateProjectUsage, isLoading: isUpdatingDiskSize } =
    useProjectDiskResizeMutation({
      onSuccess: (res, variables) => {
        ui.setNotification({
          category: 'success',
          message: `Successfully updated disk size to ${variables.volumeSize} GB`,
        })
        setShowResetDbPass(false)
      },
    })
>>>>>>> 41bd4ca2

  const confirmResetDbPass = async (values: { [prop: string]: any }) => {
    if (!projectRef) return console.error('Project ref is required')
    const volumeSize = values['new-disk-size']
<<<<<<< HEAD
    if (!projectRef) return console.error('Project ref is required')

    await updateProjectUsage({ projectRef, volumeSize })
    ui.setNotification({
      category: 'success',
      message: `Successfully updated disk size to ${values['new-disk-size']} GB`,
    })
    setShowResetDbPass(false)
=======
    updateProjectUsage({ projectRef, volumeSize })
>>>>>>> 41bd4ca2
  }

  const currentDiskSize = projectUsage?.disk_volume_size_gb ?? 0
  // to do, update with max_disk_volume_size_gb
  const maxDiskSize = 200

  const INITIAL_VALUES = {
    'new-disk-size': currentDiskSize,
  }

  const diskSizeValidationSchema = object({
    'new-disk-size': number()
      .required('Please enter a GB amount you want to resize the disk up to.')
      .moreThan(Number(currentDiskSize ?? 0), `Must be more than ${currentDiskSize} GB`)
      // to do, update with max_disk_volume_size_gb
      .lessThan(Number(maxDiskSize), 'Must be no more than 200 GB'),
  })

  return (
    <div id="diskManagement">
      <FormHeader title="Disk management" />
      {projectSubscriptionData?.plan.id !== 'free' ? (
        <div className="flex flex-col gap-3">
          <Panel className="!m-0">
            <Panel.Content>
              <div className="grid grid-cols-1 items-center lg:grid-cols-3">
                <div className="col-span-2 space-y-1">
                  {projectUsage?.disk_volume_size_gb && (
                    <span className="text-scale-1100 flex gap-2 items-baseline">
                      <span className="text-scale-1200">Current Disk Storage Size:</span>
                      <span className="text-scale-1200 text-xl">
                        {currentDiskSize}
                        <span className="text-scale-1200 text-sm">GB</span>
                      </span>
                    </span>
                  )}
                  <p className="text-sm opacity-50">
                    Supabase employs auto-scaling storage and allows for manual disk size <br />{' '}
                    adjustments when necessary
                  </p>
                </div>
                <div className="flex items-end justify-end">
                  <Tooltip.Root delayDuration={0}>
                    <Tooltip.Trigger>
                      <Button
                        type="default"
                        disabled={!canUpdateDiskSizeConfig || disabled}
                        onClick={() => setShowResetDbPass(true)}
                      >
                        Increase disk size
                      </Button>
                    </Tooltip.Trigger>
                    {!canUpdateDiskSizeConfig && (
                      <Tooltip.Portal>
                        <Tooltip.Content side="bottom">
                          <Tooltip.Arrow className="radix-tooltip-arrow" />
                          <div
                            className={[
                              'rounded bg-scale-100 py-1 px-2 leading-none shadow', // background
                              'border border-scale-200 ', //border
                            ].join(' ')}
                          >
                            <span className="text-xs text-scale-1200">
                              You need additional permissions to increase the disk size
                            </span>
                          </div>
                        </Tooltip.Content>
                      </Tooltip.Portal>
                    )}
                  </Tooltip.Root>
                </div>
              </div>
            </Panel.Content>
          </Panel>
          <Alert withIcon variant="info" title={'Importing a lot of data?'}>
            <p className=" max-w-2xl">
              We auto-scale your disk as you need more storage, but can only do this every 6 hours.
              If you upload more than 1.5x the current size of your storage, your database will go
              into read-only mode. If you know how big your database is going to be, you can
              manually increase the size here.
            </p>

            <p className="mt-4">
              Read more about{' '}
              <a
                className="underline"
                href="https://supabase.com/docs/guides/platform/database-size#disk-management"
              >
                disk management
              </a>
              .
            </p>
          </Alert>
        </div>
      ) : (
        <Alert
          withIcon
          variant="info"
          title={'Disk size configuration is not available for projects on the Free plan'}
          actions={
            <Link href={`/project/${projectRef}/settings/billing/subscription`}>
              <Button type="default">Upgrade subscription</Button>
            </Link>
          }
        >
          <div>
            If you are intending to use more than 500MB of disk space, then you will need to upgrade
            to at least the Pro plan.
          </div>
        </Alert>
      )}

      <Modal
        header={<h5 className="text-sm text-scale-1200">Increase Disk Storage Size</h5>}
        size="small"
        visible={showResetDbPass}
        loading={isUpdatingDiskSize}
        onCancel={() => setShowResetDbPass(false)}
        hideFooter
      >
        <Form
          name={`disk-resize-form`}
          initialValues={INITIAL_VALUES}
          validationSchema={diskSizeValidationSchema}
          onSubmit={confirmResetDbPass}
        >
          {({ isSubmitting }: { isSubmitting: boolean }) =>
            currentDiskSize >= maxDiskSize ? (
              <>
                <Alert
                  withIcon
                  variant="warning"
                  title={'Maximum manual disk size increase reached'}
                >
                  You cannot manually expand the disk size any more than {maxDiskSize} GB. If you
                  need more than this, contact us to learn more about the Enterprise plan.
                </Alert>
              </>
            ) : (
              <>
                <Modal.Content>
                  <div className="w-full space-y-8 py-8">
                    <InputNumber
                      id="new-disk-size"
                      label="New disk size"
                      labelOptional="GB"
                      required
                    />
                  </div>
                </Modal.Content>
                <Modal.Separator />
                <Modal.Content>
                  <div className="flex space-x-2 justify-between pb-2">
                    <Button type="default" onClick={() => setShowResetDbPass(false)}>
                      Cancel
                    </Button>
                    <Button htmlType="submit" type="primary" loading={isSubmitting}>
                      Update disk size
                    </Button>
                  </div>
                </Modal.Content>
              </>
            )
          }
        </Form>
      </Modal>
    </div>
  )
}

export default DiskSizeConfiguration<|MERGE_RESOLUTION|>--- conflicted
+++ resolved
@@ -26,10 +26,6 @@
 
   const { data: projectUsage } = useProjectUsageQuery({ projectRef })
   const { data: projectSubscriptionData } = useProjectSubscriptionV2Query({ projectRef })
-<<<<<<< HEAD
-  const { mutateAsync: updateProjectUsage, isLoading: isUpdatingDiskSize } =
-    useProjectDiskResizeMutation()
-=======
   const { mutate: updateProjectUsage, isLoading: isUpdatingDiskSize } =
     useProjectDiskResizeMutation({
       onSuccess: (res, variables) => {
@@ -40,23 +36,11 @@
         setShowResetDbPass(false)
       },
     })
->>>>>>> 41bd4ca2
 
   const confirmResetDbPass = async (values: { [prop: string]: any }) => {
     if (!projectRef) return console.error('Project ref is required')
     const volumeSize = values['new-disk-size']
-<<<<<<< HEAD
-    if (!projectRef) return console.error('Project ref is required')
-
-    await updateProjectUsage({ projectRef, volumeSize })
-    ui.setNotification({
-      category: 'success',
-      message: `Successfully updated disk size to ${values['new-disk-size']} GB`,
-    })
-    setShowResetDbPass(false)
-=======
     updateProjectUsage({ projectRef, volumeSize })
->>>>>>> 41bd4ca2
   }
 
   const currentDiskSize = projectUsage?.disk_volume_size_gb ?? 0
