import * as Tooltip from '@radix-ui/react-tooltip'
import { PermissionAction } from '@supabase/shared-types/out/constants'
import {
  Alert,
  Badge,
  Button,
  DropdownMenuContent_Shadcn_,
  DropdownMenuItem_Shadcn_,
  DropdownMenuTrigger_Shadcn_,
  DropdownMenu_Shadcn_,
  IconChevronDown,
  IconPlay,
  Popover,
} from 'ui'

import { useCheckPermissions } from 'hooks'
import { IS_PLATFORM } from 'lib/constants'
import { useProfile } from 'lib/profile'
import Link from 'next/link'
import React from 'react'
import {
  EXPLORER_DATEPICKER_HELPERS,
  LogsTableName,
  LogsWarning,
  LOGS_SOURCE_DESCRIPTION,
  LogTemplate,
} from '.'
import DatePickers from './Logs.DatePickers'

export interface LogsQueryPanelProps {
  templates?: LogTemplate[]
  onSelectTemplate: (template: LogTemplate) => void
  onSelectSource: (source: LogsTableName) => void
  onRun: (e: React.MouseEvent<HTMLButtonElement>) => void
  onClear: () => void
  onSave?: () => void
  hasEditorValue: boolean
  isLoading: boolean
  onDateChange: React.ComponentProps<typeof DatePickers>['onChange']
  defaultTo: string
  defaultFrom: string
  warnings: LogsWarning[]
}

const LogsQueryPanel = ({
  templates = [],
  onSelectTemplate,
  hasEditorValue,
  onRun,
  onClear,
  onSave,
  onSelectSource,
  isLoading,
  defaultFrom,
  defaultTo,
  onDateChange,
  warnings,
}: LogsQueryPanelProps) => {
  const { profile } = useProfile()
  const canCreateLogQuery = useCheckPermissions(PermissionAction.CREATE, 'user_content', {
    resource: { type: 'log_sql', owner_id: profile?.id },
    subject: { id: profile?.id },
  })

  return (
    <div className="rounded rounded-bl-none rounded-br-none border border-panel-border-light bg-panel-header-light dark:border-panel-border-dark dark:bg-panel-header-dark">
      <div className="flex w-full items-center justify-between px-5 py-2">
        <div className="flex w-full flex-row items-center justify-between gap-x-4">
          <div className="flex items-center gap-2">
<<<<<<< HEAD
            <DropdownMenu_Shadcn_>
              <DropdownMenuTrigger_Shadcn_>
                <Button asChild type="default" iconRight={<IconChevronDown />}>
                  <span>Insert source</span>
                </Button>
              </DropdownMenuTrigger_Shadcn_>
              <DropdownMenuContent_Shadcn_ side="bottom" align="start">
                {Object.values(LogsTableName)
                  .sort((a, b) => a.localeCompare(b))
                  .map((source) => (
                    <DropdownMenuItem_Shadcn_ key={source} onClick={() => onSelectSource(source)}>
                      <div className="flex flex-col gap-1">
                        <span className="font-mono font-bold">{source}</span>
                        <span className="text-light">{LOGS_SOURCE_DESCRIPTION[source]}</span>
                      </div>
                    </DropdownMenuItem_Shadcn_>
                  ))}
              </DropdownMenuContent_Shadcn_>
            </DropdownMenu_Shadcn_>
=======
            <Dropdown
              side="bottom"
              align="start"
              overlay={Object.values(LogsTableName)
                .sort((a, b) => a.localeCompare(b))
                .map((source) => (
                  <Dropdown.Item key={source} onClick={() => onSelectSource(source)}>
                    <div className="flex flex-col gap-1">
                      <span className="font-mono font-bold text-foreground-light">{source}</span>
                      <span className="text-foreground-light">
                        {LOGS_SOURCE_DESCRIPTION[source]}
                      </span>
                    </div>
                  </Dropdown.Item>
                ))}
            >
              <Button asChild type="default" iconRight={<IconChevronDown />}>
                <span>Insert source</span>
              </Button>
            </Dropdown>
>>>>>>> 6648acac

            <DropdownMenu_Shadcn_>
              <DropdownMenuTrigger_Shadcn_>
                <Button asChild type="default" iconRight={<IconChevronDown />}>
                  <span>Templates</span>
                </Button>
              </DropdownMenuTrigger_Shadcn_>
              <DropdownMenuContent_Shadcn_ side="bottom" align="start">
                {templates
                  .sort((a, b) => a.label!.localeCompare(b.label!))
                  .map((template) => (
                    <DropdownMenuItem_Shadcn_
                      key={template.label}
                      onClick={() => onSelectTemplate(template)}
                    >
                      <p className="text">{template.label}</p>
                    </DropdownMenuItem_Shadcn_>
                  ))}
              </DropdownMenuContent_Shadcn_>
            </DropdownMenu_Shadcn_>
            <DatePickers
              to={defaultTo}
              from={defaultFrom}
              onChange={onDateChange}
              helpers={EXPLORER_DATEPICKER_HELPERS}
            />
            <div className="overflow-hidden">
              <div
                className={` transition-all duration-300 ${
                  warnings.length > 0 ? 'opacity-100' : 'invisible h-0 w-0 opacity-0'
                }`}
              >
                <Popover
                  overlay={
                    <Alert variant="warning" title="">
                      <div className="flex flex-col gap-3">
                        {warnings.map((warning, index) => (
                          <p key={index}>
                            {warning.text}{' '}
                            {warning.link && (
                              <Link href={warning.link}>{warning.linkText || 'View'}</Link>
                            )}
                          </p>
                        ))}
                      </div>
                    </Alert>
                  }
                >
                  <Badge color="yellow">
                    {warnings.length} {warnings.length > 1 ? 'warnings' : 'warning'}
                  </Badge>
                </Popover>
              </div>
            </div>
          </div>
          <div>
            <div className="flex items-center gap-4">
              <div className="flex items-center gap-2">
                <Button type="default" onClick={onClear}>
                  Clear query
                </Button>
                {IS_PLATFORM && onSave && (
                  <Tooltip.Root delayDuration={0}>
                    <Tooltip.Trigger>
                      <Button
                        type="default"
                        onClick={() => onSave()}
                        disabled={!canCreateLogQuery || !hasEditorValue}
                      >
                        Save query
                      </Button>
                    </Tooltip.Trigger>
                    {!canCreateLogQuery && (
                      <Tooltip.Portal>
                        <Tooltip.Content side="bottom">
                          <Tooltip.Arrow className="radix-tooltip-arrow" />
                          <div
                            className={[
                              'rounded bg-scale-100 py-1 px-2 leading-none shadow',
                              'border border-scale-200',
                            ].join(' ')}
                          >
                            <span className="text-xs text-foreground">
                              You need additional permissions to save your query
                            </span>
                          </div>
                        </Tooltip.Content>
                      </Tooltip.Portal>
                    )}
                  </Tooltip.Root>
                )}
              </div>

              <Button
                type={hasEditorValue ? 'primary' : 'alternative'}
                disabled={!hasEditorValue}
                onClick={onRun}
                iconRight={<IconPlay />}
                loading={isLoading}
              >
                Run
              </Button>
            </div>
          </div>
        </div>
      </div>
    </div>
  )
}

export default LogsQueryPanel<|MERGE_RESOLUTION|>--- conflicted
+++ resolved
@@ -67,7 +67,6 @@
       <div className="flex w-full items-center justify-between px-5 py-2">
         <div className="flex w-full flex-row items-center justify-between gap-x-4">
           <div className="flex items-center gap-2">
-<<<<<<< HEAD
             <DropdownMenu_Shadcn_>
               <DropdownMenuTrigger_Shadcn_>
                 <Button asChild type="default" iconRight={<IconChevronDown />}>
@@ -81,34 +80,14 @@
                     <DropdownMenuItem_Shadcn_ key={source} onClick={() => onSelectSource(source)}>
                       <div className="flex flex-col gap-1">
                         <span className="font-mono font-bold">{source}</span>
-                        <span className="text-light">{LOGS_SOURCE_DESCRIPTION[source]}</span>
+                        <span className="text-foreground-light">
+                          {LOGS_SOURCE_DESCRIPTION[source]}
+                        </span>
                       </div>
                     </DropdownMenuItem_Shadcn_>
                   ))}
               </DropdownMenuContent_Shadcn_>
             </DropdownMenu_Shadcn_>
-=======
-            <Dropdown
-              side="bottom"
-              align="start"
-              overlay={Object.values(LogsTableName)
-                .sort((a, b) => a.localeCompare(b))
-                .map((source) => (
-                  <Dropdown.Item key={source} onClick={() => onSelectSource(source)}>
-                    <div className="flex flex-col gap-1">
-                      <span className="font-mono font-bold text-foreground-light">{source}</span>
-                      <span className="text-foreground-light">
-                        {LOGS_SOURCE_DESCRIPTION[source]}
-                      </span>
-                    </div>
-                  </Dropdown.Item>
-                ))}
-            >
-              <Button asChild type="default" iconRight={<IconChevronDown />}>
-                <span>Insert source</span>
-              </Button>
-            </Dropdown>
->>>>>>> 6648acac
 
             <DropdownMenu_Shadcn_>
               <DropdownMenuTrigger_Shadcn_>
