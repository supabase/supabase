--- conflicted
+++ resolved
@@ -12,14 +12,9 @@
 import DatePickers from './Logs.DatePickers'
 import Link from 'next/link'
 import React from 'react'
-<<<<<<< HEAD
-import { checkPermissions, useStore } from 'hooks'
-import { IconBookOpen } from 'ui'
-=======
 import { checkPermissions } from 'hooks'
 import { useProfileQuery } from 'data/profile/profile-query'
 import { IS_PLATFORM } from 'lib/constants'
->>>>>>> 19650d48
 
 export interface LogsQueryPanelProps {
   templates?: LogTemplate[]
@@ -136,7 +131,7 @@
                 <Button type="default" onClick={onClear}>
                   Clear query
                 </Button>
-                {IS_PLATFORM &&  onSave && (
+                {IS_PLATFORM && onSave && (
                   <Tooltip.Root delayDuration={0}>
                     <Tooltip.Trigger>
                       <Button
