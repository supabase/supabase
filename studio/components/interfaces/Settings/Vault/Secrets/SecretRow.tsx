--- conflicted
+++ resolved
@@ -110,7 +110,6 @@
           {secret.updated_at === secret.created_at ? 'Added' : 'Updated'} on{' '}
           {dayjs(secret.updated_at).format('MMM D, YYYY')}
         </p>
-<<<<<<< HEAD
         <DropdownMenu_Shadcn_>
           <DropdownMenuTrigger_Shadcn_>
             <Button asChild type="text" className="px-1" icon={<IconMoreVertical />}>
@@ -139,7 +138,7 @@
                         'border border-scale-200',
                       ].join(' ')}
                     >
-                      <span className="text-xs text-scale-1200">
+                      <span className="text-xs text-foreground">
                         You need additional permissions to edit secrets
                       </span>
                     </div>
@@ -147,6 +146,7 @@
                 </Tooltip.Portal>
               )}
             </Tooltip.Root>
+
             <Tooltip.Root delayDuration={0}>
               <Tooltip.Trigger asChild>
                 <DropdownMenuItem_Shadcn_
@@ -168,7 +168,7 @@
                         'border border-scale-200',
                       ].join(' ')}
                     >
-                      <span className="text-xs text-scale-1200">
+                      <span className="text-xs text-foreground">
                         You need additional permissions to delete secrets
                       </span>
                     </div>
@@ -178,76 +178,6 @@
             </Tooltip.Root>
           </DropdownMenuContent_Shadcn_>
         </DropdownMenu_Shadcn_>
-=======
-        <Dropdown
-          side="bottom"
-          className="w-[120px]"
-          overlay={
-            <>
-              <Tooltip.Root delayDuration={0}>
-                <Tooltip.Trigger>
-                  <Dropdown.Item
-                    icon={<IconEdit3 size="tiny" />}
-                    disabled={!canManageSecrets}
-                    onClick={() => onSelectEdit(secret)}
-                  >
-                    Edit
-                  </Dropdown.Item>
-                </Tooltip.Trigger>
-                {!canManageSecrets && (
-                  <Tooltip.Portal>
-                    <Tooltip.Content side="bottom">
-                      <Tooltip.Arrow className="radix-tooltip-arrow" />
-                      <div
-                        className={[
-                          'rounded bg-scale-100 py-1 px-2 leading-none shadow',
-                          'border border-scale-200',
-                        ].join(' ')}
-                      >
-                        <span className="text-xs text-foreground">
-                          You need additional permissions to edit secrets
-                        </span>
-                      </div>
-                    </Tooltip.Content>
-                  </Tooltip.Portal>
-                )}
-              </Tooltip.Root>
-              <Tooltip.Root delayDuration={0}>
-                <Tooltip.Trigger>
-                  <Dropdown.Item
-                    disabled={!canManageSecrets}
-                    icon={<IconTrash stroke="red" size="tiny" />}
-                    onClick={() => onSelectRemove(secret)}
-                  >
-                    Delete
-                  </Dropdown.Item>
-                </Tooltip.Trigger>
-                {!canManageSecrets && (
-                  <Tooltip.Portal>
-                    <Tooltip.Content side="bottom">
-                      <Tooltip.Arrow className="radix-tooltip-arrow" />
-                      <div
-                        className={[
-                          'rounded bg-scale-100 py-1 px-2 leading-none shadow',
-                          'border border-scale-200',
-                        ].join(' ')}
-                      >
-                        <span className="text-xs text-foreground">
-                          You need additional permissions to delete secrets
-                        </span>
-                      </div>
-                    </Tooltip.Content>
-                  </Tooltip.Portal>
-                )}
-              </Tooltip.Root>
-            </>
-          }
-        >
-          <Button asChild type="text" className="px-1" icon={<IconMoreVertical />}>
-            <span></span>
-          </Button>
-        </Dropdown>
->>>>>>> 6648acac
       </div>
     </div>
   )
