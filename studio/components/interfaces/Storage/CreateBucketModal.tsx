import clsx from 'clsx'
import Link from 'next/link'
import { useRouter } from 'next/router'
import { useEffect, useState } from 'react'
import {
  Alert,
  Button,
  Collapsible,
  Form,
  IconChevronDown,
  Input,
  Listbox,
  Modal,
  Toggle,
} from 'ui'

import { useParams } from 'common'
import { StorageSizeUnits } from 'components/to-be-cleaned/Storage/StorageSettings/StorageSettings.constants'
import {
  convertFromBytes,
  convertToBytes,
} from 'components/to-be-cleaned/Storage/StorageSettings/StorageSettings.utils'
import { useProjectStorageConfigQuery } from 'data/config/project-storage-config-query'
import { useBucketCreateMutation } from 'data/storage/bucket-create-mutation'
import { useStore } from 'hooks'
import { IS_PLATFORM } from 'lib/constants'

export interface CreateBucketModalProps {
  visible: boolean
  onClose: () => void
}

const CreateBucketModal = ({ visible, onClose }: CreateBucketModalProps) => {
  const { ui } = useStore()
  const { ref } = useParams()
  const router = useRouter()

<<<<<<< HEAD
  const { mutateAsync: createBucket, isLoading: isCreating } = useBucketCreateMutation()
=======
  const { mutate: createBucket, isLoading: isCreating } = useBucketCreateMutation({
    onSuccess: (res) => {
      ui.setNotification({
        category: 'success',
        message: `Successfully created bucket ${res.name}`,
      })
      router.push(`/project/${ref}/storage/buckets/${res.name}`)
      onClose()
    },
  })

>>>>>>> e2177053
  const { data } = useProjectStorageConfigQuery({ projectRef: ref }, { enabled: IS_PLATFORM })
  const { value, unit } = convertFromBytes(data?.fileSizeLimit ?? 0)
  const formattedGlobalUploadLimit = `${value} ${unit}`

  const [selectedUnit, setSelectedUnit] = useState<StorageSizeUnits>(StorageSizeUnits.BYTES)
  const [showConfiguration, setShowConfiguration] = useState(false)

  const initialValues = {
    name: '',
    public: false,
    file_size_limit: 0,
    allowed_mime_types: '',
    has_file_size_limit: false,
    formatted_size_limit: 0,
  }

  const validate = (values: any) => {
    const errors = {} as any
    if (!values.name) {
      errors.name = 'Please provide a name for your bucket'
    }
    if (values.has_file_size_limit && values.formatted_size_limit < 0) {
      errors.formatted_size_limit = 'File size upload limit has to be at least 0'
    }
    return errors
  }

  const onSubmit = async (values: any) => {
    if (!ref) return console.error('Project ref is required')

<<<<<<< HEAD
    const res = await createBucket({
=======
    createBucket({
>>>>>>> e2177053
      projectRef: ref,
      id: values.name,
      isPublic: values.public,
      file_size_limit: values.has_file_size_limit
        ? convertToBytes(values.formatted_size_limit, selectedUnit)
        : null,
      allowed_mime_types:
        values.allowed_mime_types.length > 0
          ? values.allowed_mime_types.split(',').map((x: string) => x.trim())
          : null,
    })
<<<<<<< HEAD

    ui.setNotification({
      category: 'success',
      message: `Successfully created bucket ${res.name}`,
    })
    router.push(`/project/${ref}/storage/buckets/${res.name}`)

    onClose()
=======
>>>>>>> e2177053
  }

  useEffect(() => {
    if (visible) {
      setSelectedUnit(StorageSizeUnits.BYTES)
      setShowConfiguration(false)
    }
  }, [visible])

  return (
    <Modal
      hideFooter
      visible={visible}
      size="medium"
      header="Create storage bucket"
      onCancel={() => onClose()}
    >
      <Form
        validateOnBlur={false}
        initialValues={initialValues}
        validate={validate}
        onSubmit={onSubmit}
      >
        {({ values }: { values: any }) => {
          return (
            <div className="space-y-4 py-4">
              <Modal.Content>
                <Input
                  id="name"
                  name="name"
                  type="text"
                  className="w-full"
                  layout="vertical"
                  label="Name of bucket"
                  labelOptional="Buckets cannot be renamed once created."
                  descriptionText="Only lowercase letters, numbers, dots, and hyphens"
                />
                <div className="space-y-2 mt-6">
                  <Toggle
                    id="public"
                    name="public"
                    layout="flex"
                    label="Public bucket"
                    descriptionText="Anyone can read any object without any authorization"
                  />
                  {values.public && (
                    <Alert title="Public buckets are not protected" variant="warning" withIcon>
                      <p className="mb-2">
                        Users can read objects in public buckets without any authorization.
                      </p>
                      <p>
                        Row level security (RLS) policies are still required for other operations
                        such as object uploads and deletes.
                      </p>
                    </Alert>
                  )}
                </div>
              </Modal.Content>
              <Collapsible
                open={showConfiguration}
                onOpenChange={() => setShowConfiguration(!showConfiguration)}
              >
                <Collapsible.Trigger asChild>
                  <div className="w-full cursor-pointer py-3 px-5 flex items-center justify-between border-t border-scale-500">
                    <p className="text-sm">Additional configuration</p>
                    <IconChevronDown
                      size={18}
                      strokeWidth={2}
                      className={clsx('text-scale-1100', showConfiguration && 'rotate-180')}
                    />
                  </div>
                </Collapsible.Trigger>
                <Collapsible.Content className="py-4">
                  <div className="w-full space-y-4 px-5">
                    <div className="space-y-2">
                      <Toggle
                        id="has_file_size_limit"
                        name="has_file_size_limit"
                        layout="flex"
                        label="Restrict file upload size for bucket"
                        descriptionText="Prevent uploading of file sizes greater than a specified limit"
                      />
                      {values.has_file_size_limit && (
                        <div className="grid grid-cols-12 col-span-12 gap-x-2 gap-y-1">
                          <div className="col-span-8">
                            <Input
                              type="number"
                              step={1}
                              id="formatted_size_limit"
                              name="formatted_size_limit"
                              disabled={false}
                              onKeyPress={(event) => {
                                if (event.charCode < 48 || event.charCode > 57) {
                                  event.preventDefault()
                                }
                              }}
                              descriptionText={`Equivalent to ${convertToBytes(
                                values.formatted_size_limit,
                                selectedUnit
                              ).toLocaleString()} bytes.`}
                            />
                          </div>
                          <div className="col-span-4">
                            <Listbox
                              id="size_limit_units"
                              disabled={false}
                              value={selectedUnit}
                              onChange={setSelectedUnit}
                            >
                              {Object.values(StorageSizeUnits).map((unit: string) => (
                                <Listbox.Option key={unit} label={unit} value={unit}>
                                  <div>{unit}</div>
                                </Listbox.Option>
                              ))}
                            </Listbox>
                          </div>
                          {IS_PLATFORM && (
                            <div className="col-span-12">
                              <p className="text-scale-1000 text-sm">
                                Note: The{' '}
                                <Link href={`/project/${ref}/settings/storage`}>
                                  <a className="text-brand-900 opacity-80 hover:opacity-100 transition">
                                    global upload limit
                                  </a>
                                </Link>{' '}
                                takes precedence over this value ({formattedGlobalUploadLimit})
                              </p>
                            </div>
                          )}
                        </div>
                      )}
                    </div>
                    <Input
                      id="allowed_mime_types"
                      name="allowed_mime_types"
                      layout="vertical"
                      label="Allowed MIME types"
                      placeholder="e.g image/jpg, image/png, audio/mpeg, video/mp4, etc"
                      descriptionText="Comma separated values"
                    />
                  </div>
                </Collapsible.Content>
              </Collapsible>
              <div className="w-full border-t border-scale-500 !mt-0" />
              <Modal.Content>
                <div className="flex items-center space-x-2 justify-end">
                  <Button
                    type="default"
                    htmlType="button"
                    disabled={isCreating}
                    onClick={() => onClose()}
                  >
                    Cancel
                  </Button>
                  <Button
                    type="primary"
                    htmlType="submit"
                    loading={isCreating}
                    disabled={isCreating}
                  >
                    Save
                  </Button>
                </div>
              </Modal.Content>
            </div>
          )
        }}
      </Form>
    </Modal>
  )
}

export default CreateBucketModal<|MERGE_RESOLUTION|>--- conflicted
+++ resolved
@@ -35,9 +35,6 @@
   const { ref } = useParams()
   const router = useRouter()
 
-<<<<<<< HEAD
-  const { mutateAsync: createBucket, isLoading: isCreating } = useBucketCreateMutation()
-=======
   const { mutate: createBucket, isLoading: isCreating } = useBucketCreateMutation({
     onSuccess: (res) => {
       ui.setNotification({
@@ -49,7 +46,6 @@
     },
   })
 
->>>>>>> e2177053
   const { data } = useProjectStorageConfigQuery({ projectRef: ref }, { enabled: IS_PLATFORM })
   const { value, unit } = convertFromBytes(data?.fileSizeLimit ?? 0)
   const formattedGlobalUploadLimit = `${value} ${unit}`
@@ -80,11 +76,7 @@
   const onSubmit = async (values: any) => {
     if (!ref) return console.error('Project ref is required')
 
-<<<<<<< HEAD
-    const res = await createBucket({
-=======
     createBucket({
->>>>>>> e2177053
       projectRef: ref,
       id: values.name,
       isPublic: values.public,
@@ -96,17 +88,6 @@
           ? values.allowed_mime_types.split(',').map((x: string) => x.trim())
           : null,
     })
-<<<<<<< HEAD
-
-    ui.setNotification({
-      category: 'success',
-      message: `Successfully created bucket ${res.name}`,
-    })
-    router.push(`/project/${ref}/storage/buckets/${res.name}`)
-
-    onClose()
-=======
->>>>>>> e2177053
   }
 
   useEffect(() => {
