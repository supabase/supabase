--- conflicted
+++ resolved
@@ -146,48 +146,7 @@
     disableBranching({ projectRef, branchIds: previewBranches?.map((branch) => branch.id) })
   }
 
-<<<<<<< HEAD
-  if (!hasBranchEnabled) {
-    return (
-      <ProductEmptyState title="Database Branching">
-        <p className="text-sm text-foreground-light">
-          {hasAccessToBranching
-            ? 'Create preview branches to experiment changes to your database schema in a safe, non-destructible environment.'
-            : "Register for early access and you'll be contacted by email when your organization is enrolled in database branching."}
-        </p>
-        {hasAccessToBranching ? (
-          <div className="!mt-4">
-            <Button
-              icon={<IconGitBranch strokeWidth={1.5} />}
-              onClick={() => snap.setShowEnableBranchingModal(true)}
-            >
-              Enable branching
-            </Button>
-          </div>
-        ) : (
-          <div className="flex items-center space-x-2 !mt-4">
-            <Button asChild>
-              <Link
-                rel="noreferrer"
-                target="_blank"
-                href="https://forms.supabase.com/branching-request"
-              >
-                <a>Join waitlist</a>
-              </Link>
-            </Button>
-            {/* <Link passHref href={'/'}>
-              <a rel="noreferrer" target="_blank">
-                <Button type="default">View the docs</Button>
-              </a>
-            </Link> */}
-          </div>
-        )}
-      </ProductEmptyState>
-    )
-  }
-=======
   if (!hasBranchEnabled) return <BranchingEmptyState />
->>>>>>> 11914a55
 
   return (
     <>
