import clsx from 'clsx'
import { useParams } from 'common'
import dayjs from 'dayjs'
import { noop } from 'lodash'
import Link from 'next/link'
import { forwardRef, PropsWithChildren, useState } from 'react'
import {
  Badge,
  Button,
  cn,
  DropdownMenu,
  DropdownMenuContent,
  DropdownMenuItem,
  DropdownMenuSeparator,
  DropdownMenuTrigger,
  IconExternalLink,
  IconGitBranch,
  IconGitHub,
  IconMoreVertical,
  IconShield,
  IconTrash,
} from 'ui'

import { Markdown } from 'components/interfaces/Markdown'
import ShimmeringLoader from 'components/ui/ShimmeringLoader'
import { Branch } from 'data/branches/branches-query'
import { GitHubPullRequest } from 'data/integrations/integrations-github-pull-requests-query'

interface BranchPanelProps {
  repo?: string
  branch?: Branch
  onSelectUpdate?: () => void
  onSelectDelete?: () => void
  onSelectCreateBranch?: () => void
  onSelectDisableBranching?: () => void
  generateCreatePullRequestURL?: (branch?: string) => string
}

const MainBranchPanel = ({
  repo,
  branch,
  onSelectUpdate = noop,
  onSelectCreateBranch = noop,
  onSelectDisableBranching = noop,
}: BranchPanelProps) => {
  const { ref } = useParams()
  const [open, setOpen] = useState(false)
  const isActive = ref === branch?.project_ref

  return (
    <div className="border rounded-lg">
      <div className="bg-surface-200 shadow-sm flex justify-between items-center pl-8 pr-6 py-3 rounded-t-lg text-sm">
        <div className="flex items-center justify-between w-full">
          <div className="flex items-center space-x-4">
            <div className="w-8 h-8 bg-background rounded-md flex items-center justify-center">
              <IconGitHub size={18} strokeWidth={2} />
            </div>
            <p>Github branch workflow</p>
<<<<<<< HEAD
            <Link passHref href={`https://github.com/${repo}`}>
              <a target="_blank" rel="noreferrer">
                <Button
                  type="text"
                  size="small"
                  className="text-foreground-light hover:text py-1 px-1.5"
                  iconRight={<IconExternalLink size={14} strokeWidth={1.5} />}
                >
                  {repo}
                </Button>
              </a>
            </Link>
=======
            <Button
              asChild
              type="text"
              size="small"
              className="text-light hover:text py-1 px-1.5"
              iconRight={<IconExternalLink size={14} strokeWidth={1.5} />}
            >
              <Link href={`https://github.com/${repo}`} target="_blank" rel="noreferrer">
                {repo}
              </Link>
            </Button>
>>>>>>> 7f1de2f9
          </div>
          <Button type="default" onClick={() => onSelectCreateBranch()}>
            Create preview branch
          </Button>
        </div>
      </div>
      <div className="bg-surface-100 border-t shadow-sm flex justify-between items-center pl-8 pr-6 py-3 rounded-b-lg text-sm">
        {branch === undefined ? (
          <ShimmeringLoader className="w-full" />
        ) : (
          <>
            <div className="flex items-center space-x-4">
              <div className="w-8 h-8 bg-amber-300 rounded-md flex items-center justify-center">
                <IconShield size={18} strokeWidth={2} className="text-amber-900" />
              </div>
              <p>{branch?.name}</p>
              <Badge color="amber">Production</Badge>
              {isActive && <Badge color="green">Selected</Badge>}
            </div>
            <div className="flex items-center space-x-4">
              <DropdownMenu open={open} onOpenChange={() => setOpen(!open)} modal={false}>
                <DropdownMenuTrigger>
                  <Button
                    asChild
                    type="text"
                    className="px-1"
                    icon={<IconMoreVertical size={14} />}
                  >
                    <span></span>
                  </Button>
                </DropdownMenuTrigger>
                <DropdownMenuContent side="bottom" align="end" className="w-48">
                  <DropdownMenuItem
                    asChild
                    className="flex gap-2"
                    onSelect={() => onSelectUpdate()}
                  >
                    <Link href={`/project/${ref}/settings/integrations`}>
                      Change production branch
                    </Link>
                  </DropdownMenuItem>
                  <DropdownMenuSeparator />
                  <DropdownMenuItem
                    className="flex gap-2"
                    onSelect={() => onSelectDisableBranching()}
                  >
                    Disable branching
                  </DropdownMenuItem>
                </DropdownMenuContent>
              </DropdownMenu>
            </div>
          </>
        )}
      </div>
    </div>
  )
}

const BranchContainer = ({ className, children }: PropsWithChildren<{ className?: string }>) => {
  return (
    <div className="list-none ml-6 pl-8 pb-4 border-l border-overlay relative last:!border-transparent">
      <div className="absolute w-[33px] rounded-bl-full border-b border-l border-overlay h-10 -left-px" />
      <div
        className={clsx(
          'border shadow-sm flex justify-between items-center pl-8 pr-6 py-4 rounded-lg text-sm',
          className
        )}
      >
        {children}
      </div>
    </div>
  )
}

const BranchPanel = ({
  branch,
  generateCreatePullRequestURL,
  onSelectDelete = noop,
}: BranchPanelProps) => {
  const { ref } = useParams()
  const [open, setOpen] = useState(false)

  const isActive = ref === branch?.project_ref
  const daysFromNow = dayjs().diff(dayjs(branch?.created_at), 'day')
  const formattedTimeFromNow = dayjs(branch?.created_at).fromNow()
  const formattedCreatedAt = dayjs(branch?.created_at).format('DD MMM YYYY, HH:mm:ss (ZZ)')

  const pullRequestURL = generateCreatePullRequestURL?.(branch?.git_branch) ?? 'https://github.com'

  return (
    <BranchContainer className="bg-surface-100">
      <div className="flex items-center space-x-4">
        <IconGitBranch size={16} strokeWidth={2} />
        <p>{branch?.name}</p>
        {isActive && <Badge color="green">Selected</Badge>}
        <p className="text-foreground-light">
          {daysFromNow > 1 ? `Created on ${formattedCreatedAt}` : `Created ${formattedTimeFromNow}`}
        </p>
      </div>
      <div className="flex items-center space-x-4">
        <Button asChild type="default" icon={<IconExternalLink />}>
          <Link target="_blank" rel="noreferrer" href={pullRequestURL}>
            Create pull request
          </Link>
        </Button>
        <DropdownMenu open={open} onOpenChange={() => setOpen(!open)} modal={false}>
          <DropdownMenuTrigger>
            <Button asChild type="text" className="px-1" icon={<IconMoreVertical size={14} />}>
              <span></span>
            </Button>
          </DropdownMenuTrigger>
          <DropdownMenuContent side="bottom" align="end">
            <DropdownMenuItem className="flex gap-2" onSelect={() => onSelectDelete()}>
              <IconTrash size={14} />
              Delete branch
            </DropdownMenuItem>
          </DropdownMenuContent>
        </DropdownMenu>
      </div>
    </BranchContainer>
  )
}

interface BranchHeader extends React.HTMLAttributes<HTMLDivElement> {
  name?: string
  markdown?: string
}

const BranchHeader = forwardRef<HTMLDivElement, BranchHeader>(
  ({ className, name, markdown = '', ...props }, ref) => {
    return (
      <div
        {...props}
        ref={ref}
        className={cn('border-l border-overlay ml-6 pl-8 pt-6 pb-3', className)}
      >
        <Markdown content={markdown} className="" />
      </div>
    )
  }
)

const PullRequestPanel = ({
  pr,
  onSelectDelete = noop,
}: {
  pr: GitHubPullRequest
  onSelectDelete: () => void
}) => {
  const [open, setOpen] = useState(false)
  const daysFromNow = dayjs().diff(dayjs(pr.created_at), 'day')
  const formattedTimeFromNow = dayjs(pr.created_at).fromNow()
  const formattedCreatedAt = dayjs(pr.created_at).format('DD MMM YYYY, HH:mm:ss (ZZ)')

  return (
    <BranchContainer className="bg-surface-100">
      <div className="w-full">
        <div className="flex items-center justify-between">
          <div>
            <div className="flex items-center space-x-4">
              <IconGitBranch className="text-brand-900" size={16} strokeWidth={2} />
              <p>{pr.branch}</p>
              <p className="text-foreground-light">
                {daysFromNow > 1
                  ? `Created on ${formattedCreatedAt}`
                  : `Created ${formattedTimeFromNow}`}
              </p>
            </div>
            <p className="text-foreground-light ml-8 mt-0.5">{pr.title}</p>
          </div>
          <div className="flex items-center space-x-4">
            <Button asChild type="default" icon={<IconExternalLink />}>
              <Link href={pr.url} target="_blank" rel="noreferrer">
                View pull request
              </Link>
            </Button>
            <DropdownMenu open={open} onOpenChange={() => setOpen(!open)} modal={false}>
              <DropdownMenuTrigger>
                <Button asChild type="text" className="px-1" icon={<IconMoreVertical size={14} />}>
                  <span></span>
                </Button>
              </DropdownMenuTrigger>
              <DropdownMenuContent side="bottom" align="end">
                <DropdownMenuItem className="flex gap-2" onSelect={() => onSelectDelete()}>
                  <IconTrash size={14} />
                  Delete branch
                </DropdownMenuItem>
              </DropdownMenuContent>
            </DropdownMenu>
          </div>
        </div>
      </div>
    </BranchContainer>
  )
}

BranchHeader.displayName = 'BranchHeader'
export { BranchContainer, BranchHeader, BranchPanel, MainBranchPanel, PullRequestPanel }<|MERGE_RESOLUTION|>--- conflicted
+++ resolved
@@ -56,32 +56,17 @@
               <IconGitHub size={18} strokeWidth={2} />
             </div>
             <p>Github branch workflow</p>
-<<<<<<< HEAD
-            <Link passHref href={`https://github.com/${repo}`}>
-              <a target="_blank" rel="noreferrer">
-                <Button
-                  type="text"
-                  size="small"
-                  className="text-foreground-light hover:text py-1 px-1.5"
-                  iconRight={<IconExternalLink size={14} strokeWidth={1.5} />}
-                >
-                  {repo}
-                </Button>
-              </a>
-            </Link>
-=======
             <Button
               asChild
               type="text"
               size="small"
-              className="text-light hover:text py-1 px-1.5"
+              className="text-foreground-light hover:text py-1 px-1.5"
               iconRight={<IconExternalLink size={14} strokeWidth={1.5} />}
             >
               <Link href={`https://github.com/${repo}`} target="_blank" rel="noreferrer">
                 {repo}
               </Link>
             </Button>
->>>>>>> 7f1de2f9
           </div>
           <Button type="default" onClick={() => onSelectCreateBranch()}>
             Create preview branch
