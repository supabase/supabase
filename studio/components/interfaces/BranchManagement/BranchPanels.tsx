--- conflicted
+++ resolved
@@ -4,22 +4,15 @@
 import { noop } from 'lodash'
 import Link from 'next/link'
 import { forwardRef, PropsWithChildren, useState } from 'react'
-<<<<<<< HEAD
 
 import { Markdown } from 'components/interfaces/Markdown'
 import ShimmeringLoader from 'components/ui/ShimmeringLoader'
 import { Branch } from 'data/branches/branches-query'
 import { GitHubPullRequest } from 'data/integrations/integrations-github-pull-requests-query'
-=======
->>>>>>> 6648acac
 import {
   Badge,
   Button,
   cn,
-<<<<<<< HEAD
-=======
-  Dropdown,
->>>>>>> 6648acac
   DropdownMenuContent_Shadcn_,
   DropdownMenuItem_Shadcn_,
   DropdownMenuSeparator_Shadcn_,
