import { useParams } from 'common'
import dayjs from 'dayjs'
import Link from 'next/link'
import { PropsWithChildren, ReactNode } from 'react'
import {
  Badge,
  Button,
  DropdownMenu,
  DropdownMenuContent,
  DropdownMenuItem,
  DropdownMenuTrigger,
  IconArrowRight,
  IconExternalLink,
  IconMoreVertical,
  IconShield,
  IconTrash,
} from 'ui'

import ShimmeringLoader from 'components/ui/ShimmeringLoader'
import { Branch } from 'data/branches/branches-query'
import { GitHubPullRequest } from 'data/integrations/integrations-github-pull-requests-query'
import { GitPullRequest } from 'lucide-react'

interface BranchManagementSectionProps {
  header: string
  footer?: ReactNode
}

export const BranchManagementSection = ({
  header,
  footer,
  children,
}: PropsWithChildren<BranchManagementSectionProps>) => {
  return (
    <div className="border rounded-lg">
<<<<<<< HEAD
      <div className="bg-surface-200 shadow-sm flex justify-between items-center pl-8 pr-6 py-3 rounded-t-lg text-sm">
        <div className="flex items-center justify-between w-full">
          <div className="flex items-center space-x-4">
            <div className="w-8 h-8 bg-background rounded-md flex items-center justify-center">
              <IconGitHub size={18} strokeWidth={2} />
            </div>
            <p>Github branch workflow</p>
            <Button
              asChild
              type="text"
              size="small"
              className="text-foreground-light hover:text py-1 px-1.5"
              iconRight={<IconExternalLink size={14} strokeWidth={1.5} />}
            >
              <Link href={`https://github.com/${repo}`} target="_blank" rel="noreferrer">
                {repo}
              </Link>
            </Button>
          </div>
          <Button type="default" onClick={() => onSelectCreateBranch()}>
            Create preview branch
          </Button>
        </div>
      </div>
      <div className="bg-surface-100 border-t shadow-sm flex justify-between items-center pl-8 pr-6 py-3 rounded-b-lg text-sm">
        {branch === undefined ? (
          <ShimmeringLoader className="w-full" />
        ) : (
          <>
            <div className="flex items-center space-x-4">
              <div className="w-8 h-8 bg-amber-300 rounded-md flex items-center justify-center">
                <IconShield size={18} strokeWidth={2} className="text-amber-900" />
              </div>
              <p>{branch?.name}</p>
              <Badge color="amber">Production</Badge>
              {isActive && <Badge color="green">Selected</Badge>}
            </div>
            <div className="flex items-center space-x-4">
              <DropdownMenu open={open} onOpenChange={() => setOpen(!open)} modal={false}>
                <DropdownMenuTrigger>
                  <Button
                    asChild
                    type="text"
                    className="px-1"
                    icon={<IconMoreVertical size={14} />}
                  >
                    <span></span>
                  </Button>
                </DropdownMenuTrigger>
                <DropdownMenuContent side="bottom" align="end" className="w-48">
                  <DropdownMenuItem
                    asChild
                    className="flex gap-2"
                    onSelect={() => onSelectUpdate()}
                  >
                    <Link href={`/project/${ref}/settings/integrations`}>
                      Change production branch
                    </Link>
                  </DropdownMenuItem>
                  <DropdownMenuSeparator />
                  <DropdownMenuItem
                    className="flex gap-2"
                    onSelect={() => onSelectDisableBranching()}
                  >
                    Disable branching
                  </DropdownMenuItem>
                </DropdownMenuContent>
              </DropdownMenu>
            </div>
          </>
        )}
=======
      <div className="bg-surface-100 shadow-sm flex justify-between items-center px-6 py-2 rounded-t-lg text-sm">
        {header}
>>>>>>> 11914a55
      </div>
      <div className="bg-surface border-t shadow-sm rounded-b-lg text-sm divide-y">{children}</div>
      {footer !== undefined && <div className="bg-surface-100 px-6 py-1 border-t">{footer}</div>}
    </div>
  )
}

export const BranchRowLoader = () => {
  return (
<<<<<<< HEAD
    <div className="list-none ml-6 pl-8 pb-4 border-l border-overlay relative last:!border-transparent">
      <div className="absolute w-[33px] rounded-bl-full border-b border-l border-overlay h-10 -left-px" />
      <div
        className={clsx(
          'border shadow-sm flex justify-between items-center pl-8 pr-6 py-4 rounded-lg text-sm',
          className
        )}
      >
        {children}
=======
    <div className="flex items-center justify-between px-6 py-2.5">
      <div className="flex items-center gap-x-4">
        <ShimmeringLoader className="w-52" />
        <ShimmeringLoader className="w-52" />
      </div>
      <div className="flex items-center gap-x-4">
        <ShimmeringLoader className="w-52" />
        <ShimmeringLoader className="w-52" />
>>>>>>> 11914a55
      </div>
    </div>
  )
}

export const BranchLoader = () => {
  return (
    <>
      <BranchRowLoader />
      <BranchRowLoader />
      <BranchRowLoader />
      <BranchRowLoader />
      <BranchRowLoader />
    </>
  )
}

interface BranchRowProps {
  repo: string
  branch: Branch
  isMain?: boolean
  pullRequest?: GitHubPullRequest
  generateCreatePullRequestURL?: (branchName?: string) => string
  onSelectDeleteBranch?: () => void
}

export const BranchRow = ({
  branch,
  isMain = false,
  repo,
  pullRequest,
  generateCreatePullRequestURL,
  onSelectDeleteBranch,
}: BranchRowProps) => {
  const { ref } = useParams()
  const isActive = ref === branch?.project_ref

  const daysFromNow = dayjs().diff(dayjs(branch.created_at), 'day')
  const formattedTimeFromNow = dayjs(branch.created_at).fromNow()
  const formattedCreatedAt = dayjs(branch.created_at).format('DD MMM YYYY, HH:mm:ss (ZZ)')

  const createPullRequestURL =
    generateCreatePullRequestURL?.(branch.git_branch) ?? 'https://github.com'

  return (
<<<<<<< HEAD
    <BranchContainer className="bg-surface-100">
      <div className="flex items-center space-x-4">
        <IconGitBranch size={16} strokeWidth={2} />
        <p>{branch?.name}</p>
        {isActive && <Badge color="green">Selected</Badge>}
        <p className="text-foreground-light">
=======
    <div className="w-full flex items-center justify-between px-6 py-2.5">
      <div className="flex items-center gap-x-4">
        <Button
          asChild
          type="default"
          icon={isMain && <IconShield strokeWidth={2} className="text-amber-900" />}
        >
          <Link href={`/project/${branch.project_ref}/branches`}>{branch.name}</Link>
        </Button>
        {isActive && <Badge color="slate">Current</Badge>}
        <p className="text-xs text-foreground-lighter">
>>>>>>> 11914a55
          {daysFromNow > 1 ? `Created on ${formattedCreatedAt}` : `Created ${formattedTimeFromNow}`}
        </p>
      </div>
      <div className="flex items-center gap-x-8">
        {pullRequest !== undefined && (
          <div className="flex items-center">
            <Link
              href={pullRequest.url}
              target="_blank"
              rel="noreferrer"
              className="text-xs transition text-foreground-lighter mr-4 hover:text-foreground"
            >
              #{branch.pr_number}
            </Link>
            <div className="flex items-center gap-x-2 bg-brand-500 px-3 py-1 rounded-full">
              <GitPullRequest size={14} />
              <p className="text-xs">Open</p>
            </div>
            <IconArrowRight className="mx-1 text-foreground-light" strokeWidth={1.5} size={16} />
            <Button asChild type="default">
              <Link
                passHref
                target="_blank"
                rel="noreferer"
                href={`http://github.com/${pullRequest.target.repo}/tree/${pullRequest.target.branch}`}
              >
                {pullRequest.target.branch}
              </Link>
            </Button>
<<<<<<< HEAD
          </DropdownMenuTrigger>
          <DropdownMenuContent side="bottom" align="end">
            <DropdownMenuItem className="flex gap-2" onSelect={() => onSelectDelete()}>
              <IconTrash size={14} />
              Delete branch
            </DropdownMenuItem>
          </DropdownMenuContent>
        </DropdownMenu>
      </div>
    </BranchContainer>
  )
}

interface BranchHeader extends React.HTMLAttributes<HTMLDivElement> {
  name?: string
  markdown?: string
}

const BranchHeader = forwardRef<HTMLDivElement, BranchHeader>(
  ({ className, name, markdown = '', ...props }, ref) => {
    return (
      <div
        {...props}
        ref={ref}
        className={cn('border-l border-overlay ml-6 pl-8 pt-6 pb-3', className)}
      >
        <Markdown content={markdown} className="" />
      </div>
    )
  }
)

const PullRequestPanel = ({
  pr,
  onSelectDelete = noop,
}: {
  pr: GitHubPullRequest
  onSelectDelete: () => void
}) => {
  const [open, setOpen] = useState(false)
  const daysFromNow = dayjs().diff(dayjs(pr.created_at), 'day')
  const formattedTimeFromNow = dayjs(pr.created_at).fromNow()
  const formattedCreatedAt = dayjs(pr.created_at).format('DD MMM YYYY, HH:mm:ss (ZZ)')

  return (
    <BranchContainer className="bg-surface-100">
      <div className="w-full">
        <div className="flex items-center justify-between">
          <div>
            <div className="flex items-center space-x-4">
              <IconGitBranch className="text-brand-900" size={16} strokeWidth={2} />
              <p>{pr.branch}</p>
              <p className="text-foreground-light">
                {daysFromNow > 1
                  ? `Created on ${formattedCreatedAt}`
                  : `Created ${formattedTimeFromNow}`}
              </p>
            </div>
            <p className="text-foreground-light ml-8 mt-0.5">{pr.title}</p>
=======
          </div>
        )}
        {isMain ? (
          <div className="flex items-center gap-x-2">
            <Button asChild type="default" iconRight={<IconExternalLink />}>
              <Link target="_blank" rel="noreferrer" passHref href={`https://github.com/${repo}`}>
                View Repository
              </Link>
            </Button>
            <DropdownMenu modal={false}>
              <DropdownMenuTrigger asChild>
                <Button type="text" icon={<IconMoreVertical />} className="px-1" />
              </DropdownMenuTrigger>
              <DropdownMenuContent className="p-0 w-56" side="bottom" align="end">
                <Link passHref href={`/project/${ref}/settings/integrations`}>
                  <DropdownMenuItem asChild className="gap-x-2">
                    <a>Change production branch</a>
                  </DropdownMenuItem>
                </Link>
              </DropdownMenuContent>
            </DropdownMenu>
>>>>>>> 11914a55
          </div>
        ) : (
          <div className="flex items-center gap-x-2">
            <Button asChild type="default" iconRight={<IconExternalLink />}>
              <Link
                passHref
                target="_blank"
                rel="noreferrer"
                href={pullRequest?.url ?? createPullRequestURL}
              >
                {branch.pr_number !== undefined ? 'View Pull Request' : 'Create Pull Request'}
              </Link>
            </Button>
            <DropdownMenu modal={false}>
              <DropdownMenuTrigger asChild>
                <Button type="text" icon={<IconMoreVertical />} className="px-1" />
              </DropdownMenuTrigger>
              <DropdownMenuContent className="p-0 w-56" side="bottom" align="end">
                <DropdownMenuItem
                  className="gap-x-2"
                  onSelect={() => onSelectDeleteBranch?.()}
                  onClick={() => onSelectDeleteBranch?.()}
                >
                  <IconTrash size="tiny" />
                  <p>Delete branch</p>
                </DropdownMenuItem>
              </DropdownMenuContent>
            </DropdownMenu>
          </div>
        )}
      </div>
    </div>
  )
}<|MERGE_RESOLUTION|>--- conflicted
+++ resolved
@@ -33,82 +33,8 @@
 }: PropsWithChildren<BranchManagementSectionProps>) => {
   return (
     <div className="border rounded-lg">
-<<<<<<< HEAD
-      <div className="bg-surface-200 shadow-sm flex justify-between items-center pl-8 pr-6 py-3 rounded-t-lg text-sm">
-        <div className="flex items-center justify-between w-full">
-          <div className="flex items-center space-x-4">
-            <div className="w-8 h-8 bg-background rounded-md flex items-center justify-center">
-              <IconGitHub size={18} strokeWidth={2} />
-            </div>
-            <p>Github branch workflow</p>
-            <Button
-              asChild
-              type="text"
-              size="small"
-              className="text-foreground-light hover:text py-1 px-1.5"
-              iconRight={<IconExternalLink size={14} strokeWidth={1.5} />}
-            >
-              <Link href={`https://github.com/${repo}`} target="_blank" rel="noreferrer">
-                {repo}
-              </Link>
-            </Button>
-          </div>
-          <Button type="default" onClick={() => onSelectCreateBranch()}>
-            Create preview branch
-          </Button>
-        </div>
-      </div>
-      <div className="bg-surface-100 border-t shadow-sm flex justify-between items-center pl-8 pr-6 py-3 rounded-b-lg text-sm">
-        {branch === undefined ? (
-          <ShimmeringLoader className="w-full" />
-        ) : (
-          <>
-            <div className="flex items-center space-x-4">
-              <div className="w-8 h-8 bg-amber-300 rounded-md flex items-center justify-center">
-                <IconShield size={18} strokeWidth={2} className="text-amber-900" />
-              </div>
-              <p>{branch?.name}</p>
-              <Badge color="amber">Production</Badge>
-              {isActive && <Badge color="green">Selected</Badge>}
-            </div>
-            <div className="flex items-center space-x-4">
-              <DropdownMenu open={open} onOpenChange={() => setOpen(!open)} modal={false}>
-                <DropdownMenuTrigger>
-                  <Button
-                    asChild
-                    type="text"
-                    className="px-1"
-                    icon={<IconMoreVertical size={14} />}
-                  >
-                    <span></span>
-                  </Button>
-                </DropdownMenuTrigger>
-                <DropdownMenuContent side="bottom" align="end" className="w-48">
-                  <DropdownMenuItem
-                    asChild
-                    className="flex gap-2"
-                    onSelect={() => onSelectUpdate()}
-                  >
-                    <Link href={`/project/${ref}/settings/integrations`}>
-                      Change production branch
-                    </Link>
-                  </DropdownMenuItem>
-                  <DropdownMenuSeparator />
-                  <DropdownMenuItem
-                    className="flex gap-2"
-                    onSelect={() => onSelectDisableBranching()}
-                  >
-                    Disable branching
-                  </DropdownMenuItem>
-                </DropdownMenuContent>
-              </DropdownMenu>
-            </div>
-          </>
-        )}
-=======
       <div className="bg-surface-100 shadow-sm flex justify-between items-center px-6 py-2 rounded-t-lg text-sm">
         {header}
->>>>>>> 11914a55
       </div>
       <div className="bg-surface border-t shadow-sm rounded-b-lg text-sm divide-y">{children}</div>
       {footer !== undefined && <div className="bg-surface-100 px-6 py-1 border-t">{footer}</div>}
@@ -118,17 +44,6 @@
 
 export const BranchRowLoader = () => {
   return (
-<<<<<<< HEAD
-    <div className="list-none ml-6 pl-8 pb-4 border-l border-overlay relative last:!border-transparent">
-      <div className="absolute w-[33px] rounded-bl-full border-b border-l border-overlay h-10 -left-px" />
-      <div
-        className={clsx(
-          'border shadow-sm flex justify-between items-center pl-8 pr-6 py-4 rounded-lg text-sm',
-          className
-        )}
-      >
-        {children}
-=======
     <div className="flex items-center justify-between px-6 py-2.5">
       <div className="flex items-center gap-x-4">
         <ShimmeringLoader className="w-52" />
@@ -137,7 +52,6 @@
       <div className="flex items-center gap-x-4">
         <ShimmeringLoader className="w-52" />
         <ShimmeringLoader className="w-52" />
->>>>>>> 11914a55
       </div>
     </div>
   )
@@ -183,14 +97,6 @@
     generateCreatePullRequestURL?.(branch.git_branch) ?? 'https://github.com'
 
   return (
-<<<<<<< HEAD
-    <BranchContainer className="bg-surface-100">
-      <div className="flex items-center space-x-4">
-        <IconGitBranch size={16} strokeWidth={2} />
-        <p>{branch?.name}</p>
-        {isActive && <Badge color="green">Selected</Badge>}
-        <p className="text-foreground-light">
-=======
     <div className="w-full flex items-center justify-between px-6 py-2.5">
       <div className="flex items-center gap-x-4">
         <Button
@@ -202,7 +108,6 @@
         </Button>
         {isActive && <Badge color="slate">Current</Badge>}
         <p className="text-xs text-foreground-lighter">
->>>>>>> 11914a55
           {daysFromNow > 1 ? `Created on ${formattedCreatedAt}` : `Created ${formattedTimeFromNow}`}
         </p>
       </div>
@@ -232,67 +137,6 @@
                 {pullRequest.target.branch}
               </Link>
             </Button>
-<<<<<<< HEAD
-          </DropdownMenuTrigger>
-          <DropdownMenuContent side="bottom" align="end">
-            <DropdownMenuItem className="flex gap-2" onSelect={() => onSelectDelete()}>
-              <IconTrash size={14} />
-              Delete branch
-            </DropdownMenuItem>
-          </DropdownMenuContent>
-        </DropdownMenu>
-      </div>
-    </BranchContainer>
-  )
-}
-
-interface BranchHeader extends React.HTMLAttributes<HTMLDivElement> {
-  name?: string
-  markdown?: string
-}
-
-const BranchHeader = forwardRef<HTMLDivElement, BranchHeader>(
-  ({ className, name, markdown = '', ...props }, ref) => {
-    return (
-      <div
-        {...props}
-        ref={ref}
-        className={cn('border-l border-overlay ml-6 pl-8 pt-6 pb-3', className)}
-      >
-        <Markdown content={markdown} className="" />
-      </div>
-    )
-  }
-)
-
-const PullRequestPanel = ({
-  pr,
-  onSelectDelete = noop,
-}: {
-  pr: GitHubPullRequest
-  onSelectDelete: () => void
-}) => {
-  const [open, setOpen] = useState(false)
-  const daysFromNow = dayjs().diff(dayjs(pr.created_at), 'day')
-  const formattedTimeFromNow = dayjs(pr.created_at).fromNow()
-  const formattedCreatedAt = dayjs(pr.created_at).format('DD MMM YYYY, HH:mm:ss (ZZ)')
-
-  return (
-    <BranchContainer className="bg-surface-100">
-      <div className="w-full">
-        <div className="flex items-center justify-between">
-          <div>
-            <div className="flex items-center space-x-4">
-              <IconGitBranch className="text-brand-900" size={16} strokeWidth={2} />
-              <p>{pr.branch}</p>
-              <p className="text-foreground-light">
-                {daysFromNow > 1
-                  ? `Created on ${formattedCreatedAt}`
-                  : `Created ${formattedTimeFromNow}`}
-              </p>
-            </div>
-            <p className="text-foreground-light ml-8 mt-0.5">{pr.title}</p>
-=======
           </div>
         )}
         {isMain ? (
@@ -314,7 +158,6 @@
                 </Link>
               </DropdownMenuContent>
             </DropdownMenu>
->>>>>>> 11914a55
           </div>
         ) : (
           <div className="flex items-center gap-x-2">
