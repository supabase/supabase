--- conflicted
+++ resolved
@@ -1,16 +1,5 @@
 import { useRouter } from 'next/router'
-<<<<<<< HEAD
-import { Button, IconTerminal, IconMaximize2, IconMinimize2 } from 'ui'
-=======
-import {
-  Button,
-  IconTerminal,
-  IconMaximize2,
-  IconMinimize2,
-  IconBookOpen,
-  IconCode,
-} from '@supabase/ui'
->>>>>>> a9d54972
+import { Button, IconTerminal, IconMaximize2, IconMinimize2, IconBookOpen, IconCode } from 'ui'
 import { useProjectSettings } from 'hooks'
 import { useAccessTokens } from 'hooks/queries/useAccessTokens'
 import { Commands } from './Functions.types'
