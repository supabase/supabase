--- conflicted
+++ resolved
@@ -36,11 +36,7 @@
 
     resetSignInClicks()
 
-<<<<<<< HEAD
     const response = await post<void>(`${API_URL}/signup`, {
-=======
-    const { error } = await post(`${API_URL}/signup`, {
->>>>>>> 8f45b07c
       email,
       password,
       hcaptchaToken: token ?? null,
@@ -66,11 +62,7 @@
       ui.setNotification({
         id: toastId,
         category: 'error',
-<<<<<<< HEAD
-        message: response.error.message,
-=======
-        message: `Failed to sign up: ${error.message}`,
->>>>>>> 8f45b07c
+        message: `Failed to sign up: ${response.error.message}`,
       })
     }
   }
