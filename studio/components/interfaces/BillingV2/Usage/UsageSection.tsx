import * as Tooltip from '@radix-ui/react-tooltip'
import clsx from 'clsx'
import Link from 'next/link'

import Panel from 'components/ui/Panel'
import ShimmeringLoader from 'components/ui/ShimmeringLoader'
import SparkBar from 'components/ui/SparkBar'
import { DataPoint } from 'data/analytics/constants'
import { ProjectSubscriptionResponse } from 'data/subscriptions/project-subscription-v2-query'
import {
  ProjectUsageResponse,
  UsageMetric,
  useProjectUsageQuery,
} from 'data/usage/project-usage-query'
import { useIsFeatureEnabled } from 'hooks'
import { formatBytes } from 'lib/helpers'
import { Button, IconAlertTriangle, IconBarChart2 } from 'ui'
import { USAGE_APPROACHING_THRESHOLD } from '../Billing.constants'
import SectionContent from './SectionContent'
import SectionHeader from './SectionHeader'
import { CategoryMetaKey, USAGE_CATEGORIES } from './Usage.constants'
import {
  ChartTooltipValueFormatter,
  ChartYFormatterCompactNumber,
  getUpgradeUrl,
} from './Usage.utils'
import UsageBarChart from './UsageBarChart'

interface UsageSectionProps {
  projectRef: string
  categoryKey: CategoryMetaKey
  subscription: ProjectSubscriptionResponse | undefined
  chartMeta: {
    [key: string]: { data: DataPoint[]; margin: number; isLoading: boolean; hasNoData: boolean }
  }
  currentBillingCycleSelected: boolean
}

const UsageSection = ({
  projectRef,
  categoryKey,
  chartMeta,
  subscription,
  currentBillingCycleSelected,
}: UsageSectionProps) => {
  const billingEnabled = useIsFeatureEnabled('billing:all')

  const { data: usage } = useProjectUsageQuery({ projectRef })
  const categoryMeta = USAGE_CATEGORIES.find((category) => category.key === categoryKey)

  if (!categoryMeta) return null

  const usageBasedBilling = subscription?.usage_billing_enabled
  const exceededLimitStyle = !usageBasedBilling ? 'text-red-900' : 'text-amber-900'

  const upgradeUrl = getUpgradeUrl(projectRef, subscription)

  return (
    <>
      <SectionHeader title={categoryMeta.name} description={categoryMeta.description} />

      {categoryMeta.attributes.map((attribute) => {
        const usageMeta = usage?.[attribute.key as keyof ProjectUsageResponse] as UsageMetric
        const usageRatio =
          typeof usageMeta !== 'number' ? (usageMeta?.usage ?? 0) / (usageMeta?.limit ?? 0) : 0
        const usageExcess = (usageMeta?.usage ?? 0) - (usageMeta?.limit ?? 0)

        const chartData = chartMeta[attribute.key]?.data ?? []

        const notAllValuesZero = chartData.some(
          (dataPoint) => Number(dataPoint[attribute.attribute]) !== 0
        )

        return (
          <div id={attribute.anchor} key={attribute.key}>
            <SectionContent section={attribute}>
              {usageMeta?.available_in_plan ? (
                <>
                  <div className="space-y-2">
                    <div className="flex items-center justify-between">
                      <div className="flex items-center space-x-4">
                        <p className="text-sm">{attribute.name} usage</p>
                        {currentBillingCycleSelected &&
                          usageBasedBilling === false &&
                          usageRatio >= USAGE_APPROACHING_THRESHOLD && (
                            <Tooltip.Root delayDuration={0}>
                              <Tooltip.Trigger asChild>
                                {!usageBasedBilling && usageRatio >= 1 ? (
                                  <div className="flex items-center space-x-2 min-w-[115px] cursor-help">
                                    <IconAlertTriangle
                                      size={14}
                                      strokeWidth={2}
                                      className={exceededLimitStyle}
                                    />
                                    <p className={`text-sm ${exceededLimitStyle}`}>
                                      Exceeded limit
                                    </p>
                                  </div>
                                ) : (
                                  !usageBasedBilling &&
                                  usageRatio >= USAGE_APPROACHING_THRESHOLD && (
                                    <div className="flex items-center space-x-2 min-w-[115px] cursor-help">
                                      <IconAlertTriangle
                                        size={14}
                                        strokeWidth={2}
                                        className="text-amber-900"
                                      />
                                      <p className="text-sm text-amber-900">Approaching limit</p>
                                    </div>
                                  )
                                )}
                              </Tooltip.Trigger>
                              <Tooltip.Portal>
                                <Tooltip.Content side="bottom">
                                  <Tooltip.Arrow className="radix-tooltip-arrow" />
                                  <div
                                    className={[
                                      'rounded bg-scale-100 py-1 px-2 leading-none shadow',
                                      'border border-scale-200',
                                    ].join(' ')}
                                  >
                                    <p className="text-xs text-foreground">
                                      Exceeding your plans included usage will lead to restrictions
                                      to your project.
                                    </p>
                                    <p className="text-xs text-foreground">
                                      Upgrade to a usage-based plan or disable the spend cap to
                                      avoid restrictions.
                                    </p>
                                  </div>
                                </Tooltip.Content>
                              </Tooltip.Portal>
                            </Tooltip.Root>
                          )}
                      </div>

                      {currentBillingCycleSelected &&
                        !usageBasedBilling &&
                        usageRatio >= USAGE_APPROACHING_THRESHOLD && (
                          <Button asChild type="default" size="tiny">
                            <Link href={upgradeUrl} className="pb-1">
                              {subscription?.plan?.id === 'free'
                                ? 'Upgrade plan'
                                : 'Change spend cap'}
                            </Link>
                          </Button>
                        )}
                    </div>
                    {currentBillingCycleSelected && usageMeta?.limit > 0 && (
                      <SparkBar
                        type="horizontal"
                        barClass={clsx(
                          usageRatio >= 1
                            ? usageBasedBilling
                              ? 'bg-scale-1100'
                              : 'bg-red-900'
                            : usageBasedBilling === false &&
                              usageRatio >= USAGE_APPROACHING_THRESHOLD
                            ? 'bg-amber-900'
                            : 'bg-scale-1100'
                        )}
                        bgClass="bg-gray-300 dark:bg-gray-600"
                        value={usageMeta?.usage ?? 0}
                        max={usageMeta?.limit || 1}
                      />
                    )}
                    <div>
                      <div className="flex items-center justify-between border-b py-1">
                        <p className="text-xs text-foreground-light">
                          Included in {subscription?.plan?.name.toLowerCase()} plan
                        </p>
                        {usageMeta?.limit === -1 ? (
                          <p className="text-xs">None</p>
                        ) : usageMeta?.limit === 0 ? (
                          <p className="text-xs">Unlimited</p>
                        ) : (
                          <p className="text-xs">
                            {attribute.unit === 'bytes'
                              ? formatBytes(usageMeta?.limit ?? 0)
                              : (usageMeta?.limit ?? 0).toLocaleString()}
                          </p>
                        )}
                      </div>
                      {currentBillingCycleSelected && (
                        <div className="flex items-center justify-between py-1">
                          <p className="text-xs text-foreground-light">
                            {attribute.chartPrefix || 'Used '}in period
                          </p>
                          <p className="text-xs">
                            {attribute.unit === 'bytes'
                              ? formatBytes(usageMeta?.usage ?? 0)
                              : (usageMeta?.usage ?? 0).toLocaleString()}
                          </p>
                        </div>
                      )}
                      {currentBillingCycleSelected && usageMeta?.limit > 0 && (
                        <div className="flex items-center justify-between border-t py-1">
                          <p className="text-xs text-foreground-light">Overage in period</p>
                          <p className="text-xs">
                            {(usageMeta?.limit ?? 0) === -1 || usageExcess < 0
                              ? 0
                              : attribute.unit === 'bytes'
                              ? formatBytes(usageExcess)
                              : usageExcess.toLocaleString()}
                          </p>
                        </div>
                      )}
                    </div>
                  </div>

                  {attribute.additionalInfo?.(projectRef, subscription, usage)}

                  <div className="space-y-1">
                    <p>
                      {attribute.chartPrefix || ''}
                      {attribute.name} per day
                    </p>
                    {attribute.chartDescription.split('\n').map((paragraph, idx) => (
                      <p key={`para-${idx}`} className="text-sm text-foreground-light">
                        {paragraph}
                      </p>
                    ))}
                  </div>
                  {chartMeta[attribute.key].isLoading ? (
                    <div className="space-y-2">
                      <ShimmeringLoader />
                      <ShimmeringLoader className="w-3/4" />
                      <ShimmeringLoader className="w-1/2" />
                    </div>
                  ) : chartData.length > 0 && notAllValuesZero ? (
                    <UsageBarChart
                      name={`${attribute.chartPrefix || ''}${attribute.name}`}
                      unit={attribute.unit}
                      attribute={attribute.attribute}
                      data={chartData}
                      yLeftMargin={chartMeta[attribute.key].margin}
                      yFormatter={(value) => ChartYFormatterCompactNumber(value, attribute.unit)}
                      tooltipFormatter={(value) =>
                        ChartTooltipValueFormatter(value, attribute.unit)
                      }
                    />
                  ) : (
                    <Panel>
                      <Panel.Content>
                        <div className="flex flex-col items-center justify-center">
                          <IconBarChart2 className="text-foreground-light mb-2" />
                          <p className="text-sm">No data in period</p>
                          <p className="text-sm text-foreground-light">
                            May take up to 24 hours to show
                          </p>
                        </div>
                      </Panel.Content>
                    </Panel>
                  )}
                </>
              ) : (
                <Panel>
                  <Panel.Content>
                    <div className="flex w-full items-center flex-col justify-center space-y-2 md:flex-row md:justify-between">
                      <div className="space-y-1">
                        <p className="text-sm">Not included in plan</p>
                        <div>
                          <p className="text-sm text-foreground-light">
                            You need to be on a higher plan in order to use this feature.
                          </p>
                        </div>
                      </div>
<<<<<<< HEAD
                      <Button asChild type="primary">
                        <Link
                          href={`/project/${projectRef}/settings/billing/subscription?panel=subscriptionPlan`}
                        >
                          Upgrade plan
                        </Link>
                      </Button>
=======
                      {billingEnabled && (
                        <Link
                          href={`/project/${projectRef}/settings/billing/subscription?panel=subscriptionPlan`}
                        >
                          <a>
                            <Button type="primary">Upgrade plan</Button>
                          </a>
                        </Link>
                      )}
>>>>>>> 09adec62
                    </div>
                  </Panel.Content>
                </Panel>
              )}
            </SectionContent>
          </div>
        )
      })}
    </>
  )
}

export default UsageSection<|MERGE_RESOLUTION|>--- conflicted
+++ resolved
@@ -265,25 +265,15 @@
                           </p>
                         </div>
                       </div>
-<<<<<<< HEAD
-                      <Button asChild type="primary">
-                        <Link
-                          href={`/project/${projectRef}/settings/billing/subscription?panel=subscriptionPlan`}
-                        >
-                          Upgrade plan
-                        </Link>
-                      </Button>
-=======
                       {billingEnabled && (
-                        <Link
-                          href={`/project/${projectRef}/settings/billing/subscription?panel=subscriptionPlan`}
-                        >
-                          <a>
-                            <Button type="primary">Upgrade plan</Button>
-                          </a>
-                        </Link>
+                        <Button type="primary" asChild>
+                          <Link
+                            href={`/project/${projectRef}/settings/billing/subscription?panel=subscriptionPlan`}
+                          >
+                            Upgrade plan
+                          </Link>
+                        </Button>
                       )}
->>>>>>> 09adec62
                     </div>
                   </Panel.Content>
                 </Panel>
