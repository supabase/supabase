import type { PostgresColumn, PostgresTable } from '@supabase/postgres-meta'
import { QueryKey, useQueryClient } from '@tanstack/react-query'
<<<<<<< HEAD
import { find, isEmpty, isUndefined, noop } from 'lodash'
=======
import { isEmpty, isUndefined, noop } from 'lodash'
>>>>>>> c9a01f25
import { useState } from 'react'
import { toast } from 'react-hot-toast'

import { Dictionary } from 'components/grid'
import { useProjectContext } from 'components/layouts/ProjectLayout/ProjectContext'
import ConfirmationModal from 'components/ui/ConfirmationModal'
import { entityTypeKeys } from 'data/entity-types/keys'
import { sqlKeys } from 'data/sql/keys'
import { useTableRowCreateMutation } from 'data/table-rows/table-row-create-mutation'
import { useTableRowUpdateMutation } from 'data/table-rows/table-row-update-mutation'
import { tableKeys } from 'data/tables/keys'
import { useStore, useUrlState } from 'hooks'
<<<<<<< HEAD
import { Modal } from 'ui'
=======
import { useTableEditorStateSnapshot } from 'state/table-editor'
>>>>>>> c9a01f25
import { ColumnEditor, RowEditor, SpreadsheetImport, TableEditor } from '.'
import ForeignRowSelector from './RowEditor/ForeignRowSelector/ForeignRowSelector'
import JsonEdit from './RowEditor/JsonEditor/JsonEditor'
import {
  ColumnField,
  CreateColumnPayload,
  ExtendedPostgresRelationship,
  UpdateColumnPayload,
} from './SidePanelEditor.types'
import { ImportContent } from './TableEditor/TableEditor.types'
import SchemaEditor from './SchemaEditor'

export interface SidePanelEditorProps {
  editable?: boolean
  selectedTable?: PostgresTable
  onRowCreated?: (row: Dictionary<any>) => void
  onRowUpdated?: (row: Dictionary<any>, idx: number) => void

  // Because the panel is shared between grid editor and database pages
  // Both require different responses upon success of these events
  onTableCreated?: (table: PostgresTable) => void
  onColumnSaved?: (hasEncryptedColumns?: boolean) => void
}

const SidePanelEditor = ({
  editable = true,
  selectedTable,
  onRowCreated = noop,
  onRowUpdated = noop,
  onTableCreated = noop,
  onColumnSaved = noop,
}: SidePanelEditorProps) => {
  const snap = useTableEditorStateSnapshot()
  const [_, setParams] = useUrlState({ arrayKeys: ['filter', 'sort'] })
  const { meta, ui } = useStore()
  const queryClient = useQueryClient()

  const [isEdited, setIsEdited] = useState<boolean>(false)
  const [isClosingPanel, setIsClosingPanel] = useState<boolean>(false)

  const enumArrayColumns = (selectedTable?.columns ?? [])
    .filter((column) => {
      return (column?.enums ?? []).length > 0 && column.data_type.toLowerCase() === 'array'
    })
    .map((column) => column.name)

  const { project } = useProjectContext()
  const { mutateAsync: createTableRows } = useTableRowCreateMutation()
  const { mutateAsync: updateTableRow } = useTableRowUpdateMutation({
    async onMutate({ projectRef, table, configuration, payload }) {
      snap.closeSidePanel()

      const primaryKeyColumns = new Set(Object.keys(configuration.identifiers))
      const queryKey = sqlKeys.query(projectRef, [
        table.schema,
        table.name,
        { table: { name: table.name, schema: table.schema } },
      ])

      await queryClient.cancelQueries(queryKey)
      const previousRowsQueries = queryClient.getQueriesData<{ result: any[] }>(queryKey)
      queryClient.setQueriesData<{ result: any[] }>(queryKey, (old) => {
        return {
          result:
            old?.result.map((row) => {
              // match primary keys
              if (
                Object.entries(row)
                  .filter(([key]) => primaryKeyColumns.has(key))
                  .every(([key, value]) => value === configuration.identifiers[key])
              ) {
                return { ...row, ...payload }
              }

              return row
            }) ?? [],
        }
      })

      return { previousRowsQueries }
    },
    onError(error, _variables, context) {
      const { previousRowsQueries } = context as {
        previousRowsQueries: [
          QueryKey,
          (
            | {
                result: any[]
              }
            | undefined
          )
        ][]
      }

      previousRowsQueries.forEach(([queryKey, previousRows]) => {
        if (previousRows) {
          queryClient.setQueriesData(queryKey, previousRows)
        }
        queryClient.invalidateQueries(queryKey)
      })

      ui.setNotification({ error, category: 'error', message: error.message })
    },
  })

  const saveRow = async (
    payload: any,
    isNewRecord: boolean,
    configuration: { identifiers: any; rowIdx: number },
    onComplete: (err?: any) => void
  ) => {
    if (!project || selectedTable === undefined) {
      return console.error('no project or table selected')
    }

    let saveRowError: Error | undefined
    if (isNewRecord) {
      try {
        const result = await createTableRows({
          projectRef: project.ref,
          connectionString: project.connectionString,
          table: selectedTable as any,
          payload,
          enumArrayColumns,
        })
        onRowCreated(result[0])
      } catch (error: any) {
        saveRowError = error
      }
    } else {
      const hasChanges = !isEmpty(payload)
      if (hasChanges) {
        if (selectedTable.primary_keys.length > 0) {
          try {
            const result = await updateTableRow({
              projectRef: project.ref,
              connectionString: project.connectionString,
              table: selectedTable as any,
              configuration,
              payload,
              enumArrayColumns,
            })
            onRowUpdated(result[0], configuration.rowIdx)
          } catch (error: any) {
            saveRowError = error
          }
        } else {
          saveRowError = new Error('No primary key')
          ui.setNotification({
            category: 'error',
            message:
              "We can't make changes to this table because there is no primary key. Please create a primary key and try again.",
          })
        }
      }
    }

    onComplete(saveRowError)
    if (!saveRowError) {
      setIsEdited(false)
      snap.closeSidePanel()
    }
  }

<<<<<<< HEAD
  const onSaveJSON = async (value: string | number | null) => {
    if (selectedTable === undefined || selectedValueForJsonEdit === undefined) return
=======
  const onSaveJSON = async (value: string | number) => {
    if (selectedTable === undefined || !(snap.sidePanel?.type === 'json')) return
    const selectedValueForJsonEdit = snap.sidePanel.jsonValue
>>>>>>> c9a01f25

    try {
      const { row, column } = selectedValueForJsonEdit
      const payload = { [column]: value === null ? null : JSON.parse(value as any) }
      const identifiers = {} as Dictionary<any>
      selectedTable.primary_keys.forEach((column) => (identifiers[column.name] = row![column.name]))

      const isNewRecord = false
      const configuration = { identifiers, rowIdx: row.idx }

      saveRow(payload, isNewRecord, configuration, (error) => {
        if (error) {
          toast.error(error?.message ?? 'Something went wrong while trying to save the JSON value')
        }
      })
    } catch (error: any) {}
  }

  const onSaveForeignRow = async (value: any) => {
    if (selectedTable === undefined || !(snap.sidePanel?.type === 'foreign-row-selector')) return
    const selectedForeignKeyToEdit = snap.sidePanel.foreignKey

    try {
      const { row, column } = selectedForeignKeyToEdit
      const payload = { [column.name]: value }
      const identifiers = {} as Dictionary<any>
      selectedTable.primary_keys.forEach((column) => (identifiers[column.name] = row![column.name]))

      const isNewRecord = false
      const configuration = { identifiers, rowIdx: row.idx }

      saveRow(payload, isNewRecord, configuration, () => {})
    } catch (error) {}
  }

  const saveColumn = async (
    payload: CreateColumnPayload | UpdateColumnPayload,
    foreignKey: ExtendedPostgresRelationship | undefined,
    isNewRecord: boolean,
    configuration: { columnId?: string; isEncrypted: boolean; keyId?: string; keyName?: string },
    resolve: any
  ) => {
    const selectedColumnToEdit = snap.sidePanel?.type === 'column' && snap.sidePanel.column

    const { columnId, ...securityConfig } = configuration
    const response = isNewRecord
      ? await meta.createColumn(
          payload as CreateColumnPayload,
          selectedTable as PostgresTable,
          foreignKey,
          securityConfig
        )
      : await meta.updateColumn(
          columnId as string,
          payload as UpdateColumnPayload,
          selectedTable as PostgresTable,
          foreignKey
        )

    if (response?.error) {
      ui.setNotification({ category: 'error', message: response.error.message })
    } else {
      if (
        !isNewRecord &&
        payload.name &&
        selectedColumnToEdit &&
        selectedColumnToEdit.name !== payload.name
      ) {
        reAddRenamedColumnSortAndFilter(selectedColumnToEdit.name, payload.name)
      }

      await Promise.all([
        queryClient.invalidateQueries(sqlKeys.query(project?.ref, ['foreign-key-constraints'])),
        queryClient.invalidateQueries(tableKeys.table(project?.ref, selectedTable!.id)),
        queryClient.invalidateQueries(
          sqlKeys.query(project?.ref, [selectedTable!.schema, selectedTable!.name])
        ),
        queryClient.invalidateQueries(
          sqlKeys.query(project?.ref, [
            'table-definition',
            selectedTable!.schema,
            selectedTable!.name,
          ])
        ),
        queryClient.invalidateQueries(entityTypeKeys.list(project?.ref)),
      ])
      onColumnSaved(configuration.isEncrypted)
      setIsEdited(false)
      snap.closeSidePanel()
    }

    if (configuration.isEncrypted && selectedTable?.schema) {
      await meta.views.loadBySchema(selectedTable.schema)
    }

    resolve()
  }

  /**
   * Adds the renamed column's filter and/or sort rules.
   */
  const reAddRenamedColumnSortAndFilter = (oldColumnName: string, newColumnName: string) => {
    setParams((prevParams) => {
      const existingFilters = (prevParams?.filter ?? []) as string[]
      const existingSorts = (prevParams?.sort ?? []) as string[]

      return {
        ...prevParams,
        filter: existingFilters.map((filter: string) => {
          const [column] = filter.split(':')
          return column === oldColumnName ? filter.replace(column, newColumnName) : filter
        }),
        sort: existingSorts.map((sort: string) => {
          const [column] = sort.split(':')
          return column === oldColumnName ? sort.replace(column, newColumnName) : sort
        }),
      }
    })
  }

  const saveTable = async (
    payload: any,
    columns: ColumnField[],
    isNewRecord: boolean,
    configuration: {
      tableId?: number
      importContent?: ImportContent
      isRLSEnabled: boolean
      isRealtimeEnabled: boolean
      isDuplicateRows: boolean
    },
    resolve: any
  ) => {
    let toastId
    let saveTableError = false
    const { tableId, importContent, isRLSEnabled, isRealtimeEnabled, isDuplicateRows } =
      configuration

    try {
      if (
        snap.sidePanel?.type === 'table' &&
        snap.sidePanel.mode === 'duplicate' &&
        selectedTable
      ) {
        const duplicateTable = selectedTable

        toastId = ui.setNotification({
          category: 'loading',
          message: `Duplicating table: ${duplicateTable.name}...`,
        })

        const table: any = await meta.duplicateTable(payload, {
          isRLSEnabled,
          isRealtimeEnabled,
          isDuplicateRows,
          duplicateTable,
        })

        await Promise.all([
          queryClient.invalidateQueries(tableKeys.list(project?.ref, table.schema)),
          queryClient.invalidateQueries(entityTypeKeys.list(project?.ref)),
        ])

        ui.setNotification({
          id: toastId,
          category: 'success',
          message: `Table ${duplicateTable.name} has been successfully duplicated into ${table.name}!`,
        })

        onTableCreated(table)
      } else if (isNewRecord) {
        toastId = ui.setNotification({
          category: 'loading',
          message: `Creating new table: ${payload.name}...`,
        })

        const table = await meta.createTable(
          toastId,
          payload,
          columns,
          isRLSEnabled,
          isRealtimeEnabled,
          importContent
        )

        await Promise.all([
          queryClient.invalidateQueries(tableKeys.list(project?.ref, table.schema)),
          queryClient.invalidateQueries(entityTypeKeys.list(project?.ref)),
        ])

        ui.setNotification({
          id: toastId,
          category: 'success',
          message: `Table ${table.name} is good to go!`,
        })

        onTableCreated(table)
      } else if (selectedTable) {
        toastId = ui.setNotification({
          category: 'loading',
          message: `Updating table: ${selectedTable?.name}...`,
        })

        const { table, hasError }: any = await meta.updateTable(
          toastId,
          selectedTable,
          payload,
          columns,
          isRealtimeEnabled
        )

        if (hasError) {
          ui.setNotification({
            id: toastId,
            category: 'info',
            message: `Table ${table.name} has been updated, but there were some errors`,
          })
        } else {
          queryClient.invalidateQueries(sqlKeys.query(project?.ref, ['foreign-key-constraints']))
          await Promise.all([
            queryClient.invalidateQueries(
              sqlKeys.query(project?.ref, [selectedTable.schema, selectedTable.name])
            ),
            queryClient.invalidateQueries(
              sqlKeys.query(project?.ref, [
                'table-definition',
                selectedTable.schema,
                selectedTable.name,
              ])
            ),
            queryClient.invalidateQueries(entityTypeKeys.list(project?.ref)),
            queryClient.invalidateQueries(tableKeys.table(project?.ref, table.schema)),
          ])

          ui.setNotification({
            id: toastId,
            category: 'success',
            message: `Successfully updated ${table.name}!`,
          })
        }
      }
    } catch (error: any) {
      saveTableError = true
      ui.setNotification({ error, id: toastId, category: 'error', message: error.message })
    }

    if (!saveTableError) {
      setIsEdited(false)
      snap.closeSidePanel()
    }

    resolve()
  }

  const onImportData = async (importContent: ImportContent) => {
    if (!project || selectedTable === undefined) {
      return console.error('no project or table selected')
    }

    const { file, rowCount, selectedHeaders, resolve } = importContent
    const toastId = ui.setNotification({
      category: 'loading',
      message: `Adding ${rowCount.toLocaleString()} rows to ${selectedTable.name}`,
    })

    if (file && rowCount > 0) {
      // CSV file upload
      const { error }: any = await meta.insertRowsViaSpreadsheet(
        file,
        selectedTable,
        selectedHeaders,
        (progress: number) => {
          ui.setNotification({
            id: toastId,
            progress,
            category: 'loading',
            message: `Adding ${rowCount.toLocaleString()} rows to ${selectedTable.name}`,
          })
        }
      )
      if (error) {
        ui.setNotification({
          error,
          id: toastId,
          category: 'error',
          message: `Failed to import data: ${error.message}`,
        })
        return resolve()
      }
    } else {
      // Text paste
      const { error } = await meta.insertTableRows(
        selectedTable,
        importContent.rows,
        selectedHeaders,
        (progress: number) => {
          ui.setNotification({
            id: toastId,
            progress,
            category: 'loading',
            message: `Adding ${importContent.rows.length.toLocaleString()} rows to ${
              selectedTable.name
            }`,
          })
        }
      )
      if (error) {
        ui.setNotification({
          error,
          id: toastId,
          category: 'error',
          message: `Failed to import data: ${error.message}`,
        })
        return resolve()
      }
    }

    await Promise.all([
      queryClient.invalidateQueries(
        sqlKeys.query(project?.ref, [selectedTable!.schema, selectedTable!.name])
      ),
    ])
    ui.setNotification({
      id: toastId,
      category: 'success',
      message: `Successfully imported ${rowCount} rows of data into ${selectedTable.name}`,
    })
    resolve()
    snap.closeSidePanel()
  }

  const onClosePanel = () => {
    if (isEdited) {
      setIsClosingPanel(true)
    } else {
      snap.closeSidePanel()
    }
  }

  return (
    <>
      {!isUndefined(selectedTable) && (
        <RowEditor
          row={snap.sidePanel?.type === 'row' ? snap.sidePanel.row : undefined}
          selectedTable={selectedTable}
          visible={snap.sidePanel?.type === 'row'}
          closePanel={onClosePanel}
          saveChanges={saveRow}
          updateEditorDirty={() => setIsEdited(true)}
        />
      )}
      {!isUndefined(selectedTable) && (
        <ColumnEditor
          column={
            snap.sidePanel?.type === 'column'
              ? (snap.sidePanel.column as PostgresColumn)
              : undefined
          }
          selectedTable={selectedTable}
          visible={snap.sidePanel?.type === 'column'}
          closePanel={onClosePanel}
          saveChanges={saveColumn}
          updateEditorDirty={() => setIsEdited(true)}
        />
      )}
      <TableEditor
        table={
          snap.sidePanel?.type === 'table' &&
          (snap.sidePanel.mode === 'edit' || snap.sidePanel.mode === 'duplicate')
            ? selectedTable
            : undefined
        }
        isDuplicating={snap.sidePanel?.type === 'table' && snap.sidePanel.mode === 'duplicate'}
        visible={snap.sidePanel?.type === 'table'}
        closePanel={onClosePanel}
        saveChanges={saveTable}
        updateEditorDirty={() => setIsEdited(true)}
      />
      <SchemaEditor
        visible={snap.sidePanel?.type === 'schema'}
        closePanel={onClosePanel}
        saveChanges={() => {}}
      />
      <JsonEdit
        visible={snap.sidePanel?.type === 'json'}
        column={(snap.sidePanel?.type === 'json' && snap.sidePanel.jsonValue.column) || ''}
        jsonString={(snap.sidePanel?.type === 'json' && snap.sidePanel.jsonValue.jsonString) || ''}
        backButtonLabel="Cancel"
        applyButtonLabel="Save changes"
        readOnly={!editable}
        closePanel={onClosePanel}
        onSaveJSON={onSaveJSON}
      />
      <ForeignRowSelector
        key={`foreign-row-selector-${
          (snap.sidePanel?.type === 'foreign-row-selector' &&
            snap.sidePanel.foreignKey.foreignKey.id) ||
          'null'
        }`}
        visible={snap.sidePanel?.type === 'foreign-row-selector'}
        foreignKey={
          snap.sidePanel?.type === 'foreign-row-selector'
            ? snap.sidePanel.foreignKey.foreignKey
            : undefined
        }
        closePanel={onClosePanel}
        onSelect={onSaveForeignRow}
      />
      <SpreadsheetImport
        visible={snap.sidePanel?.type === 'csv-import'}
        selectedTable={selectedTable}
        saveContent={onImportData}
        closePanel={onClosePanel}
        updateEditorDirty={setIsEdited}
      />
      <ConfirmationModal
        visible={isClosingPanel}
        header="Discard changes"
        buttonLabel="Discard"
        onSelectCancel={() => setIsClosingPanel(false)}
        onSelectConfirm={() => {
          setIsClosingPanel(false)
          setIsEdited(false)
          snap.closeSidePanel()
        }}
      >
        <Modal.Content>
          <p className="py-4 text-sm text-scale-1100">
            There are unsaved changes. Are you sure you want to close the panel? Your changes will
            be lost.
          </p>
        </Modal.Content>
      </ConfirmationModal>
    </>
  )
}

export default SidePanelEditor<|MERGE_RESOLUTION|>--- conflicted
+++ resolved
@@ -1,12 +1,9 @@
 import type { PostgresColumn, PostgresTable } from '@supabase/postgres-meta'
 import { QueryKey, useQueryClient } from '@tanstack/react-query'
-<<<<<<< HEAD
-import { find, isEmpty, isUndefined, noop } from 'lodash'
-=======
 import { isEmpty, isUndefined, noop } from 'lodash'
->>>>>>> c9a01f25
 import { useState } from 'react'
 import { toast } from 'react-hot-toast'
+import { Modal } from 'ui'
 
 import { Dictionary } from 'components/grid'
 import { useProjectContext } from 'components/layouts/ProjectLayout/ProjectContext'
@@ -17,11 +14,7 @@
 import { useTableRowUpdateMutation } from 'data/table-rows/table-row-update-mutation'
 import { tableKeys } from 'data/tables/keys'
 import { useStore, useUrlState } from 'hooks'
-<<<<<<< HEAD
-import { Modal } from 'ui'
-=======
 import { useTableEditorStateSnapshot } from 'state/table-editor'
->>>>>>> c9a01f25
 import { ColumnEditor, RowEditor, SpreadsheetImport, TableEditor } from '.'
 import ForeignRowSelector from './RowEditor/ForeignRowSelector/ForeignRowSelector'
 import JsonEdit from './RowEditor/JsonEditor/JsonEditor'
@@ -186,14 +179,10 @@
     }
   }
 
-<<<<<<< HEAD
-  const onSaveJSON = async (value: string | number | null) => {
-    if (selectedTable === undefined || selectedValueForJsonEdit === undefined) return
-=======
+
   const onSaveJSON = async (value: string | number) => {
     if (selectedTable === undefined || !(snap.sidePanel?.type === 'json')) return
     const selectedValueForJsonEdit = snap.sidePanel.jsonValue
->>>>>>> c9a01f25
 
     try {
       const { row, column } = selectedValueForJsonEdit
