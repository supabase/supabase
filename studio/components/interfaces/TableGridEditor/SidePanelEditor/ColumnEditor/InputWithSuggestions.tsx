// [Joshen] Chuck this into the UI library with proper positioning logic via radix
// and proper width derivation using useRef. Unable to pass a ref to the Input component
//
// For now a couple of things are a bit hacky like width derivation, z-index, selection of suggestion
// with timeouts and a lot of unnecessary defensive guards - but these can go away when we port
// the component over to the UI library

import * as Tooltip from '@radix-ui/react-tooltip'
import { noop } from 'lodash'
import { useEffect, useRef, useState } from 'react'
import {
  Button,
  DropdownMenuContent_Shadcn_,
  DropdownMenuItem_Shadcn_,
  DropdownMenuLabel_Shadcn_,
  DropdownMenuSeparator_Shadcn_,
  DropdownMenuTrigger_Shadcn_,
  DropdownMenu_Shadcn_,
  IconList,
  Input,
} from 'ui'

import { Suggestion } from './ColumnEditor.types'

const MAX_SUGGESTIONS = 3

interface InputWithSuggestionsProps {
  label?: string
  description?: string
  placeholder?: string
  size?: 'small' | 'tiny' | 'medium' | 'large'
  layout?: 'horizontal' | 'vertical'
  disabled?: boolean
  className?: string
  value: string
  suggestions: Suggestion[]
  suggestionsTooltip?: string
  suggestionsHeader?: string
  onChange: (event: any) => void
  onSelectSuggestion: (suggestion: Suggestion) => void
}

const InputWithSuggestions = ({
  label,
  description,
  placeholder,
  size,
  layout,
  disabled = false,
  className = '',
  value = '',
  suggestions = [],
  suggestionsTooltip,
  suggestionsHeader,
  onChange = noop,
  onSelectSuggestion = noop,
}: InputWithSuggestionsProps) => {
  const ref = useRef(null)
  const [filteredSuggestions, setFilteredSuggestions] = useState<Suggestion[]>(suggestions)
  const showSuggestions = filteredSuggestions.length > 0

  useEffect(() => {
    setFilteredSuggestions(suggestions.slice(0, MAX_SUGGESTIONS))
  }, [suggestions])

  const onInputChange = (event: any) => {
    onChange(event)

    const inputText = event.target.value

    if (suggestions.length > MAX_SUGGESTIONS) {
      const filteredSuggestions = inputText
        ? suggestions.filter((suggestion: Suggestion) => {
            return suggestion.name.indexOf(inputText) !== -1
          })
        : suggestions
      setFilteredSuggestions(filteredSuggestions.slice(0, MAX_SUGGESTIONS))
    }
  }

  return (
    <div ref={ref} className="relative">
      <Input
        label={label}
        descriptionText={description}
        placeholder={placeholder}
        size={size}
        layout={layout}
        disabled={disabled}
        className={className}
        type="text"
        value={value}
        onChange={onInputChange}
        actions={
          showSuggestions && (
<<<<<<< HEAD
            <DropdownMenu_Shadcn_>
              <DropdownMenuTrigger_Shadcn_>
                <Tooltip.Root delayDuration={0}>
                  <Tooltip.Trigger asChild>
                    <Button
                      type="default"
                      className="!px-1 mr-1"
                      icon={<IconList strokeWidth={1.5} />}
                    />
                  </Tooltip.Trigger>
                  <Tooltip.Portal>
                    <Tooltip.Content side="bottom">
                      <Tooltip.Arrow className="radix-tooltip-arrow" />
                      <div
                        className={[
                          'bg-scale-100 rounded py-1 px-2 leading-none shadow',
                          'border-scale-200 border',
                        ].join(' ')}
                      >
                        <span className="text-scale-1200 text-xs">
                          {suggestionsTooltip || 'Suggestions'}
                        </span>
                      </div>
                    </Tooltip.Content>
                  </Tooltip.Portal>
                </Tooltip.Root>
              </DropdownMenuTrigger_Shadcn_>
              <DropdownMenuContent_Shadcn_ align="end" side="bottom">
                <DropdownMenuLabel_Shadcn_>
                  {suggestionsHeader || 'Suggestions'}
                </DropdownMenuLabel_Shadcn_>
                <DropdownMenuSeparator_Shadcn_ />
                {filteredSuggestions.map((suggestion: Suggestion) => (
                  <DropdownMenuItem_Shadcn_
                    className="space-x-2"
                    key={suggestion.name}
                    onClick={() => onSelectSuggestion(suggestion)}
                  >
                    <div>{suggestion.name}</div>
                    <div className="text-xs text-scale-900">{suggestion.description}</div>
                  </DropdownMenuItem_Shadcn_>
                ))}
              </DropdownMenuContent_Shadcn_>
            </DropdownMenu_Shadcn_>
=======
            <Dropdown
              size={'medium'}
              align="end"
              side="bottom"
              overlay={
                <>
                  <Dropdown.Label>{suggestionsHeader || 'Suggestions'}</Dropdown.Label>
                  <Dropdown.Separator />
                  {filteredSuggestions.map((suggestion: Suggestion) => (
                    <Dropdown.Item
                      key={suggestion.name}
                      onClick={() => onSelectSuggestion(suggestion)}
                    >
                      <div className="text-sm">{suggestion.name}</div>
                      <div className="text-xs text-scale-900">{suggestion.description}</div>
                    </Dropdown.Item>
                  ))}
                </>
              }
            >
              <Tooltip.Root delayDuration={0}>
                <Tooltip.Trigger asChild>
                  <Button
                    type="default"
                    className="!px-1 mr-1"
                    icon={<IconList strokeWidth={1.5} />}
                  />
                </Tooltip.Trigger>
                <Tooltip.Portal>
                  <Tooltip.Content side="bottom">
                    <Tooltip.Arrow className="radix-tooltip-arrow" />
                    <div
                      className={[
                        'bg-scale-100 rounded py-1 px-2 leading-none shadow',
                        'border-scale-200 border',
                      ].join(' ')}
                    >
                      <span className="text-foreground text-xs">
                        {suggestionsTooltip || 'Suggestions'}
                      </span>
                    </div>
                  </Tooltip.Content>
                </Tooltip.Portal>
              </Tooltip.Root>
            </Dropdown>
>>>>>>> 6648acac
          )
        }
      />
    </div>
  )
}

export default InputWithSuggestions<|MERGE_RESOLUTION|>--- conflicted
+++ resolved
@@ -93,7 +93,6 @@
         onChange={onInputChange}
         actions={
           showSuggestions && (
-<<<<<<< HEAD
             <DropdownMenu_Shadcn_>
               <DropdownMenuTrigger_Shadcn_>
                 <Tooltip.Root delayDuration={0}>
@@ -113,7 +112,7 @@
                           'border-scale-200 border',
                         ].join(' ')}
                       >
-                        <span className="text-scale-1200 text-xs">
+                        <span className="text-foreground text-xs">
                           {suggestionsTooltip || 'Suggestions'}
                         </span>
                       </div>
@@ -138,53 +137,6 @@
                 ))}
               </DropdownMenuContent_Shadcn_>
             </DropdownMenu_Shadcn_>
-=======
-            <Dropdown
-              size={'medium'}
-              align="end"
-              side="bottom"
-              overlay={
-                <>
-                  <Dropdown.Label>{suggestionsHeader || 'Suggestions'}</Dropdown.Label>
-                  <Dropdown.Separator />
-                  {filteredSuggestions.map((suggestion: Suggestion) => (
-                    <Dropdown.Item
-                      key={suggestion.name}
-                      onClick={() => onSelectSuggestion(suggestion)}
-                    >
-                      <div className="text-sm">{suggestion.name}</div>
-                      <div className="text-xs text-scale-900">{suggestion.description}</div>
-                    </Dropdown.Item>
-                  ))}
-                </>
-              }
-            >
-              <Tooltip.Root delayDuration={0}>
-                <Tooltip.Trigger asChild>
-                  <Button
-                    type="default"
-                    className="!px-1 mr-1"
-                    icon={<IconList strokeWidth={1.5} />}
-                  />
-                </Tooltip.Trigger>
-                <Tooltip.Portal>
-                  <Tooltip.Content side="bottom">
-                    <Tooltip.Arrow className="radix-tooltip-arrow" />
-                    <div
-                      className={[
-                        'bg-scale-100 rounded py-1 px-2 leading-none shadow',
-                        'border-scale-200 border',
-                      ].join(' ')}
-                    >
-                      <span className="text-foreground text-xs">
-                        {suggestionsTooltip || 'Suggestions'}
-                      </span>
-                    </div>
-                  </Tooltip.Content>
-                </Tooltip.Portal>
-              </Tooltip.Root>
-            </Dropdown>
->>>>>>> 6648acac
           )
         }
       />
