import type {
  PostgresColumn,
  PostgresExtension,
  PostgresTable,
  PostgresType,
} from '@supabase/postgres-meta'
import { isEmpty, noop } from 'lodash'
import Link from 'next/link'
import { useEffect, useState } from 'react'

import { useParams } from 'common'
import { Dictionary } from 'components/grid'
import { EncryptionKeySelector } from 'components/interfaces/Settings/Vault'
import { useProjectContext } from 'components/layouts/ProjectLayout/ProjectContext'
import { FormSection, FormSectionContent, FormSectionLabel } from 'components/ui/Forms'
import { useForeignKeyConstraintsQuery } from 'data/database/foreign-key-constraints-query'
import { useStore } from 'hooks'
import { EXCLUDED_SCHEMAS } from 'lib/constants/schemas'
import { Button, Checkbox, IconExternalLink, IconPlus, Input, SidePanel, Toggle } from 'ui'
import { ForeignKeySelector } from '..'
import ActionBar from '../ActionBar'
import { TEXT_TYPES } from '../SidePanelEditor.constants'
import {
  ColumnField,
  CreateColumnPayload,
  ExtendedPostgresRelationship,
  UpdateColumnPayload,
} from '../SidePanelEditor.types'
import ColumnDefaultValue from './ColumnDefaultValue'
import {
  generateColumnField,
  generateColumnFieldFromPostgresColumn,
  generateCreateColumnPayload,
  generateUpdateColumnPayload,
  getColumnForeignKey,
  validateFields,
} from './ColumnEditor.utils'
import ColumnForeignKey from './ColumnForeignKey'
import ColumnType from './ColumnType'
import HeaderTitle from './HeaderTitle'

export interface ColumnEditorProps {
  column?: PostgresColumn
  selectedTable: PostgresTable
  visible: boolean
  closePanel: () => void
  saveChanges: (
    payload: CreateColumnPayload | UpdateColumnPayload,
    foreignKey: ExtendedPostgresRelationship | undefined,
    isNewRecord: boolean,
    configuration: {
      columnId: string | undefined
      isEncrypted: boolean
      keyId?: string
      keyName?: string
    },
    resolve: any
  ) => void
  updateEditorDirty: () => void
}

const ColumnEditor = ({
  column,
  selectedTable,
  visible = false,
  closePanel = noop,
  saveChanges = noop,
  updateEditorDirty = noop,
}: ColumnEditorProps) => {
  const { ref } = useParams()
  const { meta, vault } = useStore()
  const { project } = useProjectContext()

  const [errors, setErrors] = useState<Dictionary<any>>({})
  const [columnFields, setColumnFields] = useState<ColumnField>()
  const [isEditingRelation, setIsEditingRelation] = useState<boolean>(false)

  const { data } = useForeignKeyConstraintsQuery({
    projectRef: project?.ref,
    connectionString: project?.connectionString,
    schema: selectedTable?.schema,
  })
  const foreignKeyMeta = data || []

  const keys = vault.listKeys()
  const enumTypes = meta.types.list((type: PostgresType) => !EXCLUDED_SCHEMAS.includes(type.schema))

  const [pgsodiumExtension] = meta.extensions.list(
    (ext: PostgresExtension) => ext.name.toLowerCase() === 'pgsodium'
  )
  const isPgSodiumInstalled = pgsodiumExtension?.installed_version !== null

  const isNewRecord = column === undefined
  const originalForeignKey = column
    ? getColumnForeignKey(column, selectedTable, foreignKeyMeta)
    : undefined

  useEffect(() => {
    if (visible) {
      setErrors({})
      const columnFields = isNewRecord
        ? { ...generateColumnField(), keyId: keys.length > 0 ? keys[0].id : 'create-new' }
        : generateColumnFieldFromPostgresColumn(column!, selectedTable, foreignKeyMeta)
      setColumnFields(columnFields)
    }
  }, [visible])

  if (!columnFields) return null

  const onUpdateField = (changes: Partial<ColumnField>) => {
    const isTextBasedColumn = TEXT_TYPES.includes(columnFields.format)
    if (!isTextBasedColumn && changes.defaultValue === '') {
      changes.defaultValue = null
    }

    const updatedColumnFields = { ...columnFields, ...changes } as ColumnField
    setColumnFields(updatedColumnFields)
    updateEditorDirty()

    const updatedErrors = { ...errors }
    for (const key of Object.keys(changes)) {
      delete updatedErrors[key]
    }
    setErrors(updatedErrors)
  }

  const saveColumnForeignKey = (foreignKeyConfiguration?: {
    table: PostgresTable
    column: PostgresColumn
    deletionAction: string
    updateAction: string
  }) => {
    onUpdateField({
      foreignKey:
        foreignKeyConfiguration !== undefined
          ? {
              id: 0,
              constraint_name: '',
              source_schema: selectedTable.schema,
              source_table_name: selectedTable.name,
              source_column_name: columnFields?.name || column?.name || '',
              target_table_schema: foreignKeyConfiguration.table.schema,
              target_table_name: foreignKeyConfiguration.table.name,
              target_column_name: foreignKeyConfiguration.column.name,
              deletion_action: foreignKeyConfiguration.deletionAction,
              update_action: foreignKeyConfiguration.updateAction,
            }
          : undefined,
      ...(foreignKeyConfiguration !== undefined && {
        format: foreignKeyConfiguration.column.format,
        defaultValue: null,
      }),
    })
    setIsEditingRelation(false)
  }

  const onSaveChanges = (resolve: () => void) => {
    if (columnFields) {
      const errors = validateFields(columnFields)
      setErrors(errors)

      if (isEmpty(errors)) {
        const payload = isNewRecord
          ? generateCreateColumnPayload(selectedTable.id, columnFields)
          : generateUpdateColumnPayload(column!, selectedTable, columnFields)
        const foreignKey = columnFields.foreignKey
          ? { ...columnFields.foreignKey, source_column_name: columnFields.name }
          : undefined
        const configuration = {
          columnId: column?.id,
          isEncrypted: columnFields.isEncrypted,
          keyId: columnFields.keyId,
          keyName: columnFields.keyName,
        }
        saveChanges(payload, foreignKey, isNewRecord, configuration, resolve)
      } else {
        resolve()
      }
    }
  }

  return (
    <SidePanel
      size="xlarge"
      key="ColumnEditor"
      visible={visible}
      // @ts-ignore
      onConfirm={(resolve: () => void) => onSaveChanges(resolve)}
      // @ts-ignore
      header={<HeaderTitle table={selectedTable} column={column} />}
      onCancel={closePanel}
      customFooter={
        <ActionBar
          backButtonLabel="Cancel"
          applyButtonLabel="Save"
          closePanel={closePanel}
          applyFunction={(resolve: () => void) => onSaveChanges(resolve)}
        />
      }
    >
      <FormSection header={<FormSectionLabel className="lg:!col-span-4">General</FormSectionLabel>}>
        <FormSectionContent loading={false} className="lg:!col-span-8">
          <Input
            label="Name"
            type="text"
            descriptionText="Recommended to use lowercase and use an underscore to separate words e.g. column_name"
            placeholder="column_name"
            error={errors.name}
            value={columnFields?.name ?? ''}
            onChange={(event: any) => onUpdateField({ name: event.target.value })}
          />
          <Input
            label="Description"
            labelOptional="Optional"
            type="text"
            value={columnFields?.comment ?? ''}
            onChange={(event: any) => onUpdateField({ comment: event.target.value })}
          />
        </FormSectionContent>
      </FormSection>
      <SidePanel.Separator />
      <FormSection
        header={
          <FormSectionLabel className="lg:!col-span-4">Foreign Key Relation</FormSectionLabel>
        }
      >
        <FormSectionContent loading={false} className="lg:!col-span-8">
          <div>
            <ColumnForeignKey
              column={columnFields}
              originalForeignKey={originalForeignKey}
              onSelectEditRelation={() => setIsEditingRelation(true)}
              onSelectRemoveRelation={() => onUpdateField({ foreignKey: undefined })}
              onSelectCancelRemoveRelation={() => onUpdateField({ foreignKey: originalForeignKey })}
            />
          </div>
        </FormSectionContent>
      </FormSection>
      <SidePanel.Separator />
      <FormSection
        header={
          <FormSectionLabel
            className="lg:!col-span-4"
            description={
<<<<<<< HEAD
              <div>
                <Button
                  asChild
                  type="default"
                  size="tiny"
                  icon={<IconExternalLink size={14} strokeWidth={2} />}
                >
                  <Link
                    href="https://supabase.com/docs/guides/database/tables#data-types"
                    target="_blank"
                    rel="noreferrer"
=======
              <div className="space-y-2">
                <Link href={`/project/${ref}/database/types`} passHref>
                  <Button
                    asChild
                    type="default"
                    size="tiny"
                    icon={<IconPlus size={14} strokeWidth={2} />}
                  >
                    <a target="_blank" rel="noreferrer">
                      Create enum types
                    </a>
                  </Button>
                </Link>
                <Link href="https://supabase.com/docs/guides/database/tables#data-types" passHref>
                  <Button
                    asChild
                    type="default"
                    size="tiny"
                    icon={<IconExternalLink size={14} strokeWidth={2} />}
>>>>>>> 0fdc80f5
                  >
                    About data types
                  </Link>
                </Button>
              </div>
            }
          >
            Data Type
          </FormSectionLabel>
        }
      >
        <FormSectionContent loading={false} className="lg:!col-span-8">
          <ColumnType
            showRecommendation
            value={columnFields?.format ?? ''}
            layout="vertical"
            enumTypes={enumTypes}
            error={errors.format}
            disabled={columnFields?.foreignKey !== undefined}
            onOptionSelect={(format: string) => onUpdateField({ format, defaultValue: null })}
          />
          {columnFields.foreignKey === undefined && (
            <div className="space-y-4">
              {columnFields.format.includes('int') && (
                <div className="w-full">
                  <Checkbox
                    label="Is Identity"
                    description="Automatically assign a sequential unique number to the column"
                    checked={columnFields.isIdentity}
                    onChange={() => {
                      const isIdentity = !columnFields.isIdentity
                      const isArray = isIdentity ? false : columnFields.isArray
                      onUpdateField({ isIdentity, isArray })
                    }}
                  />
                </div>
              )}
              {!columnFields.isPrimaryKey && (
                <div className="w-full">
                  <Checkbox
                    label="Define as Array"
                    description="Allow column to be defined as variable-length multidimensional arrays"
                    checked={columnFields.isArray}
                    onChange={() => {
                      const isArray = !columnFields.isArray
                      const isIdentity = isArray ? false : columnFields.isIdentity
                      onUpdateField({ isArray, isIdentity })
                    }}
                  />
                </div>
              )}
            </div>
          )}
          <ColumnDefaultValue
            columnFields={columnFields}
            enumTypes={enumTypes}
            onUpdateField={onUpdateField}
          />
        </FormSectionContent>
      </FormSection>
      <SidePanel.Separator />
      <FormSection
        header={<FormSectionLabel className="lg:!col-span-4">Constraints</FormSectionLabel>}
      >
        <FormSectionContent loading={false} className="lg:!col-span-8">
          <Toggle
            label="Is Primary Key"
            descriptionText="A primary key indicates that a column or group of columns can be used as a unique identifier for rows in the table"
            checked={columnFields?.isPrimaryKey ?? false}
            onChange={() => onUpdateField({ isPrimaryKey: !columnFields?.isPrimaryKey })}
          />
          <Toggle
            label="Allow Nullable"
            descriptionText="Allow the column to assume a NULL value if no value is provided"
            checked={columnFields.isNullable}
            onChange={() => onUpdateField({ isNullable: !columnFields.isNullable })}
          />
          <Toggle
            label="Is Unique"
            descriptionText="Enforce values in the column to be unique across rows"
            checked={columnFields.isUnique}
            onChange={() => onUpdateField({ isUnique: !columnFields.isUnique })}
          />
          <Input
            label="CHECK Constraint"
            labelOptional="Optional"
            placeholder={`e.g length(${columnFields?.name || 'column_name'}) < 500`}
            type="text"
            value={columnFields?.check ?? ''}
            onChange={(event: any) => onUpdateField({ check: event.target.value })}
            className="[&_input]:font-mono"
          />
        </FormSectionContent>
      </FormSection>
      {isNewRecord && (
        <>
          <SidePanel.Separator />
          <FormSection
            header={<FormSectionLabel className="lg:!col-span-4">Security</FormSectionLabel>}
          >
            <FormSectionContent loading={false} className="lg:!col-span-8">
              <Toggle
                label="Encrypt Column"
                error={errors?.isEncrypted}
                disabled={!isPgSodiumInstalled}
                // @ts-ignore
                descriptionText={
                  <div className="space-y-2">
                    <p>
                      Encrypt the column's data with pgsodium's Transparent Column Encryption (TCE).
                      Decrypted values will be stored within the "decrypted_{selectedTable.name}"
                      view.
                    </p>
                    {!isPgSodiumInstalled ? (
                      <p>
                        You will need to{' '}
                        <Link
                          href={`/project/${ref}/database/extensions?filter=pgsodium`}
                          className="text-brand-300 hover:text-brand transition"
                        >
                          install
                        </Link>{' '}
                        the extension <code className="text-xs">pgsodium</code> first before being
                        able to encrypt your column.
                      </p>
                    ) : (
                      <p>
                        Note: Only columns of <code className="text-xs">text</code> type can be
                        encrypted.
                      </p>
                    )}
                  </div>
                }
                checked={columnFields.isEncrypted}
                onChange={() => onUpdateField({ isEncrypted: !columnFields.isEncrypted })}
              />
              {columnFields.isEncrypted && (
                <EncryptionKeySelector
                  label="Select a key to encrypt your column with"
                  error={errors?.keyName}
                  selectedKeyId={columnFields.keyId}
                  onSelectKey={(id) => onUpdateField({ keyId: id })}
                  onUpdateDescription={(name) => onUpdateField({ keyName: name })}
                />
              )}
            </FormSectionContent>
          </FormSection>
        </>
      )}

      <ForeignKeySelector
        column={columnFields}
        visible={isEditingRelation}
        closePanel={() => setIsEditingRelation(false)}
        saveChanges={saveColumnForeignKey}
      />
    </SidePanel>
  )
}

export default ColumnEditor<|MERGE_RESOLUTION|>--- conflicted
+++ resolved
@@ -242,8 +242,17 @@
           <FormSectionLabel
             className="lg:!col-span-4"
             description={
-<<<<<<< HEAD
-              <div>
+              <div className="space-y-2">
+                <Button
+                  asChild
+                  type="default"
+                  size="tiny"
+                  icon={<IconPlus size={14} strokeWidth={2} />}
+                >
+                  <Link href={`/project/${ref}/database/types`} target="_blank" rel="noreferrer">
+                    Create enum types
+                  </Link>
+                </Button>
                 <Button
                   asChild
                   type="default"
@@ -254,27 +263,6 @@
                     href="https://supabase.com/docs/guides/database/tables#data-types"
                     target="_blank"
                     rel="noreferrer"
-=======
-              <div className="space-y-2">
-                <Link href={`/project/${ref}/database/types`} passHref>
-                  <Button
-                    asChild
-                    type="default"
-                    size="tiny"
-                    icon={<IconPlus size={14} strokeWidth={2} />}
-                  >
-                    <a target="_blank" rel="noreferrer">
-                      Create enum types
-                    </a>
-                  </Button>
-                </Link>
-                <Link href="https://supabase.com/docs/guides/database/tables#data-types" passHref>
-                  <Button
-                    asChild
-                    type="default"
-                    size="tiny"
-                    icon={<IconExternalLink size={14} strokeWidth={2} />}
->>>>>>> 0fdc80f5
                   >
                     About data types
                   </Link>
