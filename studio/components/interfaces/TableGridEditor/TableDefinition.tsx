import Editor from '@monaco-editor/react'
import { useTheme } from 'next-themes'
import { useParams } from 'common'
import { observer } from 'mobx-react-lite'
import { useMemo, useRef } from 'react'
import { format } from 'sql-formatter'

import { useProjectContext } from 'components/layouts/ProjectLayout/ProjectContext'
import { GenericSkeletonLoader } from 'components/ui/ShimmeringLoader'
import { useTableDefinitionQuery } from 'data/database/table-definition-query'
import { useViewDefinitionQuery } from 'data/database/view-definition-query'
import { ENTITY_TYPE } from 'data/entity-types/entity-type-constants'
import useEntityType from 'hooks/misc/useEntityType'
import { timeout } from 'lib/helpers'
import Link from 'next/link'
import { Button } from 'ui'

export interface TableDefinitionProps {
  id?: number
}

const TableDefinition = ({ id }: TableDefinitionProps) => {
  const { ref } = useParams()
  const editorRef = useRef(null)
  const monacoRef = useRef(null)
  const { resolvedTheme } = useTheme()
  const entityType = useEntityType(id)
  const { project } = useProjectContext()

  const viewResult = useViewDefinitionQuery(
    {
      schema: entityType?.schema,
      name: entityType?.name,
      projectRef: project?.ref,
      connectionString: project?.connectionString,
    },
    {
      enabled:
        entityType?.type === ENTITY_TYPE.VIEW || entityType?.type === ENTITY_TYPE.MATERIALIZED_VIEW,
    }
  )

  const tableResult = useTableDefinitionQuery(
    {
      schema: entityType?.schema,
      name: entityType?.name,
      projectRef: project?.ref,
      connectionString: project?.connectionString,
    },
    {
      enabled: entityType?.type === ENTITY_TYPE.TABLE,
    }
  )

  const { data: definition, isLoading } =
    entityType?.type === ENTITY_TYPE.VIEW || entityType?.type === ENTITY_TYPE.MATERIALIZED_VIEW
      ? viewResult
      : tableResult

  const prepend =
    entityType?.type === ENTITY_TYPE.VIEW
      ? `create view ${entityType.schema}.${entityType.name} as\n`
      : entityType?.type === ENTITY_TYPE.MATERIALIZED_VIEW
      ? `create materialized view ${entityType.schema}.${entityType.name} as\n`
      : ''

  const formattedDefinition = useMemo(
    () =>
      definition
        ? format(prepend + definition, {
            language: 'postgresql',
            keywordCase: 'lower',
          })
        : undefined,
    [definition]
  )

  const handleEditorOnMount = async (editor: any, monaco: any) => {
    editorRef.current = editor
    monacoRef.current = monaco

    // add margin above first line
    editor.changeViewZones((accessor: any) => {
      accessor.addZone({
        afterLineNumber: 0,
        heightInPx: 4,
        domNode: document.createElement('div'),
      })
    })

    // when editor did mount, it will need a delay before focus() works properly
    await timeout(500)
    editor?.focus()
  }

  if (isLoading) {
    return (
      <div className="p-4">
        <GenericSkeletonLoader />
      </div>
    )
  }

  return (
<<<<<<< HEAD
    <div className="flex-grow overflow-y-auto border-t border-muted relative">
      <Link
        passHref
        href={`/project/${ref}/sql/new?content=${encodeURIComponent(formattedDefinition ?? '')}`}
      >
        <Button asChild type="default" className="absolute top-2 right-5 z-10">
          <a>Open in SQL Editor</a>
        </Button>
      </Link>
=======
    <div className="flex-grow overflow-y-auto border-t border-scale-400 relative">
      <Button asChild type="default" className="absolute top-2 right-5 z-10">
        <Link
          href={`/project/${ref}/sql/new?content=${encodeURIComponent(formattedDefinition ?? '')}`}
        >
          Open in SQL Editor
        </Link>
      </Button>
>>>>>>> 7f1de2f9
      <Editor
        className="monaco-editor"
        theme={resolvedTheme === 'dark' ? 'vs-dark' : 'vs'}
        onMount={handleEditorOnMount}
        defaultLanguage="pgsql"
        value={formattedDefinition}
        path={''}
        options={{
          domReadOnly: true,
          readOnly: true,
          tabSize: 2,
          fontSize: 13,
          minimap: { enabled: false },
          wordWrap: 'on',
          fixedOverflowWidgets: true,
        }}
      />
    </div>
  )
}

export default observer(TableDefinition)<|MERGE_RESOLUTION|>--- conflicted
+++ resolved
@@ -102,18 +102,7 @@
   }
 
   return (
-<<<<<<< HEAD
     <div className="flex-grow overflow-y-auto border-t border-muted relative">
-      <Link
-        passHref
-        href={`/project/${ref}/sql/new?content=${encodeURIComponent(formattedDefinition ?? '')}`}
-      >
-        <Button asChild type="default" className="absolute top-2 right-5 z-10">
-          <a>Open in SQL Editor</a>
-        </Button>
-      </Link>
-=======
-    <div className="flex-grow overflow-y-auto border-t border-scale-400 relative">
       <Button asChild type="default" className="absolute top-2 right-5 z-10">
         <Link
           href={`/project/${ref}/sql/new?content=${encodeURIComponent(formattedDefinition ?? '')}`}
@@ -121,7 +110,6 @@
           Open in SQL Editor
         </Link>
       </Button>
->>>>>>> 7f1de2f9
       <Editor
         className="monaco-editor"
         theme={resolvedTheme === 'dark' ? 'vs-dark' : 'vs'}
