--- conflicted
+++ resolved
@@ -283,12 +283,9 @@
               category: selectedCategoryFromUrl?.value ?? initialValues.category,
               message: message ?? initialValues.message,
               severity: initialValues.severity,
-<<<<<<< HEAD
-=======
               allowSupportAccess: false,
               library: 'no-library',
               organizationSlug: selectedOrganizationSlug,
->>>>>>> 20bd88f9
             }
             resetForm({ values: updatedValues, initialValues: updatedValues })
           }
