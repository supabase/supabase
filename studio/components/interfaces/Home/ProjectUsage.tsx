--- conflicted
+++ resolved
@@ -95,21 +95,10 @@
                   {i.label}
                 </DropdownMenuRadioItem_Shadcn_>
               ))}
-<<<<<<< HEAD
             </DropdownMenuRadioGroup_Shadcn_>
           </DropdownMenuContent_Shadcn_>
         </DropdownMenu_Shadcn_>
-        <span className="text-xs text-scale-1000">
-=======
-            </Dropdown.RadioGroup>
-          }
-        >
-          <Button asChild type="default" iconRight={<IconChevronDown />}>
-            <span>{selectedInterval.label}</span>
-          </Button>
-        </Dropdown>
         <span className="text-xs text-foreground-light">
->>>>>>> 6648acac
           Statistics for past {selectedInterval.label}
         </span>
       </div>
