--- conflicted
+++ resolved
@@ -18,10 +18,9 @@
       <div
         className={[
           'group relative',
-          'border bg-panel-header-light  hover:bg-panel-border-light dark:bg-panel-header-dark dark:hover:bg-panel-border-dark',
-          'border-panel-border-light hover:border-panel-border-hover-light  dark:border-panel-border-dark',
-          'flex h-32 flex-row rounded-md p-4 hover:border-gray-300 dark:hover:border-panel-border-hover-dark',
-          'transition duration-150 ease-in-out',
+            'border bg-surface-100 border-overlay',
+            'flex h-32 flex-row rounded-md p-4 hover:bg-overlay-hover',
+            'transition duration-150 ease-in-out',
         ].join(' ')}
       >
         <div className="mr-4 flex flex-col">
@@ -44,14 +43,6 @@
           <p className="text-sm text-foreground-light">{description}</p>
         </div>
         <div
-<<<<<<< HEAD
-          className={[
-            'group relative',
-            'border bg-surface-100 border-overlay',
-            'flex h-32 flex-row rounded-md p-4 hover:bg-overlay-hover',
-            'transition duration-150 ease-in-out',
-          ].join(' ')}
-=======
           className="
           absolute
           right-4
@@ -62,7 +53,6 @@
           group-hover:right-3
           group-hover:text-foreground
         "
->>>>>>> 7f1de2f9
         >
           <IconChevronRight />
         </div>
