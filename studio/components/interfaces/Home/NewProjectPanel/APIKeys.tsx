import { PermissionAction } from '@supabase/shared-types/out/constants'
import { JwtSecretUpdateStatus } from '@supabase/shared-types/out/events'
import Link from 'next/link'
import { useState } from 'react'
import { IconAlertCircle, IconLoader, Input } from 'ui'

<<<<<<< HEAD
=======
import { checkPermissions, useJwtSecretUpdateStatus, useProjectSettings } from 'hooks'
import { DEFAULT_PROJECT_API_SERVICE_ID, IS_PLATFORM } from 'lib/constants'
import { PROJECT_ENDPOINT_PROTOCOL } from 'pages/api/constants'
>>>>>>> 38a986cb
import Snippets from 'components/to-be-cleaned/Docs/Snippets'
import SimpleCodeBlock from 'components/to-be-cleaned/SimpleCodeBlock'
import Panel from 'components/ui/Panel'
import { useProjectSettingsQuery } from 'data/config/project-settings-query'
import { checkPermissions, useJwtSecretUpdateStatus, useParams } from 'hooks'
import { DEFAULT_PROJECT_API_SERVICE_ID } from 'lib/constants'

const APIKeys = () => {
  const { ref: projectRef } = useParams()

  const availableLanguages = [
    { name: 'Javascript', key: 'js' },
    { name: 'Dart', key: 'dart' },
  ]
  const [selectedLanguage, setSelectedLanguage] = useState(availableLanguages[0])

  const {
    data: settings,
    isError: isProjectSettingsError,
    isLoading: isProjectSettingsLoading,
  } = useProjectSettingsQuery({
    projectRef,
  })

  const {
    jwtSecretUpdateStatus,
    isError: isJwtSecretUpdateStatusError,
    isLoading: isJwtSecretUpdateStatusLoading,
  }: any = useJwtSecretUpdateStatus(projectRef)

  const canReadAPIKeys = checkPermissions(PermissionAction.READ, 'service_api_keys')

  // Get the API service
  const apiService = (settings?.services ?? []).find(
    (x: any) => x.app.id == DEFAULT_PROJECT_API_SERVICE_ID
  )
  const apiConfig = apiService?.app_config
  const apiKeys = apiService?.service_api_keys ?? []

  // API keys should not be empty. However it can be populated with a delay on project creation
  const isApiKeysEmpty = apiKeys.length === 0
  const isNotUpdatingJwtSecret =
    jwtSecretUpdateStatus === undefined || jwtSecretUpdateStatus === JwtSecretUpdateStatus.Updated

<<<<<<< HEAD
  const apiUrl = `https://${apiConfig?.endpoint ?? '-'}`
=======
  const apiUrl = `${IS_PLATFORM ? 'https' : PROJECT_ENDPOINT_PROTOCOL}://${apiConfig.endpoint}`
>>>>>>> 38a986cb
  const anonKey = apiKeys.find((key: any) => key.tags === 'anon')

  const clientInitSnippet: any = Snippets.init(apiUrl)
  const selectedLanguageSnippet =
    clientInitSnippet[selectedLanguage.key]?.code ?? 'No snippet available'

  return (
    <Panel
      title={
        <div className="space-y-3">
          <h5 className="text-base">Project API</h5>
          <p className="text-sm text-scale-1000">
            Your API is secured behind an API gateway which requires an API Key for every request.
            <br />
            You can use the parameters below to use Supabase client libraries.
          </p>
        </div>
      }
    >
      {isProjectSettingsError || isJwtSecretUpdateStatusError ? (
        <div className="py-8 flex items-center justify-center space-x-2">
          <IconAlertCircle size={16} strokeWidth={1.5} />
          <p className="text-sm text-scale-1100">
            {isProjectSettingsError ? 'Failed to retrieve API keys' : 'Failed to update JWT secret'}
          </p>
        </div>
      ) : isApiKeysEmpty || isProjectSettingsLoading || isJwtSecretUpdateStatusLoading ? (
        <div className="py-8 flex items-center justify-center space-x-2">
          <IconLoader className="animate-spin" size={16} strokeWidth={1.5} />
          <p className="text-sm text-scale-1100">
            {isProjectSettingsLoading || isApiKeysEmpty
              ? 'Retrieving API keys'
              : 'JWT secret is being updated'}
          </p>
        </div>
      ) : (
        <>
          <Panel.Content>
            <Input
              label="Project URL"
              readOnly
              copy
              disabled
              className="input-mono"
              value={apiUrl}
              descriptionText="A RESTful endpoint for querying and managing your database."
              layout="horizontal"
            />
          </Panel.Content>
          <Panel.Content
            className={
              'border-t border-panel-border-interior-light dark:border-panel-border-interior-dark'
            }
          >
            <Input
              readOnly
              disabled
              layout="horizontal"
              className="input-mono"
              // @ts-ignore
              label={
                <div className="space-y-2">
                  <p className="text-sm">API Key</p>
                  <div className="flex items-center space-x-1 -ml-1">
                    {anonKey?.tags.split(',').map((x: any, i: number) => (
                      <code key={`${x}${i}`} className="text-xs">
                        {x}
                      </code>
                    ))}
                    <code className="text-xs">{'public'}</code>
                  </div>
                </div>
              }
              copy={canReadAPIKeys && isNotUpdatingJwtSecret}
              reveal={anonKey?.tags !== 'anon' && canReadAPIKeys && isNotUpdatingJwtSecret}
              value={
                !canReadAPIKeys
                  ? 'You need additional permissions to view API keys'
                  : jwtSecretUpdateStatus === JwtSecretUpdateStatus.Failed
                  ? 'JWT secret update failed, new API key may have issues'
                  : jwtSecretUpdateStatus === JwtSecretUpdateStatus.Updating
                  ? 'Updating JWT secret...'
                  : anonKey?.api_key ?? '-'
              }
              onChange={() => {}}
              descriptionText={
                <p>
                  This key is safe to use in a browser if you have enabled Row Level Security (RLS)
                  for your tables and configured policies. You may also use the service key which
                  can be found{' '}
                  <Link href={`/project/${projectRef}/settings/api`}>
                    <a className="text-brand-800 hover:text-brand-900 transition">here</a>
                  </Link>{' '}
                  to bypass RLS.
                </p>
              }
            />
          </Panel.Content>
          <div className="border-t border-panel-border-interior-light dark:border-panel-border-interior-dark">
            <div className="flex items-center bg-scale-200">
              {availableLanguages.map((language) => {
                const isSelected = selectedLanguage.key === language.key
                return (
                  <div
                    key={language.key}
                    className={[
                      'px-3 py-1 text-sm cursor-pointer transition',
                      `${!isSelected ? 'bg-scale-200 text-scale-1000' : 'bg-scale-300'}`,
                    ].join(' ')}
                    onClick={() => setSelectedLanguage(language)}
                  >
                    {language.name}
                  </div>
                )
              })}
            </div>
            <div className="bg-scale-300 px-4 py-6 min-h-[200px]">
              <SimpleCodeBlock className={selectedLanguage.key}>
                {selectedLanguageSnippet}
              </SimpleCodeBlock>
            </div>
          </div>
        </>
      )}
    </Panel>
  )
}

export default APIKeys<|MERGE_RESOLUTION|>--- conflicted
+++ resolved
@@ -4,18 +4,13 @@
 import { useState } from 'react'
 import { IconAlertCircle, IconLoader, Input } from 'ui'
 
-<<<<<<< HEAD
-=======
-import { checkPermissions, useJwtSecretUpdateStatus, useProjectSettings } from 'hooks'
-import { DEFAULT_PROJECT_API_SERVICE_ID, IS_PLATFORM } from 'lib/constants'
-import { PROJECT_ENDPOINT_PROTOCOL } from 'pages/api/constants'
->>>>>>> 38a986cb
 import Snippets from 'components/to-be-cleaned/Docs/Snippets'
 import SimpleCodeBlock from 'components/to-be-cleaned/SimpleCodeBlock'
 import Panel from 'components/ui/Panel'
 import { useProjectSettingsQuery } from 'data/config/project-settings-query'
 import { checkPermissions, useJwtSecretUpdateStatus, useParams } from 'hooks'
-import { DEFAULT_PROJECT_API_SERVICE_ID } from 'lib/constants'
+import { DEFAULT_PROJECT_API_SERVICE_ID, IS_PLATFORM } from 'lib/constants'
+import { PROJECT_ENDPOINT_PROTOCOL } from 'pages/api/constants'
 
 const APIKeys = () => {
   const { ref: projectRef } = useParams()
@@ -54,11 +49,9 @@
   const isNotUpdatingJwtSecret =
     jwtSecretUpdateStatus === undefined || jwtSecretUpdateStatus === JwtSecretUpdateStatus.Updated
 
-<<<<<<< HEAD
-  const apiUrl = `https://${apiConfig?.endpoint ?? '-'}`
-=======
-  const apiUrl = `${IS_PLATFORM ? 'https' : PROJECT_ENDPOINT_PROTOCOL}://${apiConfig.endpoint}`
->>>>>>> 38a986cb
+  const apiUrl = `${IS_PLATFORM ? 'https' : PROJECT_ENDPOINT_PROTOCOL}://${
+    apiConfig?.endpoint ?? '-'
+  }`
   const anonKey = apiKeys.find((key: any) => key.tags === 'anon')
 
   const clientInitSnippet: any = Snippets.init(apiUrl)
@@ -79,14 +72,14 @@
       }
     >
       {isProjectSettingsError || isJwtSecretUpdateStatusError ? (
-        <div className="py-8 flex items-center justify-center space-x-2">
+        <div className="flex items-center justify-center py-8 space-x-2">
           <IconAlertCircle size={16} strokeWidth={1.5} />
           <p className="text-sm text-scale-1100">
             {isProjectSettingsError ? 'Failed to retrieve API keys' : 'Failed to update JWT secret'}
           </p>
         </div>
       ) : isApiKeysEmpty || isProjectSettingsLoading || isJwtSecretUpdateStatusLoading ? (
-        <div className="py-8 flex items-center justify-center space-x-2">
+        <div className="flex items-center justify-center py-8 space-x-2">
           <IconLoader className="animate-spin" size={16} strokeWidth={1.5} />
           <p className="text-sm text-scale-1100">
             {isProjectSettingsLoading || isApiKeysEmpty
@@ -122,7 +115,7 @@
               label={
                 <div className="space-y-2">
                   <p className="text-sm">API Key</p>
-                  <div className="flex items-center space-x-1 -ml-1">
+                  <div className="flex items-center -ml-1 space-x-1">
                     {anonKey?.tags.split(',').map((x: any, i: number) => (
                       <code key={`${x}${i}`} className="text-xs">
                         {x}
@@ -150,7 +143,7 @@
                   for your tables and configured policies. You may also use the service key which
                   can be found{' '}
                   <Link href={`/project/${projectRef}/settings/api`}>
-                    <a className="text-brand-800 hover:text-brand-900 transition">here</a>
+                    <a className="transition text-brand-800 hover:text-brand-900">here</a>
                   </Link>{' '}
                   to bypass RLS.
                 </p>
