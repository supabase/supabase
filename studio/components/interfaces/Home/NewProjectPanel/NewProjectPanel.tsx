import Link from 'next/link'
import { useRouter } from 'next/router'
import SVG from 'react-inlinesvg'
import { Button, IconActivity, IconArchive, IconCode, IconExternalLink, IconKey } from 'ui'

import Panel from 'components/ui/Panel'
import { useFlag, useIsFeatureEnabled } from 'hooks'
import APIKeys from './APIKeys'
import GetStartedHero from './GetStartedHero'

const NewProjectPanel = () => {
  const router = useRouter()
  const { ref } = router.query
  const supabaseAIEnabled = useFlag('sqlEditorSupabaseAI')

  const {
    projectAuthAll: authEnabled,
    projectEdgeFunctionAll: edgeFunctionsEnabled,
    projectStorageAll: storageEnabled,
  } = useIsFeatureEnabled(['project_auth:all', 'project_edge_function:all', 'project_storage:all'])

  return (
    <div className="grid grid-cols-12 gap-4 lg:gap-20">
      <div className="col-span-12">
        <div className="flex flex-col space-y-20">
          <div className="flex h-full flex-col justify-between">
            <div className="space-y-2">
              <h3 className="text-xl text-foreground">Welcome to your new project</h3>
              <p className="text-base text-foreground-light">
                Your project has been deployed on its own instance, with its own API all set up and
                ready to use.
              </p>
            </div>
          </div>

          <div className="grid grid-cols-12 gap-4">
            <div className="col-span-12 flex flex-col justify-center space-y-8 lg:col-span-7">
              <div className="space-y-2">
                <h3 className="text-xl text-foreground">
                  Get started by building out your database
                </h3>
                <p className="text-base text-foreground-light">
                  Start building your app by creating tables and inserting data. Our Table Editor
                  makes Postgres as easy to use as a spreadsheet, but there's also our SQL Editor if
                  you need something more.
                </p>
              </div>
              <div className="flex flex-wrap items-center gap-2">
                <Button
                  asChild
                  type="default"
                  icon={
                    <SVG
                      src={`${router.basePath}/img/table-editor.svg`}
                      style={{ width: `${14}px`, height: `${14}px` }}
                      preProcessor={(code) =>
                        code.replace(/svg/, 'svg class="m-auto text-color-inherit"')
                      }
                    />
                  }
                >
                  <Link href={`/project/${ref}/editor`}>Table Editor</Link>
                </Button>
                <Button
                  asChild
                  type="default"
                  icon={
                    <SVG
                      src={`${router.basePath}/img/sql-editor.svg`}
                      style={{ width: `${14}px`, height: `${14}px` }}
                      preProcessor={(code) =>
                        code.replace(/svg/, 'svg class="m-auto text-color-inherit"')
                      }
                    />
                  }
                >
                  <Link
                    href={
                      supabaseAIEnabled
                        ? `/project/${ref}/sql/new`
                        : `/project/${ref}/sql/templates`
                    }
                  >
                    SQL editor
                  </Link>
                </Button>
                <Button asChild type="default" icon={<IconExternalLink size={14} />}>
                  <Link
                    href="https://supabase.com/docs/guides/database"
                    target="_blank"
                    rel="noreferrer"
                  >
                    About Database
                  </Link>
                </Button>
              </div>
            </div>
            <div className="col-span-12 lg:col-span-5">
              <GetStartedHero />
            </div>
          </div>

          {authEnabled && edgeFunctionsEnabled && storageEnabled && (
            <div className="flex h-full flex-col justify-between space-y-6">
              <div className="max-w-2xl space-y-2">
                <h3 className="text-xl text-foreground">Explore our other products</h3>
                <p className="text-base text-foreground-light">
                  Supabase provides all the backend features you need to build a product. You can
                  use it completely, or just the features you need.
                </p>
              </div>
              <div className="grid grid-cols-1 md:grid-cols-2 md:gap-4 md:gap-y-0 xl:grid-cols-4">
                <Panel>
                  <Panel.Content className="flex flex-col space-y-4 md:px-3">
                    <div className="flex items-center space-x-3">
                      <div className="rounded bg-scale-600 p-1.5 text-foreground-light shadow-sm">
                        <IconKey strokeWidth={2} size={16} />
                      </div>
                      <h5>Authentication</h5>
                    </div>
                    <div className="flex flex-grow md:min-h-[50px] xl:min-h-[75px]">
                      <p className="text-sm text-foreground-light">
                        A complete user management system that works without any additional tools.
                      </p>
                    </div>
                    <div className="flex items-center space-x-2">
                      <Link href={`/project/${ref}/auth/users`}>
                        <a>
                          <Button type="default">Explore Auth</Button>
                        </a>
                      </Link>
                      <Link href="https://supabase.com/docs/guides/auth">
                        <a target="_blank" rel="noreferrer">
                          <Button
                            className="translate-y-[1px]"
                            icon={<IconExternalLink size={14} />}
                            type="default"
                          >
                            About Auth
                          </Button>
                        </a>
                      </Link>
                    </div>
<<<<<<< HEAD
                    <h5>Authentication</h5>
                  </div>
                  <div className="flex flex-grow md:min-h-[50px] xl:min-h-[75px]">
                    <p className="text-sm text-foreground-light">
                      A complete user management system that works without any additional tools.
                    </p>
                  </div>
                  <div className="flex items-center space-x-2">
                    <Button asChild type="default">
                      <Link href={`/project/${ref}/auth/users`}>Explore Auth</Link>
                    </Button>
                    <Button
                      asChild
                      className="translate-y-[1px]"
                      icon={<IconExternalLink size={14} />}
                      type="default"
                    >
                      <Link
                        href="https://supabase.com/docs/guides/auth"
                        target="_blank"
                        rel="noreferrer"
                      >
                        About Auth
                      </Link>
                    </Button>
                  </div>
                </Panel.Content>
              </Panel>
=======
                  </Panel.Content>
                </Panel>
>>>>>>> 09adec62

                <Panel>
                  <Panel.Content className="flex flex-col space-y-4 md:px-3">
                    <div className="flex items-center space-x-3">
                      <div className="rounded bg-scale-600 p-1.5 text-foreground-light shadow-sm">
                        <IconArchive strokeWidth={2} size={16} />
                      </div>
                      <h5>Storage</h5>
                    </div>
<<<<<<< HEAD
                    <h5>Storage</h5>
                  </div>
                  <div className="flex md:min-h-[50px] xl:min-h-[75px]">
                    <p className="text-sm text-foreground-light">
                      Store, organize, and serve any file types of any size from multiple buckets.
                    </p>
                  </div>
                  <div className="flex items-center space-x-2">
                    <Button asChild type="default">
                      <Link href={`/project/${ref}/storage/buckets`}>Explore Storage</Link>
                    </Button>
                    <Button
                      asChild
                      className="translate-y-[1px]"
                      icon={<IconExternalLink size={14} />}
                      type="default"
                    >
                      <Link
                        href="https://supabase.com/docs/guides/storage"
                        target="_blank"
                        rel="noreferrer"
                      >
                        About Storage
                      </Link>
                    </Button>
                  </div>
                </Panel.Content>
              </Panel>
=======
                    <div className="flex md:min-h-[50px] xl:min-h-[75px]">
                      <p className="text-sm text-foreground-light">
                        Store, organize, and serve any file types of any size from multiple buckets.
                      </p>
                    </div>
                    <div className="flex items-center space-x-2">
                      <Link href={`/project/${ref}/storage/buckets`}>
                        <a>
                          <Button type="default">Explore Storage</Button>
                        </a>
                      </Link>
                      <Link href="https://supabase.com/docs/guides/storage">
                        <a target="_blank" rel="noreferrer">
                          <Button
                            className="translate-y-[1px]"
                            icon={<IconExternalLink size={14} />}
                            type="default"
                          >
                            About Storage
                          </Button>
                        </a>
                      </Link>
                    </div>
                  </Panel.Content>
                </Panel>
>>>>>>> 09adec62

                <Panel>
                  <Panel.Content className="flex flex-col space-y-4 md:px-3">
                    <div className="flex items-center space-x-3">
                      <div className="rounded bg-scale-600 p-1.5 text-foreground-light shadow-sm">
                        <IconCode strokeWidth={2} size={16} />
                      </div>
                      <h5>Edge Functions</h5>
                    </div>
                    <div className="flex md:min-h-[50px] xl:min-h-[75px]">
                      <p className="text-sm text-foreground-light">
                        Write custom code without deploying or scaling servers, with fast deploy
                        times and low latency.
                      </p>
                    </div>
                    <div className="flex items-center space-x-2">
                      <Link href={`/project/${ref}/functions`}>
                        <a>
                          <Button type="default">Explore Functions</Button>
                        </a>
                      </Link>
                      <Link href="https://supabase.com/docs/guides/functions">
                        <a target="_blank" rel="noreferrer">
                          <Button
                            className="translate-y-[1px]"
                            icon={<IconExternalLink size={14} />}
                            type="default"
                          >
                            About Functions
                          </Button>
                        </a>
                      </Link>
                    </div>
<<<<<<< HEAD
                    <h5>Edge Functions</h5>
                  </div>
                  <div className="flex md:min-h-[50px] xl:min-h-[75px]">
                    <p className="text-sm text-foreground-light">
                      Write custom code without deploying or scaling servers, with fast deploy times
                      and low latency.
                    </p>
                  </div>
                  <div className="flex items-center space-x-2">
                    <Button asChild type="default">
                      <Link href={`/project/${ref}/functions`}>Explore Functions</Link>
                    </Button>
                    <Button
                      asChild
                      className="translate-y-[1px]"
                      icon={<IconExternalLink size={14} />}
                      type="default"
                    >
                      <Link
                        href="https://supabase.com/docs/guides/functions"
                        target="_blank"
                        rel="noreferrer"
                      >
                        About Functions
                      </Link>
                    </Button>
                  </div>
                </Panel.Content>
              </Panel>
              <Panel>
                <Panel.Content className="flex flex-col space-y-4 md:px-3">
                  <div className="flex items-center space-x-4">
                    <div className="rounded bg-scale-600 p-1.5 text-foreground-light shadow-sm">
                      <IconActivity strokeWidth={2} size={16} />
                    </div>
                    <h5>Realtime</h5>
                  </div>
                  <div className="flex md:min-h-[50px] xl:min-h-[75px]">
                    <p className="text-sm text-foreground-light">
                      Listen to your PostgreSQL database in realtime via websockets.
                    </p>
                  </div>
                  <div className="flex items-center space-x-2">
                    <Button
                      asChild
                      className="translate-y-[1px]"
                      icon={<IconExternalLink size={14} />}
                      type="default"
                    >
                      <Link
                        href="https://supabase.com/docs/guides/realtime"
                        target="_blank"
                        rel="noreferrer"
                      >
                        About Realtime
                      </Link>
                    </Button>
                  </div>
                </Panel.Content>
              </Panel>
=======
                  </Panel.Content>
                </Panel>
                <Panel>
                  <Panel.Content className="flex flex-col space-y-4 md:px-3">
                    <div className="flex items-center space-x-4">
                      <div className="rounded bg-scale-600 p-1.5 text-foreground-light shadow-sm">
                        <IconActivity strokeWidth={2} size={16} />
                      </div>
                      <h5>Realtime</h5>
                    </div>
                    <div className="flex md:min-h-[50px] xl:min-h-[75px]">
                      <p className="text-sm text-foreground-light">
                        Listen to your PostgreSQL database in realtime via websockets.
                      </p>
                    </div>
                    <div className="flex items-center space-x-2">
                      <Link href="https://supabase.com/docs/guides/realtime">
                        <a target="_blank" rel="noreferrer">
                          <Button
                            className="translate-y-[1px]"
                            icon={<IconExternalLink size={14} />}
                            type="default"
                          >
                            About Realtime
                          </Button>
                        </a>
                      </Link>
                    </div>
                  </Panel.Content>
                </Panel>
              </div>
>>>>>>> 09adec62
            </div>
          )}
        </div>
      </div>

      <div className="col-span-12 lg:col-span-4">
        <div className="space-y-6">
          <div className="space-y-2">
            <h3 className="text-xl text-foreground">Connecting to your new project</h3>
            <p className="text-base text-foreground-light lg:max-w-sm">
              Interact with your database through the{' '}
              <Link href="https://supabase.com/docs/reference" className="text-brand">
                Supabase client libraries
              </Link>{' '}
              with your API keys.
            </p>
            <p className="text-base text-foreground-light lg:max-w-sm">
              More information about your project's keys can be found in your project's API
              settings.
            </p>
          </div>
          <div className="flex items-center space-x-2">
            <Button asChild type="default">
              <Link href={`/project/${ref}/settings/api`}>View API settings</Link>
            </Button>
            <Button
              asChild
              className="translate-y-[1px]"
              type="default"
              icon={<IconExternalLink />}
            >
              <Link
                href="https://supabase.com/docs/guides/database/api"
                target="_blank"
                rel="noreferrer"
              >
                About APIs
              </Link>
            </Button>
          </div>
        </div>
      </div>
      <div className="col-span-12 lg:col-span-8">
        <APIKeys />
      </div>
    </div>
  )
}

export default NewProjectPanel<|MERGE_RESOLUTION|>--- conflicted
+++ resolved
@@ -124,56 +124,27 @@
                       </p>
                     </div>
                     <div className="flex items-center space-x-2">
-                      <Link href={`/project/${ref}/auth/users`}>
-                        <a>
-                          <Button type="default">Explore Auth</Button>
-                        </a>
-                      </Link>
-                      <Link href="https://supabase.com/docs/guides/auth">
-                        <a target="_blank" rel="noreferrer">
-                          <Button
-                            className="translate-y-[1px]"
-                            icon={<IconExternalLink size={14} />}
-                            type="default"
-                          >
-                            About Auth
-                          </Button>
-                        </a>
-                      </Link>
-                    </div>
-<<<<<<< HEAD
-                    <h5>Authentication</h5>
-                  </div>
-                  <div className="flex flex-grow md:min-h-[50px] xl:min-h-[75px]">
-                    <p className="text-sm text-foreground-light">
-                      A complete user management system that works without any additional tools.
-                    </p>
-                  </div>
-                  <div className="flex items-center space-x-2">
-                    <Button asChild type="default">
-                      <Link href={`/project/${ref}/auth/users`}>Explore Auth</Link>
-                    </Button>
-                    <Button
-                      asChild
-                      className="translate-y-[1px]"
-                      icon={<IconExternalLink size={14} />}
-                      type="default"
-                    >
-                      <Link
-                        href="https://supabase.com/docs/guides/auth"
-                        target="_blank"
-                        rel="noreferrer"
+                      <Button type="default" asChild>
+                        <Link href={`/project/${ref}/auth/users`}>Explore Auth</Link>
+                      </Button>
+
+                      <Button
+                        className="translate-y-[1px]"
+                        icon={<IconExternalLink size={14} />}
+                        type="default"
+                        asChild
                       >
-                        About Auth
-                      </Link>
-                    </Button>
-                  </div>
-                </Panel.Content>
-              </Panel>
-=======
+                        <Link
+                          href="https://supabase.com/docs/guides/auth"
+                          target="_blank"
+                          rel="noreferrer"
+                        >
+                          About Auth
+                        </Link>
+                      </Button>
+                    </div>
                   </Panel.Content>
                 </Panel>
->>>>>>> 09adec62
 
                 <Panel>
                   <Panel.Content className="flex flex-col space-y-4 md:px-3">
@@ -183,62 +154,33 @@
                       </div>
                       <h5>Storage</h5>
                     </div>
-<<<<<<< HEAD
-                    <h5>Storage</h5>
-                  </div>
-                  <div className="flex md:min-h-[50px] xl:min-h-[75px]">
-                    <p className="text-sm text-foreground-light">
-                      Store, organize, and serve any file types of any size from multiple buckets.
-                    </p>
-                  </div>
-                  <div className="flex items-center space-x-2">
-                    <Button asChild type="default">
-                      <Link href={`/project/${ref}/storage/buckets`}>Explore Storage</Link>
-                    </Button>
-                    <Button
-                      asChild
-                      className="translate-y-[1px]"
-                      icon={<IconExternalLink size={14} />}
-                      type="default"
-                    >
-                      <Link
-                        href="https://supabase.com/docs/guides/storage"
-                        target="_blank"
-                        rel="noreferrer"
-                      >
-                        About Storage
-                      </Link>
-                    </Button>
-                  </div>
-                </Panel.Content>
-              </Panel>
-=======
                     <div className="flex md:min-h-[50px] xl:min-h-[75px]">
                       <p className="text-sm text-foreground-light">
                         Store, organize, and serve any file types of any size from multiple buckets.
                       </p>
                     </div>
                     <div className="flex items-center space-x-2">
-                      <Link href={`/project/${ref}/storage/buckets`}>
-                        <a>
-                          <Button type="default">Explore Storage</Button>
-                        </a>
-                      </Link>
-                      <Link href="https://supabase.com/docs/guides/storage">
-                        <a target="_blank" rel="noreferrer">
-                          <Button
-                            className="translate-y-[1px]"
-                            icon={<IconExternalLink size={14} />}
-                            type="default"
-                          >
-                            About Storage
-                          </Button>
-                        </a>
-                      </Link>
+                      <Button type="default" asChild>
+                        <Link href={`/project/${ref}/storage/buckets`}>Explore Storage</Link>
+                      </Button>
+
+                      <Button
+                        className="translate-y-[1px]"
+                        icon={<IconExternalLink size={14} />}
+                        type="default"
+                        asChild
+                      >
+                        <Link
+                          href="https://supabase.com/docs/guides/storage"
+                          target="_blank"
+                          rel="noreferrer"
+                        >
+                          About Storage
+                        </Link>
+                      </Button>
                     </div>
                   </Panel.Content>
                 </Panel>
->>>>>>> 09adec62
 
                 <Panel>
                   <Panel.Content className="flex flex-col space-y-4 md:px-3">
@@ -255,85 +197,24 @@
                       </p>
                     </div>
                     <div className="flex items-center space-x-2">
-                      <Link href={`/project/${ref}/functions`}>
-                        <a>
-                          <Button type="default">Explore Functions</Button>
-                        </a>
-                      </Link>
-                      <Link href="https://supabase.com/docs/guides/functions">
-                        <a target="_blank" rel="noreferrer">
-                          <Button
-                            className="translate-y-[1px]"
-                            icon={<IconExternalLink size={14} />}
-                            type="default"
-                          >
-                            About Functions
-                          </Button>
-                        </a>
-                      </Link>
-                    </div>
-<<<<<<< HEAD
-                    <h5>Edge Functions</h5>
-                  </div>
-                  <div className="flex md:min-h-[50px] xl:min-h-[75px]">
-                    <p className="text-sm text-foreground-light">
-                      Write custom code without deploying or scaling servers, with fast deploy times
-                      and low latency.
-                    </p>
-                  </div>
-                  <div className="flex items-center space-x-2">
-                    <Button asChild type="default">
-                      <Link href={`/project/${ref}/functions`}>Explore Functions</Link>
-                    </Button>
-                    <Button
-                      asChild
-                      className="translate-y-[1px]"
-                      icon={<IconExternalLink size={14} />}
-                      type="default"
-                    >
-                      <Link
-                        href="https://supabase.com/docs/guides/functions"
-                        target="_blank"
-                        rel="noreferrer"
+                      <Button type="default" asChild>
+                        <Link href={`/project/${ref}/functions`}>Explore Functions</Link>
+                      </Button>
+                      <Button
+                        className="translate-y-[1px]"
+                        icon={<IconExternalLink size={14} />}
+                        type="default"
+                        asChild
                       >
-                        About Functions
-                      </Link>
-                    </Button>
-                  </div>
-                </Panel.Content>
-              </Panel>
-              <Panel>
-                <Panel.Content className="flex flex-col space-y-4 md:px-3">
-                  <div className="flex items-center space-x-4">
-                    <div className="rounded bg-scale-600 p-1.5 text-foreground-light shadow-sm">
-                      <IconActivity strokeWidth={2} size={16} />
-                    </div>
-                    <h5>Realtime</h5>
-                  </div>
-                  <div className="flex md:min-h-[50px] xl:min-h-[75px]">
-                    <p className="text-sm text-foreground-light">
-                      Listen to your PostgreSQL database in realtime via websockets.
-                    </p>
-                  </div>
-                  <div className="flex items-center space-x-2">
-                    <Button
-                      asChild
-                      className="translate-y-[1px]"
-                      icon={<IconExternalLink size={14} />}
-                      type="default"
-                    >
-                      <Link
-                        href="https://supabase.com/docs/guides/realtime"
-                        target="_blank"
-                        rel="noreferrer"
-                      >
-                        About Realtime
-                      </Link>
-                    </Button>
-                  </div>
-                </Panel.Content>
-              </Panel>
-=======
+                        <Link
+                          href="https://supabase.com/docs/guides/functions"
+                          target="_blank"
+                          rel="noreferrer"
+                        >
+                          About Functions
+                        </Link>
+                      </Button>
+                    </div>
                   </Panel.Content>
                 </Panel>
                 <Panel>
@@ -350,22 +231,24 @@
                       </p>
                     </div>
                     <div className="flex items-center space-x-2">
-                      <Link href="https://supabase.com/docs/guides/realtime">
-                        <a target="_blank" rel="noreferrer">
-                          <Button
-                            className="translate-y-[1px]"
-                            icon={<IconExternalLink size={14} />}
-                            type="default"
-                          >
-                            About Realtime
-                          </Button>
-                        </a>
-                      </Link>
+                      <Button
+                        className="translate-y-[1px]"
+                        icon={<IconExternalLink size={14} />}
+                        type="default"
+                        asChild
+                      >
+                        <Link
+                          href="https://supabase.com/docs/guides/realtime"
+                          target="_blank"
+                          rel="noreferrer"
+                        >
+                          About Realtime
+                        </Link>
+                      </Button>
                     </div>
                   </Panel.Content>
                 </Panel>
               </div>
->>>>>>> 09adec62
             </div>
           )}
         </div>
