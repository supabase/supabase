--- conflicted
+++ resolved
@@ -152,27 +152,14 @@
                         )}
                       </div>
 
-<<<<<<< HEAD
-                      {showUsageWarning && (
-                        <Button asChild type="default" size="tiny">
+                      {billingEnabled && showUsageWarning && (
+                        <Button type="default" size="tiny" asChild>
                           <Link href={upgradeUrl} className="pb-1">
                             {subscription?.plan?.id === 'free'
                               ? 'Upgrade plan'
                               : 'Change spend cap'}
                           </Link>
                         </Button>
-=======
-                      {billingEnabled && showUsageWarning && (
-                        <Link href={upgradeUrl}>
-                          <a className="pb-1">
-                            <Button type="default" size="tiny">
-                              {subscription?.plan?.id === 'free'
-                                ? 'Upgrade plan'
-                                : 'Change spend cap'}
-                            </Button>
-                          </a>
-                        </Link>
->>>>>>> 09adec62
                       )}
                     </div>
 
@@ -296,19 +283,11 @@
                         </p>
                       </div>
                     </div>
-<<<<<<< HEAD
-                    <Button asChild type="primary">
-                      <Link href={upgradeUrl}>Upgrade plan</Link>
-                    </Button>
-=======
                     {billingEnabled && (
-                      <Link href={upgradeUrl}>
-                        <a>
-                          <Button type="primary">Upgrade plan</Button>
-                        </a>
-                      </Link>
+                      <Button type="primary" asChild>
+                        <Link href={upgradeUrl}>Upgrade plan</Link>
+                      </Button>
                     )}
->>>>>>> 09adec62
                   </div>
                 </Panel.Content>
               </Panel>
