--- conflicted
+++ resolved
@@ -11,7 +11,6 @@
 import { useStore } from 'hooks'
 import { isValidHttpUrl, uuidv4 } from 'lib/helpers'
 import { uploadAttachment } from 'lib/upload'
-<<<<<<< HEAD
 import {
   Badge,
   Button,
@@ -26,9 +25,6 @@
   Modal,
   SidePanel,
 } from 'ui'
-=======
-import { Badge, Button, Dropdown, Form, IconEdit, IconUpload, Input, Modal, SidePanel } from 'ui'
->>>>>>> 6648acac
 import AuthorizeRequesterDetails from './AuthorizeRequesterDetails'
 
 export interface PublishAppSidePanelProps {
