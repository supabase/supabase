import { PermissionAction } from '@supabase/shared-types/out/constants'
import { useQueryClient } from '@tanstack/react-query'
import { useState } from 'react'

import { useParams } from 'common'
import { AddNewPaymentMethodModal } from 'components/interfaces/BillingV2'
import {
  ScaffoldSection,
  ScaffoldSectionContent,
  ScaffoldSectionDetail,
} from 'components/layouts/Scaffold'
import AlertError from 'components/ui/AlertError'
import { FormPanel, FormSection, FormSectionContent } from 'components/ui/Forms'
import NoPermission from 'components/ui/NoPermission'
import ShimmeringLoader from 'components/ui/ShimmeringLoader'
import { organizationKeys } from 'data/organizations/keys'
import { useOrganizationPaymentMethodsQuery } from 'data/organizations/organization-payment-methods-query'
import { useOrgSubscriptionQuery } from 'data/subscriptions/org-subscription-query'
import { useCheckPermissions, useStore } from 'hooks'
import { BASE_PATH } from 'lib/constants'
import { getURL } from 'lib/helpers'
import Link from 'next/link'
<<<<<<< HEAD
import {
  Alert,
  Badge,
  Button,
  DropdownMenuContent_Shadcn_,
  DropdownMenuItem_Shadcn_,
  DropdownMenuSeparator_Shadcn_,
  DropdownMenuTrigger_Shadcn_,
  DropdownMenu_Shadcn_,
  IconCreditCard,
  IconMoreHorizontal,
  IconPlus,
} from 'ui'
=======
import { Alert, Badge, Button, Dropdown, IconCreditCard, IconMoreHorizontal, IconPlus } from 'ui'
>>>>>>> 6648acac
import ChangePaymentMethodModal from './ChangePaymentMethodModal'
import DeletePaymentMethodModal from './DeletePaymentMethodModal'

const PaymentMethods = () => {
  const { ui } = useStore()
  const { slug } = useParams()
  const queryClient = useQueryClient()
  const [selectedMethodForUse, setSelectedMethodForUse] = useState<any>()
  const [selectedMethodToDelete, setSelectedMethodToDelete] = useState<any>()
  const [showAddPaymentMethodModal, setShowAddPaymentMethodModal] = useState(false)

  const { data: subscription } = useOrgSubscriptionQuery({ orgSlug: slug })
  const {
    data: paymentMethods,
    error,
    isLoading,
    isError,
    isSuccess,
  } = useOrganizationPaymentMethodsQuery({ slug })

  const canReadPaymentMethods = useCheckPermissions(
    PermissionAction.BILLING_READ,
    'stripe.payment_methods'
  )
  const canUpdatePaymentMethods = useCheckPermissions(
    PermissionAction.BILLING_WRITE,
    'stripe.payment_methods'
  )

  return (
    <>
      <ScaffoldSection>
        <ScaffoldSectionDetail>
          <div className="sticky space-y-2 top-12">
            <p className="text-base m-0">Payment methods</p>
            <p className="text-sm text-foreground-light mb-2 pr-4 m-0">
              After adding a payment method, make sure to mark it as active to use it for billing.
              You can remove unused cards.
            </p>
          </div>
        </ScaffoldSectionDetail>
        <ScaffoldSectionContent>
          {!canReadPaymentMethods ? (
            <NoPermission resourceText="view this organization's payment methods" />
          ) : (
            <>
              {isLoading && (
                <div className="space-y-2">
                  <ShimmeringLoader />
                  <ShimmeringLoader className="w-3/4" />
                  <ShimmeringLoader className="w-1/2" />
                </div>
              )}

              {isError && (
                <AlertError subject="Failed to retrieve payment methods" error={error as any} />
              )}

              {isSuccess && (
                <>
                  {subscription?.payment_method_type === 'invoice' && (
                    <Alert
                      withIcon
                      variant="info"
                      title="Payment is currently by invoice"
                      actions={[
                        <Link
                          key="payment-method-support"
                          href={`/support/new?category=billing&subject=Request%20to%20change%20payment%20method`}
                        >
                          <a target="_blank" rel="noreferrer" className="ml-3">
                            <Button type="default">Contact support</Button>
                          </a>
                        </Link>,
                      ]}
                    >
                      You get a monthly invoice and payment link via email. To change your payment
                      method, please contact us via our support form.
                    </Alert>
                  )}
                  <FormPanel
                    footer={
                      <div className="flex items-center justify-between py-4 px-8">
                        {!canUpdatePaymentMethods ? (
                          <p className="text-sm text-foreground-light">
                            You need additional permissions to manage payment methods
                          </p>
                        ) : (
                          <div />
                        )}
                        <Button
                          type="default"
                          icon={<IconPlus />}
                          disabled={!canUpdatePaymentMethods}
                          onClick={() => setShowAddPaymentMethodModal(true)}
                        >
                          Add new card
                        </Button>
                      </div>
                    }
                  >
                    <FormSection>
                      <FormSectionContent fullWidth loading={false}>
                        {(paymentMethods?.length ?? 0) === 0 ? (
                          <div className="flex items-center space-x-2 opacity-50">
                            <IconCreditCard />
                            <p className="text-sm">No payment methods</p>
                          </div>
                        ) : (
                          <div className="space-y-3">
                            {paymentMethods?.map((paymentMethod) => {
                              const isActive = subscription?.payment_method_id === paymentMethod.id
                              return (
                                <div
                                  key={paymentMethod.id}
                                  className="flex items-center justify-between"
                                >
                                  <div className="flex items-center space-x-8">
                                    <img
                                      alt="Credit card brand"
                                      src={`${BASE_PATH}/img/payment-methods/${paymentMethod.card.brand
                                        .replace(' ', '-')
                                        .toLowerCase()}.png`}
                                      width="32"
                                    />
                                    <p className="prose text-sm font-mono">
                                      **** **** **** {paymentMethod.card.last4}
                                    </p>
                                    <p className="text-sm tabular-nums">
                                      Expires: {paymentMethod.card.exp_month}/
                                      {paymentMethod.card.exp_year}
                                    </p>
                                  </div>
                                  {isActive && <Badge color="green">Active</Badge>}
                                  {canUpdatePaymentMethods && !isActive ? (
                                    <DropdownMenu_Shadcn_>
                                      <DropdownMenuTrigger_Shadcn_>
                                        <Button
                                          asChild
                                          type="outline"
                                          icon={<IconMoreHorizontal />}
                                          className="hover:border-gray-500 px-1"
                                        >
                                          <span />
                                        </Button>
                                      </DropdownMenuTrigger_Shadcn_>
                                      <DropdownMenuContent_Shadcn_ align="end">
                                        {subscription?.plan.id !== 'free' &&
                                          subscription?.payment_method_type === 'card' && (
                                            <>
                                              <DropdownMenuItem_Shadcn_
                                                key="make-default"
                                                onClick={() =>
                                                  setSelectedMethodForUse(paymentMethod)
                                                }
                                              >
                                                <p className="text">Use this card</p>
                                              </DropdownMenuItem_Shadcn_>
                                              <DropdownMenuSeparator_Shadcn_ />
                                            </>
                                          )}
                                        <DropdownMenuItem_Shadcn_
                                          key="delete-method"
                                          onClick={() => setSelectedMethodToDelete(paymentMethod)}
                                        >
                                          <p className="text">Delete card</p>
                                        </DropdownMenuItem_Shadcn_>
                                      </DropdownMenuContent_Shadcn_>
                                    </DropdownMenu_Shadcn_>
                                  ) : null}
                                </div>
                              )
                            })}
                          </div>
                        )}
                      </FormSectionContent>
                    </FormSection>
                  </FormPanel>
                </>
              )}
            </>
          )}
        </ScaffoldSectionContent>
      </ScaffoldSection>

      <AddNewPaymentMethodModal
        visible={showAddPaymentMethodModal}
        returnUrl={`${getURL()}/org/${slug}/billing`}
        onCancel={() => setShowAddPaymentMethodModal(false)}
        onConfirm={async () => {
          setShowAddPaymentMethodModal(false)
          ui.setNotification({
            category: 'success',
            message: 'Successfully added new payment method',
          })
          await queryClient.invalidateQueries(organizationKeys.paymentMethods(slug))
        }}
      />

      <ChangePaymentMethodModal
        selectedPaymentMethod={selectedMethodForUse}
        onClose={() => setSelectedMethodForUse(undefined)}
      />

      <DeletePaymentMethodModal
        selectedPaymentMethod={selectedMethodToDelete}
        onClose={() => setSelectedMethodToDelete(undefined)}
      />
    </>
  )
}

export default PaymentMethods<|MERGE_RESOLUTION|>--- conflicted
+++ resolved
@@ -20,7 +20,6 @@
 import { BASE_PATH } from 'lib/constants'
 import { getURL } from 'lib/helpers'
 import Link from 'next/link'
-<<<<<<< HEAD
 import {
   Alert,
   Badge,
@@ -34,9 +33,6 @@
   IconMoreHorizontal,
   IconPlus,
 } from 'ui'
-=======
-import { Alert, Badge, Button, Dropdown, IconCreditCard, IconMoreHorizontal, IconPlus } from 'ui'
->>>>>>> 6648acac
 import ChangePaymentMethodModal from './ChangePaymentMethodModal'
 import DeletePaymentMethodModal from './DeletePaymentMethodModal'
 
