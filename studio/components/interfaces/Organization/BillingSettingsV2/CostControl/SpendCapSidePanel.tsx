import { PermissionAction } from '@supabase/shared-types/out/constants'
import clsx from 'clsx'
import { useParams, useTheme } from 'common'
import Table from 'components/to-be-cleaned/Table'
import { useOrgSubscriptionQuery } from 'data/subscriptions/org-subscription-query'
import { useOrgSubscriptionUpdateMutation } from 'data/subscriptions/org-subscription-update-mutation'
import { useCheckPermissions, useStore } from 'hooks'
import { BASE_PATH, PRICING_TIER_PRODUCT_IDS } from 'lib/constants'
import Telemetry from 'lib/telemetry'
import Link from 'next/link'
import { useRouter } from 'next/router'
import { useEffect, useState } from 'react'
import { pricing } from 'shared-data/pricing'
import { useOrgSettingsPageStateSnapshot } from 'state/organization-settings'
import { Alert, Button, Collapsible, IconChevronRight, IconExternalLink, SidePanel } from 'ui'

const SPEND_CAP_OPTIONS: {
  name: string
  value: 'on' | 'off'
  imageUrl: string
  imageUrlLight: string
}[] = [
  {
    name: 'Spend cap enabled',
    value: 'on',
    imageUrl: `${BASE_PATH}/img/spend-cap-on.png`,
    imageUrlLight: `${BASE_PATH}/img/spend-cap-on--light.png`,
  },
  {
    name: 'Spend cap disabled',
    value: 'off',
    imageUrl: `${BASE_PATH}/img/spend-cap-off.png`,
    imageUrlLight: `${BASE_PATH}/img/spend-cap-off--light.png`,
  },
]

const SpendCapSidePanel = () => {
  const { ui } = useStore()
  const router = useRouter()
  const { slug } = useParams()
  const { isDarkMode } = useTheme()

  const [showUsageCosts, setShowUsageCosts] = useState(false)
  const [selectedOption, setSelectedOption] = useState<'on' | 'off'>()

  const canUpdateSpendCap = useCheckPermissions(
    PermissionAction.BILLING_WRITE,
    'stripe.subscriptions'
  )

  const snap = useOrgSettingsPageStateSnapshot()
  const visible = snap.panelKey === 'costControl'
  const onClose = () => snap.setPanelKey(undefined)

  const { data: subscription, isLoading } = useOrgSubscriptionQuery({ orgSlug: slug })
<<<<<<< HEAD
  const { mutateAsync: updateOrgSubscription, isLoading: isUpdating } =
    useOrgSubscriptionUpdateMutation({
=======
  const { mutate: updateOrgSubscription, isLoading: isUpdating } = useOrgSubscriptionUpdateMutation(
    {
      onSuccess: () => {
        ui.setNotification({
          category: 'success',
          message: `Successfully ${isTurningOnCap ? 'enabled' : 'disabled'} spend cap`,
        })

        onClose()
      },
>>>>>>> 41bd4ca2
      onError: (error) => {
        ui.setNotification({
          error,
          category: 'error',
          message: `Failed to toggle spend cap: ${error.message}`,
        })
      },
<<<<<<< HEAD
    })
=======
    }
  )
>>>>>>> 41bd4ca2

  const isFreePlan = subscription?.plan?.id === 'free'
  const isSpendCapOn = !subscription?.usage_billing_enabled
  const isTurningOnCap = !isSpendCapOn && selectedOption === 'on'
  const hasChanges = selectedOption !== (isSpendCapOn ? 'on' : 'off')

  useEffect(() => {
    if (visible && subscription !== undefined) {
      setSelectedOption(isSpendCapOn ? 'on' : 'off')
      Telemetry.sendActivity(
        {
          activity: 'Side Panel Viewed',
          source: 'Dashboard',
          data: {
            title: 'Spend cap',
            section: 'Cost Control',
          },
          ...(slug && { orgSlug: slug }),
        },
        router
      )
    }
    // eslint-disable-next-line react-hooks/exhaustive-deps
  }, [visible, isLoading, subscription, isSpendCapOn])

  const onConfirm = async () => {
    if (!slug) return console.error('Org slug is required')

    const tier = (
      selectedOption === 'on' ? PRICING_TIER_PRODUCT_IDS.PRO : PRICING_TIER_PRODUCT_IDS.PAYG
    ) as 'tier_pro' | 'tier_payg'

<<<<<<< HEAD
    await updateOrgSubscription({ slug, tier })

    ui.setNotification({
      category: 'success',
      message: `Successfully ${isTurningOnCap ? 'enabled' : 'disabled'} spend cap`,
    })

    onClose()
=======
    updateOrgSubscription({ slug, tier })
>>>>>>> 41bd4ca2
  }

  const billingMetricCategories: (keyof typeof pricing)[] = [
    'database',
    'auth',
    'storage',
    'realtime',
    'edge_functions',
  ]

  return (
    <SidePanel
      size="large"
      loading={isLoading || isUpdating}
      disabled={isFreePlan || isLoading || !hasChanges || isUpdating || !canUpdateSpendCap}
      visible={visible}
      onCancel={onClose}
      onConfirm={onConfirm}
      header={
        <div className="flex items-center justify-between">
          <h4>Spend cap</h4>
          <Link href="https://supabase.com/docs/guides/platform/spend-cap">
            <a target="_blank" rel="noreferrer">
              <Button type="default" icon={<IconExternalLink strokeWidth={1.5} />}>
                About spend cap
              </Button>
            </a>
          </Link>
        </div>
      }
      tooltip={!canUpdateSpendCap ? 'You do not have permission to update spend cap' : undefined}
    >
      <SidePanel.Content>
        <div className="py-6 space-y-4">
          <p className="text-sm">
            Use the spend cap to manage project usage and costs, and control whether the project can
            exceed the included quota allowance of any billed line item in a billing cycle
          </p>

          <Collapsible open={showUsageCosts} onOpenChange={setShowUsageCosts}>
            <Collapsible.Trigger asChild>
              <div className="flex items-center space-x-2 cursor-pointer">
                <IconChevronRight
                  strokeWidth={1.5}
                  size={16}
                  className={showUsageCosts ? 'rotate-90' : ''}
                />
                <p className="text-sm text-scale-1100">
                  How are each resource charged after exceeding the included quota?
                </p>
              </div>
            </Collapsible.Trigger>
            <Collapsible.Content asChild>
              <Table
                className="mt-4"
                head={
                  <>
                    <Table.th>
                      <p className="text-xs">Item</p>
                    </Table.th>
                    <Table.th>
                      <p className="text-xs">Rate</p>
                    </Table.th>
                  </>
                }
                body={billingMetricCategories.map((categoryId) => {
                  const category = pricing[categoryId]
                  const usageItems = category.features.filter((it: any) => it.usage_based)

                  return (
                    <>
                      <Table.tr key={categoryId}>
                        <Table.td>
                          <p className="text-xs text-scale-1200">{category.title}</p>
                        </Table.td>
                        <Table.td>{null}</Table.td>
                      </Table.tr>
                      {usageItems.map((item: any) => {
                        return (
                          <Table.tr key={item.title}>
                            <Table.td>
                              <p className="text-xs pl-4">{item.title}</p>
                            </Table.td>
                            <Table.td>
                              <p className="text-xs pl-4">
                                {item.plans[subscription?.plan?.id || 'pro']}
                              </p>
                            </Table.td>
                          </Table.tr>
                        )
                      })}
                    </>
                  )
                })}
              />
            </Collapsible.Content>
          </Collapsible>

          {isFreePlan && (
            <Alert
              withIcon
              variant="info"
              title="Toggling of the spend cap is only available on the Pro plan"
              actions={
                <Button type="default" onClick={() => snap.setPanelKey('subscriptionPlan')}>
                  View available plans
                </Button>
              }
            >
              Upgrade your plan to disable the spend cap
            </Alert>
          )}

          <div className="!mt-8 pb-4">
            <div className="flex gap-3">
              {SPEND_CAP_OPTIONS.map((option) => {
                const isSelected = selectedOption === option.value

                return (
                  <div
                    key={option.value}
                    className={clsx('col-span-4 group space-y-1', isFreePlan && 'opacity-75')}
                    onClick={() => {
                      !isFreePlan && setSelectedOption(option.value)
                      Telemetry.sendActivity(
                        {
                          activity: 'Option Selected',
                          source: 'Dashboard',
                          data: {
                            title: 'Spend cap',
                            section: 'Cost Control',
                            option: option.name,
                          },
                          ...(slug && { orgSlug: slug }),
                        },
                        router
                      )
                    }}
                  >
                    <img
                      alt="Spend Cap"
                      className={clsx(
                        'relative rounded-xl transition border bg-no-repeat bg-center bg-cover w-[160px] h-[96px]',
                        isSelected
                          ? 'border-scale-1200'
                          : 'border-scale-900 opacity-50 group-hover:border-scale-1000 group-hover:opacity-100',
                        !isFreePlan && 'cursor-pointer',
                        !isFreePlan && !isSelected && 'group-hover:border-scale-1100'
                      )}
                      width={160}
                      height={96}
                      src={isDarkMode ? option.imageUrl : option.imageUrlLight}
                    />

                    <p
                      className={clsx(
                        'text-sm transition',
                        !isFreePlan && 'group-hover:text-scale-1200',
                        isSelected ? 'text-scale-1200' : 'text-scale-1000'
                      )}
                    >
                      {option.name}
                    </p>
                  </div>
                )
              })}
            </div>
          </div>

          {selectedOption === 'on' ? (
            <Alert
              withIcon
              variant="warning"
              title="Your projects could become unresponsive or enter read only mode"
            >
              Exceeding the included quota allowance with spend cap enabled can cause your projects
              to become unresponsive or enter read only mode.
            </Alert>
          ) : (
            <Alert
              withIcon
              variant="info"
              title="Charges apply for usage beyond included quota allowance"
            >
              Your projects will always remain responsive and active, and charges only apply when
              exceeding the included quota limit.
            </Alert>
          )}

          {hasChanges && (
            <>
              <p className="text-sm">
                {selectedOption === 'on'
                  ? 'Upon clicking confirm, spend cap will be enabled for your organization and you will no longer be charged any extra for usage.'
                  : 'Upon clicking confirm, spend cap will be disabled for your organization and you will be charged for any usage beyong the included quota.'}
              </p>
            </>
          )}
        </div>
      </SidePanel.Content>
    </SidePanel>
  )
}

export default SpendCapSidePanel<|MERGE_RESOLUTION|>--- conflicted
+++ resolved
@@ -53,10 +53,6 @@
   const onClose = () => snap.setPanelKey(undefined)
 
   const { data: subscription, isLoading } = useOrgSubscriptionQuery({ orgSlug: slug })
-<<<<<<< HEAD
-  const { mutateAsync: updateOrgSubscription, isLoading: isUpdating } =
-    useOrgSubscriptionUpdateMutation({
-=======
   const { mutate: updateOrgSubscription, isLoading: isUpdating } = useOrgSubscriptionUpdateMutation(
     {
       onSuccess: () => {
@@ -67,7 +63,6 @@
 
         onClose()
       },
->>>>>>> 41bd4ca2
       onError: (error) => {
         ui.setNotification({
           error,
@@ -75,12 +70,8 @@
           message: `Failed to toggle spend cap: ${error.message}`,
         })
       },
-<<<<<<< HEAD
-    })
-=======
     }
   )
->>>>>>> 41bd4ca2
 
   const isFreePlan = subscription?.plan?.id === 'free'
   const isSpendCapOn = !subscription?.usage_billing_enabled
@@ -113,18 +104,7 @@
       selectedOption === 'on' ? PRICING_TIER_PRODUCT_IDS.PRO : PRICING_TIER_PRODUCT_IDS.PAYG
     ) as 'tier_pro' | 'tier_payg'
 
-<<<<<<< HEAD
-    await updateOrgSubscription({ slug, tier })
-
-    ui.setNotification({
-      category: 'success',
-      message: `Successfully ${isTurningOnCap ? 'enabled' : 'disabled'} spend cap`,
-    })
-
-    onClose()
-=======
     updateOrgSubscription({ slug, tier })
->>>>>>> 41bd4ca2
   }
 
   const billingMetricCategories: (keyof typeof pricing)[] = [
