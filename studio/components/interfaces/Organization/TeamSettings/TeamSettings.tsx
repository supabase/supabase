--- conflicted
+++ resolved
@@ -2,9 +2,6 @@
 import { useState } from 'react'
 
 import { useParams } from 'common/hooks'
-<<<<<<< HEAD
-import { ConfirmAlert } from 'components/to-be-cleaned/ModalsDeprecated/ConfirmModal'
-=======
 import {
   ScaffoldActionsContainer,
   ScaffoldActionsGroup,
@@ -12,8 +9,7 @@
   ScaffoldFilterAndContent,
   ScaffoldSectionContent,
 } from 'components/layouts/Scaffold'
-import { confirmAlert } from 'components/to-be-cleaned/ModalsDeprecated/ConfirmModal'
->>>>>>> 09adec62
+import { ConfirmAlert } from 'components/to-be-cleaned/ModalsDeprecated/ConfirmModal'
 import { useOrganizationDetailQuery } from 'data/organizations/organization-detail-query'
 import { useOrganizationMemberDeleteMutation } from 'data/organizations/organization-member-delete-mutation'
 import { useOrganizationRolesQuery } from 'data/organizations/organization-roles-query'
@@ -116,7 +112,7 @@
             {organizationMembersDeletionEnabled && (
               <div>
                 <Tooltip.Root delayDuration={0}>
-                  <Tooltip.Trigger>
+                  <Tooltip.Trigger asChild>
                     <Button
                       type="default"
                       disabled={!canLeave}
