--- conflicted
+++ resolved
@@ -290,29 +290,12 @@
                             />
                           </Tooltip.Trigger>
                           <Tooltip.Portal>
-<<<<<<< HEAD
-                            <Tooltip.Portal>
-                              <Tooltip.Content side="right">
-                                <Tooltip.Arrow className="radix-tooltip-arrow" />
-                                <div
-                                  className={[
-                                    'rounded bg-alternative py-1 px-2 leading-none shadow',
-                                    'border border-background',
-                                  ].join(' ')}
-                                >
-                                  <span className="text-xs text-foreground">
-                                    {dateSortDesc ? 'Sort latest first' : 'Sort earliest first'}
-                                  </span>
-                                </div>
-                              </Tooltip.Content>
-                            </Tooltip.Portal>
-=======
                             <Tooltip.Content side="right">
                               <Tooltip.Arrow className="radix-tooltip-arrow" />
                               <div
                                 className={[
-                                  'rounded bg-scale-100 py-1 px-2 leading-none shadow',
-                                  'border border-scale-200',
+                                  'rounded bg-alternative py-1 px-2 leading-none shadow',
+                                    'border border-background',
                                 ].join(' ')}
                               >
                                 <span className="text-xs text-foreground">
@@ -320,7 +303,6 @@
                                 </span>
                               </div>
                             </Tooltip.Content>
->>>>>>> 7f1de2f9
                           </Tooltip.Portal>
                         </Tooltip.Root>
                       </div>
