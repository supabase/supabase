--- conflicted
+++ resolved
@@ -157,77 +157,6 @@
                               placeholder="Country"
                               disabled={!canUpdateBillingAddress}
                             >
-<<<<<<< HEAD
-                              {country.name}
-                            </Listbox.Option>
-                          ))}
-                        </Listbox>
-                        <Input
-                          className="w-full"
-                          id="postal_code"
-                          name="postal_code"
-                          placeholder="Postal code"
-                          disabled={!canUpdateBillingAddress}
-                        />
-                      </div>
-                      <div className="flex space-x-2">
-                        <Input
-                          className="w-full"
-                          id="city"
-                          name="city"
-                          placeholder="City"
-                          disabled={!canUpdateBillingAddress}
-                        />
-                        <Input
-                          className="w-full"
-                          id="state"
-                          name="state"
-                          placeholder="State"
-                          disabled={!canUpdateBillingAddress}
-                        />
-                      </div>
-                    </Panel.Content>
-                    <div className="border-t border-muted" />
-                    <Panel.Content className="flex justify-between">
-                      {!canUpdateBillingAddress ? (
-                        <p className="text-sm text-foreground-light">
-                          You need additional permissions to update this organization's billing
-                          address
-                        </p>
-                      ) : (
-                        <div />
-                      )}
-                      <div className="flex items-center space-x-2">
-                        <Button
-                          type="default"
-                          htmlType="reset"
-                          disabled={!isDirty || isUpdating || !canUpdateBillingAddress}
-                          onClick={() => {
-                            handleReset()
-                            setIsDirty(false)
-                          }}
-                        >
-                          Cancel
-                        </Button>
-                        <Button
-                          type="primary"
-                          htmlType="submit"
-                          loading={isUpdating}
-                          disabled={!isDirty || isUpdating || !canUpdateBillingAddress}
-                        >
-                          Save
-                        </Button>
-                      </div>
-                    </Panel.Content>
-                  </>
-                )
-              }}
-            </Form>
-          )}
-        </Panel>
-      )}
-    </div>
-=======
                               <Listbox.Option label="---" key="empty" value="">
                                 ---
                               </Listbox.Option>
@@ -276,7 +205,6 @@
         )}
       </ScaffoldSectionContent>
     </ScaffoldSection>
->>>>>>> 11914a55
   )
 }
 
