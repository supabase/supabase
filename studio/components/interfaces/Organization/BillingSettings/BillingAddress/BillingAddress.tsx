import { FC, useState } from 'react'
import { isEqual } from 'lodash'
<<<<<<< HEAD
import { Dictionary } from '@supabase/grid'
import { Form, Input, Button, Listbox } from '@supabase/ui'
=======
import { Dictionary } from 'components/grid'
import { Form, Input, Button, Select } from '@supabase/ui'
>>>>>>> 3bbab4cf

import { useStore } from 'hooks'
import { patch } from 'lib/common/fetch'
import { API_URL } from 'lib/constants'
import { COUNTRIES } from './BillingAddress.constants'
import Panel from 'components/ui/Panel'

interface Props {
  loading: boolean
  address: Dictionary<any>
  onAddressUpdated: (address: any) => void
}

const BillingAddress: FC<Props> = ({ loading, address, onAddressUpdated }) => {
  const { ui } = useStore()
  const orgSlug = ui.selectedOrganization?.slug ?? ''
  const { city, country, line1, line2, postal_code, state } = address

  const [isDirty, setIsDirty] = useState(false)
  const initialValues = {
    city,
    country,
    line1,
    line2,
    postal_code,
    state,
  }

  const onValidate = (values: any) => {
    const errors = {} as any
    if (isEqual(values, initialValues)) {
      setIsDirty(false)
    } else {
      setIsDirty(true)
    }
    return errors
  }

  const onSubmit = async (values: any, { setSubmitting }: any) => {
    try {
      setSubmitting(true)
      const updatedCustomer = await patch(`${API_URL}/organizations/${orgSlug}/customer`, {
        address: values,
      })
      if (updatedCustomer.error) throw updatedCustomer.error
      ui.setNotification({
        category: 'success',
        message: 'Successfully updated billing address',
      })
      onAddressUpdated(updatedCustomer.address)
    } catch (error: any) {
      ui.setNotification({
        category: 'success',
        message: `Failed to update billing address: ${error.message}`,
      })
    } finally {
      setSubmitting(false)
      setIsDirty(false)
    }
  }

  return (
    <div className="space-y-2">
      <div>
        <h4>Billing address</h4>
        <p className="text-sm opacity-50">This will be reflected in every invoice</p>
      </div>
      <Panel loading={loading}>
        {loading ? (
          <div className="flex flex-col justify-between space-y-2 py-4 px-4">
            <div className="shimmering-loader rounded py-3 mx-1 w-2/3" />
            <div className="shimmering-loader rounded py-3 mx-1 w-1/2" />
            <div className="shimmering-loader rounded py-3 mx-1 w-1/3" />
          </div>
        ) : (
          <Form
            validateOnBlur
            initialValues={initialValues}
            validate={onValidate}
            onSubmit={onSubmit}
          >
            {({ isSubmitting, handleReset }: any) => {
              return (
                <>
                  <Panel.Content className="w-3/5 space-y-2">
                    <Input id="line1" name="line1" placeholder="Address line 1" />
                    <Input id="line2" name="line2" placeholder="Address line 2" />
                    <div className="flex items-center space-x-2">
                      <Listbox className="w-full" id="country" name="country" placeholder="Country">
                        <Listbox.Option label="---" key="empty" value="">
                          ---
                        </Listbox.Option>
                        {COUNTRIES.map((country) => (
                          <Listbox.Option label={country.name} key={country.code} value={country.code}>
                            {country.name}
                          </Listbox.Option>
                        ))}
                      </Listbox>
                      <Input
                        className="w-full"
                        id="postal_code"
                        name="postal_code"
                        placeholder="Postal code"
                      />
                    </div>
                    <div className="flex items-center space-x-2">
                      <Input className="w-full" id="city" name="city" placeholder="City" />
                      <Input className="w-full" id="state" name="state" placeholder="State" />
                    </div>
                  </Panel.Content>
                  <div className="border-t border-scale-400" />
                  <Panel.Content>
                    <div className="flex items-center space-x-4">
                      <Button
                        type="default"
                        htmlType="reset"
                        disabled={!isDirty || isSubmitting}
                        onClick={() => {
                          handleReset()
                          setIsDirty(false)
                        }}
                      >
                        Cancel
                      </Button>
                      <Button
                        type="primary"
                        htmlType="submit"
                        loading={isSubmitting}
                        disabled={!isDirty || isSubmitting}
                      >
                        Save changes
                      </Button>
                    </div>
                  </Panel.Content>
                </>
              )
            }}
          </Form>
        )}
      </Panel>
    </div>
  )
}

export default BillingAddress<|MERGE_RESOLUTION|>--- conflicted
+++ resolved
@@ -1,12 +1,7 @@
 import { FC, useState } from 'react'
 import { isEqual } from 'lodash'
-<<<<<<< HEAD
-import { Dictionary } from '@supabase/grid'
+import { Dictionary } from 'components/grid'
 import { Form, Input, Button, Listbox } from '@supabase/ui'
-=======
-import { Dictionary } from 'components/grid'
-import { Form, Input, Button, Select } from '@supabase/ui'
->>>>>>> 3bbab4cf
 
 import { useStore } from 'hooks'
 import { patch } from 'lib/common/fetch'
