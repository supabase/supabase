import Link from 'next/link'
import dayjs from 'dayjs'
import { FC, useEffect } from 'react'
import { IconChevronRight, IconLoader } from 'ui'

import { useStore } from 'hooks'
import { useProjectSubscriptionQuery } from 'data/subscriptions/project-subscription-query'
import Panel from 'components/ui/Panel'

interface ProjectSummaryProps {
  project: any
}

const ProjectSummary: FC<ProjectSummaryProps> = ({ project }) => {
  const { ui } = useStore()
  const {
    data: subscription,
    isLoading: loading,
    error,
  } = useProjectSubscriptionQuery({ projectRef: project.ref })

  const currentPeriodStart = subscription?.billing?.current_period_start ?? 0
  const currentPeriodEnd = subscription?.billing?.current_period_end ?? 0

  useEffect(() => {
    if (error) {
      ui.setNotification({
        category: 'error',
        message: `Failed to get project subscription: ${(error as any)?.message ?? 'unknown'}`,
      })
    }
  }, [error])

  return (
    <div className="flex items-center w-full px-6 py-3">
      <div className="w-[25%]">
        <p className="text-sm">{project.name}</p>
      </div>
      {loading ? (
        <div className="flex w-[75%] items-center justify-center">
          <IconLoader size={14} className="animate-spin" />
        </div>
      ) : (
        <>
          <div className="w-[20%]">
            <p className="text-sm">{subscription?.tier.name ?? ''}</p>
          </div>
          <div className="flex w-[40%] items-center space-x-2">
            <p className="text-sm">{dayjs.unix(currentPeriodStart).utc().format('MMM D, YYYY')}</p>
            <p className="text-sm">-</p>
            <p className="text-sm">{dayjs.unix(currentPeriodEnd).utc().format('MMM D, YYYY')}</p>
          </div>
          <div className="flex w-[15%] items-center justify-end">
            <Link href={`/project/${project.ref}/settings/billing/subscription`}>
<<<<<<< HEAD
              <a className="flex items-center space-x-2 group">
                <p className="text-sm transition opacity-0 group-hover:opacity-100">View details</p>
                <IconChevronRight />
=======
              <a className="group flex items-center space-x-2">
                <p className="text-xs opacity-0 transition group-hover:opacity-100">View details</p>
                <IconChevronRight strokeWidth={1.5} />
>>>>>>> 7b55c25f
              </a>
            </Link>
          </div>
        </>
      )}
    </div>
  )
}

interface ProjectsSummaryProps {
  projects: any
}

const ProjectsSummary: FC<ProjectsSummaryProps> = ({ projects }) => {
  return (
    <div className="space-y-2">
      <h4>Projects at a glance</h4>
      <Panel
        title={
          <div className="flex items-center w-full">
            <div className="w-[25%]">
              <p className="text-sm opacity-50">Name</p>
            </div>
            <div className="w-[20%]">
              <p className="text-sm opacity-50">Plan</p>
            </div>
            <div className="w-[40%]">
              <p className="text-sm opacity-50">Billing cycle</p>
            </div>
            <div className="w-[15%]" />
          </div>
        }
      >
        {projects.map((project: any) => (
          <ProjectSummary key={project.ref} project={project} />
        ))}
        {projects.length === 0 && (
          <Panel.Content>
            <p className="text-sm text-scale-1100">No projects created yet</p>
          </Panel.Content>
        )}
      </Panel>
    </div>
  )
}

export default ProjectsSummary<|MERGE_RESOLUTION|>--- conflicted
+++ resolved
@@ -52,15 +52,9 @@
           </div>
           <div className="flex w-[15%] items-center justify-end">
             <Link href={`/project/${project.ref}/settings/billing/subscription`}>
-<<<<<<< HEAD
               <a className="flex items-center space-x-2 group">
-                <p className="text-sm transition opacity-0 group-hover:opacity-100">View details</p>
-                <IconChevronRight />
-=======
-              <a className="group flex items-center space-x-2">
-                <p className="text-xs opacity-0 transition group-hover:opacity-100">View details</p>
+                <p className="text-xs transition opacity-0 group-hover:opacity-100">View details</p>
                 <IconChevronRight strokeWidth={1.5} />
->>>>>>> 7b55c25f
               </a>
             </Link>
           </div>
