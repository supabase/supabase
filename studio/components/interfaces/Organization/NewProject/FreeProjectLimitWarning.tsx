--- conflicted
+++ resolved
@@ -43,19 +43,9 @@
 
             {orgLevelBilling && (
               <div>
-<<<<<<< HEAD
                 <Button asChild type="primary">
-                  <Link href={`/org/${orgSlug}/billing?panel=subscriptionPlan`} target="_blank">
-                    Upgrade Plan
-                  </Link>
+                  <Link href={`/org/${orgSlug}/billing?panel=subscriptionPlan`}>Upgrade plan</Link>
                 </Button>
-=======
-                <Link passHref href={`/org/${orgSlug}/billing?panel=subscriptionPlan`}>
-                  <Button asChild type="primary">
-                    <a>Upgrade plan</a>
-                  </Button>
-                </Link>
->>>>>>> 237fdb8d
               </div>
             )}
           </div>
