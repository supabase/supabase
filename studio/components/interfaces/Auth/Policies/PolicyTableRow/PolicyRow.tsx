import * as Tooltip from '@radix-ui/react-tooltip'
import type { PostgresPolicy } from '@supabase/postgres-meta'
import { PermissionAction } from '@supabase/shared-types/out/constants'
import { noop } from 'lodash'
<<<<<<< HEAD
import {
  Button,
  DropdownMenuContent_Shadcn_,
  DropdownMenuItem_Shadcn_,
  DropdownMenuSeparator_Shadcn_,
  DropdownMenuTrigger_Shadcn_,
  DropdownMenu_Shadcn_,
  IconEdit,
  IconMoreVertical,
  IconTrash,
} from 'ui'
=======
import { Button, Dropdown, IconEdit, IconMoreVertical, IconTrash } from 'ui'
>>>>>>> 6648acac

import Panel from 'components/ui/Panel'
import { useCheckPermissions } from 'hooks'

interface PolicyRowProps {
  policy: PostgresPolicy
  onSelectEditPolicy: (policy: PostgresPolicy) => void
  onSelectDeletePolicy: (policy: PostgresPolicy) => void
}

const PolicyRow = ({
  policy,
  onSelectEditPolicy = noop,
  onSelectDeletePolicy = noop,
}: PolicyRowProps) => {
  const canUpdatePolicies = useCheckPermissions(PermissionAction.TENANT_SQL_ADMIN_WRITE, 'policies')

  return (
    <Panel.Content
      className={[
        'flex border-panel-border-light dark:border-panel-border-dark',
        'w-full space-x-4 border-b py-4 lg:items-center',
      ].join(' ')}
    >
      <div className="flex grow flex-col space-y-1">
        <div className="flex items-center space-x-4">
          <p className="font-mono text-xs text-foreground-light">{policy.command}</p>
          <p className="text-sm text-foreground">{policy.name}</p>
        </div>
        <div className="flex items-center space-x-2">
          <p className="text-foreground-light text-sm">Applied to:</p>
          {policy.roles.slice(0, 3).map((role, i) => (
            <code key={`policy-${role}-${i}`} className="text-foreground-light text-xs">
              {role}
            </code>
          ))}
          <Tooltip.Root delayDuration={0}>
            <Tooltip.Trigger>
              {policy.roles.length > 3 && (
                <code key={`policy-etc`} className="text-foreground-light text-xs">
                  + {policy.roles.length - 3} more roles
                </code>
              )}
            </Tooltip.Trigger>
            <Tooltip.Portal>
              <Tooltip.Content side="bottom">
                <Tooltip.Arrow className="radix-tooltip-arrow" />
                <div
                  className={[
                    'rounded bg-scale-100 py-1 px-2 leading-none shadow',
                    'border border-scale-200 max-w-[220px] text-center',
                  ].join(' ')}
                >
                  <span className="text-xs text-foreground">
                    {policy.roles.slice(3).join(', ')}
                  </span>
                </div>
              </Tooltip.Content>
            </Tooltip.Portal>
          </Tooltip.Root>
        </div>
      </div>
      <div>
        {canUpdatePolicies ? (
          <DropdownMenu_Shadcn_>
            <DropdownMenuTrigger_Shadcn_>
              <Button
                type="default"
                style={{ paddingLeft: 4, paddingRight: 4 }}
                icon={<IconMoreVertical />}
              />
            </DropdownMenuTrigger_Shadcn_>
            <DropdownMenuContent_Shadcn_ side="bottom" align="end">
              <DropdownMenuItem_Shadcn_
                className="space-x-2"
                onClick={() => onSelectEditPolicy(policy)}
              >
                <IconEdit size={14} />
                <p className="text">Edit</p>
              </DropdownMenuItem_Shadcn_>
              <DropdownMenuSeparator_Shadcn_ />
              <DropdownMenuItem_Shadcn_
                className="space-x-2"
                onClick={() => onSelectDeletePolicy(policy)}
              >
                <IconTrash size={14} />
                <p className="text">Delete</p>
              </DropdownMenuItem_Shadcn_>
            </DropdownMenuContent_Shadcn_>
          </DropdownMenu_Shadcn_>
        ) : (
          <Tooltip.Root delayDuration={0}>
            <Tooltip.Trigger>
              <Button
                disabled
                type="default"
                style={{ paddingLeft: 4, paddingRight: 4 }}
                icon={<IconMoreVertical />}
              />
            </Tooltip.Trigger>
            {!canUpdatePolicies && (
              <Tooltip.Portal>
                <Tooltip.Content side="left">
                  <Tooltip.Arrow className="radix-tooltip-arrow" />
                  <div
                    className={[
                      'rounded bg-scale-100 py-1 px-2 leading-none shadow',
                      'border border-scale-200',
                    ].join(' ')}
                  >
                    <span className="text-xs text-foreground">
                      You need additional permissions to edit RLS policies
                    </span>
                  </div>
                </Tooltip.Content>
              </Tooltip.Portal>
            )}
          </Tooltip.Root>
        )}
      </div>
    </Panel.Content>
  )
}

export default PolicyRow<|MERGE_RESOLUTION|>--- conflicted
+++ resolved
@@ -2,7 +2,6 @@
 import type { PostgresPolicy } from '@supabase/postgres-meta'
 import { PermissionAction } from '@supabase/shared-types/out/constants'
 import { noop } from 'lodash'
-<<<<<<< HEAD
 import {
   Button,
   DropdownMenuContent_Shadcn_,
@@ -14,9 +13,6 @@
   IconMoreVertical,
   IconTrash,
 } from 'ui'
-=======
-import { Button, Dropdown, IconEdit, IconMoreVertical, IconTrash } from 'ui'
->>>>>>> 6648acac
 
 import Panel from 'components/ui/Panel'
 import { useCheckPermissions } from 'hooks'
