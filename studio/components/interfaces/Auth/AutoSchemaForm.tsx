import { useEffect, useState } from 'react'
import { observer } from 'mobx-react-lite'
import { boolean, number, object, string } from 'yup'
import { PermissionAction } from '@supabase/shared-types/out/constants'
import { Button, Form, Input, IconEye, IconEyeOff, InputNumber, Toggle } from '@supabase/ui'

import { useStore, useFlag, checkPermissions } from 'hooks'
import {
  FormActions,
  FormHeader,
  FormPanel,
  FormSection,
  FormSectionContent,
  FormSectionLabel,
} from 'components/ui/Forms'

const AutoSchemaForm = observer(() => {
  const { authConfig, ui } = useStore()
  const { isLoaded } = authConfig

  const formId = 'auth-config-general-form'
  const [hidden, setHidden] = useState(true)

  const canUpdateConfig = checkPermissions(PermissionAction.UPDATE, 'custom_config_gotrue')

  const INITIAL_VALUES = {
    DISABLE_SIGNUP: !authConfig.config.DISABLE_SIGNUP,
    JWT_EXP: authConfig.config.JWT_EXP,
    SITE_URL: authConfig.config.SITE_URL,
    REFRESH_TOKEN_ROTATION_ENABLED: authConfig.config.REFRESH_TOKEN_ROTATION_ENABLED || false,
    SECURITY_REFRESH_TOKEN_REUSE_INTERVAL: authConfig.config.SECURITY_REFRESH_TOKEN_REUSE_INTERVAL,
    SECURITY_CAPTCHA_ENABLED: authConfig.config.SECURITY_CAPTCHA_ENABLED || false,
    SECURITY_CAPTCHA_SECRET: authConfig.config.SECURITY_CAPTCHA_SECRET || '',
  }

  const schema = object({
    DISABLE_SIGNUP: boolean().required(),
    SITE_URL: string().required('Must have a Site URL'),
    JWT_EXP: number()
      .max(604800, 'Must be less than 604800')
      .required('Must have a JWT expiry value'),
    REFRESH_TOKEN_ROTATION_ENABLED: boolean().required(),
    SECURITY_REFRESH_TOKEN_REUSE_INTERVAL: number()
      .min(0, 'Must be a value more than 0')
      .required('Must have a Reuse Interval value'),
    SECURITY_CAPTCHA_ENABLED: boolean().required(),
    SECURITY_CAPTCHA_SECRET: string().when('SECURITY_CAPTCHA_ENABLED', {
      is: true,
      then: string().required('Must have a hCaptcha secret'),
    }),
  })

  const onSubmit = async (values: any, { setSubmitting, resetForm }: any) => {
    const payload = { ...values }
    payload.DISABLE_SIGNUP = !values.DISABLE_SIGNUP
    payload.SECURITY_CAPTCHA_PROVIDER = 'hcaptcha'

    setSubmitting(true)
    const { error } = await authConfig.update(payload)

    if (!error) {
      ui.setNotification({
        category: 'success',
        message: `Successfully updated settings`,
      })
      resetForm({ values: values, initialValues: values })
    } else {
      ui.setNotification({
        category: 'error',
        message: `Failed to update settings`,
      })
    }

    setSubmitting(false)
  }

  return (
    <Form id={formId} initialValues={INITIAL_VALUES} onSubmit={onSubmit} validationSchema={schema}>
      {({ isSubmitting, handleReset, resetForm, values, initialValues }: any) => {
        const hasChanges = JSON.stringify(values) !== JSON.stringify(initialValues)

        // Form is reset once remote data is loaded in store
        useEffect(() => {
          resetForm({ values: INITIAL_VALUES, initialValues: INITIAL_VALUES })
        }, [authConfig.isLoaded])

        return (
          <>
            <FormHeader
              title="General settings"
              description="Configure authentication sessions for your users"
            />
            <FormPanel
              disabled={true}
              footer={
                <div className="flex justify-between py-4 px-8">
                  <FormActions
                    form={formId}
                    isSubmitting={isSubmitting}
                    hasChanges={hasChanges}
                    handleReset={handleReset}
                    disabled={!canUpdateConfig}
                    helper={
                      !canUpdateConfig
                        ? 'You need additional permissions to update authentication settings'
                        : undefined
                    }
                  />
                </div>
              }
            >
              <FormSection header={<FormSectionLabel>User Signups</FormSectionLabel>}>
                <FormSectionContent loading={!isLoaded}>
                  <Toggle
                    id="DISABLE_SIGNUP"
                    size="small"
                    label="Allow new users to sign up"
                    layout="flex"
                    descriptionText="If this is disabled, new users will not be able to sign up to your application."
                    disabled={!canUpdateConfig}
                  />
                </FormSectionContent>
              </FormSection>
              <div className="border-t border-scale-400"></div>
              <FormSection header={<FormSectionLabel>User Sessions</FormSectionLabel>}>
                <FormSectionContent loading={!isLoaded}>
                  {/* Permitted redirects for anything on that domain */}
                  {/* Check with @kangming about this */}
                  <Input
                    id="SITE_URL"
                    size="small"
                    label="Site URL"
                    descriptionText="The base URL of your website. Used as an allow-list for redirects and for constructing URLs used in emails."
                    disabled={!canUpdateConfig}
                  />
                  <InputNumber
                    id="JWT_EXP"
                    size="small"
                    label="JWT expiry limit"
                    descriptionText="How long tokens are valid for. Defaults to 3600 (1 hour), maximum 604,800 seconds (one week)."
                    actions={<span className="text-scale-900 mr-3">seconds</span>}
                    disabled={!canUpdateConfig}
                  />
<<<<<<< HEAD
                  <InputNumber
                    id="SECURITY_REFRESH_TOKEN_REUSE_INTERVAL"
                    size="small"
                    min={0}
                    label="Reuse Interval"
                    descriptionText="Time interval where the same refresh token can be used to request for an access token."
                    actions={<span className="text-scale-900 mr-3">seconds</span>}
                    disabled={!canUpdateConfig}
                  />
=======
>>>>>>> ddbd5fc7
                </FormSectionContent>
              </FormSection>
              <FormSection header={<FormSectionLabel>Security and Protection</FormSectionLabel>}>
                <FormSectionContent loading={!isLoaded}>
                  <Toggle
                    id="SECURITY_CAPTCHA_ENABLED"
                    size="small"
                    label="Enable hCaptcha protection"
                    layout="flex"
<<<<<<< HEAD
                    descriptionText="If enabled, protects auth endpoints from abuse."
                    disabled={!canUpdateConfig}
=======
                    descriptionText="Protect authentication endpoints from abuse."
>>>>>>> ddbd5fc7
                  />
                  {values.SECURITY_CAPTCHA_ENABLED && (
                    <Input
                      id="SECURITY_CAPTCHA_SECRET"
                      type={hidden ? 'password' : 'text'}
                      size="small"
                      label="hCaptcha secret"
                      disabled={!canUpdateConfig}
                      actions={
                        <Button
                          icon={hidden ? <IconEye /> : <IconEyeOff />}
                          type="default"
                          onClick={() => setHidden(!hidden)}
                        />
                      }
                    />
                  )}
                  <Toggle
                    id="REFRESH_TOKEN_ROTATION_ENABLED"
                    size="small"
                    label="Enable automatic reuse detection"
                    layout="flex"
                    descriptionText="Prevent replay attacks from compromised refresh tokens."
                  />
                  {values.REFRESH_TOKEN_ROTATION_ENABLED && (
                    <InputNumber
                      id="SECURITY_REFRESH_TOKEN_REUSE_INTERVAL"
                      size="small"
                      min={0}
                      label="Reuse Interval"
                      descriptionText="Time interval where the same refresh token can be used to request for an access token."
                      actions={<span className="text-scale-900 mr-3">seconds</span>}
                    />
                  )}
                </FormSectionContent>
              </FormSection>
            </FormPanel>
          </>
        )
      }}
    </Form>
  )
})

export default AutoSchemaForm<|MERGE_RESOLUTION|>--- conflicted
+++ resolved
@@ -141,18 +141,6 @@
                     actions={<span className="text-scale-900 mr-3">seconds</span>}
                     disabled={!canUpdateConfig}
                   />
-<<<<<<< HEAD
-                  <InputNumber
-                    id="SECURITY_REFRESH_TOKEN_REUSE_INTERVAL"
-                    size="small"
-                    min={0}
-                    label="Reuse Interval"
-                    descriptionText="Time interval where the same refresh token can be used to request for an access token."
-                    actions={<span className="text-scale-900 mr-3">seconds</span>}
-                    disabled={!canUpdateConfig}
-                  />
-=======
->>>>>>> ddbd5fc7
                 </FormSectionContent>
               </FormSection>
               <FormSection header={<FormSectionLabel>Security and Protection</FormSectionLabel>}>
@@ -162,12 +150,8 @@
                     size="small"
                     label="Enable hCaptcha protection"
                     layout="flex"
-<<<<<<< HEAD
-                    descriptionText="If enabled, protects auth endpoints from abuse."
-                    disabled={!canUpdateConfig}
-=======
                     descriptionText="Protect authentication endpoints from abuse."
->>>>>>> ddbd5fc7
+                    disabled={!canUpdateConfig}
                   />
                   {values.SECURITY_CAPTCHA_ENABLED && (
                     <Input
@@ -191,6 +175,7 @@
                     label="Enable automatic reuse detection"
                     layout="flex"
                     descriptionText="Prevent replay attacks from compromised refresh tokens."
+                    disabled={!canUpdateConfig}
                   />
                   {values.REFRESH_TOKEN_ROTATION_ENABLED && (
                     <InputNumber
@@ -200,6 +185,7 @@
                       label="Reuse Interval"
                       descriptionText="Time interval where the same refresh token can be used to request for an access token."
                       actions={<span className="text-scale-900 mr-3">seconds</span>}
+                      disabled={!canUpdateConfig}
                     />
                   )}
                 </FormSectionContent>
