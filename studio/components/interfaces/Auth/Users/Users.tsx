import semver from 'semver'
import { useEffect, useContext } from 'react'
import { observer } from 'mobx-react-lite'
import { Button, Input, IconSearch, IconX, IconRefreshCw, Listbox, IconUsers } from 'ui'

import { IS_PLATFORM } from 'lib/constants'
import { PageContext } from 'pages/project/[ref]/auth/users'
import UsersList from './UsersList'
import InviteUserModal from './InviteUserModal'

const Users = () => {
  const PageState: any = useContext(PageContext)
  const inviteEnabled = IS_PLATFORM
    ? semver.gte(
        // @ts-ignore
        semver.coerce(PageState?.projectKpsVersion ?? 'kps-v2.5.4'),
        semver.coerce('kps-v2.5.3')
      )
    : true

  useEffect(() => {
    PageState.fetchData(1)
  }, [])

  function onFilterChange(e: any) {
    PageState.filterInputValue = e.target.value
  }

  function onVerifiedFilterChange(e: any) {
    PageState.filterVerified = e
    onSearchUser()
  }

  function onFilterKeyPress(e: any) {
    // enter key
    if (e.keyCode == 13) onSearchUser()
  }

  function onSearchUser() {
    PageState.filterKeywords = PageState.filterInputValue
    PageState.filterVerified = PageState.filterVerified
    PageState.fetchData(1)
  }

  function clearSearch() {
    PageState.filterInputValue = ''
    PageState.filterKeywords = ''
    PageState.fetchData(1)
  }

  function refreshUsers() {
    PageState.fetchData(1)
  }

  return (
    <div className="overflow-scroll">
      <div className="justify-between px-6 pt-6 pb-2 md:flex">
        <div className="relative flex space-x-4">
          <Input
            size="small"
            value={PageState.filterInputValue}
            onChange={onFilterChange}
            onKeyDown={onFilterKeyPress}
            name="email"
            id="email"
            placeholder="Search by email"
            icon={<IconSearch size="tiny" />}
            actions={[
              PageState.filterInputValue && (
                <Button
                  size="tiny"
                  type="text"
                  icon={<IconX size="tiny" />}
                  onClick={() => clearSearch()}
                />
              ),
            ]}
          />
          <Listbox
            size="small"
            value={PageState.filterVerified}
            onChange={onVerifiedFilterChange}
            name="verified"
            id="verified"
          >
            <Listbox.Option label="All Users" value="">
              All Users
            </Listbox.Option>
            <Listbox.Option label="Verified Users" value="verified">
              Verified Users
            </Listbox.Option>
            <Listbox.Option label="Un-Verified Users" value="unverified">
              Un-Verified Users
            </Listbox.Option>
          </Listbox>
        </div>
        <div className="mt-4 flex items-center md:mt-0">
          <Button
            className="mr-2"
            size="tiny"
            icon={<IconRefreshCw />}
            type="default"
            loading={PageState.usersLoading}
            onClick={refreshUsers}
          >
            Reload
          </Button>
          {inviteEnabled && <InviteUserModal />}
        </div>
      </div>
      <section className="mt-4 overflow-visible px-6">
<<<<<<< HEAD
        <div className="section-block--body relative rounded">
=======
        <div className="section-block--body relative overflow-scroll rounded">
>>>>>>> a9d54972
          <div className="inline-block min-w-full align-middle">
            <UsersList />
          </div>
        </div>
      </section>
    </div>
  )
}

export default observer(Users)<|MERGE_RESOLUTION|>--- conflicted
+++ resolved
@@ -109,11 +109,7 @@
         </div>
       </div>
       <section className="mt-4 overflow-visible px-6">
-<<<<<<< HEAD
-        <div className="section-block--body relative rounded">
-=======
         <div className="section-block--body relative overflow-scroll rounded">
->>>>>>> a9d54972
           <div className="inline-block min-w-full align-middle">
             <UsersList />
           </div>
