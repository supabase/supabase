--- conflicted
+++ resolved
@@ -5,7 +5,6 @@
 import { User } from 'data/auth/users-query'
 import UserDropdown from './UserDropdown'
 import { getDateFromIsoString } from './Users.utils'
-import { User } from 'data/auth/users-query'
 
 interface UserListItemProps {
   user: User
@@ -29,11 +28,7 @@
         <span className="text-foreground">{!user.phone ? '-' : user.phone}</span>
       </Table.td>
       <Table.td className="table-cell">
-<<<<<<< HEAD
-        <span className="capitalize text-scale-1200">{user?.raw_app_meta_data?.provider}</span>
-=======
         <span className="capitalize text-foreground">{user?.raw_app_meta_data?.provider}</span>
->>>>>>> dde0bde5
       </Table.td>
       <Table.td className="table-cell">
         <span className="text-foreground">{createdAt?.format('DD MMM, YYYY HH:mm')}</span>
