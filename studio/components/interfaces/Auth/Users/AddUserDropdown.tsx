import * as Tooltip from '@radix-ui/react-tooltip'
import { PermissionAction } from '@supabase/shared-types/out/constants'
import { useState } from 'react'
import semver from 'semver'
<<<<<<< HEAD

import { useCheckPermissions } from 'hooks'
import { IS_PLATFORM } from 'lib/constants'
import { Button, Dropdown, IconChevronDown, IconMail, IconUserPlus } from 'ui'
=======
import {
  Button,
  DropdownMenuContent_Shadcn_,
  DropdownMenuItem_Shadcn_,
  DropdownMenuTrigger_Shadcn_,
  DropdownMenu_Shadcn_,
  IconChevronDown,
  IconMail,
  IconUserPlus,
} from 'ui'

import { useCheckPermissions } from 'hooks'
import { IS_PLATFORM } from 'lib/constants'
>>>>>>> dde0bde5
import CreateUserModal from './CreateUserModal'
import InviteUserModal from './InviteUserModal'

export type AddUserDropdownProps = {
  projectKpsVersion?: string
}

const AddUserDropdown = ({ projectKpsVersion }: AddUserDropdownProps) => {
  const inviteEnabled = IS_PLATFORM
    ? semver.gte(
        // @ts-ignore
        semver.coerce(projectKpsVersion ?? 'kps-v2.5.4'),
        semver.coerce('kps-v2.5.3')
      )
    : true

  const canInviteUsers = useCheckPermissions(PermissionAction.AUTH_EXECUTE, 'invite_user')
  const canCreateUsers = useCheckPermissions(PermissionAction.AUTH_EXECUTE, 'create_user')

  const [inviteVisible, setInviteVisible] = useState(false)
  const [createVisible, setCreateVisible] = useState(false)

  return (
    <>
<<<<<<< HEAD
      <Dropdown
        side="bottom"
        align="end"
        size="small"
        overlay={
          <>
            {inviteEnabled && (
              <Tooltip.Root delayDuration={0}>
                <Tooltip.Trigger className="w-full text-left">
                  <Dropdown.Item
                    icon={<IconMail size="small" />}
                    disabled={!canInviteUsers}
                    onClick={() => setInviteVisible(true)}
                  >
                    Send invitation
                  </Dropdown.Item>
                </Tooltip.Trigger>
                {!canInviteUsers && (
                  <Tooltip.Portal>
                    <Tooltip.Content side="bottom">
                      <Tooltip.Arrow className="radix-tooltip-arrow" />
                      <div
                        className={[
                          'rounded bg-scale-100 py-1 px-2 leading-none shadow',
                          'border border-scale-200',
                        ].join(' ')}
                      >
                        <span className="text-xs text-scale-1200">
                          You need additional permissions to invite users
                        </span>
                      </div>
                    </Tooltip.Content>
                  </Tooltip.Portal>
                )}
              </Tooltip.Root>
            )}

            <Tooltip.Root delayDuration={0}>
              <Tooltip.Trigger className="w-full text-left">
                <Dropdown.Item
                  icon={<IconUserPlus size="small" />}
                  disabled={!canCreateUsers}
                  onClick={() => setCreateVisible(true)}
=======
      <DropdownMenu_Shadcn_>
        <DropdownMenuTrigger_Shadcn_>
          <Button type="primary" iconRight={<IconChevronDown strokeWidth={1.5} />}>
            Add user
          </Button>
        </DropdownMenuTrigger_Shadcn_>
        <DropdownMenuContent_Shadcn_ side="bottom" align="end">
          {inviteEnabled && (
            <Tooltip.Root delayDuration={0}>
              <Tooltip.Trigger className="w-full">
                <DropdownMenuItem_Shadcn_
                  className="space-x-2"
                  disabled={!canInviteUsers}
                  onClick={() => setInviteVisible(true)}
>>>>>>> dde0bde5
                >
                  <IconMail size="small" />
                  <p className="text">Send invitation</p>
                </DropdownMenuItem_Shadcn_>
              </Tooltip.Trigger>
              {!canInviteUsers && (
                <Tooltip.Portal>
                  <Tooltip.Content side="bottom">
                    <Tooltip.Arrow className="radix-tooltip-arrow" />
                    <div
                      className={[
                        'rounded bg-scale-100 py-1 px-2 leading-none shadow',
                        'border border-scale-200',
                      ].join(' ')}
                    >
                      <span className="text-xs text-foreground">
                        You need additional permissions to invite users
                      </span>
                    </div>
                  </Tooltip.Content>
                </Tooltip.Portal>
              )}
            </Tooltip.Root>
          )}

          <Tooltip.Root delayDuration={0}>
            <Tooltip.Trigger className="w-full text-left">
              <DropdownMenuItem_Shadcn_
                className="space-x-2"
                disabled={!canCreateUsers}
                onClick={() => setCreateVisible(true)}
              >
                <IconUserPlus size="small" />
                <p className="text">Create new user</p>
              </DropdownMenuItem_Shadcn_>
            </Tooltip.Trigger>

            {!canCreateUsers && (
              <Tooltip.Portal>
                <Tooltip.Content side="bottom">
                  <Tooltip.Arrow className="radix-tooltip-arrow" />
                  <div
                    className={[
                      'rounded bg-scale-100 py-1 px-2 leading-none shadow',
                      'border border-scale-200',
                    ].join(' ')}
                  >
                    <span className="text-xs text-foreground">
                      You need additional permissions to create users
                    </span>
                  </div>
                </Tooltip.Content>
              </Tooltip.Portal>
            )}
          </Tooltip.Root>
        </DropdownMenuContent_Shadcn_>
      </DropdownMenu_Shadcn_>

      {inviteEnabled && <InviteUserModal visible={inviteVisible} setVisible={setInviteVisible} />}
      <CreateUserModal visible={createVisible} setVisible={setCreateVisible} />
    </>
  )
}

export default AddUserDropdown<|MERGE_RESOLUTION|>--- conflicted
+++ resolved
@@ -2,12 +2,6 @@
 import { PermissionAction } from '@supabase/shared-types/out/constants'
 import { useState } from 'react'
 import semver from 'semver'
-<<<<<<< HEAD
-
-import { useCheckPermissions } from 'hooks'
-import { IS_PLATFORM } from 'lib/constants'
-import { Button, Dropdown, IconChevronDown, IconMail, IconUserPlus } from 'ui'
-=======
 import {
   Button,
   DropdownMenuContent_Shadcn_,
@@ -21,7 +15,6 @@
 
 import { useCheckPermissions } from 'hooks'
 import { IS_PLATFORM } from 'lib/constants'
->>>>>>> dde0bde5
 import CreateUserModal from './CreateUserModal'
 import InviteUserModal from './InviteUserModal'
 
@@ -46,51 +39,6 @@
 
   return (
     <>
-<<<<<<< HEAD
-      <Dropdown
-        side="bottom"
-        align="end"
-        size="small"
-        overlay={
-          <>
-            {inviteEnabled && (
-              <Tooltip.Root delayDuration={0}>
-                <Tooltip.Trigger className="w-full text-left">
-                  <Dropdown.Item
-                    icon={<IconMail size="small" />}
-                    disabled={!canInviteUsers}
-                    onClick={() => setInviteVisible(true)}
-                  >
-                    Send invitation
-                  </Dropdown.Item>
-                </Tooltip.Trigger>
-                {!canInviteUsers && (
-                  <Tooltip.Portal>
-                    <Tooltip.Content side="bottom">
-                      <Tooltip.Arrow className="radix-tooltip-arrow" />
-                      <div
-                        className={[
-                          'rounded bg-scale-100 py-1 px-2 leading-none shadow',
-                          'border border-scale-200',
-                        ].join(' ')}
-                      >
-                        <span className="text-xs text-scale-1200">
-                          You need additional permissions to invite users
-                        </span>
-                      </div>
-                    </Tooltip.Content>
-                  </Tooltip.Portal>
-                )}
-              </Tooltip.Root>
-            )}
-
-            <Tooltip.Root delayDuration={0}>
-              <Tooltip.Trigger className="w-full text-left">
-                <Dropdown.Item
-                  icon={<IconUserPlus size="small" />}
-                  disabled={!canCreateUsers}
-                  onClick={() => setCreateVisible(true)}
-=======
       <DropdownMenu_Shadcn_>
         <DropdownMenuTrigger_Shadcn_>
           <Button type="primary" iconRight={<IconChevronDown strokeWidth={1.5} />}>
@@ -105,7 +53,6 @@
                   className="space-x-2"
                   disabled={!canInviteUsers}
                   onClick={() => setInviteVisible(true)}
->>>>>>> dde0bde5
                 >
                   <IconMail size="small" />
                   <p className="text">Send invitation</p>
