--- conflicted
+++ resolved
@@ -23,19 +23,11 @@
       <div className="hidden sm:block">
         <p className="text-xs text-foreground-lighter">
           Showing
-<<<<<<< HEAD
-          <span className="px-1 font-medium text-scale-1100">{fromRow}</span>
-          to
-          <span className="px-1 font-medium text-scale-1100">{toRow}</span>
-          of
-          <span className="px-1 font-medium text-scale-1100">{total}</span>
-=======
           <span className="px-1 font-medium text-foreground-light">{fromRow}</span>
           to
           <span className="px-1 font-medium text-foreground-light">{toRow}</span>
           of
           <span className="px-1 font-medium text-foreground-light">{total}</span>
->>>>>>> dde0bde5
           results
         </p>
       </div>
