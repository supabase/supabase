import { PermissionAction } from '@supabase/shared-types/out/constants'
import { observer } from 'mobx-react-lite'
import { useContext } from 'react'
import { Button, Form, IconMail, Input, Modal } from 'ui'

import { checkPermissions, useStore } from 'hooks'
import { post } from 'lib/common/fetch'
import { API_URL } from 'lib/constants'
import { PageContext } from 'pages/project/[ref]/auth/users'

export type InviteUserModalProps = {
  visible: boolean
  setVisible: (visible: boolean) => void
}

const InviteUserModal = ({ visible, setVisible }: InviteUserModalProps) => {
  const { ui } = useStore()
  const PageState: any = useContext(PageContext)

  const handleToggle = () => setVisible(!visible)
  const canInviteUsers = checkPermissions(PermissionAction.AUTH_EXECUTE, 'invite_user')

  const validate = (values: any) => {
    const errors: any = {}
    const emailValidateRegex =
      /^[a-zA-Z0-9.!#$%&'*+/=?^_`{|}~-]+@[a-zA-Z0-9-]+(?:\.[a-zA-Z0-9-]+)*$/

    if (values.email.length === 0) {
      errors.email = 'Please enter a valid email'
    } else if (!emailValidateRegex.test(values.email)) {
      errors.email = `${values.email} is an invalid email`
    }

    return errors
  }

  const onInviteUser = async (values: any, { setSubmitting }: any) => {
    setSubmitting(true)

    const response = await post(`${API_URL}/auth/${PageState.projectRef}/invite`, {
      email: values.email,
    })
    if (response.error) {
      ui.setNotification({
        category: 'error',
        message: `Failed to invite user: ${response.error.message}`,
      })
    } else {
      PageState.fetchData(1)
      ui.setNotification({
        category: 'success',
        message: `Sent invite email to ${values.email}`,
      })
      setVisible(false)
    }

    setSubmitting(false)
  }

  return (
    <div>
<<<<<<< HEAD
      <Tooltip.Root delayDuration={0}>
        <Tooltip.Trigger>
          <Button as="span" onClick={handleToggle} icon={<IconPlus />} disabled={!canInviteUsers}>
            Invite
          </Button>
        </Tooltip.Trigger>
        {!canInviteUsers && (
          <Tooltip.Portal>
            <Tooltip.Content side="bottom">
              <Tooltip.Arrow className="radix-tooltip-arrow" />
              <div
                className={[
                  'rounded bg-scale-100 py-1 px-2 leading-none shadow',
                  'border border-scale-200',
                ].join(' ')}
              >
                <span className="text-xs text-scale-1200">
                  You need additional permissions to invite users
                </span>
              </div>
            </Tooltip.Content>
          </Tooltip.Portal>
        )}
      </Tooltip.Root>
=======
>>>>>>> c071ee62
      <Modal
        closable
        hideFooter
        size="small"
        key="invite-user-modal"
        visible={visible}
        header="Invite a new user"
        onCancel={handleToggle}
      >
        <Form
          validateOnBlur={false}
          initialValues={{ email: '' }}
          validate={validate}
          onSubmit={onInviteUser}
        >
          {({ isSubmitting }: { isSubmitting: boolean }) => (
            <div className="space-y-6 py-4">
              <Modal.Content>
                <Input
                  id="email"
                  className="w-full"
                  label="User email"
                  icon={<IconMail />}
                  type="email"
                  name="email"
                  placeholder="User email"
                />
              </Modal.Content>

              <Modal.Content>
                <Button
                  block
                  size="small"
                  htmlType="submit"
                  loading={isSubmitting}
                  disabled={!canInviteUsers || isSubmitting}
                >
                  Invite user
                </Button>
              </Modal.Content>
            </div>
          )}
        </Form>
      </Modal>
    </div>
  )
}

export default observer(InviteUserModal)<|MERGE_RESOLUTION|>--- conflicted
+++ resolved
@@ -59,33 +59,6 @@
 
   return (
     <div>
-<<<<<<< HEAD
-      <Tooltip.Root delayDuration={0}>
-        <Tooltip.Trigger>
-          <Button as="span" onClick={handleToggle} icon={<IconPlus />} disabled={!canInviteUsers}>
-            Invite
-          </Button>
-        </Tooltip.Trigger>
-        {!canInviteUsers && (
-          <Tooltip.Portal>
-            <Tooltip.Content side="bottom">
-              <Tooltip.Arrow className="radix-tooltip-arrow" />
-              <div
-                className={[
-                  'rounded bg-scale-100 py-1 px-2 leading-none shadow',
-                  'border border-scale-200',
-                ].join(' ')}
-              >
-                <span className="text-xs text-scale-1200">
-                  You need additional permissions to invite users
-                </span>
-              </div>
-            </Tooltip.Content>
-          </Tooltip.Portal>
-        )}
-      </Tooltip.Root>
-=======
->>>>>>> c071ee62
       <Modal
         closable
         hideFooter
