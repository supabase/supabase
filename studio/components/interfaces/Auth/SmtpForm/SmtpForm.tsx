import { Alert, Form, Input, InputNumber, Toggle } from '@supabase/ui'
import { observer } from 'mobx-react-lite'
import { useEffect, useState } from 'react'
import { number, object, string } from 'yup'

import {
  FormActions,
  FormHeader,
  FormPanel,
  FormSection,
  FormSectionContent,
  FormSectionLabel,
} from 'components/ui/Forms'
import { useStore } from 'hooks'
import { domainRegex } from './../Auth.constants'
import { defaultDisabledSmtpFormValues } from './SmtpForm.constants'
import { generateFormValues, isSmtpEnabled } from './SmtpForm.utils'

const SmtpForm = () => {
  const { authConfig, ui } = useStore()
  const [enableSmtp, setEnableSmtp] = useState(false)
  const { config, isLoaded } = authConfig

  const formId = 'auth-config-smtp-form'
  const initialValues = generateFormValues(authConfig.config)

  useEffect(() => {
    if (isLoaded && isSmtpEnabled(config)) {
      setEnableSmtp(true)
    }
  }, [isLoaded])

  const schema = object({
    SMTP_ADMIN_EMAIL: string().when([], {
      is: () => {
        return enableSmtp
      },
      then: (schema) => schema.email('Must be a valid email').required('Sender email is required'),
      otherwise: (schema) => schema,
    }),
    SMTP_SENDER_NAME: string().when([], {
      is: () => {
        return enableSmtp
      },
      then: (schema) => schema.required('Sender name is required'),
      otherwise: (schema) => schema,
    }),
    SMTP_HOST: string().when([], {
      is: () => {
        return enableSmtp
      },
      then: (schema) =>
        schema
          .matches(domainRegex, 'Must be a valid URL or IP address')
          .required('Host URL is required.'),
      otherwise: (schema) => schema,
    }),
    SMTP_PORT: number().when([], {
      is: () => {
        return enableSmtp
      },
      then: (schema) =>
        schema
          .required('Port number is required.')
          .min(1, 'Must be a valid port number more than 0')
          .max(65535, 'Must be a valid port number no more than 65535'),
      otherwise: (schema) => schema,
    }),
    SMTP_MAX_FREQUENCY: number().when([], {
      is: () => {
        return enableSmtp
      },
      then: (schema) =>
        schema
          .required('Rate limit is required.')
          .min(1, 'Must be more than 0')
          .max(32767, 'Must not be more than 32,767 an hour'),
      otherwise: (schema) => schema,
    }),
    SMTP_USER: string().when([], {
      is: () => {
        return enableSmtp
      },
      then: (schema) => schema.required('SMTP Username is required'),
      otherwise: (schema) => schema,
    }),
    SMTP_PASS: string().when([], {
      is: () => {
        return enableSmtp
      },
      then: (schema) => schema.required('SMTP password is required'),
      otherwise: (schema) => schema,
    }),
  })

  const onSubmit = async (values: any, { setSubmitting, resetForm }: any) => {
    const payload = enableSmtp ? values : defaultDisabledSmtpFormValues

    // Format payload: Remove redundant value + convert port to string
    delete payload.ENABLE_SMTP
    payload.SMTP_PORT = payload.SMTP_PORT ? payload.SMTP_PORT.toString() : payload.SMTP_PORT

    try {
      setSubmitting(true)
      await authConfig.update(payload)
      ui.setNotification({ category: 'success', message: 'Successfully updated settings' })

      const updatedFormValues = generateFormValues(payload)
      resetForm({ values: updatedFormValues, initialValues: updatedFormValues })
    } catch (error) {
      ui.setNotification({ category: 'error', message: 'Failed to update settings', error })
    } finally {
      setSubmitting(false)
    }
  }

  return (
    <Form id={formId} initialValues={initialValues} onSubmit={onSubmit} validationSchema={schema}>
      {({ isSubmitting, resetForm, values }: any) => {
        const isValidSmtpConfig = isSmtpEnabled(values)
        const hasChanges = JSON.stringify(values) !== JSON.stringify(initialValues)

        useEffect(() => {
          if (isLoaded) {
            const formValues = generateFormValues(config)
            resetForm({ values: formValues, initialValues: formValues })
          }
        }, [isLoaded])

        const onResetForm = () => {
          setEnableSmtp(isSmtpEnabled(initialValues))
          resetForm({ values: initialValues })
        }

        return (
          <>
            <FormHeader
              title="SMTP Settings"
              description="You can use your own SMTP server instead of the built-in email service."
            />
            <FormPanel
              footer={
                <div className="flex justify-between py-4 px-8">
                  <FormActions
                    form={formId}
                    isSubmitting={isSubmitting}
                    hasChanges={hasChanges}
                    handleReset={onResetForm}
                  />
                </div>
              }
            >
              <FormSection>
                <FormSectionContent loading={!isLoaded}>
                  <Toggle
                    name="ENABLE_SMTP"
                    size="small"
                    label="Enable Custom SMTP"
                    layout="flex"
                    checked={enableSmtp}
                    // @ts-ignore
                    onChange={(value: boolean) => setEnableSmtp(value)}
                    descriptionText="Emails will be sent using your custom SMTP provider"
                  />
                </FormSectionContent>
              </FormSection>

              {enableSmtp && !isValidSmtpConfig && (
                <div className="mx-8 mb-8 -mt-4">
                  <Alert withIcon variant="warning" title="All fields below must be filled">
                    The following fields must be filled before custom SMTP can be properly enabled
                  </Alert>
                </div>
              )}

              <FormSection
                visible={enableSmtp}
                header={<FormSectionLabel>Sender details</FormSectionLabel>}
                disabled={!enableSmtp}
              >
                <FormSectionContent loading={!isLoaded}>
                  <Input
                    name="SMTP_ADMIN_EMAIL"
                    id="SMTP_ADMIN_EMAIL"
                    label="Sender email"
                    descriptionText="This is the email address the emails are sent from"
                    placeholder="noreply@yourdomain.com"
                  />
                  <Input
                    name="SMTP_SENDER_NAME"
                    id="SMTP_SENDER_NAME"
                    label="Sender name"
                    descriptionText="Name displayed in the recipient's inbox"
                    placeholder="The name shown on the email"
                  />
                </FormSectionContent>
              </FormSection>

              <FormSection
                visible={enableSmtp}
                disabled={!enableSmtp}
                header={
                  <FormSectionLabel>
                    <span>SMTP Provider Settings</span>
                    <p className="text-scale-900 my-4">
                      Your SMTP Credentials will always be encrypted in our database.
                    </p>
                  </FormSectionLabel>
                }
              >
                <FormSectionContent loading={!isLoaded}>
                  <Input
                    name="SMTP_HOST"
                    placeholder="your.smtp.host.com"
                    id="SMTP_HOST"
                    label="Host"
                    descriptionText="Hostname or IP address of your SMTP server."
                  />
                  <InputNumber
                    name="SMTP_PORT"
                    id="SMTP_PORT"
                    placeholder="587"
                    label="Port number"
                    descriptionText={
                      <>
                        <span className="block">
                          Port used by your SMTP server. Common ports include 25, 465, and 587.{' '}
                        </span>
                        <span className="mt-2 block">
                          Avoid using port 25 as modern SMTP email clients shouldn't use this port,
                          it is traditionally blocked by residential ISPs and Cloud Hosting
                          Providers, to curb the amount of spam.
                        </span>
                      </>
                    }
                  />
                  <InputNumber
                    id="SMTP_MAX_FREQUENCY"
                    name="SMTP_MAX_FREQUENCY"
                    label="Minimum interval between emails being sent"
                    descriptionText="How long between each email can a new email be sent via your SMTP server."
<<<<<<< HEAD
                    actions={<span className="text-scale-900 mr-3">In seconds</span>}
=======
                    actions={<span className="text-scale-900 mr-3">seconds</span>}
                  />
                  <InputNumber
                    id="RATE_LIMIT_EMAIL_SENT"
                    name="RATE_LIMIT_EMAIL_SENT"
                    label="Rate limit for sending emails"
                    descriptionText="How many emails can be sent per hour."
                    actions={<span className="text-scale-900 mr-3">emails per hour</span>}
>>>>>>> 76dff6cc
                  />
                  <InputNumber
                    name="RATE_LIMIT_EMAIL_SENT"
                    id="RATE_LIMIT_EMAIL_SENT"
                    min={0}
                    label="Rate limit for sending emails"
                    descriptionText="How many emails can be sent per hour."
                    actions={<span className="text-scale-900 mr-3">emails per hour</span>}
                  />
                  <Input
                    name="SMTP_USER"
                    id="SMTP_USER"
                    label="Username"
                    placeholder="SMTP Username"
                  />
                  <Input
                    name="SMTP_PASS"
                    id="SMTP_PASS"
                    label="Password"
                    placeholder="SMTP Password"
                  />
                </FormSectionContent>
              </FormSection>
            </FormPanel>
          </>
        )
      }}
    </Form>
  )
}

export default observer(SmtpForm)<|MERGE_RESOLUTION|>--- conflicted
+++ resolved
@@ -239,9 +239,6 @@
                     name="SMTP_MAX_FREQUENCY"
                     label="Minimum interval between emails being sent"
                     descriptionText="How long between each email can a new email be sent via your SMTP server."
-<<<<<<< HEAD
-                    actions={<span className="text-scale-900 mr-3">In seconds</span>}
-=======
                     actions={<span className="text-scale-900 mr-3">seconds</span>}
                   />
                   <InputNumber
@@ -250,7 +247,6 @@
                     label="Rate limit for sending emails"
                     descriptionText="How many emails can be sent per hour."
                     actions={<span className="text-scale-900 mr-3">emails per hour</span>}
->>>>>>> 76dff6cc
                   />
                   <InputNumber
                     name="RATE_LIMIT_EMAIL_SENT"
