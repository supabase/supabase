import Link from 'next/link'
import { IconExternalLink } from 'ui'

const IncidentBanner = () => {
  return (
<<<<<<< HEAD
    <Link href="https://status.supabase.com">
      <a target="_blank" rel="noreferrer">
        <div className="flex cursor-pointer items-center justify-center space-x-2 bg-green-900 py-3 transition hover:bg-green-1000 text-foreground">
          <p className="text-sm font-medium">
            We are currently investigating a technical issue, follow status.supabase.com for updates
          </p>
          <IconExternalLink size={16} strokeWidth={2} />
        </div>
      </a>
=======
    <Link href="https://status.supabase.com" target="_blank" rel="noreferrer">
      <div className="flex cursor-pointer items-center justify-center space-x-2 bg-green-900 py-3 text-scale-400 transition hover:bg-green-1000 dark:text-foreground">
        <p className="text-sm font-medium">
          We are currently investigating a technical issue, follow status.supabase.com for updates
        </p>
        <IconExternalLink size={16} strokeWidth={2} />
      </div>
>>>>>>> 7f1de2f9
    </Link>
  )
}

export default IncidentBanner<|MERGE_RESOLUTION|>--- conflicted
+++ resolved
@@ -3,25 +3,13 @@
 
 const IncidentBanner = () => {
   return (
-<<<<<<< HEAD
-    <Link href="https://status.supabase.com">
-      <a target="_blank" rel="noreferrer">
-        <div className="flex cursor-pointer items-center justify-center space-x-2 bg-green-900 py-3 transition hover:bg-green-1000 text-foreground">
-          <p className="text-sm font-medium">
-            We are currently investigating a technical issue, follow status.supabase.com for updates
-          </p>
-          <IconExternalLink size={16} strokeWidth={2} />
-        </div>
-      </a>
-=======
     <Link href="https://status.supabase.com" target="_blank" rel="noreferrer">
-      <div className="flex cursor-pointer items-center justify-center space-x-2 bg-green-900 py-3 text-scale-400 transition hover:bg-green-1000 dark:text-foreground">
+      <div className="flex cursor-pointer items-center justify-center space-x-2 bg-green-900 py-3 transition hover:bg-green-1000 text-foreground">
         <p className="text-sm font-medium">
           We are currently investigating a technical issue, follow status.supabase.com for updates
         </p>
         <IconExternalLink size={16} strokeWidth={2} />
       </div>
->>>>>>> 7f1de2f9
     </Link>
   )
 }
