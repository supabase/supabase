--- conflicted
+++ resolved
@@ -2,7 +2,7 @@
 import { useRouter } from 'next/router'
 import { useState } from 'react'
 
-import { useTheme } from 'common'
+import { useTheme } from 'next-themes'
 import { useFlag } from 'hooks'
 import { useSignOut } from 'lib/auth'
 import { useProfile } from 'lib/profile'
@@ -21,15 +21,6 @@
   useCommandMenu,
 } from 'ui'
 
-<<<<<<< HEAD
-import { useTheme } from 'next-themes'
-import { useFlag } from 'hooks'
-import { useSignOut } from 'lib/auth'
-import { useProfile } from 'lib/profile'
-import { useState } from 'react'
-
-=======
->>>>>>> a319b2b9
 const UserSettingsDropdown = () => {
   const signOut = useSignOut()
   const router = useRouter()
