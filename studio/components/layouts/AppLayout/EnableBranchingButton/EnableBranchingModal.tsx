import { zodResolver } from '@hookform/resolvers/zod'
import { useParams } from 'common'
import Link from 'next/link'
import { useEffect, useMemo, useState } from 'react'
import { useForm } from 'react-hook-form'
import {
  AlertDescription_Shadcn_,
  AlertTitle_Shadcn_,
  Alert_Shadcn_,
  Button,
  Form_Shadcn_,
  IconAlertCircle,
  IconFileText,
  IconGitBranch,
  Modal,
} from 'ui'
import * as z from 'zod'

import SidePanelGitHubRepoLinker from 'components/interfaces/Organization/IntegrationSettings/SidePanelGitHubRepoLinker'
import AlertError from 'components/ui/AlertError'
import { GenericSkeletonLoader } from 'components/ui/ShimmeringLoader'
import { useBranchCreateMutation } from 'data/branches/branch-create-mutation'
import { useCheckGithubBranchValidity } from 'data/integrations/integrations-github-branch-check'
import { useOrgIntegrationsQuery } from 'data/integrations/integrations-query-org-only'
import { useSelectedOrganization, useStore } from 'hooks'
import { useAppStateSnapshot } from 'state/app-state'
import GithubRepositorySelection from './GithubRepositorySelection'

const EnableBranchingModal = () => {
  const { ui } = useStore()
  const { ref } = useParams()
  const snap = useAppStateSnapshot()
  const selectedOrg = useSelectedOrganization()

  // [Joshen] There's something weird with RHF that I can't figure out atm
  // but calling form.formState.isValid somehow removes the onBlur check,
  // and makes the validation run onChange instead. This is a workaround
  const [isValid, setIsValid] = useState(false)
  const isOrgBilling = !!selectedOrg?.subscription_id

  const {
    data: integrations,
    error: integrationsError,
    isLoading: isLoadingIntegrations,
    isSuccess: isSuccessIntegrations,
    isError: isErrorIntegrations,
  } = useOrgIntegrationsQuery({
    orgSlug: selectedOrg?.slug,
  })

  const hasGithubIntegrationInstalled =
    integrations?.some((integration) => integration.integration.name === 'GitHub') ?? false
  const githubIntegration = integrations?.find(
    (integration) =>
      integration.integration.name === 'GitHub' &&
      integration.organization.slug === selectedOrg?.slug
  )
  const githubConnection = githubIntegration?.connections.find(
    (connection) => connection.supabase_project_ref === ref
  )
  const [repoOwner, repoName] = githubConnection?.metadata.name.split('/') ?? []

  const { mutateAsync: checkGithubBranchValidity, isLoading: isChecking } =
    useCheckGithubBranchValidity({ onError: () => {} })

  const { mutate: createBranch, isLoading: isCreating } = useBranchCreateMutation({
    onSuccess: () => {
      ui.setNotification({ category: 'success', message: `Successfully created new branch` })
      snap.setShowEnableBranchingModal(false)
    },
  })

  const formId = 'enable-branching-form'
  const FormSchema = z.object({
    branchName: z
      .string()
      .refine((val) => val.length > 1, `Please enter a branch name from ${repoOwner}/${repoName}`)
      .refine(async (val) => {
        try {
          if (val.length > 0) {
            await checkGithubBranchValidity({
              organizationIntegrationId: githubIntegration?.id,
              repoOwner,
              repoName,
              branchName: val,
            })
            setIsValid(true)
          }
          return true
        } catch (error) {
          setIsValid(false)
          return false
        }
      }, `Unable to find branch from ${repoOwner}/${repoName}`),
  })
  const form = useForm<z.infer<typeof FormSchema>>({
    mode: 'onBlur',
    reValidateMode: 'onChange',
    resolver: zodResolver(FormSchema),
    defaultValues: { branchName: '' },
  })

  const canSubmit = form.getValues('branchName').length > 0 && !isChecking && isValid
  const onSubmit = (data: z.infer<typeof FormSchema>) => {
    if (!ref) return console.error('Project ref is required')
    createBranch({ projectRef: ref, branchName: data.branchName, gitBranch: data.branchName })
  }

  useEffect(() => {
    if (form && snap.showEnableBranchingModal) {
      setIsValid(false)
      form.reset()
    }
  }, [form, snap.showEnableBranchingModal])

  return (
    <>
      <Modal
        hideFooter
        visible={snap.showEnableBranchingModal}
        onCancel={() => snap.setShowEnableBranchingModal(false)}
        className="!bg"
        size="medium"
      >
<<<<<<< HEAD
        <Modal.Content className="px-7 py-5 flex items-center space-x-4">
          <IconGitBranch strokeWidth={2} size={20} />
          <div>
            <p className="text-foreground">Enable database branching</p>
            <p className="text-sm text-light">Manage environments in Supabase</p>
          </div>
        </Modal.Content>

        {!isOrgBilling ? (
          <>
            <Modal.Content className="px-3 border-y bg-alternative">
              <Alert_Shadcn_ variant="default" className="rounded-none border-0">
                <IconAlertCircle strokeWidth={2} />
                <AlertTitle_Shadcn_>
                  Organization-based billing migration required
                </AlertTitle_Shadcn_>
                <AlertDescription_Shadcn_>
                  <p className="!leading-normal">
                    Your organization will first need to be migrated to use our new
                    organization-based billing before you can enable Branching.
                  </p>
                  <p className="!leading-normal mt-1">
                    You may do so under the billing settings of your organization.
                  </p>
                </AlertDescription_Shadcn_>
              </Alert_Shadcn_>
            </Modal.Content>
            <Modal.Content className="px-4 pt-3">
              <div className="flex items-center justify-end space-x-2 py-2 pb-4">
                <Button
                  disabled={isCreating}
                  type="default"
                  onClick={() => snap.setShowEnableBranchingModal(false)}
                >
                  Understood
                </Button>
                <Button asChild>
                  <Link href={`/org/${selectedOrg?.slug}/billing`}>
                    <a>Organization settings</a>
                  </Link>
                </Button>
=======
        <Form_Shadcn_ {...form}>
          <form
            id={formId}
            className="space-y-4"
            onSubmit={form.handleSubmit(onSubmit)}
            onChange={() => setIsValid(false)}
          >
            <Modal.Content className="px-7 py-5 flex items-center space-x-4">
              <IconGitBranch strokeWidth={2} size={20} />
              <div>
                <p className="text-foreground">Enable database branching</p>
                <p className="text-sm text-light">Manage environments in Supabase</p>
>>>>>>> 237fdb8d
              </div>
            </Modal.Content>

            {!isOrgBilling ? (
              <>
                <Modal.Content className="px-3 border-y bg-alternative">
                  <Alert_Shadcn_ variant="default" className="rounded-none border-0">
                    <IconAlertCircle strokeWidth={2} />
                    <AlertTitle_Shadcn_>
                      Organization-based billing migration required
                    </AlertTitle_Shadcn_>
                    <AlertDescription_Shadcn_>
                      <p className="!leading-normal">
                        Your organization will first need to be migrated to use our new
                        organization-based billing before you can enable Branching.
                      </p>
                      <p className="!leading-normal mt-1">
                        You may do so under the billing settings of your organization.
                      </p>
                    </AlertDescription_Shadcn_>
                  </Alert_Shadcn_>
                </Modal.Content>
                <Modal.Content className="px-4 pt-3">
                  <div className="flex items-center justify-end space-x-2 py-2 pb-4">
                    <Button
                      disabled={isCreating}
                      type="default"
                      onClick={() => snap.setShowEnableBranchingModal(false)}
                    >
                      Understood
                    </Button>
                    <Link passHref href={`/org/${selectedOrg?.slug}/billing`}>
                      <Button asChild>
                        <a>Organization settings</a>
                      </Button>
                    </Link>
                  </div>
                </Modal.Content>
              </>
            ) : (
              <>
                {isLoadingIntegrations && (
                  <>
                    <Modal.Separator />
                    <Modal.Content className="px-7 py-6">
                      <GenericSkeletonLoader />
                    </Modal.Content>
                    <Modal.Separator />
                  </>
                )}

                {isErrorIntegrations && (
                  <>
                    <Modal.Separator />
                    <Modal.Content className="px-7 py-6">
                      <AlertError
                        error={integrationsError}
                        subject="Failed to retrieve integrations"
                      />
                    </Modal.Content>
                    <Modal.Separator />
                  </>
                )}

                {isSuccessIntegrations && (
                  <>
                    <GithubRepositorySelection
                      form={form}
                      isChecking={isChecking}
                      isValid={canSubmit}
                      integration={githubIntegration}
                      hasGithubIntegrationInstalled={hasGithubIntegrationInstalled}
                    />
                  </>
                )}

                <Modal.Content className="px-7 py-6 flex flex-col gap-3">
                  <p className="text-sm text-light">Please keep in mind the following:</p>
                  <div className="flex flex-row gap-4">
                    <div>
                      <figure className="w-10 h-10 rounded-md bg-warning-200 border border-warning-300 flex items-center justify-center">
                        <IconFileText className="text-amber-900" size={20} strokeWidth={2} />
                      </figure>
                    </div>
                    <div>
                      <p className="text-sm text-foreground">
                        You will not be able to use the dashboard to make changes to the database
                      </p>
                      <p className="text-sm text-light">
                        Schema changes for database preview branches must be done via Git. We are
                        nonetheless working on allowing the dashboard to make schema changes for
                        preview branches.
                      </p>
                    </div>
                  </div>
                </Modal.Content>

                <Modal.Separator />

                <Modal.Content className="px-7">
                  <div className="flex items-center space-x-2 py-2 pb-4">
                    <Button
                      size="medium"
                      block
                      disabled={isCreating}
                      type="default"
                      onClick={() => snap.setShowEnableBranchingModal(false)}
                    >
                      Cancel
                    </Button>
                    <Button
                      block
                      size="medium"
                      form={formId}
                      disabled={isCreating || !canSubmit}
                      loading={isCreating}
                      type="primary"
                      htmlType="submit"
                    >
                      I understand, enable branching
                    </Button>
                  </div>
                </Modal.Content>
              </>
            )}
          </form>
        </Form_Shadcn_>
      </Modal>

      <SidePanelGitHubRepoLinker projectRef={ref} />
    </>
  )
}

export default EnableBranchingModal<|MERGE_RESOLUTION|>--- conflicted
+++ resolved
@@ -122,49 +122,6 @@
         className="!bg"
         size="medium"
       >
-<<<<<<< HEAD
-        <Modal.Content className="px-7 py-5 flex items-center space-x-4">
-          <IconGitBranch strokeWidth={2} size={20} />
-          <div>
-            <p className="text-foreground">Enable database branching</p>
-            <p className="text-sm text-light">Manage environments in Supabase</p>
-          </div>
-        </Modal.Content>
-
-        {!isOrgBilling ? (
-          <>
-            <Modal.Content className="px-3 border-y bg-alternative">
-              <Alert_Shadcn_ variant="default" className="rounded-none border-0">
-                <IconAlertCircle strokeWidth={2} />
-                <AlertTitle_Shadcn_>
-                  Organization-based billing migration required
-                </AlertTitle_Shadcn_>
-                <AlertDescription_Shadcn_>
-                  <p className="!leading-normal">
-                    Your organization will first need to be migrated to use our new
-                    organization-based billing before you can enable Branching.
-                  </p>
-                  <p className="!leading-normal mt-1">
-                    You may do so under the billing settings of your organization.
-                  </p>
-                </AlertDescription_Shadcn_>
-              </Alert_Shadcn_>
-            </Modal.Content>
-            <Modal.Content className="px-4 pt-3">
-              <div className="flex items-center justify-end space-x-2 py-2 pb-4">
-                <Button
-                  disabled={isCreating}
-                  type="default"
-                  onClick={() => snap.setShowEnableBranchingModal(false)}
-                >
-                  Understood
-                </Button>
-                <Button asChild>
-                  <Link href={`/org/${selectedOrg?.slug}/billing`}>
-                    <a>Organization settings</a>
-                  </Link>
-                </Button>
-=======
         <Form_Shadcn_ {...form}>
           <form
             id={formId}
@@ -177,7 +134,6 @@
               <div>
                 <p className="text-foreground">Enable database branching</p>
                 <p className="text-sm text-light">Manage environments in Supabase</p>
->>>>>>> 237fdb8d
               </div>
             </Modal.Content>
 
