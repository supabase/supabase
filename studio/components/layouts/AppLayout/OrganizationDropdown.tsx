--- conflicted
+++ resolved
@@ -82,11 +82,9 @@
                       ? `/org/${org.slug}`
                       : `/org/${org.slug}/general`
                     return (
-<<<<<<< HEAD
                       <CommandItem_Shadcn_
                         key={org.slug}
-                        asChild
-                        value={org.name}
+                        value={`${org.name} - ${org.slug}`}
                         className="cursor-pointer w-full flex items-center justify-between"
                         onSelect={() => {
                           setOpen(false)
@@ -99,68 +97,27 @@
                           {org.slug === slug && <IconCheck />}
                         </Link>
                       </CommandItem_Shadcn_>
-=======
-                      <Link passHref href={href} key={org.slug}>
-                        <CommandItem_Shadcn_
-                          asChild
-                          value={`${org.name} - ${org.slug}`}
-                          className="cursor-pointer w-full flex items-center justify-between"
-                          onSelect={() => {
-                            setOpen(false)
-                            router.push(href)
-                          }}
-                          onClick={() => setOpen(false)}
-                        >
-                          <a>
-                            {org.name}
-                            {org.slug === slug && <IconCheck />}
-                          </a>
-                        </CommandItem_Shadcn_>
-                      </Link>
->>>>>>> 09adec62
                     )
                   })}
                 </ScrollArea>
               </CommandGroup_Shadcn_>
-<<<<<<< HEAD
-              <CommandGroup_Shadcn_ className="border-t">
-                <CommandItem_Shadcn_
-                  asChild
-                  className="cursor-pointer flex items-center space-x-2 w-full"
-                  onSelect={(e) => {
-                    setOpen(false)
-                    router.push(`/new`)
-                  }}
-                  onClick={() => setOpen(false)}
-                >
-                  <Link href="/new">
-                    <IconPlus size={14} strokeWidth={1.5} />
-                    <p>New organization</p>
-                  </Link>
-                </CommandItem_Shadcn_>
-              </CommandGroup_Shadcn_>
-=======
               {organizationCreationEnabled && (
                 <CommandGroup_Shadcn_ className="border-t">
-                  <Link passHref href="/new">
-                    <CommandItem_Shadcn_
-                      asChild
-                      className="cursor-pointer flex items-center space-x-2 w-full"
-                      onSelect={(e) => {
-                        setOpen(false)
-                        router.push(`/new`)
-                      }}
-                      onClick={() => setOpen(false)}
-                    >
-                      <a>
-                        <IconPlus size={14} strokeWidth={1.5} />
-                        <p>New organization</p>
-                      </a>
-                    </CommandItem_Shadcn_>
-                  </Link>
+                  <CommandItem_Shadcn_
+                    className="cursor-pointer flex items-center space-x-2 w-full"
+                    onSelect={(e) => {
+                      setOpen(false)
+                      router.push(`/new`)
+                    }}
+                    onClick={() => setOpen(false)}
+                  >
+                    <Link href="/new">
+                      <IconPlus size={14} strokeWidth={1.5} />
+                      <p>New organization</p>
+                    </Link>
+                  </CommandItem_Shadcn_>
                 </CommandGroup_Shadcn_>
               )}
->>>>>>> 09adec62
             </CommandList_Shadcn_>
           </Command_Shadcn_>
         </PopoverContent_Shadcn_>
