import * as Tooltip from '@radix-ui/react-tooltip'
import { PermissionAction } from '@supabase/shared-types/out/constants'
import { useParams } from 'common'
import { partition } from 'lodash'
import { useMemo, useState } from 'react'
import {
  Alert,
  AlertDescription_Shadcn_,
  AlertTitle_Shadcn_,
  Alert_Shadcn_,
  Button,
<<<<<<< HEAD
  DropdownMenuContent_Shadcn_,
  DropdownMenuRadioGroup_Shadcn_,
  DropdownMenuRadioItem_Shadcn_,
  DropdownMenuTrigger_Shadcn_,
  DropdownMenu_Shadcn_,
=======
  CommandEmpty_Shadcn_,
  CommandGroup_Shadcn_,
  CommandInput_Shadcn_,
  CommandItem_Shadcn_,
  CommandList_Shadcn_,
  Command_Shadcn_,
  Dropdown,
  IconCheck,
>>>>>>> ffd700e2
  IconChevronsDown,
  IconCode,
  IconEdit,
  IconLoader,
  IconPlus,
  IconRefreshCw,
  IconSearch,
  IconX,
  Input,
  Menu,
  Modal,
  PopoverContent_Shadcn_,
  PopoverTrigger_Shadcn_,
  Popover_Shadcn_,
  ScrollArea,
} from 'ui'

import InfiniteList from 'components/ui/InfiniteList'
import { useSchemasQuery } from 'data/database/schemas-query'
import { useEntityTypesQuery } from 'data/entity-types/entity-types-infinite-query'
import { useCheckPermissions, useLocalStorage } from 'hooks'
import { EXCLUDED_SCHEMAS } from 'lib/constants/schemas'
import { useTableEditorStateSnapshot } from 'state/table-editor'
import { useProjectContext } from '../ProjectLayout/ProjectContext'
import EntityListItem from './EntityListItem'

const TableEditorMenu = () => {
  const { id } = useParams()
  const snap = useTableEditorStateSnapshot()

  const [open, setOpen] = useState(false)
  const [showModal, setShowModal] = useState(false)
  const [searchText, setSearchText] = useState<string>('')
  const [sort, setSort] = useLocalStorage<'alphabetical' | 'grouped-alphabetical'>(
    'table-editor-sort',
    'alphabetical'
  )

  const { project } = useProjectContext()
  const {
    data,
    isLoading,
    refetch,
    isRefetching,
    hasNextPage,
    isFetchingNextPage,
    fetchNextPage,
    isPreviousData: isSearching,
  } = useEntityTypesQuery(
    {
      projectRef: project?.ref,
      connectionString: project?.connectionString,
      schema: snap.selectedSchemaName,
      search: searchText || undefined,
      sort,
    },
    {
      keepPreviousData: true,
    }
  )

  const totalCount = data?.pages?.[0].data.count
  const entityTypes = useMemo(
    () => data?.pages.flatMap((page) => page.data.entities),
    [data?.pages]
  )

  const {
    data: schemas,
    isLoading: isSchemasLoading,
    isSuccess: isSchemasSuccess,
    isError: isSchemasError,
    error: schemasError,
    refetch: refetchSchemas,
  } = useSchemasQuery({
    projectRef: project?.ref,
    connectionString: project?.connectionString,
  })

  const schema = schemas?.find((schema) => schema.name === snap.selectedSchemaName)
  const canCreateTables = useCheckPermissions(PermissionAction.TENANT_SQL_ADMIN_WRITE, 'tables')

  const refreshTables = async () => {
    await refetch()
  }

  const [protectedSchemas, openSchemas] = partition(
    (schemas ?? []).sort((a, b) => a.name.localeCompare(b.name)),
    (schema) => EXCLUDED_SCHEMAS.includes(schema?.name ?? '')
  )
  const isLocked = protectedSchemas.some((s) => s.id === schema?.id)

  return (
    <>
      <div
        className="pt-5 flex flex-col flex-grow space-y-4 h-full"
        style={{ maxHeight: 'calc(100vh - 48px)' }}
      >
        {/* Schema selection dropdown */}
        <div className="mx-4">
          {isSchemasLoading && (
            <Button
              type="outline"
              className="w-full [&>span]:w-full"
              icon={<IconLoader className="animate-spin" size={12} />}
            >
              <div>
                <div className="w-full flex space-x-3 py-0.5">
                  <p className="text-xs text-light">Loading schemas...</p>
                </div>
              </div>
            </Button>
          )}

          {isSchemasError && (
            <Alert variant="warning" title="Failed to load schemas" className="!px-3 !py-3">
              <p className="mb-2">Error: {schemasError.message}</p>
              <Button type="default" size="tiny" onClick={() => refetchSchemas()}>
                Reload schemas
              </Button>
            </Alert>
          )}

          {isSchemasSuccess && (
            <Popover_Shadcn_ open={open} onOpenChange={setOpen} modal={false}>
              <PopoverTrigger_Shadcn_ asChild>
                <Button
                  asChild
                  type="outline"
                  className="w-full [&>span]:w-full"
                  iconRight={
                    <IconCode className="text-scale-1100 rotate-90" strokeWidth={2} size={12} />
                  }
                >
                  <div>
                    <div className="w-full flex space-x-3 py-0.5">
                      <p className="text-xs text-light">schema</p>
                      <p className="text-xs">{snap.selectedSchemaName}</p>
                    </div>
                  </div>
                </Button>
              </PopoverTrigger_Shadcn_>
              <PopoverContent_Shadcn_ className="p-0 w-64" side="bottom" align="start">
                <Command_Shadcn_>
                  <CommandInput_Shadcn_ placeholder="Find schema..." />
                  <CommandList_Shadcn_>
                    <CommandEmpty_Shadcn_>No schemas found</CommandEmpty_Shadcn_>
                    <CommandGroup_Shadcn_>
                      <ScrollArea className={(schemas || []).length > 7 ? 'h-[210px]' : ''}>
                        {schemas?.map((schema) => (
                          <CommandItem_Shadcn_
                            asChild
                            key={schema.id}
                            className="cursor-pointer flex items-center space-x-2 w-full"
                            onSelect={() => {
                              setSearchText('')
                              snap.setSelectedSchemaName(schema.name)
                              setOpen(false)
                            }}
                            onClick={() => {
                              setSearchText('')
                              snap.setSelectedSchemaName(schema.name)
                              setOpen(false)
                            }}
                          >
                            <div className="w-full flex items-center justify-between">
                              <p>{schema.name}</p>
                              {schema.name === snap.selectedSchemaName && (
                                <IconCheck className="text-brand" strokeWidth={2} />
                              )}
                            </div>
                          </CommandItem_Shadcn_>
                        ))}
                      </ScrollArea>
                    </CommandGroup_Shadcn_>
                    <CommandGroup_Shadcn_ className="border-t">
                      <CommandItem_Shadcn_
                        asChild
                        className="cursor-pointer flex items-center space-x-2 w-full"
                        onSelect={() => {
                          snap.onAddSchema()
                          setOpen(false)
                        }}
                        onClick={() => {
                          snap.onAddSchema()
                          setOpen(false)
                        }}
                      >
                        <div className="flex items-center space-x-2">
                          <IconPlus />
                          <p>Create a new schema</p>
                        </div>
                      </CommandItem_Shadcn_>
                    </CommandGroup_Shadcn_>
                  </CommandList_Shadcn_>
                </Command_Shadcn_>
              </PopoverContent_Shadcn_>
            </Popover_Shadcn_>
          )}
        </div>

        <div className="space-y-1 mx-4">
          {!isLocked ? (
            <Tooltip.Root delayDuration={0}>
              <Tooltip.Trigger className="w-full">
                <Button
                  asChild
                  block
                  disabled={!canCreateTables}
                  size="tiny"
                  icon={
                    <div className="text-scale-900">
                      <IconEdit size={14} strokeWidth={1.5} />
                    </div>
                  }
                  type="default"
                  style={{ justifyContent: 'start' }}
                  onClick={snap.onAddTable}
                >
                  <span>New table</span>
                </Button>
              </Tooltip.Trigger>
              {!canCreateTables && (
                <Tooltip.Portal>
                  <Tooltip.Content side="bottom">
                    <Tooltip.Arrow className="radix-tooltip-arrow" />
                    <div
                      className={[
                        'rounded bg-scale-100 py-1 px-2 leading-none shadow',
                        'border border-scale-200',
                      ].join(' ')}
                    >
                      <span className="text-xs text-scale-1200">
                        You need additional permissions to create tables
                      </span>
                    </div>
                  </Tooltip.Content>
                </Tooltip.Portal>
              )}
            </Tooltip.Root>
          ) : (
            <Alert_Shadcn_>
              <AlertTitle_Shadcn_ className="text-xs tracking-normal">
                Viewing protected schema
              </AlertTitle_Shadcn_>
              <AlertDescription_Shadcn_ className="text-xs">
                <p className="mb-2">
                  This schema is managed by Supabase and is read-only through the table editor
                </p>
                <Button type="default" size="tiny" onClick={() => setShowModal(true)}>
                  Learn more
                </Button>
              </AlertDescription_Shadcn_>
            </Alert_Shadcn_>
          )}

          {/* Table search input */}
          <div className="mb-2 block">
            <Input
              className="table-editor-search border-none"
              icon={
                isSearching ? (
                  <IconLoader className="animate-spin text-scale-900" size={12} strokeWidth={1.5} />
                ) : (
                  <IconSearch className="text-scale-900" size={12} strokeWidth={1.5} />
                )
              }
              placeholder="Search tables"
              onChange={(e) => setSearchText(e.target.value.trim())}
              value={searchText}
              size="tiny"
              actions={
                searchText && (
                  <Button size="tiny" type="text" onClick={() => setSearchText('')}>
                    <IconX size={12} strokeWidth={2} />
                  </Button>
                )
              }
            />
          </div>
        </div>

<<<<<<< HEAD
                  <div className="flex gap-3 items-center">
                    <DropdownMenu_Shadcn_>
                      <DropdownMenuTrigger_Shadcn_>
=======
        {isLoading ? (
          <div className="mx-4 flex items-center space-x-2">
            <IconLoader className="animate-spin" size={14} strokeWidth={1.5} />
            <p className="text-sm text-scale-1000">Loading entities...</p>
          </div>
        ) : searchText.length === 0 && (entityTypes?.length ?? 0) === 0 ? (
          <div className="mx-4 space-y-1 rounded-md border border-scale-400 bg-scale-300 py-3 px-4">
            <p className="text-xs">No entities available</p>
            <p className="text-xs text-scale-1100">This schema has no entities available yet</p>
          </div>
        ) : searchText.length > 0 && (entityTypes?.length ?? 0) === 0 ? (
          <div className="mx-4 space-y-1 rounded-md border border-scale-400 bg-scale-300 py-3 px-4">
            <p className="text-xs">No results found</p>
            <p className="text-xs text-scale-1100">There are no entities that match your search</p>
          </div>
        ) : (
          <Menu
            type="pills"
            className="flex flex-auto px-2 space-y-6 pb-4"
            ulClassName="flex flex-auto flex-col"
          >
            <Menu.Group
              // @ts-ignore
              title={
                <>
                  <div className="flex w-full items-center justify-between">
                    <div className="flex items-center space-x-1">
                      <p>Tables</p>
                      {totalCount !== undefined && (
                        <p style={{ fontVariantNumeric: 'tabular-nums' }}>({totalCount})</p>
                      )}
                    </div>

                    <div className="flex gap-3 items-center">
                      <Dropdown
                        size="small"
                        side="bottom"
                        align="start"
                        style={{ zIndex: 1 }}
                        overlay={[
                          <Dropdown.Item
                            key="alphabetical"
                            icon={
                              sort === 'alphabetical' ? (
                                <IconCheck size="tiny" />
                              ) : (
                                <div className="w-[14px] h-[14px]" />
                              )
                            }
                            onClick={() => {
                              setSort('alphabetical')
                            }}
                          >
                            Alphabetical
                          </Dropdown.Item>,
                          <Dropdown.Item
                            key="grouped-alphabetical"
                            icon={
                              sort === 'grouped-alphabetical' ? (
                                <IconCheck size="tiny" />
                              ) : (
                                <div className="w-[14px] h-[14px]" />
                              )
                            }
                            onClick={() => {
                              setSort('grouped-alphabetical')
                            }}
                          >
                            Entity Type
                          </Dropdown.Item>,
                        ]}
                      >
>>>>>>> ffd700e2
                        <Tooltip.Root delayDuration={0}>
                          <Tooltip.Trigger asChild>
                            <div className="text-scale-900 transition-colors hover:text-scale-1200">
                              <IconChevronsDown size={18} strokeWidth={1} />
                            </div>
                          </Tooltip.Trigger>
                          <Tooltip.Portal>
                            <Tooltip.Content side="bottom">
                              <Tooltip.Arrow className="radix-tooltip-arrow" />
                              <div
                                className={[
                                  'rounded bg-scale-100 py-1 px-2 leading-none shadow',
                                  'border border-scale-200',
                                ].join(' ')}
                              >
                                <span className="text-xs">Sort By</span>
                              </div>
                            </Tooltip.Content>
                          </Tooltip.Portal>
                        </Tooltip.Root>
<<<<<<< HEAD
                      </DropdownMenuTrigger_Shadcn_>
                      <DropdownMenuContent_Shadcn_
                        side="bottom"
                        align="start"
                        style={{ zIndex: 1 }}
                      >
                        <DropdownMenuRadioGroup_Shadcn_
                          value={sort}
                          onValueChange={(v: any) => setSort(v)}
                        >
                          <DropdownMenuRadioItem_Shadcn_ key="alphabetical" value="alphabetical">
                            <p className="text-scale-1200 text-sm">Alphabetical</p>
                          </DropdownMenuRadioItem_Shadcn_>
                          <DropdownMenuRadioItem_Shadcn_
                            key="grouped-alphabetical"
                            value="grouped-alphabetical"
                          >
                            <p className="text-scale-1200 text-sm">Entity Type</p>
                          </DropdownMenuRadioItem_Shadcn_>
                        </DropdownMenuRadioGroup_Shadcn_>
                      </DropdownMenuContent_Shadcn_>
                    </DropdownMenu_Shadcn_>
=======
                      </Dropdown>
>>>>>>> ffd700e2

                      <button
                        className="cursor-pointer text-scale-900 transition-colors hover:text-scale-1200"
                        onClick={refreshTables}
                      >
                        <IconRefreshCw className={isRefetching ? 'animate-spin' : ''} size={14} />
                      </button>
                    </div>
                  </div>
                </>
              }
            />

            <div className="flex flex-1">
              <InfiniteList
                items={entityTypes}
                ItemComponent={EntityListItem}
                itemProps={{
                  projectRef: project?.ref,
                  id: Number(id),
                }}
                getItemSize={() => 28}
                hasNextPage={hasNextPage}
                isLoadingNextPage={isFetchingNextPage}
                onLoadNextPage={() => fetchNextPage()}
              />
            </div>
          </Menu>
        )}
      </div>

      <Modal
        size="medium"
        visible={showModal}
        header="Schemas managed by Supabase"
        customFooter={
          <div className="flex items-center justify-end space-x-2">
            <Button type="default" onClick={() => setShowModal(false)}>
              Understood
            </Button>
          </div>
        }
        onCancel={() => setShowModal(false)}
      >
        <Modal.Content className="py-4 space-y-2">
          <p className="text-sm">
            The following schemas are managed by Supabase and are currently protected from write
            access through the Table Editor.
          </p>
          <div className="flex flex-wrap gap-1">
            {EXCLUDED_SCHEMAS.map((schema) => (
              <code key={schema} className="text-xs">
                {schema}
              </code>
            ))}
          </div>
          <p className="text-sm !mt-4">
            These schemas are critical to the functionality of your Supabase project and hence we
            highly recommend not altering them.
          </p>
          <p className="text-sm">
            You can, however, still interact with those schemas through the SQL Editor although we
            advise you only do so if you know what you are doing.
          </p>
        </Modal.Content>
      </Modal>
    </>
  )
}

export default TableEditorMenu<|MERGE_RESOLUTION|>--- conflicted
+++ resolved
@@ -9,13 +9,6 @@
   AlertTitle_Shadcn_,
   Alert_Shadcn_,
   Button,
-<<<<<<< HEAD
-  DropdownMenuContent_Shadcn_,
-  DropdownMenuRadioGroup_Shadcn_,
-  DropdownMenuRadioItem_Shadcn_,
-  DropdownMenuTrigger_Shadcn_,
-  DropdownMenu_Shadcn_,
-=======
   CommandEmpty_Shadcn_,
   CommandGroup_Shadcn_,
   CommandInput_Shadcn_,
@@ -24,7 +17,6 @@
   Command_Shadcn_,
   Dropdown,
   IconCheck,
->>>>>>> ffd700e2
   IconChevronsDown,
   IconCode,
   IconEdit,
@@ -307,11 +299,6 @@
           </div>
         </div>
 
-<<<<<<< HEAD
-                  <div className="flex gap-3 items-center">
-                    <DropdownMenu_Shadcn_>
-                      <DropdownMenuTrigger_Shadcn_>
-=======
         {isLoading ? (
           <div className="mx-4 flex items-center space-x-2">
             <IconLoader className="animate-spin" size={14} strokeWidth={1.5} />
@@ -384,7 +371,6 @@
                           </Dropdown.Item>,
                         ]}
                       >
->>>>>>> ffd700e2
                         <Tooltip.Root delayDuration={0}>
                           <Tooltip.Trigger asChild>
                             <div className="text-scale-900 transition-colors hover:text-scale-1200">
@@ -405,32 +391,7 @@
                             </Tooltip.Content>
                           </Tooltip.Portal>
                         </Tooltip.Root>
-<<<<<<< HEAD
-                      </DropdownMenuTrigger_Shadcn_>
-                      <DropdownMenuContent_Shadcn_
-                        side="bottom"
-                        align="start"
-                        style={{ zIndex: 1 }}
-                      >
-                        <DropdownMenuRadioGroup_Shadcn_
-                          value={sort}
-                          onValueChange={(v: any) => setSort(v)}
-                        >
-                          <DropdownMenuRadioItem_Shadcn_ key="alphabetical" value="alphabetical">
-                            <p className="text-scale-1200 text-sm">Alphabetical</p>
-                          </DropdownMenuRadioItem_Shadcn_>
-                          <DropdownMenuRadioItem_Shadcn_
-                            key="grouped-alphabetical"
-                            value="grouped-alphabetical"
-                          >
-                            <p className="text-scale-1200 text-sm">Entity Type</p>
-                          </DropdownMenuRadioItem_Shadcn_>
-                        </DropdownMenuRadioGroup_Shadcn_>
-                      </DropdownMenuContent_Shadcn_>
-                    </DropdownMenu_Shadcn_>
-=======
                       </Dropdown>
->>>>>>> ffd700e2
 
                       <button
                         className="cursor-pointer text-scale-900 transition-colors hover:text-scale-1200"
