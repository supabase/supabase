import * as Tooltip from '@radix-ui/react-tooltip'
import clsx from 'clsx'
import saveAs from 'file-saver'
import Link from 'next/link'
import Papa from 'papaparse'
import SVG from 'react-inlinesvg'
import {
  DropdownMenu,
  DropdownMenuContent,
  DropdownMenuItem,
  DropdownMenuSeparator,
  DropdownMenuTrigger,
  IconChevronDown,
  IconCopy,
  IconDownload,
  IconEdit,
  IconLock,
  IconTrash,
} from 'ui'

import { parseSupaTable } from 'components/grid'
import { ENTITY_TYPE } from 'data/entity-types/entity-type-constants'
import { Entity } from 'data/entity-types/entity-type-query'
import { fetchAllTableRows } from 'data/table-rows/table-rows-query'
import { getTable } from 'data/tables/table-query'
import { useStore } from 'hooks'
import { BASE_PATH } from 'lib/constants'
import { useTableEditorStateSnapshot } from 'state/table-editor'
import { useProjectContext } from '../ProjectLayout/ProjectContext'

export interface EntityListItemProps {
  id: number
  projectRef: string
  item: Entity
  isLocked: boolean
}

const EntityListItem = ({ id, projectRef, item: entity, isLocked }: EntityListItemProps) => {
  const { ui } = useStore()
  const { project } = useProjectContext()
  const snap = useTableEditorStateSnapshot()

  const isActive = Number(id) === entity.id
  const formatTooltipText = (entityType: string) => {
    return Object.entries(ENTITY_TYPE)
      .find(([, value]) => value === entityType)?.[0]
      ?.toLowerCase()
      ?.split('_')
      ?.join(' ')
  }

  const exportTableAsCSV = async () => {
    if (!project?.connectionString) return console.error('Connection string is required')
    const toastId = ui.setNotification({
      category: 'loading',
      message: `Exporting ${entity.name} as CSV...`,
    })

    try {
      const table = await getTable({
        id: entity.id,
        projectRef,
        connectionString: project.connectionString,
      })
      const supaTable =
        table &&
        parseSupaTable(
          {
            table: table,
            columns: table.columns ?? [],
            primaryKeys: table.primary_keys,
            relationships: table.relationships,
          },
          []
        )

      const rows = await fetchAllTableRows({
        projectRef,
        connectionString: project.connectionString,
        table: supaTable,
      })
      const formattedRows = rows.map((row) => {
        const formattedRow = row
        Object.keys(row).map((column) => {
          if (typeof row[column] === 'object' && row[column] !== null)
            formattedRow[column] = JSON.stringify(formattedRow[column])
        })
        return formattedRow
      })

      if (formattedRows.length > 0) {
        const csv = Papa.unparse(formattedRows, {
          columns: supaTable.columns.map((column) => column.name),
        })
        const csvData = new Blob([csv], { type: 'text/csv;charset=utf-8;' })
        saveAs(csvData, `${entity!.name}_rows.csv`)
      }

      ui.setNotification({
        id: toastId,
        category: 'success',
        message: `Successfully exported ${entity.name} as CSV`,
      })
    } catch (error: any) {
      ui.setNotification({
        id: toastId,
        category: 'error',
        message: `Failed to export table: ${error.message}`,
      })
    }
  }

  return (
    <div
      className={clsx(
        'group flex items-center justify-between rounded-md',
        isActive && 'text-foreground bg-scale-300'
      )}
    >
      <Link
        href={`/project/${projectRef}/editor/${entity.id}`}
        className="flex items-center py-1 px-3 w-full space-x-3 max-w-[90%]"
      >
        <Tooltip.Root delayDuration={0} disableHoverableContent={true}>
          <Tooltip.Trigger className="flex items-center">
            {entity.type === ENTITY_TYPE.TABLE ? (
              <SVG
                className="table-icon"
                src={`${BASE_PATH}/img/icons/table-icon.svg`}
                style={{ width: `16px`, height: `16px`, strokeWidth: '1px' }}
                preProcessor={(code: any) =>
                  code.replace(/svg/, 'svg class="m-auto text-color-inherit"')
                }
              />
            ) : entity.type === ENTITY_TYPE.VIEW ? (
              <SVG
                className="view-icon"
                src={`${BASE_PATH}/img/icons/view-icon.svg`}
                style={{ width: `16px`, height: `16px`, strokeWidth: '1px' }}
                preProcessor={(code: any) =>
                  code.replace(/svg/, 'svg class="m-auto text-color-inherit"')
                }
              />
            ) : (
              <div
                className={clsx(
                  'flex items-center justify-center text-xs h-4 w-4 rounded-[2px] font-bold',
                  entity.type === ENTITY_TYPE.FOREIGN_TABLE && 'text-yellow-900 bg-yellow-500',
                  entity.type === ENTITY_TYPE.MATERIALIZED_VIEW && 'text-purple-1000 bg-purple-500',
                  entity.type === ENTITY_TYPE.PARTITIONED_TABLE &&
                    'text-foreground-light bg-scale-800'
                )}
              >
                {Object.entries(ENTITY_TYPE)
                  .find(([, value]) => value === entity.type)?.[0]?.[0]
                  ?.toUpperCase()}
              </div>
            )}
          </Tooltip.Trigger>
          <Tooltip.Portal>
            <Tooltip.Content side="bottom">
              <Tooltip.Arrow className="radix-tooltip-arrow" />
              <div
                className={[
                  'rounded bg-scale-100 py-1 px-2 leading-none shadow',
                  'border border-scale-200',
                ].join(' ')}
              >
                <span className="text-xs text-foreground capitalize">
                  {formatTooltipText(entity.type)}
                </span>
              </div>
            </Tooltip.Content>
          </Tooltip.Portal>
        </Tooltip.Root>
        <p className="text-sm text-foreground-light group-hover:text-foreground transition max-w-[85%] overflow-hidden text-ellipsis whitespace-nowrap">
          {/* only show tooltips if required, to reduce noise */}
          {entity.name.length > 20 ? (
            <Tooltip.Root delayDuration={0} disableHoverableContent={true}>
              <Tooltip.Trigger className="max-w-[95%] overflow-hidden text-ellipsis whitespace-nowrap">
                {entity.name}
              </Tooltip.Trigger>
              <Tooltip.Portal>
                <Tooltip.Content side="bottom">
                  <Tooltip.Arrow className="radix-tooltip-arrow" />
                  <div
                    className={[
                      'rounded bg-scale-100 py-1 px-2 leading-none shadow',
                      'border border-scale-200',
                    ].join(' ')}
                  >
                    <span className="text-xs text-foreground">{entity.name}</span>
                  </div>
                </Tooltip.Content>
              </Tooltip.Portal>
            </Tooltip.Root>
          ) : (
            entity.name
          )}
        </p>
      </Link>
      <div className="pr-3">
        {entity.type === ENTITY_TYPE.TABLE && isActive && !isLocked && (
          <DropdownMenu>
            <DropdownMenuTrigger>
              <div className="text-foreground-lighter transition-colors hover:text-foreground">
                <IconChevronDown size={14} strokeWidth={2} />
              </div>
            </DropdownMenuTrigger>
            <DropdownMenuContent side="bottom" align="start">
              <DropdownMenuItem
                key="edit-table"
                className="space-x-2"
                onClick={(e) => {
                  e.stopPropagation()
                  snap.onEditTable()
                }}
              >
                <IconEdit size="tiny" />
                <p>Edit Table</p>
              </DropdownMenuItem>
              <DropdownMenuItem
                key="duplicate-table"
                className="space-x-2"
                onClick={(e) => {
                  e.stopPropagation()
                  snap.onDuplicateTable()
                }}
              >
                <IconCopy size="tiny" />
                <p>Duplicate Table</p>
              </DropdownMenuItem>
              <Link
                key="view-policies"
                href={`/project/${projectRef}/auth/policies?search=${entity.id}`}
              >
<<<<<<< HEAD
                <DropdownMenuItem_Shadcn_ key="delete-table" className="space-x-2">
                  <IconLock size="tiny" />
                  <p>View Policies</p>
                </DropdownMenuItem_Shadcn_>
=======
                <a>
                  <DropdownMenuItem key="delete-table" className="space-x-2">
                    <IconLock size="tiny" />
                    <p>View Policies</p>
                  </DropdownMenuItem>
                </a>
>>>>>>> 53961454
              </Link>
              <DropdownMenuItem
                key="download-table-csv"
                className="space-x-2"
                onClick={(e) => {
                  e.stopPropagation()
                  exportTableAsCSV()
                }}
              >
                <IconDownload size="tiny" />
                <p>Export as CSV</p>
              </DropdownMenuItem>
              <DropdownMenuSeparator />
              <DropdownMenuItem
                key="delete-table"
                className="space-x-2"
                onClick={(e) => {
                  e.stopPropagation()
                  snap.onDeleteTable()
                }}
              >
                <IconTrash size="tiny" />
                <p>Delete Table</p>
              </DropdownMenuItem>
            </DropdownMenuContent>
          </DropdownMenu>
        )}
      </div>
    </div>
  )
}

export default EntityListItem<|MERGE_RESOLUTION|>--- conflicted
+++ resolved
@@ -230,24 +230,15 @@
                 <IconCopy size="tiny" />
                 <p>Duplicate Table</p>
               </DropdownMenuItem>
-              <Link
-                key="view-policies"
-                href={`/project/${projectRef}/auth/policies?search=${entity.id}`}
-              >
-<<<<<<< HEAD
-                <DropdownMenuItem_Shadcn_ key="delete-table" className="space-x-2">
+              <DropdownMenuItem key="delete-table" className="space-x-2" asChild>
+                <Link
+                  key="view-policies"
+                  href={`/project/${projectRef}/auth/policies?search=${entity.id}`}
+                >
                   <IconLock size="tiny" />
                   <p>View Policies</p>
-                </DropdownMenuItem_Shadcn_>
-=======
-                <a>
-                  <DropdownMenuItem key="delete-table" className="space-x-2">
-                    <IconLock size="tiny" />
-                    <p>View Policies</p>
-                  </DropdownMenuItem>
-                </a>
->>>>>>> 53961454
-              </Link>
+                </Link>
+              </DropdownMenuItem>
               <DropdownMenuItem
                 key="download-table-csv"
                 className="space-x-2"
