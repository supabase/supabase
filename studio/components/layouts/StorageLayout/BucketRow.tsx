import { PermissionAction } from '@supabase/shared-types/out/constants'
import clsx from 'clsx'
import { noop } from 'lodash'
import Link from 'next/link'
import {
  Badge,
  Button,
  DropdownMenu,
  DropdownMenuContent,
  DropdownMenuItem,
  DropdownMenuSeparator,
  DropdownMenuTrigger,
  IconChevronDown,
  IconEdit2,
  IconLoader,
  IconTrash,
} from 'ui'

import { Bucket } from 'data/storage/buckets-query'
import { useCheckPermissions } from 'hooks'

export interface BucketRowProps {
  bucket: Bucket
  projectRef?: string
  isSelected: boolean
  onSelectDeleteBucket: (bucket: Bucket) => void
  onSelectEditBucket: (bucket: Bucket) => void
}

const BucketRow = ({
  bucket,
  projectRef = '',
  isSelected = false,
  onSelectDeleteBucket = noop,
  onSelectEditBucket = noop,
}: BucketRowProps) => {
  const canUpdateBuckets = useCheckPermissions(PermissionAction.STORAGE_ADMIN_WRITE, '*')

  return (
    <div
      key={bucket.id}
      className={clsx(
        'group flex items-center justify-between rounded-md',
        isSelected && 'text-foreground bg-scale-300'
      )}
    >
<<<<<<< HEAD
      <Link
        href={`/project/${projectRef}/storage/buckets/${bucket.id}`}
        className="py-1 px-3 w-full"
      >
        <div className="flex items-center justify-between space-x-2 truncate w-full">
          <p
            className="text-sm text-foreground-light group-hover:text-foreground transition truncate"
            title={bucket.name}
          >
            {bucket.name}
          </p>
          {bucket.public && <Badge color="yellow">Public</Badge>}
        </div>
=======
      {/* Even though we trim whitespaces from bucket names, there may be some existing buckets with trailing whitespaces. */}
      <Link href={`/project/${projectRef}/storage/buckets/${encodeURIComponent(bucket.id)}`}>
        <a className="py-1 px-3 w-full">
          <div className="flex items-center justify-between space-x-2 truncate w-full">
            <p
              className="text-sm text-foreground-light group-hover:text-foreground transition truncate"
              title={bucket.name}
            >
              {bucket.name}
            </p>
            {bucket.public && <Badge color="yellow">Public</Badge>}
          </div>
        </a>
>>>>>>> 53961454
      </Link>
      {/* [JOSHEN TODO] need to change this */}
      {false ? (
        <IconLoader className="animate-spin" size={16} strokeWidth={2} />
      ) : canUpdateBuckets && isSelected ? (
        <DropdownMenu>
          <DropdownMenuTrigger asChild>
            <Button
              asChild
              type="text"
              icon={
                <IconChevronDown size="tiny" strokeWidth={2} className="text-foreground-light" />
              }
              className="mr-1 p-0.5"
            >
              <span></span>
            </Button>
          </DropdownMenuTrigger>
          <DropdownMenuContent side="bottom" align="start">
            <DropdownMenuItem
              key="toggle-private"
              className="space-x-2"
              onClick={() => onSelectEditBucket(bucket)}
            >
              <IconEdit2 size="tiny" />
              <p>Edit bucket</p>
            </DropdownMenuItem>
            <DropdownMenuSeparator />
            <DropdownMenuItem
              key="delete-bucket"
              className="space-x-2"
              onClick={() => onSelectDeleteBucket(bucket)}
            >
              <IconTrash size="tiny" />
              <p>Delete bucket</p>
            </DropdownMenuItem>
          </DropdownMenuContent>
        </DropdownMenu>
      ) : (
        <div className="w-5" />
      )}
    </div>
  )
}

export default BucketRow<|MERGE_RESOLUTION|>--- conflicted
+++ resolved
@@ -44,9 +44,9 @@
         isSelected && 'text-foreground bg-scale-300'
       )}
     >
-<<<<<<< HEAD
+      {/* Even though we trim whitespaces from bucket names, there may be some existing buckets with trailing whitespaces. */}
       <Link
-        href={`/project/${projectRef}/storage/buckets/${bucket.id}`}
+        href={`/project/${projectRef}/storage/buckets/${encodeURIComponent(bucket.id)}`}
         className="py-1 px-3 w-full"
       >
         <div className="flex items-center justify-between space-x-2 truncate w-full">
@@ -58,21 +58,6 @@
           </p>
           {bucket.public && <Badge color="yellow">Public</Badge>}
         </div>
-=======
-      {/* Even though we trim whitespaces from bucket names, there may be some existing buckets with trailing whitespaces. */}
-      <Link href={`/project/${projectRef}/storage/buckets/${encodeURIComponent(bucket.id)}`}>
-        <a className="py-1 px-3 w-full">
-          <div className="flex items-center justify-between space-x-2 truncate w-full">
-            <p
-              className="text-sm text-foreground-light group-hover:text-foreground transition truncate"
-              title={bucket.name}
-            >
-              {bucket.name}
-            </p>
-            {bucket.public && <Badge color="yellow">Public</Badge>}
-          </div>
-        </a>
->>>>>>> 53961454
       </Link>
       {/* [JOSHEN TODO] need to change this */}
       {false ? (
