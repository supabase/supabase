import { PermissionAction } from '@supabase/shared-types/out/constants'
import clsx from 'clsx'
import { noop } from 'lodash'
import Link from 'next/link'
import {
  Badge,
  Button,
  DropdownMenuContent_Shadcn_,
  DropdownMenuItem_Shadcn_,
  DropdownMenuSeparator_Shadcn_,
  DropdownMenuTrigger_Shadcn_,
  DropdownMenu_Shadcn_,
  IconChevronDown,
  IconEdit2,
  IconLoader,
  IconTrash,
} from 'ui'

import { Bucket } from 'data/storage/buckets-query'
import { useCheckPermissions } from 'hooks'

export interface BucketRowProps {
  bucket: Bucket
  projectRef?: string
  isSelected: boolean
  onSelectDeleteBucket: (bucket: any) => void
  onSelectEditBucket: (bucket: any) => void
}

const BucketRow = ({
  bucket,
  projectRef = '',
  isSelected = false,
  onSelectDeleteBucket = noop,
  onSelectEditBucket = noop,
}: BucketRowProps) => {
  const canUpdateBuckets = useCheckPermissions(PermissionAction.STORAGE_ADMIN_WRITE, '*')

  return (
    <div
      key={bucket.id}
      className={clsx(
        'group flex items-center justify-between rounded-md',
        isSelected && 'text-foreground bg-scale-300'
      )}
    >
      <Link href={`/project/${projectRef}/storage/buckets/${bucket.id}`}>
        <a className="py-1 px-3 w-full">
          <div className="flex items-center justify-between space-x-2 truncate w-full">
            <p
              className="text-sm text-foreground-light group-hover:text-foreground transition truncate"
              title={bucket.name}
            >
              {bucket.name}
            </p>
            {bucket.public && <Badge color="yellow">Public</Badge>}
          </div>
        </a>
      </Link>
      <div className="pr-3">
        {/* [JOSHEN TODO] need to change this */}
        {false ? (
          <IconLoader className="animate-spin" size={16} strokeWidth={2} />
        ) : canUpdateBuckets && isSelected ? (
          <DropdownMenu_Shadcn_>
            <DropdownMenuTrigger_Shadcn_>
              <Button
                asChild
                type="text"
                icon={<IconChevronDown size="tiny" strokeWidth={2} className="text-scale-1100" />}
                style={{ padding: '3px' }}
              >
                <span></span>
              </Button>
            </DropdownMenuTrigger_Shadcn_>
            <DropdownMenuContent_Shadcn_ side="bottom" align="start">
              <DropdownMenuItem_Shadcn_
                key="toggle-private"
                className="space-x-2"
                onClick={() => onSelectEditBucket(bucket)}
              >
                <IconEdit2 size="tiny" />
                <p className="text">Edit bucket</p>
              </DropdownMenuItem_Shadcn_>
              <DropdownMenuSeparator_Shadcn_ />
              <DropdownMenuItem_Shadcn_
                key="delete-bucket"
                className="space-x-2"
                onClick={() => onSelectDeleteBucket(bucket)}
              >
<<<<<<< HEAD
                <IconTrash size="tiny" />
                <p className="text">Delete bucket</p>
              </DropdownMenuItem_Shadcn_>
            </DropdownMenuContent_Shadcn_>
          </DropdownMenu_Shadcn_>
=======
                Delete bucket
              </Dropdown.Item>,
            ]}
          >
            <Button
              asChild
              type="text"
              icon={
                <IconChevronDown size="tiny" strokeWidth={2} className="text-foreground-light" />
              }
              style={{ padding: '3px' }}
            >
              <span></span>
            </Button>
          </Dropdown>
>>>>>>> 6648acac
        ) : (
          <div className="w-5" />
        )}
      </div>
    </div>
  )
}

export default BucketRow<|MERGE_RESOLUTION|>--- conflicted
+++ resolved
@@ -67,7 +67,9 @@
               <Button
                 asChild
                 type="text"
-                icon={<IconChevronDown size="tiny" strokeWidth={2} className="text-scale-1100" />}
+                icon={
+                  <IconChevronDown size="tiny" strokeWidth={2} className="text-foreground-light" />
+                }
                 style={{ padding: '3px' }}
               >
                 <span></span>
@@ -88,29 +90,11 @@
                 className="space-x-2"
                 onClick={() => onSelectDeleteBucket(bucket)}
               >
-<<<<<<< HEAD
                 <IconTrash size="tiny" />
                 <p className="text">Delete bucket</p>
               </DropdownMenuItem_Shadcn_>
             </DropdownMenuContent_Shadcn_>
           </DropdownMenu_Shadcn_>
-=======
-                Delete bucket
-              </Dropdown.Item>,
-            ]}
-          >
-            <Button
-              asChild
-              type="text"
-              icon={
-                <IconChevronDown size="tiny" strokeWidth={2} className="text-foreground-light" />
-              }
-              style={{ padding: '3px' }}
-            >
-              <span></span>
-            </Button>
-          </Dropdown>
->>>>>>> 6648acac
         ) : (
           <div className="w-5" />
         )}
