--- conflicted
+++ resolved
@@ -6,16 +6,16 @@
   IconFileText,
   IconList,
   IconSettings,
-  IconUsers,
+  IconUsers
 } from '@supabase/ui'
 import SVG from 'react-inlinesvg'
 
+import { Route } from 'components/ui/ui.types'
 import { IS_PLATFORM, PROJECT_STATUS } from 'lib/constants'
-import { Route } from 'components/ui/ui.types'
 
-import { useFlag, usePermissions } from 'hooks'
+import { PermissionAction } from '@supabase/shared-types/out/constants'
+import { usePermissions } from 'hooks'
 import { ProjectBase } from 'types'
-import { PermissionAction } from '@supabase/shared-types/out/constants'
 
 export const generateProductRoutes = (ref: string, project?: ProjectBase): Route[] => {
   const isProjectBuilding = project?.status !== PROJECT_STATUS.ACTIVE_HEALTHY
@@ -66,15 +66,6 @@
       icon: <IconDatabase size={18} strokeWidth={2} />,
       link: isProjectBuilding ? buildingUrl : `/project/${ref}/database/tables`,
     },
-<<<<<<< HEAD
-    {
-      key: 'functions',
-      label: 'Functions',
-      icon: <IconCode size={18} strokeWidth={2} />,
-      link: isProjectBuilding ? buildingUrl : `/project/${ref}/functions`,
-      hidden: !IS_PLATFORM || !functionsUi,
-    },
-=======
     ...(IS_PLATFORM
       ? [
           {
@@ -85,7 +76,6 @@
           },
         ]
       : []),
->>>>>>> e51c60cf
   ]
 }
 
