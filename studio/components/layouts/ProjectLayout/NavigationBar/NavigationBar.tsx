--- conflicted
+++ resolved
@@ -111,8 +111,7 @@
             isActive={activeRoute === route.key}
           />
         ))}
-<<<<<<< HEAD
-        <div className="h-px w-full bg-scale-500"></div>
+        <div className="h-px w-full bg-border"></div>
         {otherRoutes.map((route) => {
           if (route.key === 'api') {
             return (
@@ -134,8 +133,8 @@
                     <Tooltip.Arrow className="radix-tooltip-arrow" />
                     <div
                       className={[
-                        'bg-scale-100 shadow-lg shadow-scale-700 dark:shadow-scale-300	py-1.5 px-3 rounded leading-none', // background
-                        'border border-scale-500 ', //border
+                        'bg-alternative shadow-lg shadow-background-surface-100	py-1.5 px-3 rounded leading-none', // background
+                        'border border-default', //border
                       ].join(' ')}
                     >
                       <span className="text-foreground text-xs">Project API Docs</span>
@@ -157,48 +156,6 @@
       </ul>
       {!navLayoutV2 && (
         <ul className="flex flex-col space-y-4 items-center">
-=======
-        <div className="h-px w-full bg-border"></div>
-        {otherRoutes.map((route) => (
-          <NavigationIconButton
-            key={route.key}
-            route={route}
-            isActive={activeRoute === route.key}
-          />
-        ))}
-      </ul>
-      {!navLayoutV2 && (
-        <ul className="flex flex-col space-y-4 items-center">
-          {isNewAPIDocsEnabled && (
-            <Tooltip.Root delayDuration={0}>
-              <Tooltip.Trigger asChild>
-                <Button
-                  type="text"
-                  size="tiny"
-                  onClick={() => snap.setShowProjectApiDocs(true)}
-                  className="border-none"
-                >
-                  <div className="py-1">
-                    <IconFileText size={18} strokeWidth={2} className="text-foreground-lighter" />
-                  </div>
-                </Button>
-              </Tooltip.Trigger>
-              <Tooltip.Portal>
-                <Tooltip.Content side="right">
-                  <Tooltip.Arrow className="radix-tooltip-arrow" />
-                  <div
-                    className={[
-                      'rounded py-1 px-2 leading-none shadow text-xs',
-                      'border border-background flex items-center space-x-1',
-                    ].join(' ')}
-                  >
-                    Project API Docs
-                  </div>
-                </Tooltip.Content>
-              </Tooltip.Portal>
-            </Tooltip.Root>
-          )}
->>>>>>> b91532f6
           {IS_PLATFORM && (
             <Tooltip.Root delayDuration={0}>
               <Tooltip.Trigger asChild>
