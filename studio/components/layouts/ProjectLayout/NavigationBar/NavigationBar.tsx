import * as Tooltip from '@radix-ui/react-tooltip'
import { useParams } from 'common'
import { useFlag } from 'hooks'
import { IS_PLATFORM } from 'lib/constants'
import { detectOS } from 'lib/helpers'
import { isUndefined } from 'lodash'
import { FlaskConical } from 'lucide-react'
import { useTheme } from 'next-themes'
import Link from 'next/link'
import { useRouter } from 'next/router'
import { useAppStateSnapshot } from 'state/app-state'
import {
  Button,
  DropdownMenuContent_Shadcn_,
  DropdownMenuGroup_Shadcn_,
  DropdownMenuItem_Shadcn_,
  DropdownMenuLabel_Shadcn_,
  DropdownMenuRadioGroup_Shadcn_,
  DropdownMenuRadioItem_Shadcn_,
  DropdownMenuSeparator_Shadcn_,
  DropdownMenuTrigger_Shadcn_,
  DropdownMenu_Shadcn_,
  IconCommand,
  IconFileText,
  IconHome,
  IconSearch,
  IconSettings,
  IconUser,
  useCommandMenu,
} from 'ui'
import { useProjectContext } from '../ProjectContext'
import {
  generateOtherRoutes,
  generateProductRoutes,
  generateToolRoutes,
} from './NavigationBar.utils'
import NavigationIconButton from './NavigationIconButton'
<<<<<<< HEAD
import { useAppStateSnapshot } from 'state/app-state'
import { useIsAPIDocsSidePanelEnabled } from 'components/interfaces/App/FeaturePreview/FeaturePreviewContext'
=======
>>>>>>> 056e5e09

const NavigationBar = () => {
  const os = detectOS()
  const router = useRouter()
  const snap = useAppStateSnapshot()
  const { theme, setTheme } = useTheme()
  const { ref: projectRef } = useParams()
  const { setIsOpen } = useCommandMenu()

  const { project } = useProjectContext()
  const navLayoutV2 = useFlag('navigationLayoutV2')
  const supabaseAIEnabled = useFlag('sqlEditorSupabaseAI')
  const showFeaturePreviews = useFlag('featurePreviews')
  const isNewAPIDocsEnabled = useIsAPIDocsSidePanelEnabled()

  const activeRoute = router.pathname.split('/')[3]
  const toolRoutes = generateToolRoutes(projectRef, project, supabaseAIEnabled)
  const productRoutes = generateProductRoutes(projectRef, project)
  const otherRoutes = generateOtherRoutes(projectRef, project, isNewAPIDocsEnabled)

  return (
    <div
      className={[
        'flex w-14 flex-col justify-between overflow-y-hidden p-2',
        'border-r bg-body border-scale-500',
      ].join(' ')}
    >
      <ul className="flex flex-col space-y-2">
        {(!navLayoutV2 || !IS_PLATFORM) && (
          <Link href={IS_PLATFORM ? '/projects' : `/project/${projectRef}`}>
            <a className="block">
              <img
                src={`${router.basePath}/img/supabase-logo.svg`}
                alt="Supabase"
                className="mx-auto h-[40px] w-6 cursor-pointer rounded"
              />
            </a>
          </Link>
        )}
        <NavigationIconButton
          isActive={isUndefined(activeRoute) && !isUndefined(router.query.ref)}
          route={{
            key: 'HOME',
            label: 'Home',
            icon: <IconHome size={18} strokeWidth={2} />,
            link: `/project/${projectRef}`,
          }}
        />
        <div className="bg-scale-500 h-px w-full" />
        {toolRoutes.map((route) => (
          <NavigationIconButton
            key={route.key}
            route={route}
            isActive={activeRoute === route.key}
          />
        ))}
        <div className="bg-scale-500 h-px w-full"></div>

        {productRoutes.map((route) => (
          <NavigationIconButton
            key={route.key}
            route={route}
            isActive={activeRoute === route.key}
          />
        ))}
        <div className="h-px w-full bg-scale-500"></div>
        {otherRoutes.map((route) => (
          <NavigationIconButton
            key={route.key}
            route={route}
            isActive={activeRoute === route.key}
          />
        ))}
      </ul>
      {!navLayoutV2 && (
        <ul className="flex flex-col space-y-4 items-center">
          {isNewAPIDocsEnabled && (
            <Tooltip.Root delayDuration={0}>
              <Tooltip.Trigger asChild>
                <Button
                  type="text"
                  size="tiny"
                  onClick={() => snap.setShowProjectApiDocs(true)}
                  className="border-none"
                >
                  <div className="py-1">
                    <IconFileText size={18} strokeWidth={2} className="text-foreground-lighter" />
                  </div>
                </Button>
              </Tooltip.Trigger>
              <Tooltip.Portal>
                <Tooltip.Content side="right">
                  <Tooltip.Arrow className="radix-tooltip-arrow" />
                  <div
                    className={[
                      'rounded py-1 px-2 leading-none shadow text-xs',
                      'border border-scale-200 flex items-center space-x-1',
                    ].join(' ')}
                  >
                    Project API Docs
                  </div>
                </Tooltip.Content>
              </Tooltip.Portal>
            </Tooltip.Root>
          )}
          {IS_PLATFORM && (
            <Tooltip.Root delayDuration={0}>
              <Tooltip.Trigger asChild>
                <Button
                  type="text"
                  size="tiny"
                  onClick={() => setIsOpen(true)}
                  className="border-none"
                >
                  <div className="py-1">
                    <IconSearch size={18} strokeWidth={2} className="text-foreground-lighter" />
                  </div>
                </Button>
              </Tooltip.Trigger>
              <Tooltip.Portal>
                <Tooltip.Content side="right">
                  <Tooltip.Arrow className="radix-tooltip-arrow" />
                  <div
                    className={[
                      'rounded  py-1 px-2 leading-none shadow',
                      'border border-scale-200 flex items-center space-x-1',
                    ].join(' ')}
                  >
                    {os === 'macos' ? (
                      <IconCommand size={11.5} strokeWidth={1.5} className="text-foreground" />
                    ) : (
                      <p className="text-xs">CTRL</p>
                    )}
                    <p className="text-xs">K</p>
                  </div>
                </Tooltip.Content>
              </Tooltip.Portal>
            </Tooltip.Root>
          )}
          <DropdownMenu_Shadcn_>
            <DropdownMenuTrigger_Shadcn_>
              <Button asChild type="text" size="tiny">
                <span className="py-1 h-10 border-none">
                  <IconUser size={18} strokeWidth={2} className="text-foreground-lighter" />
                </span>
              </Button>
            </DropdownMenuTrigger_Shadcn_>
            <DropdownMenuContent_Shadcn_ side="right" align="start">
              {IS_PLATFORM && (
                <>
                  <Link href="/account/me">
                    <DropdownMenuItem_Shadcn_ key="header" className="space-x-2">
                      <IconSettings size={14} strokeWidth={1.5} />
                      <p>Account preferences</p>
                    </DropdownMenuItem_Shadcn_>
                  </Link>
                  {showFeaturePreviews && (
                    <DropdownMenuItem_Shadcn_
                      key="header"
                      className="space-x-2"
                      onClick={() => snap.setShowFeaturePreviewModal(true)}
                      onSelect={() => snap.setShowFeaturePreviewModal(true)}
                    >
                      <FlaskConical size={14} strokeWidth={2} />
                      <p className="text">Feature previews</p>
                    </DropdownMenuItem_Shadcn_>
                  )}
                  <DropdownMenuSeparator_Shadcn_ />
                </>
              )}
              <DropdownMenuLabel_Shadcn_>Theme</DropdownMenuLabel_Shadcn_>
              <DropdownMenuGroup_Shadcn_>
                <DropdownMenuRadioGroup_Shadcn_
                  value={theme}
                  onValueChange={(value) => {
                    setTheme(value)
                  }}
                >
                  <DropdownMenuRadioItem_Shadcn_ value={'system'}>
                    System
                  </DropdownMenuRadioItem_Shadcn_>
                  <DropdownMenuRadioItem_Shadcn_ value={'dark'}>Dark</DropdownMenuRadioItem_Shadcn_>
                  <DropdownMenuRadioItem_Shadcn_ value={'light'}>
                    Light
                  </DropdownMenuRadioItem_Shadcn_>
                </DropdownMenuRadioGroup_Shadcn_>
              </DropdownMenuGroup_Shadcn_>
            </DropdownMenuContent_Shadcn_>
          </DropdownMenu_Shadcn_>
        </ul>
      )}
    </div>
  )
}

export default NavigationBar<|MERGE_RESOLUTION|>--- conflicted
+++ resolved
@@ -1,14 +1,10 @@
 import * as Tooltip from '@radix-ui/react-tooltip'
 import { useParams } from 'common'
-import { useFlag } from 'hooks'
-import { IS_PLATFORM } from 'lib/constants'
-import { detectOS } from 'lib/helpers'
 import { isUndefined } from 'lodash'
 import { FlaskConical } from 'lucide-react'
 import { useTheme } from 'next-themes'
 import Link from 'next/link'
 import { useRouter } from 'next/router'
-import { useAppStateSnapshot } from 'state/app-state'
 import {
   Button,
   DropdownMenuContent_Shadcn_,
@@ -28,6 +24,12 @@
   IconUser,
   useCommandMenu,
 } from 'ui'
+
+import { useIsAPIDocsSidePanelEnabled } from 'components/interfaces/App/FeaturePreview/FeaturePreviewContext'
+import { useFlag } from 'hooks'
+import { IS_PLATFORM } from 'lib/constants'
+import { detectOS } from 'lib/helpers'
+import { useAppStateSnapshot } from 'state/app-state'
 import { useProjectContext } from '../ProjectContext'
 import {
   generateOtherRoutes,
@@ -35,11 +37,6 @@
   generateToolRoutes,
 } from './NavigationBar.utils'
 import NavigationIconButton from './NavigationIconButton'
-<<<<<<< HEAD
-import { useAppStateSnapshot } from 'state/app-state'
-import { useIsAPIDocsSidePanelEnabled } from 'components/interfaces/App/FeaturePreview/FeaturePreviewContext'
-=======
->>>>>>> 056e5e09
 
 const NavigationBar = () => {
   const os = detectOS()
