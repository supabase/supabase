--- conflicted
+++ resolved
@@ -181,13 +181,8 @@
                   <Tooltip.Arrow className="radix-tooltip-arrow" />
                   <div
                     className={[
-<<<<<<< HEAD
-                      'bg-scale-100 shadow-lg shadow-scale-700 dark:shadow-scale-300	py-1.5 px-3 rounded leading-none', // background
-                      'border border-scale-500 flex items-center space-x-1', //border
-=======
-                      'rounded  py-1 px-2 leading-none shadow',
+                      'bg-scale-100 shadow-lg shadow-scale-700 dark:shadow-scale-300	py-1.5 px-3 rounded leading-none',
                       'border border-background flex items-center space-x-1',
->>>>>>> 5487d5b6
                     ].join(' ')}
                   >
                     {os === 'macos' ? (
