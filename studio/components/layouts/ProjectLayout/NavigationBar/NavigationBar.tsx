--- conflicted
+++ resolved
@@ -201,11 +201,7 @@
                       onSelect={() => snap.setShowFeaturePreviewModal(true)}
                     >
                       <FlaskConical size={14} strokeWidth={2} />
-<<<<<<< HEAD
-                      <p className="text-foreground">Feature previews</p>
-=======
                       <p>Feature previews</p>
->>>>>>> af77be7d
                     </DropdownMenuItem>
                   )}
                   <DropdownMenuSeparator />
