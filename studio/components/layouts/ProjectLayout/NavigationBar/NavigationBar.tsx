import * as Tooltip from '@radix-ui/react-tooltip'
import { useParams } from 'common'
import { useFlag } from 'hooks'
import { IS_PLATFORM } from 'lib/constants'
import { detectOS } from 'lib/helpers'
import { isUndefined } from 'lodash'
import { FlaskConical } from 'lucide-react'
import { useTheme } from 'next-themes'
import Link from 'next/link'
import { useRouter } from 'next/router'
import {
  Button,
  DropdownMenuContent_Shadcn_,
  DropdownMenuGroup_Shadcn_,
  DropdownMenuItem_Shadcn_,
  DropdownMenuLabel_Shadcn_,
  DropdownMenuRadioGroup_Shadcn_,
  DropdownMenuRadioItem_Shadcn_,
  DropdownMenuSeparator_Shadcn_,
  DropdownMenuTrigger_Shadcn_,
  DropdownMenu_Shadcn_,
  IconCommand,
  IconHome,
  IconSearch,
  IconSettings,
  IconUser,
  useCommandMenu,
} from 'ui'
import { useProjectContext } from '../ProjectContext'
import {
  generateOtherRoutes,
  generateProductRoutes,
  generateToolRoutes,
} from './NavigationBar.utils'
import NavigationIconButton from './NavigationIconButton'
import { useAppStateSnapshot } from 'state/app-state'

const NavigationBar = () => {
  const os = detectOS()
  const router = useRouter()
  const snap = useAppStateSnapshot()
  const { theme, setTheme } = useTheme()
  const { ref: projectRef } = useParams()
  const { setIsOpen } = useCommandMenu()

  const { project } = useProjectContext()
  const navLayoutV2 = useFlag('navigationLayoutV2')
  const supabaseAIEnabled = useFlag('sqlEditorSupabaseAI')
  const showFeaturePreviews = useFlag('featurePreviews')

  const activeRoute = router.pathname.split('/')[3]
  const toolRoutes = generateToolRoutes(projectRef, project, supabaseAIEnabled)
  const productRoutes = generateProductRoutes(projectRef, project)
  const otherRoutes = generateOtherRoutes(projectRef, project)

  return (
    <div
      className={[
        'flex w-14 flex-col justify-between overflow-y-hidden p-2',
        'border-r bg-body border-scale-500',
      ].join(' ')}
    >
      <ul className="flex flex-col space-y-2">
        {(!navLayoutV2 || !IS_PLATFORM) && (
          <Link href={IS_PLATFORM ? '/projects' : `/project/${projectRef}`}>
            <a className="block">
              <img
                src={`${router.basePath}/img/supabase-logo.svg`}
                alt="Supabase"
                className="mx-auto h-[40px] w-6 cursor-pointer rounded"
              />
            </a>
          </Link>
        )}
        <NavigationIconButton
          isActive={isUndefined(activeRoute) && !isUndefined(router.query.ref)}
          route={{
            key: 'HOME',
            label: 'Home',
            icon: <IconHome size={18} strokeWidth={2} />,
            link: `/project/${projectRef}`,
          }}
        />
        <div className="bg-scale-500 h-px w-full" />
        {toolRoutes.map((route) => (
          <NavigationIconButton
            key={route.key}
            route={route}
            isActive={activeRoute === route.key}
          />
        ))}
        <div className="bg-scale-500 h-px w-full"></div>

        {productRoutes.map((route) => (
          <NavigationIconButton
            key={route.key}
            route={route}
            isActive={activeRoute === route.key}
          />
        ))}
        <div className="h-px w-full bg-scale-500"></div>
        {otherRoutes.map((route) => (
          <NavigationIconButton
            key={route.key}
            route={route}
            isActive={activeRoute === route.key}
          />
        ))}
      </ul>
      {!navLayoutV2 && (
        <ul className="flex flex-col space-y-4 items-center">
          {IS_PLATFORM && (
            <Tooltip.Root delayDuration={0}>
              <Tooltip.Trigger asChild>
                <Button
                  type="text"
                  size="tiny"
                  onClick={() => setIsOpen(true)}
                  className="border-none"
                >
                  <div className="py-1">
                    <IconSearch size={18} strokeWidth={2} className="text-foreground-lighter" />
                  </div>
                </Button>
              </Tooltip.Trigger>
              <Tooltip.Portal>
                <Tooltip.Content side="right">
                  <Tooltip.Arrow className="radix-tooltip-arrow" />
                  <div
                    className={[
                      'rounded  py-1 px-2 leading-none shadow',
                      'border border-scale-200 flex items-center space-x-1',
                    ].join(' ')}
                  >
                    {os === 'macos' ? (
                      <IconCommand size={11.5} strokeWidth={1.5} className="text-foreground" />
                    ) : (
                      <p className="text-xs">CTRL</p>
                    )}
                    <p className="text-xs">K</p>
                  </div>
                </Tooltip.Content>
              </Tooltip.Portal>
            </Tooltip.Root>
          )}
          <DropdownMenu_Shadcn_>
            <DropdownMenuTrigger_Shadcn_>
              <Button asChild type="text" size="tiny">
                <span className="py-1 h-10 border-none">
                  <IconUser size={18} strokeWidth={2} className="text-foreground-lighter" />
                </span>
              </Button>
            </DropdownMenuTrigger_Shadcn_>
            <DropdownMenuContent_Shadcn_ side="right" align="start">
              {IS_PLATFORM && (
                <>
                  <Link href="/account/me">
                    <DropdownMenuItem_Shadcn_ key="header" className="space-x-2">
                      <IconSettings size={14} strokeWidth={1.5} />
<<<<<<< HEAD
                      <p>Account Preferences</p>
=======
                      <p className="text">Account preferences</p>
>>>>>>> 6169977c
                    </DropdownMenuItem_Shadcn_>
                  </Link>
                  {showFeaturePreviews && (
                    <DropdownMenuItem_Shadcn_
                      key="header"
                      className="space-x-2"
                      onClick={() => snap.setShowFeaturePreviewModal(true)}
                      onSelect={() => snap.setShowFeaturePreviewModal(true)}
                    >
                      <FlaskConical size={14} strokeWidth={2} />
                      <p className="text">Feature previews</p>
                    </DropdownMenuItem_Shadcn_>
                  )}
                  <DropdownMenuSeparator_Shadcn_ />
                </>
              )}
              <DropdownMenuLabel_Shadcn_>Theme</DropdownMenuLabel_Shadcn_>
              <DropdownMenuGroup_Shadcn_>
                <DropdownMenuRadioGroup_Shadcn_
                  value={theme}
                  onValueChange={(value) => {
                    setTheme(value)
                  }}
                >
                  <DropdownMenuRadioItem_Shadcn_ value={'system'}>
                    System
                  </DropdownMenuRadioItem_Shadcn_>
                  <DropdownMenuRadioItem_Shadcn_ value={'dark'}>Dark</DropdownMenuRadioItem_Shadcn_>
                  <DropdownMenuRadioItem_Shadcn_ value={'light'}>
                    Light
                  </DropdownMenuRadioItem_Shadcn_>
                </DropdownMenuRadioGroup_Shadcn_>
              </DropdownMenuGroup_Shadcn_>
            </DropdownMenuContent_Shadcn_>
          </DropdownMenu_Shadcn_>
        </ul>
      )}
    </div>
  )
}

export default NavigationBar<|MERGE_RESOLUTION|>--- conflicted
+++ resolved
@@ -8,6 +8,7 @@
 import { useTheme } from 'next-themes'
 import Link from 'next/link'
 import { useRouter } from 'next/router'
+import { useAppStateSnapshot } from 'state/app-state'
 import {
   Button,
   DropdownMenuContent_Shadcn_,
@@ -33,7 +34,6 @@
   generateToolRoutes,
 } from './NavigationBar.utils'
 import NavigationIconButton from './NavigationIconButton'
-import { useAppStateSnapshot } from 'state/app-state'
 
 const NavigationBar = () => {
   const os = detectOS()
@@ -157,11 +157,7 @@
                   <Link href="/account/me">
                     <DropdownMenuItem_Shadcn_ key="header" className="space-x-2">
                       <IconSettings size={14} strokeWidth={1.5} />
-<<<<<<< HEAD
-                      <p>Account Preferences</p>
-=======
-                      <p className="text">Account preferences</p>
->>>>>>> 6169977c
+                      <p>Account preferences</p>
                     </DropdownMenuItem_Shadcn_>
                   </Link>
                   {showFeaturePreviews && (
