--- conflicted
+++ resolved
@@ -185,21 +185,12 @@
             <DropdownMenuContent side="right" align="start">
               {IS_PLATFORM && (
                 <>
-<<<<<<< HEAD
-                  <DropdownMenuItem_Shadcn_ key="header" asChild className="space-x-2">
+                  <DropdownMenuItem key="header" className="space-x-2" asChild>
                     <Link href="/account/me">
                       <IconSettings size={14} strokeWidth={1.5} />
                       <p>Account preferences</p>
                     </Link>
-                  </DropdownMenuItem_Shadcn_>
-=======
-                  <Link href="/account/me">
-                    <DropdownMenuItem key="header" className="space-x-2">
-                      <IconSettings size={14} strokeWidth={1.5} />
-                      <p>Account preferences</p>
-                    </DropdownMenuItem>
-                  </Link>
->>>>>>> 53961454
+                  </DropdownMenuItem>
                   {showFeaturePreviews && (
                     <DropdownMenuItem
                       key="header"
