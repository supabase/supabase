import { useQueryClient } from '@tanstack/react-query'
import { useParams } from 'common'
import Link from 'next/link'
import { useEffect, useRef, useState } from 'react'
import { Button, IconAlertCircle, IconCheckCircle, IconLoader } from 'ui'

import { getProjectDetail, invalidateProjectDetailsQuery } from 'data/projects/project-detail-query'
import { useStore } from 'hooks'
import { getWithTimeout } from 'lib/common/fetch'
import { API_URL, PROJECT_STATUS } from 'lib/constants'
import { useProjectContext } from './ProjectContext'

const RestoringState = () => {
  const { ref } = useParams()
  const { meta } = useStore()
  const queryClient = useQueryClient()
  const { project } = useProjectContext()
  const checkServerInterval = useRef<number>()

  const [loading, setLoading] = useState(false)
  const [isFailed, setIsFailed] = useState(false)
  const [isCompleted, setIsCompleted] = useState(false)

  useEffect(() => {
    checkServerInterval.current = window.setInterval(checkServer, 4000)
    return () => clearInterval(checkServerInterval.current)
  }, [])

  async function checkServer() {
    if (!project) return

    const projectStatus = await getWithTimeout(`${API_URL}/projects/${project.ref}/status`, {
      timeout: 2000,
    })
    if (projectStatus && !projectStatus.error) {
      const { status } = projectStatus
      if (status === PROJECT_STATUS.RESTORATION_FAILED) {
        clearInterval(checkServerInterval.current)
        setIsFailed(true)
      } else if (status === PROJECT_STATUS.ACTIVE_HEALTHY) {
        clearInterval(checkServerInterval.current)
        setIsCompleted(true)
      }
    }
  }

  const onConfirm = async () => {
    if (!project) return console.error('Project is required')

    setLoading(true)
    const projectDetail = await getProjectDetail({ ref: project?.ref })
    if (projectDetail) meta.setProjectDetails(projectDetail)
    if (ref) await invalidateProjectDetailsQuery(queryClient, ref)
  }

  return (
    <div className="flex items-center justify-center h-full">
      <div className="bg-surface-100 border border-overlay rounded-md w-3/4 lg:w-1/2">
        {isCompleted ? (
          <div className="space-y-6 pt-6">
            <div className="flex px-8 space-x-8">
              <div className="mt-1">
                <IconCheckCircle className="text-brand" size={18} strokeWidth={2} />
              </div>
              <div className="space-y-1">
                <p>Restoration complete!</p>
                <p className="text-sm text-foreground-light">
                  Your project has been successfully restored and is now back online.
                </p>
              </div>
            </div>
            <div className="border-t border-overlay flex items-center justify-end py-4 px-8">
              <Button disabled={loading} loading={loading} onClick={onConfirm}>
                Return to project
              </Button>
            </div>
          </div>
        ) : isFailed ? (
          <div className="space-y-6 pt-6">
            <div className="flex px-8 space-x-8">
              <div className="mt-1">
                <IconAlertCircle size={18} strokeWidth={2} />
              </div>
              <div className="space-y-1">
                <p>Something went wrong while restoring your project</p>
                <p className="text-sm text-foreground-light">
                  Our engineers have already been notified of this, do hang tight while we are
                  investigating into the issue.
                </p>
              </div>
            </div>
            {isFailed && (
<<<<<<< HEAD
              <div className="border-t border-overlay flex items-center justify-end py-4 px-8">
                <Link
                  href={`/support/new?category=Database_unresponsive&ref=${project?.ref}&subject=Restoration%20failed%20for%20project`}
                >
                  <a>
                    <Button type="default">Contact support</Button>
                  </a>
                </Link>
=======
              <div className="border-t border-scale-400 flex items-center justify-end py-4 px-8">
                <Button asChild type="default">
                  <Link
                    href={`/support/new?category=Database_unresponsive&ref=${project?.ref}&subject=Restoration%20failed%20for%20project`}
                  >
                    Contact support
                  </Link>
                </Button>
>>>>>>> 7f1de2f9
              </div>
            )}
          </div>
        ) : (
          <div className="space-y-6 py-6">
            <div className="flex px-8 space-x-8">
              <div className="mt-1">
                <IconLoader className="animate-spin" size={18} />
              </div>
              <div className="space-y-1">
                <p>Restoration in progress</p>
                <p className="text-sm text-foreground-light">
                  Restoration can take from a few minutes up to several hours depending on the size
                  of your database. Your project will be offline while the restoration is running.
                </p>
              </div>
            </div>
          </div>
        )}
      </div>
    </div>
  )
}

export default RestoringState<|MERGE_RESOLUTION|>--- conflicted
+++ resolved
@@ -90,17 +90,7 @@
               </div>
             </div>
             {isFailed && (
-<<<<<<< HEAD
               <div className="border-t border-overlay flex items-center justify-end py-4 px-8">
-                <Link
-                  href={`/support/new?category=Database_unresponsive&ref=${project?.ref}&subject=Restoration%20failed%20for%20project`}
-                >
-                  <a>
-                    <Button type="default">Contact support</Button>
-                  </a>
-                </Link>
-=======
-              <div className="border-t border-scale-400 flex items-center justify-end py-4 px-8">
                 <Button asChild type="default">
                   <Link
                     href={`/support/new?category=Database_unresponsive&ref=${project?.ref}&subject=Restoration%20failed%20for%20project`}
@@ -108,7 +98,6 @@
                     Contact support
                   </Link>
                 </Button>
->>>>>>> 7f1de2f9
               </div>
             )}
           </div>
