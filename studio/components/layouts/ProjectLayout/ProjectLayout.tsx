import Head from 'next/head'
import { FC, ReactNode, PropsWithChildren, Fragment } from 'react'
import { observer } from 'mobx-react-lite'
import { useRouter } from 'next/router'
import { useStore, withAuth, useFlag, useParams } from 'hooks'
import { PROJECT_STATUS } from 'lib/constants'

import Connecting from 'components/ui/Loading'
import NavigationBar from './NavigationBar/NavigationBar'
import ProductMenuBar from './ProductMenuBar'
import LayoutHeader from './LayoutHeader'
import ConnectingState from './ConnectingState'
import PausingState from './PausingState'
import BuildingState from './BuildingState'
<<<<<<< HEAD
import { ProjectContextProvider } from './ProjectContext'
=======
import RestoringState from './RestoringState'
>>>>>>> adcdd58a

interface Props {
  title?: string
  isLoading?: boolean
  product?: string
  productMenu?: ReactNode
  hideHeader?: boolean
  hideIconBar?: boolean
}

const ProjectLayout = ({
  title,
  isLoading = false,
  product = '',
  productMenu,
  children,
  hideHeader = false,
  hideIconBar = false,
}: PropsWithChildren<Props>) => {
  const { ref: projectRef } = useParams()
  const { ui } = useStore()
  const ongoingIncident = useFlag('ongoingIncident')
  const projectName = ui.selectedProject?.name

  return (
    <ProjectContextProvider projectRef={projectRef}>
      <Head>
        <title>
          {title ? `${title} | Supabase` : projectName ? `${projectName} | Supabase` : 'Supabase'}
        </title>
        <meta name="description" content="Supabase Studio" />
        <link rel="icon" href="/favicon.ico" />
      </Head>
      <div className="flex h-full">
        {/* Left-most navigation side bar to access products */}
        {!hideIconBar && <NavigationBar />}

        {/* Product menu bar */}
        <MenuBarWrapper isLoading={isLoading} productMenu={productMenu}>
          <ProductMenuBar title={product}>{productMenu}</ProductMenuBar>
        </MenuBarWrapper>

        <main
          className="flex w-full flex-1 flex-col overflow-x-hidden"
          style={{ height: ongoingIncident ? 'calc(100vh - 44px)' : '100vh' }}
        >
          {!hideHeader && <LayoutHeader />}
          <ContentWrapper isLoading={isLoading}>{children}</ContentWrapper>
        </main>
      </div>
    </ProjectContextProvider>
  )
}

export const ProjectLayoutWithAuth = withAuth(observer(ProjectLayout))

export default ProjectLayout

interface MenuBarWrapperProps {
  isLoading: boolean
  productMenu?: ReactNode
}

const MenuBarWrapper: FC<MenuBarWrapperProps> = observer(({ isLoading, productMenu, children }) => {
  const { ui } = useStore()
  return <>{!isLoading && productMenu && ui.selectedProject !== undefined ? children : null}</>
})

interface ContentWrapperProps {
  isLoading: boolean
}

/**
 * Check project.status to show building state or error state
 *
 * [Joshen] As of 210422: Current testing connection by pinging postgres
 * Ideally we'd have a more specific monitoring of the project such as during restarts
 * But that will come later: https://supabase.slack.com/archives/C01D6TWFFFW/p1650427619665549
 *
 * Just note that this logic does not differentiate between a "restarting" state and
 * a "something is wrong and can't connect to project" state.
 *
 * [TODO] Next iteration should scrape long polling and just listen to the project's status
 */
const ContentWrapper: FC<ContentWrapperProps> = observer(({ isLoading, children }) => {
  const { ui } = useStore()
  const router = useRouter()

  const routesToIgnorePostgrestConnection = [
    '/project/[ref]/reports',
    '/project/[ref]/settings/general',
    '/project/[ref]/settings/database',
    '/project/[ref]/settings/billing/subscription',
    '/project/[ref]/settings/billing/update',
    '/project/[ref]/settings/billing/update/free',
    '/project/[ref]/settings/billing/update/pro',
  ]

  const requiresDbConnection: boolean = router.pathname !== '/project/[ref]/settings/general'
  const requiresPostgrestConnection = !routesToIgnorePostgrestConnection.includes(router.pathname)

  const isProjectRestoring = ui.selectedProject?.status === PROJECT_STATUS.RESTORING
  const isProjectBuilding = [PROJECT_STATUS.COMING_UP, PROJECT_STATUS.RESTORING].includes(
    ui.selectedProject?.status ?? ''
  )
  const isProjectPausing = ui.selectedProject?.status === PROJECT_STATUS.GOING_DOWN
  const isProjectOffline = ui.selectedProject?.postgrestStatus === 'OFFLINE'

  return (
    <>
      {isLoading || ui.selectedProject === undefined ? (
        <Connecting />
      ) : isProjectPausing ? (
        <PausingState project={ui.selectedProject} />
      ) : requiresPostgrestConnection && isProjectOffline ? (
        <ConnectingState project={ui.selectedProject} />
      ) : requiresDbConnection && isProjectRestoring ? (
        <RestoringState />
      ) : requiresDbConnection && isProjectBuilding ? (
        <BuildingState project={ui.selectedProject} />
      ) : (
        <Fragment key={ui.selectedProject.ref}>{children}</Fragment>
      )}
    </>
  )
})<|MERGE_RESOLUTION|>--- conflicted
+++ resolved
@@ -12,11 +12,8 @@
 import ConnectingState from './ConnectingState'
 import PausingState from './PausingState'
 import BuildingState from './BuildingState'
-<<<<<<< HEAD
 import { ProjectContextProvider } from './ProjectContext'
-=======
 import RestoringState from './RestoringState'
->>>>>>> adcdd58a
 
 interface Props {
   title?: string
