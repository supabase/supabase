--- conflicted
+++ resolved
@@ -1,6 +1,5 @@
 import { useQueryClient } from '@tanstack/react-query'
 import { useTheme } from 'common'
-import { useStore } from 'hooks'
 import { usePushNext } from 'hooks/misc/useAutoAuthRedirect'
 import { BASE_PATH, IS_PLATFORM } from 'lib/constants'
 import { auth, getReturnToPath, STORAGE_KEY } from 'lib/gotrue'
@@ -111,20 +110,16 @@
             </div>
 
             <div className="items-center hidden space-x-3 md:ml-10 md:flex md:pr-4">
-<<<<<<< HEAD
-              <Link href="https://supabase.com/docs" passHref>
-                <Button type="default" icon={<IconFileText />} as="a" target="_blank">
-                  Documentation
-                </Button>
-=======
-              <Link href="https://supabase.com/docs">
-                <a target="_blank" rel="noreferrer">
-                  <Button type="default" icon={<IconFileText />}>
-                    Documentation
-                  </Button>
-                </a>
->>>>>>> a975afe0
-              </Link>
+              <Button
+                as="a"
+                href="https://supabase.com/docs"
+                target="_blank"
+                rel="noreferrer"
+                type="default"
+                icon={<IconFileText />}
+              >
+                Documentation
+              </Button>
             </div>
           </nav>
         </div>
