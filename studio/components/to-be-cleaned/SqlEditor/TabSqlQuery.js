<<<<<<< HEAD
import Editor from '@monaco-editor/react'
import DataGrid from '@supabase/react-data-grid'
import {
  Button,
  Dropdown,
  IconChevronDown,
  IconChevronUp,
  IconHeart,
  IconRefreshCcw,
  Typography,
} from '@supabase/ui'
import { useKeyboardShortcuts, useStore, useWindowDimensions } from 'hooks'
import { IS_PLATFORM } from 'lib/constants'
import { copyToClipboard, timeout } from 'lib/helpers'
import Telemetry from 'lib/telemetry'
import { useSqlStore, UTILITY_TAB_TYPES } from 'localStores/sqlEditor/SqlEditorStore'
import { debounce } from 'lodash'
import { toJS } from 'mobx'
import { observer } from 'mobx-react-lite'
import React, { useEffect, useRef, useState } from 'react'
import { CSVLink } from 'react-csv'
import Split from 'react-split'
=======
import Split from 'react-split'
import Editor from '@monaco-editor/react'
import DataGrid from '@supabase/react-data-grid'
import { toJS } from 'mobx'
import { CSVLink } from 'react-csv'
import { debounce } from 'lodash'
import { observer } from 'mobx-react-lite'
import { useEffect, useRef, useState } from 'react'
import {
  Button,
  Dropdown,
  IconAlertCircle,
  IconCheck,
  IconChevronDown,
  IconChevronUp,
  IconHeart,
  IconLoader,
  IconRefreshCcw,
  Typography,
} from '@supabase/ui'
import * as Tooltip from '@radix-ui/react-tooltip'

import { useKeyboardShortcuts, useStore, useWindowDimensions, usePrevious } from 'hooks'
import Telemetry from 'lib/telemetry'
import { IS_PLATFORM } from 'lib/constants'
import { copyToClipboard, timeout } from 'lib/helpers'
import { useSqlStore, UTILITY_TAB_TYPES } from 'localStores/sqlEditor/SqlEditorStore'
>>>>>>> 24928cc5
import { SQL_SNIPPET_SCHEMA_VERSION } from './SqlEditor.constants'

const TabSqlQuery = observer(() => {
  const { content: contentStore } = useStore()
  const sqlEditorStore = useSqlStore()
  const { height: screenHeight } = useWindowDimensions()
  const snapOffset = 50
  const minSize = 44
  const tabMenuHeight = 44
  const offset = 3

  useEffect(() => {
    // minus fixed tabMenu height
    const utilityPanelHeight =
      (parseFloat(screenHeight - tabMenuHeight) * sqlEditorStore.activeTab.splitSizes[1]) / 100
    if (utilityPanelHeight - snapOffset < minSize) {
      sqlEditorStore.activeTab.resizeUtilityTab(0)
    } else {
      sqlEditorStore.activeTab.resizeUtilityTab(utilityPanelHeight - minSize - offset)
    }
  }, [screenHeight, sqlEditorStore.activeTab.splitSizes])

  function onDragEnd(sizes) {
    sqlEditorStore.activeTab.setSplitSizes(sizes)
  }

  async function updateSqlSnippet(value) {
    if (sqlEditorStore.activeTab) {
      await contentStore.updateSql(sqlEditorStore.activeTab.id, {
        content: {
          schema_version: SQL_SNIPPET_SCHEMA_VERSION,
          content_id: sqlEditorStore.activeTab.id,
          sql: value,
          favorite: sqlEditorStore.activeTab.favorite,
        },
      })
    } else {
      console.warn('No active tab found while updating SQL snippet')
    }
  }

  return (
    <div className="flex h-full flex-col">
      <Split
        style={{ height: '100%' }}
        direction="vertical"
        gutterSize={2}
        sizes={sqlEditorStore.activeTab.splitSizes || []}
        minSize={minSize}
        snapOffset={snapOffset}
        expandToMin={true}
        collapsed={sqlEditorStore.activeTab.utilityTabHeight == 0 ? 1 : undefined}
        onDragEnd={onDragEnd}
      >
        <MonacoEditor
          error={sqlEditorStore.activeTab.sqlQueryError}
          updateSqlSnippet={updateSqlSnippet}
        />
        <div>
          <UtilityPanel updateSqlSnippet={updateSqlSnippet} />
        </div>
      </Split>
    </div>
  )
})
export default TabSqlQuery

const MonacoEditor = ({ error, updateSqlSnippet }) => {
  const sqlEditorStore = useSqlStore()
  const editorRef = useRef(null)
  const monacoRef = useRef(null)

  useEffect(() => {
    if (!editorRef.current || !monacoRef.current) return

    if (!error) {
      const model = editorRef.current.getModel()
      monacoRef.current.editor.setModelMarkers(model, 'owner', [])
    } else if (error?.cursorPosition) {
      const model = editorRef.current.getModel()
      const position = model.getPositionAt(error.cursorPosition)
      monacoRef.current.editor.setModelMarkers(model, 'owner', [
        {
          startLineNumber: position.lineNumber,
          endLineNumber: 1,
          startColumn: position.column,
          endColumn: 0,
          message: error.message || 'syntax error',
          severity: monacoRef.current.MarkerSeverity.Error,
        },
      ])
    }
  }, [error])

  useEffect(() => {
    if (editorRef.current) {
      // add margin above first line
      editorRef.current?.changeViewZones((accessor) => {
        accessor.addZone({
          afterLineNumber: 0,
          heightInPx: 4,
          domNode: document.createElement('div'),
        })
      })
    }
  }, [sqlEditorStore.activeTab.id])

  async function handleEditorOnMount(editor, monaco) {
    editorRef.current = editor
    monacoRef.current = monaco

    editor.addAction({
      id: 'supabase',
      label: 'Run Query',
      keybindings: [monaco.KeyMod.CtrlCmd + monaco.KeyCode.Enter],
      contextMenuGroupId: 'operation',
      contextMenuOrder: 0,
      run: async () => {
        if (sqlEditorStore.isExecuting) return

        const selectedValue = (editorRef?.current)
          .getModel()
          .getValueInRange(editorRef?.current?.getSelection())

        await sqlEditorStore.startExecuting(selectedValue)

        // onInputRun(selectedValue || (editorRef?.current as any)?.getValue())
      },
    })

    // add margin above first line
    editor.changeViewZones((accessor) => {
      accessor.addZone({
        afterLineNumber: 0,
        heightInPx: 4,
        domNode: document.createElement('div'),
      })
    })

    // when editor did mount, it will need a delay before focus() works properly
    await timeout(500)
    editor?.focus()
  }

  // changes are stored in debouncer before running persistData()
  let debounceUpdateSqlSnippet = debounce((value) => updateSqlSnippet(value), 1500)

  async function handleEditorChange(value) {
    // update sqlEditorStore with new value immediately
    // this is so any SQL run will be whatever is currently in monaco editor
    sqlEditorStore.activeTab.setQuery(value)

    // debounce changes
    debounceUpdateSqlSnippet(value)
  }

  return (
    <div className="dark:border-dark flex-grow overflow-y-auto border-b">
      <Editor
        className="monaco-editor"
        theme={'supabase'}
        onMount={handleEditorOnMount}
        onChange={handleEditorChange}
        defaultLanguage="pgsql"
        defaultValue={sqlEditorStore.activeTab.query}
        path={sqlEditorStore.activeTab.id}
        options={{
          tabSize: 2,
          fontSize: 13,
          minimap: {
            enabled: false,
          },
          wordWrap: 'on',
          fixedOverflowWidgets: true,
        }}
      />
    </div>
  )
}

const UtilityPanel = observer(({ updateSqlSnippet }) => {
  const sqlEditorStore = useSqlStore()

  return (
    <>
      <div className="flex justify-between overflow-visible px-6 py-2">
        <ResultsDropdown />
        <div className="inline-flex items-center justify-end">
          <UtilityActions updateSqlSnippet={updateSqlSnippet} />
        </div>
      </div>
      <div className="p-0 pt-0 pb-0">
        {sqlEditorStore.activeTab.activeUtilityTab == UTILITY_TAB_TYPES.RESULTS && (
          <UtilityTabResults />
        )}
      </div>
    </>
  )
})

const ResultsDropdown = observer(() => {
  const { ui } = useStore()
  const sqlEditorStore = useSqlStore()
  const csvRef = useRef(null)

  function onDownloadCSV() {
    csvRef.current?.link.click()
    Telemetry.sendEvent('sql_editor', 'sql_download_csv', '')
  }

  function onCopyAsMarkdown() {
    if (navigator) {
      copyToClipboard(sqlEditorStore.activeTab.markdownData, () => {
        ui.setNotification({ category: 'success', message: 'Copied results to clipboard' })
        Telemetry.sendEvent('sql_editor', 'sql_copy_as_markdown', '')
      })
    }
  }

  return (
    <Dropdown
      side="bottom"
      align="start"
      overlay={
        <>
          <Dropdown.Item onClick={onDownloadCSV}>Download CSV</Dropdown.Item>
          <Dropdown.Item onClick={onCopyAsMarkdown}>Copy as markdown</Dropdown.Item>
        </>
      }
    >
      <Button as="span" type="text" iconRight={<IconChevronDown />}>
        Results
      </Button>
      <CSVLink
        ref={csvRef}
        className="hidden"
        data={sqlEditorStore.activeTab?.csvData || ''}
        filename={`supabase_${sqlEditorStore.projectRef}_${sqlEditorStore.activeTab.name}`}
      />
    </Dropdown>
  )
})

const SavingIndicator = observer(({ updateSqlSnippet }) => {
<<<<<<< HEAD
  const sqlEditorStore = useSqlStore()
  const { content } = useStore()

  const dotColorClasses =
    content.savingState === 'IDLE'
      ? 'bg-green-900 ring-green-800'
      : content.savingState === 'CREATING' || content.savingState === 'UPDATING'
      ? 'bg-gray-900 ring-gray-700'
      : 'bg-red-900 ring-red-800'
=======
  const { content } = useStore()
  const sqlEditorStore = useSqlStore()
  const previousState = usePrevious(content.savingState)
  const [showSavedText, setShowSavedText] = useState(false)

  useEffect(() => {
    let cancel = false

    if (
      (previousState === 'CREATING' || previousState === 'UPDATING') &&
      content.savingState === 'IDLE'
    ) {
      setShowSavedText(true)
      setTimeout(() => {
        if (!cancel) setShowSavedText(false)
      }, 3000)
    }

    return () => (cancel = true)
  }, [content.savingState])
>>>>>>> 24928cc5

  const retry = () => {
    const [item] = content.list((item) => item.id === sqlEditorStore.selectedTabId)

    if (content.savingState === 'CREATING_FAILED' && item) {
      content.save(toJS(item))
    }

    if (content.savingState === 'UPDATING_FAILED' && item) {
      updateSqlSnippet(sqlEditorStore.activeTab.query)
    }
  }

  return (
    <div className="mx-2 flex items-center gap-2">
      {(content.savingState === 'CREATING_FAILED' || content.savingState === 'UPDATING_FAILED') && (
        <Button
          type="text"
          size="tiny"
          shadow={false}
          icon={<IconRefreshCcw className="text-gray-1100" size="tiny" strokeWidth={2} />}
          onClick={retry}
        >
          Retry
        </Button>
      )}
<<<<<<< HEAD

      <span
        className={
          'inline-flex h-2 w-2 rounded-full ring-1 transition-colors duration-200 ' +
          dotColorClasses
        }
      />
      <span className="text-scale-1000 text-sm">
        {content.savingState === 'IDLE' && 'All changes saved'}
        {(content.savingState === 'CREATING' || content.savingState === 'UPDATING') && 'Saving...'}
=======
      {(content.savingState === 'CREATING' || content.savingState === 'UPDATING') && (
        <Tooltip.Root delayDuration={0}>
          <Tooltip.Trigger>
            <IconLoader className="animate-spin" size={14} strokeWidth={2} />
          </Tooltip.Trigger>
          <Tooltip.Content side="bottom">
            <Tooltip.Arrow className="radix-tooltip-arrow" />
            <div
              className={[
                'bg-scale-100 rounded py-1 px-2 leading-none shadow',
                'border-scale-200 border',
              ].join(' ')}
            >
              <span className="text-scale-1200 text-xs">Saving changes...</span>
            </div>
          </Tooltip.Content>
        </Tooltip.Root>
      )}
      {(content.savingState === 'CREATING_FAILED' || content.savingState === 'UPDATING_FAILED') && (
        <IconAlertCircle className="text-red-900" size={14} strokeWidth={2} />
      )}
      {showSavedText && (
        <Tooltip.Root delayDuration={0}>
          <Tooltip.Trigger>
            <IconCheck className="text-brand-800" size={14} strokeWidth={3} />
          </Tooltip.Trigger>
          <Tooltip.Content side="bottom">
            <Tooltip.Arrow className="radix-tooltip-arrow" />
            <div
              className={[
                'bg-scale-100 rounded py-1 px-2 leading-none shadow',
                'border-scale-200 border ',
              ].join(' ')}
            >
              <span className="text-scale-1200 text-xs">All changes saved</span>
            </div>
          </Tooltip.Content>
        </Tooltip.Root>
      )}
      <span className="text-scale-1000 text-sm">
>>>>>>> 24928cc5
        {content.savingState === 'CREATING_FAILED' && 'Failed to create'}
        {content.savingState === 'UPDATING_FAILED' && 'Failed to save'}
      </span>
    </div>
  )
})

const UtilityActions = observer(({ updateSqlSnippet }) => {
  const sqlEditorStore = useSqlStore()

  useKeyboardShortcuts(
    {
      'Command+Enter': (event) => {
        event.preventDefault()
        executeQuery()
      },
    },
    ['INPUT']
  )

  async function executeQuery() {
    if (sqlEditorStore.isExecuting) return
    await sqlEditorStore.startExecuting()
  }

  return (
    <>
      <SavingIndicator updateSqlSnippet={updateSqlSnippet} />
      {IS_PLATFORM && <FavoriteButton />}
      <SizeToggleButton />
      <Button
        onClick={executeQuery}
        disabled={sqlEditorStore.isExecuting}
        loading={sqlEditorStore.isExecuting}
        type="text"
        size="tiny"
        shadow={false}
        className="mx-2"
      >
        RUN
      </Button>
    </>
  )
})

const SizeToggleButton = observer(() => {
  const sqlEditorStore = useSqlStore()

  function maximizeEditor() {
    sqlEditorStore.activeTab.collapseUtilityTab()
  }

  function restorePanelSize() {
    sqlEditorStore.activeTab.restorePanelSize()
  }

  return (
    <>
      {sqlEditorStore.activeTab.utilityTabHeight != 0 && (
        <Button
          type="text"
          size="tiny"
          shadow={false}
          onClick={maximizeEditor}
          icon={<IconChevronDown className="text-gray-1100" size="tiny" strokeWidth={2} />}
          tooltip={{
            title: 'Maximize editor',
            position: 'top',
          }}
        />
      )}
      {sqlEditorStore.activeTab.utilityTabHeight == 0 && (
        <Button
          type="text"
          size="tiny"
          shadow={false}
          onClick={restorePanelSize}
          icon={<IconChevronUp className="text-gray-1100" size="tiny" strokeWidth={2} />}
          tooltip={{
            title: 'Restore panel size',
            position: 'top',
          }}
        />
      )}
    </>
  )
})

const FavoriteButton = observer(() => {
  const { ui, content: contentStore } = useStore()
  const { profile: user } = ui

  const sqlEditorStore = useSqlStore()

  const [loading, setLoading] = useState(false)

  const id = sqlEditorStore.activeTab.id

  /*
   * `content` column json structure
   */
  let contentPayload = {
    schema_version: '1.0',
    content_id: id,
    sql: sqlEditorStore.activeTab.query,
  }

  async function addToFavorite() {
    try {
      setLoading(true)
      /*
       * remote db handling
       */
      await contentStore.updateSql(id, {
        content: {
          ...contentPayload,
          favorite: true,
        },
      })

      /*
       * old localstorage handling
       */
      const { query, name, desc } = sqlEditorStore.activeTab || {}
      sqlEditorStore.addToFavorite(id, query, name, desc)
      Telemetry.sendEvent('sql_editor', 'sql_favourited', name)

      /*
       * reload sql data in store and re-select tab
       */
      sqlEditorStore.loadTabs(sqlEditorStore.tabsFromContentStore(contentStore, user?.id), false)
      sqlEditorStore.selectTab(id)

      setLoading(false)
    } catch (error) {
      ui.setNotification({
        error,
        category: 'error',
        message: `Failed to add to favourites: ${error.message}`,
      })
      setLoading(false)
    }
  }

  async function unFavorite() {
    const id = sqlEditorStore.activeTab.id
    try {
      setLoading(true)
      /*
       * remote db handling
       */
      await contentStore.updateSql(id, {
        content: {
          ...contentPayload,
          favorite: false,
        },
      })

      /*
       * old localstorage handling
       */
      const { name } = sqlEditorStore.activeTab || {}
      sqlEditorStore.unFavorite(id)
      Telemetry.sendEvent('sql_editor', 'sql_unfavourited', name)

      /*
       * reload sql data in store and re-select tab
       */
      sqlEditorStore.loadTabs(sqlEditorStore.tabsFromContentStore(contentStore, user?.id), false)
      sqlEditorStore.selectTab(id)
      setLoading(false)
    } catch (error) {
      ui.setNotification({
        error,
        category: 'error',
        message: `Failed to remove from favourites: ${error.message}`,
      })
      setLoading(false)
    }
  }

  return (
    <>
      {sqlEditorStore.activeTab.favorite ? (
        <Button
          type="text"
          size="tiny"
          shadow={false}
          onClick={unFavorite}
          loading={loading}
          icon={<IconHeart size="tiny" fill="#48bb78" />}
        />
      ) : (
        <Button
          type="text"
          size="tiny"
          shadow={false}
          onClick={addToFavorite}
          loading={loading}
          icon={<IconHeart size="tiny" fill="gray" />}
        />
      )}
    </>
  )
})

const UtilityTabResults = observer(() => {
  const sqlEditorStore = useSqlStore()

  if (sqlEditorStore.activeTab.utilityTabHeight == 0) return null
  if (sqlEditorStore.activeTab.isExecuting) {
    return (
      <div className="bg-table-header-light dark:bg-table-header-dark">
        <p className="m-0 border-0 px-6 py-4 font-mono text-sm">Running...</p>
      </div>
    )
  } else if (sqlEditorStore.activeTab.errorResult) {
    return (
      <div className="bg-table-header-light dark:bg-table-header-dark">
        <Typography.Text>
          <p className="m-0 border-0 px-6 py-4 font-mono">{sqlEditorStore.activeTab.errorResult}</p>
        </Typography.Text>
      </div>
    )
  } else if (sqlEditorStore.activeTab.hasNoResult) {
    return (
      <div className="bg-table-header-light dark:bg-table-header-dark">
        <Typography.Text type="secondary">
          <p className="m-0 border-0 px-6 py-4 ">
            Click <Typography.Text code>RUN</Typography.Text> to execute your query.
          </p>
        </Typography.Text>
      </div>
    )
  }

  return (
    <div style={{ height: sqlEditorStore.activeTab.utilityTabHeight }}>
      <Results results={sqlEditorStore.activeTab.results} />
    </div>
  )
})

const Results = ({ results }) => {
  const [cellPosition, setCellPosition] = useState(undefined)

  useKeyboardShortcuts(
    {
      'Command+c': (event) => {
        event.stopPropagation()
        onCopyCell()
      },
      'Control+c': (event) => {
        event.stopPropagation()
        onCopyCell()
      },
    },
    ['INPUT', 'TEXTAREA']
  )

  if (results?.error) {
    return (
      <div className="bg-table-header-light dark:bg-table-header-dark">
        <Typography.Text type="danger">
          <p className="m-0 border-0 px-6 py-4 font-mono"> {`ERROR: ${results.error}`}</p>
        </Typography.Text>
      </div>
    )
  }
  if (!results.length) {
    return (
      <div className="bg-table-header-light dark:bg-table-header-dark">
        <p className="m-0 border-0 px-6 py-4 font-mono text-sm">Success. No rows returned</p>
      </div>
    )
  }

  const formatter = (column, row) => {
    return <span className="font-mono text-xs">{JSON.stringify(row[column])}</span>
  }
  const columnRender = (name) => {
    return <div className="flex h-full items-center justify-center font-mono">{name}</div>
  }
  const columns = Object.keys(results[0]).map((key) => ({
    key,
    name: key,
    formatter: ({ row }) => formatter(key, row),
    headerRenderer: () => columnRender(key),
    resizable: true,
    width: 120,
  }))

  function onSelectedCellChange(position) {
    setCellPosition(position)
  }

  function onCopyCell() {
    if (columns && cellPosition) {
      const { idx, rowIdx } = cellPosition
      const colKey = columns[idx].key
      const cellValue = results[rowIdx]?.[colKey] ?? ''
      const value = formatClipboardValue(cellValue)
      copyToClipboard(value)
    }
  }

  return (
    <DataGrid
      columns={columns}
      rows={results}
      style={{ height: '100%' }}
      onSelectedCellChange={onSelectedCellChange}
    />
  )
}

function formatClipboardValue(value) {
  if (value === null) return ''
  if (typeof value == 'object' || Array.isArray(value)) {
    return JSON.stringify(value)
  }
  return value
}<|MERGE_RESOLUTION|>--- conflicted
+++ resolved
@@ -1,27 +1,3 @@
-<<<<<<< HEAD
-import Editor from '@monaco-editor/react'
-import DataGrid from '@supabase/react-data-grid'
-import {
-  Button,
-  Dropdown,
-  IconChevronDown,
-  IconChevronUp,
-  IconHeart,
-  IconRefreshCcw,
-  Typography,
-} from '@supabase/ui'
-import { useKeyboardShortcuts, useStore, useWindowDimensions } from 'hooks'
-import { IS_PLATFORM } from 'lib/constants'
-import { copyToClipboard, timeout } from 'lib/helpers'
-import Telemetry from 'lib/telemetry'
-import { useSqlStore, UTILITY_TAB_TYPES } from 'localStores/sqlEditor/SqlEditorStore'
-import { debounce } from 'lodash'
-import { toJS } from 'mobx'
-import { observer } from 'mobx-react-lite'
-import React, { useEffect, useRef, useState } from 'react'
-import { CSVLink } from 'react-csv'
-import Split from 'react-split'
-=======
 import Split from 'react-split'
 import Editor from '@monaco-editor/react'
 import DataGrid from '@supabase/react-data-grid'
@@ -49,7 +25,6 @@
 import { IS_PLATFORM } from 'lib/constants'
 import { copyToClipboard, timeout } from 'lib/helpers'
 import { useSqlStore, UTILITY_TAB_TYPES } from 'localStores/sqlEditor/SqlEditorStore'
->>>>>>> 24928cc5
 import { SQL_SNIPPET_SCHEMA_VERSION } from './SqlEditor.constants'
 
 const TabSqlQuery = observer(() => {
@@ -294,17 +269,6 @@
 })
 
 const SavingIndicator = observer(({ updateSqlSnippet }) => {
-<<<<<<< HEAD
-  const sqlEditorStore = useSqlStore()
-  const { content } = useStore()
-
-  const dotColorClasses =
-    content.savingState === 'IDLE'
-      ? 'bg-green-900 ring-green-800'
-      : content.savingState === 'CREATING' || content.savingState === 'UPDATING'
-      ? 'bg-gray-900 ring-gray-700'
-      : 'bg-red-900 ring-red-800'
-=======
   const { content } = useStore()
   const sqlEditorStore = useSqlStore()
   const previousState = usePrevious(content.savingState)
@@ -325,7 +289,6 @@
 
     return () => (cancel = true)
   }, [content.savingState])
->>>>>>> 24928cc5
 
   const retry = () => {
     const [item] = content.list((item) => item.id === sqlEditorStore.selectedTabId)
@@ -352,18 +315,6 @@
           Retry
         </Button>
       )}
-<<<<<<< HEAD
-
-      <span
-        className={
-          'inline-flex h-2 w-2 rounded-full ring-1 transition-colors duration-200 ' +
-          dotColorClasses
-        }
-      />
-      <span className="text-scale-1000 text-sm">
-        {content.savingState === 'IDLE' && 'All changes saved'}
-        {(content.savingState === 'CREATING' || content.savingState === 'UPDATING') && 'Saving...'}
-=======
       {(content.savingState === 'CREATING' || content.savingState === 'UPDATING') && (
         <Tooltip.Root delayDuration={0}>
           <Tooltip.Trigger>
@@ -404,7 +355,6 @@
         </Tooltip.Root>
       )}
       <span className="text-scale-1000 text-sm">
->>>>>>> 24928cc5
         {content.savingState === 'CREATING_FAILED' && 'Failed to create'}
         {content.savingState === 'UPDATING_FAILED' && 'Failed to save'}
       </span>
