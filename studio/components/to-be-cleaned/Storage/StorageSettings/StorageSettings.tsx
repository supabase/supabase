import { PermissionAction } from '@supabase/shared-types/out/constants'
import { useState } from 'react'
import { Button, Form, IconClock, Input, Listbox } from 'ui'

import UpgradeToPro from 'components/ui/UpgradeToPro'
import { useProjectStorageConfigQuery } from 'data/config/project-storage-config-query'
import { useProjectStorageConfigUpdateUpdateMutation } from 'data/config/project-storage-config-update-mutation'
import { useCheckPermissions, useStore } from 'hooks'
import { IS_PLATFORM } from 'lib/constants'
import { STORAGE_FILE_SIZE_LIMIT_MAX_BYTES, StorageSizeUnits } from './StorageSettings.constants'
import { convertFromBytes, convertToBytes } from './StorageSettings.utils'

export type StorageSettingsProps = {
  projectRef: string | undefined
}

const StorageSettings = ({ projectRef }: StorageSettingsProps) => {
  const { data, error } = useProjectStorageConfigQuery({ projectRef }, { enabled: IS_PLATFORM })

  if (error || data?.error) {
    return (
      <div className="p-6 mx-auto text-center sm:w-full md:w-3/4">
        <p className="text-sm">Error loading storage settings</p>
      </div>
    )
  }

  if (!data) {
    return (
      <div className="p-6 mx-auto text-center sm:w-full md:w-3/4">
        <p className="text-sm">Loading...</p>
      </div>
    )
  }

  return <StorageConfig config={data} projectRef={projectRef} />
}

const StorageConfig = ({ config, projectRef }: any) => {
  const { fileSizeLimit, isFreeTier } = config
  const { value, unit } = convertFromBytes(fileSizeLimit)

  const { ui } = useStore()
  const [selectedUnit, setSelectedUnit] = useState(unit)
  let initialValues = { fileSizeLimit: value, unformattedFileSizeLimit: fileSizeLimit }

  const canUpdateStorageSettings = useCheckPermissions(PermissionAction.STORAGE_ADMIN_WRITE, '*')
<<<<<<< HEAD
  const { mutateAsync: updateStorageConfig } = useProjectStorageConfigUpdateUpdateMutation()
=======
  const { mutate: updateStorageConfig, isLoading: isUpdating } =
    useProjectStorageConfigUpdateUpdateMutation({
      onSuccess: (res) => {
        const updatedValue = convertFromBytes(res.fileSizeLimit)
        initialValues = {
          fileSizeLimit: updatedValue.value,
          unformattedFileSizeLimit: res.fileSizeLimit,
        }
        ui.setNotification({
          category: 'success',
          message: 'Successfully updated storage settings',
        })
      },
    })
>>>>>>> e2177053

  const formattedMaxSizeBytes = `${new Intl.NumberFormat('en-US').format(
    STORAGE_FILE_SIZE_LIMIT_MAX_BYTES
  )} bytes`

  const { value: formattedMaxLimit } = convertFromBytes(
    STORAGE_FILE_SIZE_LIMIT_MAX_BYTES,
    selectedUnit
  )

  const onValidate = (values: any) => {
    const errors = {} as any
    if (values.fileSizeLimit > formattedMaxLimit) {
      errors[
        'fileSizeLimit'
      ] = `Maximum limit is up to ${formattedMaxLimit.toLocaleString()} ${selectedUnit}.`
    }
    return errors
  }

  const onSubmit = async (values: any) => {
    const errors = onValidate(values)

    if (errors.fileSizeLimit) {
      return ui.setNotification({
        category: 'error',
        message: `Upload file size limit must be up to 5GB (${formattedMaxSizeBytes})`,
      })
    }

<<<<<<< HEAD
    const res = await updateStorageConfig({
      projectRef,
      fileSizeLimit: convertToBytes(values.fileSizeLimit, selectedUnit),
    })
    const updatedValue = convertFromBytes(res.fileSizeLimit)
    initialValues = {
      fileSizeLimit: updatedValue.value,
      unformattedFileSizeLimit: res.fileSizeLimit,
    }
    ui.setNotification({ category: 'success', message: 'Successfully updated storage settings' })
=======
    updateStorageConfig({
      projectRef,
      fileSizeLimit: convertToBytes(values.fileSizeLimit, selectedUnit),
    })
>>>>>>> e2177053
  }

  // [Joshen] To be refactored using FormContainer, FormPanel, FormContent etc once
  // Jonny's auth config refactor PR goes in
  return (
    <div className="mx-auto w-[56rem] max-w-4xl px-5 pt-12 pb-20">
      <Form validateOnBlur initialValues={initialValues} validate={onValidate} onSubmit={onSubmit}>
        {({ values, handleReset }: { values: any; handleReset: () => void }) => {
          const hasChanges =
            initialValues.unformattedFileSizeLimit !==
            convertToBytes(values.fileSizeLimit, selectedUnit)
          return (
            <>
              <div className="mb-6">
                <h3 className="mb-2 text-xl text-scale-1200">Storage settings</h3>
                <div className="text-sm text-scale-900">
                  Configure your project's storage settings
                </div>
              </div>
              <div className="space-y-20">
                <div
                  className={[
                    'bg-scale-100 dark:bg-scale-300',
                    'overflow-hidden border-scale-400',
                    'rounded-md border shadow',
                  ].join(' ')}
                >
                  <div className="flex flex-col gap-0 divide-y divide-scale-400">
                    <div className="grid grid-cols-12 gap-6 px-8 py-8 lg:gap-12">
                      <div className="relative flex flex-col col-span-12 gap-6 lg:col-span-4">
                        <p className="text-sm">Upload file size limit</p>
                      </div>
                      <div className="relative flex flex-col col-span-12 gap-x-6 gap-y-2 lg:col-span-8">
                        <div className="grid grid-cols-12 col-span-12 gap-2">
                          <div className="col-span-8">
                            <Input
                              id="fileSizeLimit"
                              name="fileSizeLimit"
                              type="number"
                              disabled={isFreeTier || !canUpdateStorageSettings}
                              step={1}
                              onKeyPress={(event) => {
                                if (event.charCode < 48 || event.charCode > 57) {
                                  event.preventDefault()
                                }
                              }}
                            />
                          </div>
                          <div className="col-span-4">
                            <Listbox
                              disabled={isFreeTier}
                              value={selectedUnit}
                              onChange={setSelectedUnit}
                            >
                              {Object.values(StorageSizeUnits).map((unit: string) => (
                                <Listbox.Option
                                  key={unit}
                                  disabled={isFreeTier}
                                  label={unit}
                                  value={unit}
                                >
                                  <div>{unit}</div>
                                </Listbox.Option>
                              ))}
                            </Listbox>
                          </div>
                        </div>
                        <p className="text-sm text-scale-1100">
                          {selectedUnit !== StorageSizeUnits.BYTES &&
                            `Equivalent to ${convertToBytes(
                              values.fileSizeLimit,
                              selectedUnit
                            ).toLocaleString()} bytes. `}
                          Maximum size in bytes of a file that can be uploaded is 5 GB (
                          {formattedMaxSizeBytes}).
                        </p>
                      </div>
                    </div>
                  </div>
                  {isFreeTier && (
                    <div className="px-6 pb-6">
                      <UpgradeToPro
                        icon={<IconClock size="large" />}
                        primaryText="Free Plan has a fixed upload file size limit of 50 MB."
                        projectRef={projectRef}
                        secondaryText="Upgrade to the Pro plan for a configurable upload file size limit of up to 5 GB."
                      />
                    </div>
                  )}
                  <div className="border-t border-scale-400" />
                  <div className="flex justify-between px-8 py-4">
                    <div className="flex items-center justify-between w-full gap-2">
                      {!canUpdateStorageSettings ? (
                        <p className="text-sm text-scale-1000">
                          You need additional permissions to update storage settings
                        </p>
                      ) : (
                        <div />
                      )}
                      <div className="flex gap-2">
                        <Button
                          type="default"
                          htmlType="reset"
                          onClick={() => handleReset()}
                          disabled={isUpdating || (!hasChanges && hasChanges !== undefined)}
                        >
                          Cancel
                        </Button>
                        <Button
                          type="primary"
                          htmlType="submit"
                          loading={isUpdating}
                          disabled={
                            !canUpdateStorageSettings ||
                            isUpdating ||
                            (!hasChanges && hasChanges !== undefined)
                          }
                        >
                          Save
                        </Button>
                      </div>
                    </div>
                  </div>
                </div>
              </div>
            </>
          )
        }}
      </Form>
    </div>
  )
}

export default StorageSettings<|MERGE_RESOLUTION|>--- conflicted
+++ resolved
@@ -45,9 +45,6 @@
   let initialValues = { fileSizeLimit: value, unformattedFileSizeLimit: fileSizeLimit }
 
   const canUpdateStorageSettings = useCheckPermissions(PermissionAction.STORAGE_ADMIN_WRITE, '*')
-<<<<<<< HEAD
-  const { mutateAsync: updateStorageConfig } = useProjectStorageConfigUpdateUpdateMutation()
-=======
   const { mutate: updateStorageConfig, isLoading: isUpdating } =
     useProjectStorageConfigUpdateUpdateMutation({
       onSuccess: (res) => {
@@ -62,7 +59,6 @@
         })
       },
     })
->>>>>>> e2177053
 
   const formattedMaxSizeBytes = `${new Intl.NumberFormat('en-US').format(
     STORAGE_FILE_SIZE_LIMIT_MAX_BYTES
@@ -93,23 +89,10 @@
       })
     }
 
-<<<<<<< HEAD
-    const res = await updateStorageConfig({
-      projectRef,
-      fileSizeLimit: convertToBytes(values.fileSizeLimit, selectedUnit),
-    })
-    const updatedValue = convertFromBytes(res.fileSizeLimit)
-    initialValues = {
-      fileSizeLimit: updatedValue.value,
-      unformattedFileSizeLimit: res.fileSizeLimit,
-    }
-    ui.setNotification({ category: 'success', message: 'Successfully updated storage settings' })
-=======
     updateStorageConfig({
       projectRef,
       fileSizeLimit: convertToBytes(values.fileSizeLimit, selectedUnit),
     })
->>>>>>> e2177053
   }
 
   // [Joshen] To be refactored using FormContainer, FormPanel, FormContent etc once
