--- conflicted
+++ resolved
@@ -514,31 +514,11 @@
           )}
         </div>
 
-<<<<<<< HEAD
-        <div className="h-6 border-r border-scale-600" />
+        <div className="h-6 border-r border-control" />
 
         <div className="mx-2">
           <APIDocsButton section={['storage', selectedBucket.name]} />
         </div>
-=======
-        {isNewAPIDocsEnabled && (
-          <>
-            <div className="h-6 border-r border-control" />
-            <Button
-              size="tiny"
-              className="mx-2"
-              type="default"
-              icon={<IconCode size={14} strokeWidth={2} />}
-              onClick={() => {
-                appSnap.setActiveDocsSection(['storage', selectedBucket.name])
-                appSnap.setShowProjectApiDocs(true)
-              }}
-            >
-              API
-            </Button>
-          </>
-        )}
->>>>>>> b91532f6
       </div>
     </div>
   )
