import * as Tooltip from '@radix-ui/react-tooltip'
import { PermissionAction } from '@supabase/shared-types/out/constants'
import { compact, debounce, isEqual, noop } from 'lodash'
import { useCallback, useEffect, useRef, useState } from 'react'
import {
  Button,
<<<<<<< HEAD
  DropdownMenuContent_Shadcn_,
  DropdownMenuItem_Shadcn_,
  DropdownMenuRadioGroup_Shadcn_,
  DropdownMenuRadioItem_Shadcn_,
  DropdownMenuSeparator_Shadcn_,
  DropdownMenuSubContent_Shadcn_,
  DropdownMenuSubTrigger_Shadcn_,
  DropdownMenuSub_Shadcn_,
  DropdownMenuTrigger_Shadcn_,
  DropdownMenu_Shadcn_,
  IconCheck,
=======
  DropdownMenu,
  DropdownMenuContent,
  DropdownMenuRadioGroup,
  DropdownMenuRadioItem,
  DropdownMenuTrigger,
>>>>>>> 6cadc81c
  IconChevronLeft,
  IconChevronRight,
  IconChevronsDown,
  IconChevronsUp,
  IconCode,
  IconColumns,
  IconEdit2,
  IconFolderPlus,
  IconList,
  IconLoader,
  IconRefreshCw,
  IconSearch,
  IconUpload,
  IconX,
  Input,
} from 'ui'

import { useCheckPermissions } from 'hooks'
import { useStorageStore } from 'localStores/storageExplorer/StorageExplorerStore'
import { useStorageExplorerStateSnapshot } from 'state/storage-explorer'
import { STORAGE_SORT_BY, STORAGE_SORT_BY_ORDER, STORAGE_VIEWS } from '../Storage.constants'
import { useIsAPIDocsSidePanelEnabled } from 'components/interfaces/App/FeaturePreview/FeaturePreviewContext'
import { useAppStateSnapshot } from 'state/app-state'

const VIEW_OPTIONS = [
  { key: STORAGE_VIEWS.COLUMNS, name: 'As columns' },
  { key: STORAGE_VIEWS.LIST, name: 'As list' },
]

const SORT_BY_OPTIONS = [
  { key: STORAGE_SORT_BY.NAME, name: 'Name' },
  { key: STORAGE_SORT_BY.CREATED_AT, name: 'Time created' },
  { key: STORAGE_SORT_BY.UPDATED_AT, name: 'Time modified' },
  { key: STORAGE_SORT_BY.LAST_ACCESSED_AT, name: 'Time last accessed' },
]

const SORT_ORDER_OPTIONS = [
  { key: STORAGE_SORT_BY_ORDER.ASC, name: 'Ascending' },
  { key: STORAGE_SORT_BY_ORDER.DESC, name: 'Descending' },
]

const HeaderPathEdit = ({ loading, isSearching, breadcrumbs, togglePathEdit }: any) => {
  return (
    <div
      className={`group ${!loading ? 'cursor-pointer' : ''}`}
      onClick={() => (!loading.isLoading ? togglePathEdit() : {})}
    >
      {loading.isLoading ? (
        <div className="ml-2 flex items-center">
          <IconLoader size={16} strokeWidth={2} className="animate-spin" />
          <p className="ml-3 text-sm">{loading.message}</p>
        </div>
      ) : (
        <div className="flex cursor-pointer items-center">
          <p className="ml-3 text-sm truncate">{breadcrumbs[breadcrumbs.length - 1] || ''}</p>
          {!isSearching && (
            <div className="ml-3 flex items-center space-x-2 opacity-0 transition group-hover:opacity-100">
              <Button type="text" icon={<IconEdit2 />}>
                Navigate
              </Button>
            </div>
          )}
        </div>
      )}
    </div>
  )
}

const HeaderBreadcrumbs = ({ loading, isSearching, breadcrumbs, selectBreadcrumb }: any) => {
  // Max 5 crumbs, otherwise replace middle segment with ellipsis and only
  // have the first 2 and last 2 crumbs visible
  const ellipsis = '...'
  const breadcrumbsWithIndexes = breadcrumbs.map((name: string, index: number) => {
    return { name, index }
  })

  const formattedBreadcrumbs =
    breadcrumbsWithIndexes.length <= 5
      ? breadcrumbsWithIndexes
      : breadcrumbsWithIndexes
          .slice(0, 2)
          .concat([{ name: ellipsis, index: -1 }])
          .concat(
            breadcrumbsWithIndexes.slice(
              breadcrumbsWithIndexes.length - 2,
              breadcrumbsWithIndexes.length
            )
          )

  return loading.isLoading ? (
    <div className="ml-2 flex items-center">
      <IconLoader size={16} strokeWidth={2} className="animate-spin" />
      <p className="ml-3 text-sm">{loading.message}</p>
    </div>
  ) : (
    <div className={`ml-3 flex items-center ${isSearching && 'max-w-[140px] overflow-x-auto'}`}>
      {formattedBreadcrumbs.map((crumb: any, idx: number) => (
        <div className="flex items-center" key={crumb.name}>
          {idx !== 0 && <IconChevronRight size={10} strokeWidth={2} className="mx-3" />}
          <p
            key={crumb.name}
            className={`truncate text-sm ${crumb.name !== ellipsis ? 'cursor-pointer' : ''}`}
            style={{ maxWidth: '6rem' }}
            onClick={() => (crumb.name !== ellipsis ? selectBreadcrumb(crumb.index) : {})}
          >
            {crumb.name}
          </p>
        </div>
      ))}
    </div>
  )
}

interface FileExplorerHeader {
  itemSearchString: string
  setItemSearchString: (value: string) => void
  onFilesUpload: (event: any, columnIndex: number) => void
}

const FileExplorerHeader = ({
  itemSearchString = '',
  setItemSearchString = noop,
  onFilesUpload = noop,
}: FileExplorerHeader) => {
  const debounceDuration = 300
  const appSnap = useAppStateSnapshot()
  const snap = useStorageExplorerStateSnapshot()
  const isNewAPIDocsEnabled = useIsAPIDocsSidePanelEnabled()

  const [pathString, setPathString] = useState('')
  const [searchString, setSearchString] = useState('')
  const [loading, setLoading] = useState({ isLoading: false, message: '' })

  const [isEditingPath, setIsEditingPath] = useState(false)
  const [isRefreshing, setIsRefreshing] = useState(false)

  const uploadButtonRef: any = useRef(null)
  const previousBreadcrumbs: any = useRef(null)

  const storageExplorerStore = useStorageStore()
  const {
    view,
    setView,
    columns,
    sortBy,
    setSortBy,
    sortByOrder,
    setSortByOrder,
    popColumn,
    popColumnAtIndex,
    popOpenedFolders,
    popOpenedFoldersAtIndex,
    fetchFoldersByPath,
    refetchAllOpenedFolders,
    addNewFolderPlaceholder,
    clearOpenedFolders,
    closeFilePreview,
    selectedBucket,
  } = storageExplorerStore

  const breadcrumbs = columns.map((column: any) => column.name)
  const backDisabled = columns.length <= 1
  const canUpdateStorage = useCheckPermissions(PermissionAction.STORAGE_ADMIN_WRITE, '*')

  useEffect(() => {
    if (itemSearchString) setSearchString(itemSearchString)
  }, [])

  useEffect(() => {
    // [Joshen] Somehow toggle search triggers this despite breadcrumbs
    // being unchanged. Manually doing a prop check to fix this
    if (!isEqual(previousBreadcrumbs.current, breadcrumbs)) {
      setIsEditingPath(false)
      previousBreadcrumbs.current = breadcrumbs
    }
  }, [breadcrumbs])

  const searchInputHandler = useCallback(debounce(setItemSearchString, debounceDuration), [])
  const onSearchInputUpdate = (event: any) => {
    setSearchString(event.target.value)
    // @ts-ignore
    searchInputHandler(event.target.value)
  }

  const onSelectBack = () => {
    popColumn()
    popOpenedFolders()
    closeFilePreview()
  }

  const onSelectUpload = () => {
    if (uploadButtonRef.current) {
      uploadButtonRef.current.click()
    }
  }

  /** Methods for path editings */
  const togglePathEdit = () => {
    setIsEditingPath(true)
    setPathString(breadcrumbs.slice(1).join('/'))
    if (snap.isSearching) onCancelSearch()
  }

  const onUpdatePathString = (event: any) => {
    setPathString(event.target.value)
  }

  const navigateByPathString = (event: any) => {
    if (event) {
      event.preventDefault()
      event.stopPropagation()
    }
    setIsEditingPath(false)
    onSetPathByString(compact(pathString.split('/')))
  }

  const onSetPathByString = async (paths: any[]) => {
    if (paths.length === 0) {
      popColumnAtIndex(0)
      clearOpenedFolders()
      closeFilePreview()
    } else {
      const pathString = paths.join('/')
      setLoading({ isLoading: true, message: `Navigating to ${pathString}...` })
      await fetchFoldersByPath(paths)
      setLoading({ isLoading: false, message: '' })
    }
  }

  const cancelSetPathString = () => {
    setIsEditingPath(false)
  }

  /** Methods for searching */
  // Search is currently within local scope when the view is set to list
  // Searching for column view requires much more thinking
  const toggleSearch = () => {
    setIsEditingPath(false)
    snap.setIsSearching(true)
  }

  const onCancelSearch = () => {
    setSearchString('')
    snap.setIsSearching(false)
    setItemSearchString('')
  }

  /** Methods for breadcrumbs */

  const selectBreadcrumb = (columnIndex: number) => {
    popColumnAtIndex(columnIndex)
    popOpenedFoldersAtIndex(columnIndex - 1)
  }

  const refreshData = async () => {
    setIsRefreshing(true)
    await refetchAllOpenedFolders()
    setIsRefreshing(false)
  }

  return (
    <div
      className="
    flex h-[40px] pl-2
    items-center justify-between
    rounded-t-md border-b border-panel-border-light bg-panel-header-light dark:border-panel-border-dark dark:bg-panel-header-dark"
    >
      {/* Navigation */}
      <div className={`flex items-center ${isEditingPath ? 'w-1/2' : ''}`}>
        {breadcrumbs.length > 0 && (
          <Button
            icon={<IconChevronLeft size={16} strokeWidth={2} />}
            size="tiny"
            type="text"
            className={`${breadcrumbs.length > 1 ? 'opacity-100' : 'opacity-25'} px-1`}
            disabled={backDisabled}
            onClick={() => {
              setIsEditingPath(false)
              onSelectBack()
            }}
          />
        )}
        {isEditingPath ? (
          <form className="ml-2 flex-grow">
            <Input
              autoFocus
              key="pathSet"
              type="text"
              size="small"
              value={pathString}
              onChange={onUpdatePathString}
              placeholder="e.g Parent Folder/Child Folder"
              actions={[
                <Button
                  key="cancelPath"
                  type="default"
                  htmlType="button"
                  onClick={cancelSetPathString}
                >
                  Cancel
                </Button>,
                <Button
                  key="setPath"
                  type="primary"
                  htmlType="submit"
                  onClick={navigateByPathString}
                >
                  Go to folder
                </Button>,
              ]}
            />
          </form>
        ) : view === STORAGE_VIEWS.COLUMNS ? (
          <HeaderPathEdit
            loading={loading}
            isSearching={snap.isSearching}
            breadcrumbs={breadcrumbs}
            togglePathEdit={togglePathEdit}
          />
        ) : (
          <HeaderBreadcrumbs
            loading={loading}
            isSearching={snap.isSearching}
            breadcrumbs={breadcrumbs}
            selectBreadcrumb={selectBreadcrumb}
          />
        )}
      </div>

      {/* Actions */}
      <div className="flex items-center">
        <div className="flex items-center space-x-1 px-2">
          <Button
            size="tiny"
            icon={<IconRefreshCw />}
            type="text"
            loading={isRefreshing}
            onClick={refreshData}
          >
            Reload
          </Button>
<<<<<<< HEAD

          {isNewAPIDocsEnabled ? (
            <DropdownMenu_Shadcn_>
              <DropdownMenuTrigger_Shadcn_ asChild>
                <Button
                  type="text"
                  icon={
                    view === 'LIST' ? (
                      <IconList size={16} strokeWidth={2} />
                    ) : (
                      <IconColumns size={16} strokeWidth={2} />
                    )
                  }
                >
                  View
                </Button>
              </DropdownMenuTrigger_Shadcn_>
              <DropdownMenuContent_Shadcn_ align="end" className="w-40 min-w-0">
                {VIEW_OPTIONS.map((option) => (
                  <DropdownMenuItem_Shadcn_ key={option.key} onClick={() => setView(option.key)}>
                    <div className="flex items-center justify-between w-full">
                      <p>{option.name}</p>
                      {view === option.key && <IconCheck className="text-brand" strokeWidth={2} />}
                    </div>
                  </DropdownMenuItem_Shadcn_>
                ))}
                <DropdownMenuSeparator_Shadcn_ />
                <DropdownMenuSub_Shadcn_>
                  <DropdownMenuSubTrigger_Shadcn_>Sort by</DropdownMenuSubTrigger_Shadcn_>
                  <DropdownMenuSubContent_Shadcn_ className="w-44">
                    {SORT_BY_OPTIONS.map((option) => (
                      <DropdownMenuItem_Shadcn_
                        key={option.key}
                        onClick={() => setSortBy(option.key)}
                      >
                        <div className="flex items-center justify-between w-full">
                          <p>{option.name}</p>
                          {sortBy === option.key && (
                            <IconCheck className="text-brand" strokeWidth={2} />
                          )}
                        </div>
                      </DropdownMenuItem_Shadcn_>
                    ))}
                  </DropdownMenuSubContent_Shadcn_>
                </DropdownMenuSub_Shadcn_>
                <DropdownMenuSub_Shadcn_>
                  <DropdownMenuSubTrigger_Shadcn_>Sort order</DropdownMenuSubTrigger_Shadcn_>
                  <DropdownMenuSubContent_Shadcn_>
                    {SORT_ORDER_OPTIONS.map((option) => (
                      <DropdownMenuItem_Shadcn_
                        key={option.key}
                        onClick={() => setSortByOrder(option.key)}
                      >
                        <div className="flex items-center justify-between w-full">
                          <p>{option.name}</p>
                          {sortByOrder === option.key && (
                            <IconCheck className="text-brand" strokeWidth={2} />
                          )}
                        </div>
                      </DropdownMenuItem_Shadcn_>
                    ))}
                  </DropdownMenuSubContent_Shadcn_>
                </DropdownMenuSub_Shadcn_>
              </DropdownMenuContent_Shadcn_>
            </DropdownMenu_Shadcn_>
          ) : (
            <>
              <DropdownMenu_Shadcn_>
                <DropdownMenuTrigger_Shadcn_>
                  <Button
                    asChild
                    icon={
                      view === 'LIST' ? (
                        <IconList size={16} strokeWidth={2} />
                      ) : (
                        <IconColumns size={16} strokeWidth={2} />
                      )
                    }
                    type="text"
                    disabled={breadcrumbs.length === 0}
                    onChange={setView}
                  >
                    <span>View as</span>
                  </Button>
                </DropdownMenuTrigger_Shadcn_>

                <DropdownMenuContent_Shadcn_>
                  <DropdownMenuRadioGroup_Shadcn_
                    key="viewOptions"
                    value={view}
                    onValueChange={setView}
                  >
                    <DropdownMenuRadioItem_Shadcn_ value={STORAGE_VIEWS.COLUMNS}>
                      Columns
                    </DropdownMenuRadioItem_Shadcn_>
                    <DropdownMenuRadioItem_Shadcn_ value={STORAGE_VIEWS.LIST}>
                      List
                    </DropdownMenuRadioItem_Shadcn_>
                  </DropdownMenuRadioGroup_Shadcn_>
                </DropdownMenuContent_Shadcn_>
              </DropdownMenu_Shadcn_>
              <DropdownMenu_Shadcn_>
                <DropdownMenuTrigger_Shadcn_>
                  <Button
                    asChild
                    icon={<IconChevronsDown size={16} strokeWidth={2} />}
                    type="text"
                    disabled={breadcrumbs.length === 0}
                  >
                    <span>Sort by</span>
                  </Button>
                </DropdownMenuTrigger_Shadcn_>
                <DropdownMenuContent_Shadcn_>
                  <DropdownMenuRadioGroup_Shadcn_
                    key="sortOptions"
                    value={sortBy}
                    onValueChange={setSortBy}
                  >
                    <DropdownMenuRadioItem_Shadcn_ value={STORAGE_SORT_BY.NAME}>
                      Name
                    </DropdownMenuRadioItem_Shadcn_>
                    <DropdownMenuRadioItem_Shadcn_ value={STORAGE_SORT_BY.CREATED_AT}>
                      Time created
                    </DropdownMenuRadioItem_Shadcn_>
                    <DropdownMenuRadioItem_Shadcn_ value={STORAGE_SORT_BY.UPDATED_AT}>
                      Time modified
                    </DropdownMenuRadioItem_Shadcn_>
                    <DropdownMenuRadioItem_Shadcn_ value={STORAGE_SORT_BY.LAST_ACCESSED_AT}>
                      Time last accessed
                    </DropdownMenuRadioItem_Shadcn_>
                  </DropdownMenuRadioGroup_Shadcn_>
                </DropdownMenuContent_Shadcn_>
              </DropdownMenu_Shadcn_>
              <DropdownMenu_Shadcn_>
                <DropdownMenuTrigger_Shadcn_>
                  <Button
                    asChild
                    icon={
                      sortByOrder === STORAGE_SORT_BY_ORDER.DESC ? (
                        <IconChevronsDown size={16} strokeWidth={2} />
                      ) : (
                        <IconChevronsUp size={16} strokeWidth={2} />
                      )
                    }
                    type="text"
                    disabled={breadcrumbs.length === 0}
                  >
                    <span>Sort Order</span>
                  </Button>
                </DropdownMenuTrigger_Shadcn_>
                <DropdownMenuContent_Shadcn_>
                  <DropdownMenuRadioGroup_Shadcn_
                    key="sortOrderOptions"
                    value={sortByOrder}
                    onValueChange={setSortByOrder}
                  >
                    <DropdownMenuRadioItem_Shadcn_ value={STORAGE_SORT_BY_ORDER.ASC}>
                      Ascending
                    </DropdownMenuRadioItem_Shadcn_>
                    <DropdownMenuRadioItem_Shadcn_ value={STORAGE_SORT_BY_ORDER.DESC}>
                      Descending
                    </DropdownMenuRadioItem_Shadcn_>
                  </DropdownMenuRadioGroup_Shadcn_>
                </DropdownMenuContent_Shadcn_>
              </DropdownMenu_Shadcn_>
            </>
          )}
=======
          <DropdownMenu>
            <DropdownMenuTrigger>
              <Button
                asChild
                icon={
                  view === 'LIST' ? (
                    <IconList size={16} strokeWidth={2} />
                  ) : (
                    <IconColumns size={16} strokeWidth={2} />
                  )
                }
                type="text"
                disabled={breadcrumbs.length === 0}
                onChange={setView}
              >
                <span>View as</span>
              </Button>
            </DropdownMenuTrigger>

            <DropdownMenuContent>
              <DropdownMenuRadioGroup key="viewOptions" value={view} onValueChange={setView}>
                <DropdownMenuRadioItem value={STORAGE_VIEWS.COLUMNS}>Columns</DropdownMenuRadioItem>
                <DropdownMenuRadioItem value={STORAGE_VIEWS.LIST}>List</DropdownMenuRadioItem>
              </DropdownMenuRadioGroup>
            </DropdownMenuContent>
          </DropdownMenu>
          <DropdownMenu>
            <DropdownMenuTrigger>
              <Button
                asChild
                icon={<IconChevronsDown size={16} strokeWidth={2} />}
                type="text"
                disabled={breadcrumbs.length === 0}
              >
                <span>Sort by</span>
              </Button>
            </DropdownMenuTrigger>
            <DropdownMenuContent>
              <DropdownMenuRadioGroup key="sortOptions" value={sortBy} onValueChange={setSortBy}>
                <DropdownMenuRadioItem value={STORAGE_SORT_BY.NAME}>Name</DropdownMenuRadioItem>
                <DropdownMenuRadioItem value={STORAGE_SORT_BY.CREATED_AT}>
                  Time created
                </DropdownMenuRadioItem>
                <DropdownMenuRadioItem value={STORAGE_SORT_BY.UPDATED_AT}>
                  Time modified
                </DropdownMenuRadioItem>
                <DropdownMenuRadioItem value={STORAGE_SORT_BY.LAST_ACCESSED_AT}>
                  Time last accessed
                </DropdownMenuRadioItem>
              </DropdownMenuRadioGroup>
            </DropdownMenuContent>
          </DropdownMenu>
          <DropdownMenu>
            <DropdownMenuTrigger>
              <Button
                asChild
                icon={
                  sortByOrder === STORAGE_SORT_BY_ORDER.DESC ? (
                    <IconChevronsDown size={16} strokeWidth={2} />
                  ) : (
                    <IconChevronsUp size={16} strokeWidth={2} />
                  )
                }
                type="text"
                disabled={breadcrumbs.length === 0}
              >
                <span>Sort Order</span>
              </Button>
            </DropdownMenuTrigger>
            <DropdownMenuContent>
              <DropdownMenuRadioGroup
                key="sortOrderOptions"
                value={sortByOrder}
                onValueChange={setSortByOrder}
              >
                <DropdownMenuRadioItem value={STORAGE_SORT_BY_ORDER.ASC}>
                  Ascending
                </DropdownMenuRadioItem>
                <DropdownMenuRadioItem value={STORAGE_SORT_BY_ORDER.DESC}>
                  Descending
                </DropdownMenuRadioItem>
              </DropdownMenuRadioGroup>
            </DropdownMenuContent>
          </DropdownMenu>
>>>>>>> 6cadc81c
        </div>

        <div className="h-6 border-r border-scale-600" />
        <div className="flex items-center space-x-1 px-2">
          <div className="hidden">
            {/* @ts-ignore */}
            <input ref={uploadButtonRef} type="file" multiple onChange={onFilesUpload} />
          </div>
          <Tooltip.Root delayDuration={0}>
            <Tooltip.Trigger className="w-full">
              <Button
                icon={<IconUpload size={16} strokeWidth={2} />}
                type="text"
                disabled={!canUpdateStorage || breadcrumbs.length === 0}
                onClick={onSelectUpload}
              >
                Upload files
              </Button>
            </Tooltip.Trigger>
            {!canUpdateStorage && (
              <Tooltip.Portal>
                <Tooltip.Content side="bottom">
                  <Tooltip.Arrow className="radix-tooltip-arrow" />
                  <div
                    className={[
                      'rounded bg-scale-100 py-1 px-2 leading-none shadow',
                      'border border-scale-200',
                    ].join(' ')}
                  >
                    <span className="text-xs text-foreground">
                      You need additional permissions to upload files
                    </span>
                  </div>
                </Tooltip.Content>
              </Tooltip.Portal>
            )}
          </Tooltip.Root>
          <Tooltip.Root delayDuration={0}>
            <Tooltip.Trigger className="w-full">
              <Button
                icon={<IconFolderPlus size={16} strokeWidth={2} />}
                type="text"
                disabled={!canUpdateStorage || breadcrumbs.length === 0}
                onClick={() => addNewFolderPlaceholder(-1)}
              >
                Create folder
              </Button>
            </Tooltip.Trigger>
            {!canUpdateStorage && (
              <Tooltip.Portal>
                <Tooltip.Content side="bottom">
                  <Tooltip.Arrow className="radix-tooltip-arrow" />
                  <div
                    className={[
                      'rounded bg-scale-100 py-1 px-2 leading-none shadow',
                      'border border-scale-200',
                    ].join(' ')}
                  >
                    <span className="text-xs text-foreground">
                      You need additional permissions to create folders
                    </span>
                  </div>
                </Tooltip.Content>
              </Tooltip.Portal>
            )}
          </Tooltip.Root>
        </div>

        <div className="h-6 border-r border-scale-600" />
        <div className="flex items-center px-2">
          {snap.isSearching ? (
            <Input
              size="tiny"
              autoFocus
              className="w-52"
              icon={<IconSearch size={'tiny'} strokeWidth={2} />}
              actions={[
                <IconX
                  key="close"
                  className="mx-2 cursor-pointer text-foreground"
                  size="tiny"
                  strokeWidth={2}
                  onClick={onCancelSearch}
                />,
              ]}
              placeholder="Search for a file or folder"
              type="text"
              value={searchString}
              onChange={onSearchInputUpdate}
            />
          ) : (
            <Button
              icon={<IconSearch size={16} strokeWidth={2} />}
              size="tiny"
              type="text"
              className="px-1"
              onClick={toggleSearch}
            />
          )}
        </div>

        {isNewAPIDocsEnabled && (
          <>
            <div className="h-6 border-r border-scale-600" />
            <Button
              size="tiny"
              className="mx-2"
              type="default"
              icon={<IconCode size={14} strokeWidth={2} />}
              onClick={() => {
                appSnap.setActiveDocsSection(['storage', selectedBucket.name])
                appSnap.setShowProjectApiDocs(true)
              }}
            >
              API
            </Button>
          </>
        )}
      </div>
    </div>
  )
}

export default FileExplorerHeader<|MERGE_RESOLUTION|>--- conflicted
+++ resolved
@@ -4,25 +4,12 @@
 import { useCallback, useEffect, useRef, useState } from 'react'
 import {
   Button,
-<<<<<<< HEAD
-  DropdownMenuContent_Shadcn_,
-  DropdownMenuItem_Shadcn_,
-  DropdownMenuRadioGroup_Shadcn_,
-  DropdownMenuRadioItem_Shadcn_,
-  DropdownMenuSeparator_Shadcn_,
-  DropdownMenuSubContent_Shadcn_,
-  DropdownMenuSubTrigger_Shadcn_,
-  DropdownMenuSub_Shadcn_,
-  DropdownMenuTrigger_Shadcn_,
-  DropdownMenu_Shadcn_,
-  IconCheck,
-=======
   DropdownMenu,
   DropdownMenuContent,
   DropdownMenuRadioGroup,
-  DropdownMenuRadioItem,
+  DropdownMenuSeparator,
+  DropdownMenuItem,
   DropdownMenuTrigger,
->>>>>>> 6cadc81c
   IconChevronLeft,
   IconChevronRight,
   IconChevronsDown,
@@ -38,6 +25,11 @@
   IconUpload,
   IconX,
   Input,
+  IconCheck,
+  DropdownMenuSub,
+  DropdownMenuSubTrigger,
+  DropdownMenuSubContent,
+  DropdownMenuRadioItem,
 } from 'ui'
 
 import { useCheckPermissions } from 'hooks'
@@ -364,11 +356,10 @@
           >
             Reload
           </Button>
-<<<<<<< HEAD
 
           {isNewAPIDocsEnabled ? (
-            <DropdownMenu_Shadcn_>
-              <DropdownMenuTrigger_Shadcn_ asChild>
+            <DropdownMenu>
+              <DropdownMenuTrigger asChild>
                 <Button
                   type="text"
                   icon={
@@ -381,59 +372,53 @@
                 >
                   View
                 </Button>
-              </DropdownMenuTrigger_Shadcn_>
-              <DropdownMenuContent_Shadcn_ align="end" className="w-40 min-w-0">
+              </DropdownMenuTrigger>
+              <DropdownMenuContent align="end" className="w-40 min-w-0">
                 {VIEW_OPTIONS.map((option) => (
-                  <DropdownMenuItem_Shadcn_ key={option.key} onClick={() => setView(option.key)}>
+                  <DropdownMenuItem key={option.key} onClick={() => setView(option.key)}>
                     <div className="flex items-center justify-between w-full">
                       <p>{option.name}</p>
                       {view === option.key && <IconCheck className="text-brand" strokeWidth={2} />}
                     </div>
-                  </DropdownMenuItem_Shadcn_>
+                  </DropdownMenuItem>
                 ))}
-                <DropdownMenuSeparator_Shadcn_ />
-                <DropdownMenuSub_Shadcn_>
-                  <DropdownMenuSubTrigger_Shadcn_>Sort by</DropdownMenuSubTrigger_Shadcn_>
-                  <DropdownMenuSubContent_Shadcn_ className="w-44">
+                <DropdownMenuSeparator />
+                <DropdownMenuSub>
+                  <DropdownMenuSubTrigger>Sort by</DropdownMenuSubTrigger>
+                  <DropdownMenuSubContent className="w-44">
                     {SORT_BY_OPTIONS.map((option) => (
-                      <DropdownMenuItem_Shadcn_
-                        key={option.key}
-                        onClick={() => setSortBy(option.key)}
-                      >
+                      <DropdownMenuItem key={option.key} onClick={() => setSortBy(option.key)}>
                         <div className="flex items-center justify-between w-full">
                           <p>{option.name}</p>
                           {sortBy === option.key && (
                             <IconCheck className="text-brand" strokeWidth={2} />
                           )}
                         </div>
-                      </DropdownMenuItem_Shadcn_>
+                      </DropdownMenuItem>
                     ))}
-                  </DropdownMenuSubContent_Shadcn_>
-                </DropdownMenuSub_Shadcn_>
-                <DropdownMenuSub_Shadcn_>
-                  <DropdownMenuSubTrigger_Shadcn_>Sort order</DropdownMenuSubTrigger_Shadcn_>
-                  <DropdownMenuSubContent_Shadcn_>
+                  </DropdownMenuSubContent>
+                </DropdownMenuSub>
+                <DropdownMenuSub>
+                  <DropdownMenuSubTrigger>Sort order</DropdownMenuSubTrigger>
+                  <DropdownMenuSubContent>
                     {SORT_ORDER_OPTIONS.map((option) => (
-                      <DropdownMenuItem_Shadcn_
-                        key={option.key}
-                        onClick={() => setSortByOrder(option.key)}
-                      >
+                      <DropdownMenuItem key={option.key} onClick={() => setSortByOrder(option.key)}>
                         <div className="flex items-center justify-between w-full">
                           <p>{option.name}</p>
                           {sortByOrder === option.key && (
                             <IconCheck className="text-brand" strokeWidth={2} />
                           )}
                         </div>
-                      </DropdownMenuItem_Shadcn_>
+                      </DropdownMenuItem>
                     ))}
-                  </DropdownMenuSubContent_Shadcn_>
-                </DropdownMenuSub_Shadcn_>
-              </DropdownMenuContent_Shadcn_>
-            </DropdownMenu_Shadcn_>
+                  </DropdownMenuSubContent>
+                </DropdownMenuSub>
+              </DropdownMenuContent>
+            </DropdownMenu>
           ) : (
             <>
-              <DropdownMenu_Shadcn_>
-                <DropdownMenuTrigger_Shadcn_>
+              <DropdownMenu>
+                <DropdownMenuTrigger>
                   <Button
                     asChild
                     icon={
@@ -449,25 +434,19 @@
                   >
                     <span>View as</span>
                   </Button>
-                </DropdownMenuTrigger_Shadcn_>
-
-                <DropdownMenuContent_Shadcn_>
-                  <DropdownMenuRadioGroup_Shadcn_
-                    key="viewOptions"
-                    value={view}
-                    onValueChange={setView}
-                  >
-                    <DropdownMenuRadioItem_Shadcn_ value={STORAGE_VIEWS.COLUMNS}>
+                </DropdownMenuTrigger>
+
+                <DropdownMenuContent>
+                  <DropdownMenuRadioGroup key="viewOptions" value={view} onValueChange={setView}>
+                    <DropdownMenuRadioItem value={STORAGE_VIEWS.COLUMNS}>
                       Columns
-                    </DropdownMenuRadioItem_Shadcn_>
-                    <DropdownMenuRadioItem_Shadcn_ value={STORAGE_VIEWS.LIST}>
-                      List
-                    </DropdownMenuRadioItem_Shadcn_>
-                  </DropdownMenuRadioGroup_Shadcn_>
-                </DropdownMenuContent_Shadcn_>
-              </DropdownMenu_Shadcn_>
-              <DropdownMenu_Shadcn_>
-                <DropdownMenuTrigger_Shadcn_>
+                    </DropdownMenuRadioItem>
+                    <DropdownMenuRadioItem value={STORAGE_VIEWS.LIST}>List</DropdownMenuRadioItem>
+                  </DropdownMenuRadioGroup>
+                </DropdownMenuContent>
+              </DropdownMenu>
+              <DropdownMenu>
+                <DropdownMenuTrigger>
                   <Button
                     asChild
                     icon={<IconChevronsDown size={16} strokeWidth={2} />}
@@ -476,30 +455,28 @@
                   >
                     <span>Sort by</span>
                   </Button>
-                </DropdownMenuTrigger_Shadcn_>
-                <DropdownMenuContent_Shadcn_>
-                  <DropdownMenuRadioGroup_Shadcn_
+                </DropdownMenuTrigger>
+                <DropdownMenuContent>
+                  <DropdownMenuRadioGroup
                     key="sortOptions"
                     value={sortBy}
                     onValueChange={setSortBy}
                   >
-                    <DropdownMenuRadioItem_Shadcn_ value={STORAGE_SORT_BY.NAME}>
-                      Name
-                    </DropdownMenuRadioItem_Shadcn_>
-                    <DropdownMenuRadioItem_Shadcn_ value={STORAGE_SORT_BY.CREATED_AT}>
+                    <DropdownMenuRadioItem value={STORAGE_SORT_BY.NAME}>Name</DropdownMenuRadioItem>
+                    <DropdownMenuRadioItem value={STORAGE_SORT_BY.CREATED_AT}>
                       Time created
-                    </DropdownMenuRadioItem_Shadcn_>
-                    <DropdownMenuRadioItem_Shadcn_ value={STORAGE_SORT_BY.UPDATED_AT}>
+                    </DropdownMenuRadioItem>
+                    <DropdownMenuRadioItem value={STORAGE_SORT_BY.UPDATED_AT}>
                       Time modified
-                    </DropdownMenuRadioItem_Shadcn_>
-                    <DropdownMenuRadioItem_Shadcn_ value={STORAGE_SORT_BY.LAST_ACCESSED_AT}>
+                    </DropdownMenuRadioItem>
+                    <DropdownMenuRadioItem value={STORAGE_SORT_BY.LAST_ACCESSED_AT}>
                       Time last accessed
-                    </DropdownMenuRadioItem_Shadcn_>
-                  </DropdownMenuRadioGroup_Shadcn_>
-                </DropdownMenuContent_Shadcn_>
-              </DropdownMenu_Shadcn_>
-              <DropdownMenu_Shadcn_>
-                <DropdownMenuTrigger_Shadcn_>
+                    </DropdownMenuRadioItem>
+                  </DropdownMenuRadioGroup>
+                </DropdownMenuContent>
+              </DropdownMenu>
+              <DropdownMenu>
+                <DropdownMenuTrigger>
                   <Button
                     asChild
                     icon={
@@ -514,110 +491,24 @@
                   >
                     <span>Sort Order</span>
                   </Button>
-                </DropdownMenuTrigger_Shadcn_>
-                <DropdownMenuContent_Shadcn_>
-                  <DropdownMenuRadioGroup_Shadcn_
+                </DropdownMenuTrigger>
+                <DropdownMenuContent>
+                  <DropdownMenuRadioGroup
                     key="sortOrderOptions"
                     value={sortByOrder}
                     onValueChange={setSortByOrder}
                   >
-                    <DropdownMenuRadioItem_Shadcn_ value={STORAGE_SORT_BY_ORDER.ASC}>
+                    <DropdownMenuRadioItem value={STORAGE_SORT_BY_ORDER.ASC}>
                       Ascending
-                    </DropdownMenuRadioItem_Shadcn_>
-                    <DropdownMenuRadioItem_Shadcn_ value={STORAGE_SORT_BY_ORDER.DESC}>
+                    </DropdownMenuRadioItem>
+                    <DropdownMenuRadioItem value={STORAGE_SORT_BY_ORDER.DESC}>
                       Descending
-                    </DropdownMenuRadioItem_Shadcn_>
-                  </DropdownMenuRadioGroup_Shadcn_>
-                </DropdownMenuContent_Shadcn_>
-              </DropdownMenu_Shadcn_>
+                    </DropdownMenuRadioItem>
+                  </DropdownMenuRadioGroup>
+                </DropdownMenuContent>
+              </DropdownMenu>
             </>
           )}
-=======
-          <DropdownMenu>
-            <DropdownMenuTrigger>
-              <Button
-                asChild
-                icon={
-                  view === 'LIST' ? (
-                    <IconList size={16} strokeWidth={2} />
-                  ) : (
-                    <IconColumns size={16} strokeWidth={2} />
-                  )
-                }
-                type="text"
-                disabled={breadcrumbs.length === 0}
-                onChange={setView}
-              >
-                <span>View as</span>
-              </Button>
-            </DropdownMenuTrigger>
-
-            <DropdownMenuContent>
-              <DropdownMenuRadioGroup key="viewOptions" value={view} onValueChange={setView}>
-                <DropdownMenuRadioItem value={STORAGE_VIEWS.COLUMNS}>Columns</DropdownMenuRadioItem>
-                <DropdownMenuRadioItem value={STORAGE_VIEWS.LIST}>List</DropdownMenuRadioItem>
-              </DropdownMenuRadioGroup>
-            </DropdownMenuContent>
-          </DropdownMenu>
-          <DropdownMenu>
-            <DropdownMenuTrigger>
-              <Button
-                asChild
-                icon={<IconChevronsDown size={16} strokeWidth={2} />}
-                type="text"
-                disabled={breadcrumbs.length === 0}
-              >
-                <span>Sort by</span>
-              </Button>
-            </DropdownMenuTrigger>
-            <DropdownMenuContent>
-              <DropdownMenuRadioGroup key="sortOptions" value={sortBy} onValueChange={setSortBy}>
-                <DropdownMenuRadioItem value={STORAGE_SORT_BY.NAME}>Name</DropdownMenuRadioItem>
-                <DropdownMenuRadioItem value={STORAGE_SORT_BY.CREATED_AT}>
-                  Time created
-                </DropdownMenuRadioItem>
-                <DropdownMenuRadioItem value={STORAGE_SORT_BY.UPDATED_AT}>
-                  Time modified
-                </DropdownMenuRadioItem>
-                <DropdownMenuRadioItem value={STORAGE_SORT_BY.LAST_ACCESSED_AT}>
-                  Time last accessed
-                </DropdownMenuRadioItem>
-              </DropdownMenuRadioGroup>
-            </DropdownMenuContent>
-          </DropdownMenu>
-          <DropdownMenu>
-            <DropdownMenuTrigger>
-              <Button
-                asChild
-                icon={
-                  sortByOrder === STORAGE_SORT_BY_ORDER.DESC ? (
-                    <IconChevronsDown size={16} strokeWidth={2} />
-                  ) : (
-                    <IconChevronsUp size={16} strokeWidth={2} />
-                  )
-                }
-                type="text"
-                disabled={breadcrumbs.length === 0}
-              >
-                <span>Sort Order</span>
-              </Button>
-            </DropdownMenuTrigger>
-            <DropdownMenuContent>
-              <DropdownMenuRadioGroup
-                key="sortOrderOptions"
-                value={sortByOrder}
-                onValueChange={setSortByOrder}
-              >
-                <DropdownMenuRadioItem value={STORAGE_SORT_BY_ORDER.ASC}>
-                  Ascending
-                </DropdownMenuRadioItem>
-                <DropdownMenuRadioItem value={STORAGE_SORT_BY_ORDER.DESC}>
-                  Descending
-                </DropdownMenuRadioItem>
-              </DropdownMenuRadioGroup>
-            </DropdownMenuContent>
-          </DropdownMenu>
->>>>>>> 6cadc81c
         </div>
 
         <div className="h-6 border-r border-scale-600" />
