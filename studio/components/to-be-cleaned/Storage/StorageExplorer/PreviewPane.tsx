--- conflicted
+++ resolved
@@ -7,14 +7,10 @@
 import SVG from 'react-inlinesvg'
 import {
   Button,
-<<<<<<< HEAD
   DropdownMenuContent_Shadcn_,
   DropdownMenuItem_Shadcn_,
   DropdownMenuTrigger_Shadcn_,
   DropdownMenu_Shadcn_,
-=======
-  Dropdown,
->>>>>>> 6648acac
   IconAlertCircle,
   IconChevronDown,
   IconClipboard,
