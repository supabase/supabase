--- conflicted
+++ resolved
@@ -1,6 +1,5 @@
 import Panel from 'components/ui/Panel'
 import { isEmpty } from 'lodash'
-<<<<<<< HEAD
 import {
   Badge,
   Button,
@@ -14,9 +13,6 @@
   IconMoreVertical,
   IconTrash,
 } from 'ui'
-=======
-import { Badge, Button, Dropdown, IconArchive, IconEdit, IconMoreVertical, IconTrash } from 'ui'
->>>>>>> 6648acac
 
 const PolicyRow = ({
   policy,
