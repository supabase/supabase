{
  "name": "studio",
  "version": "0.0.9",
  "private": true,
  "scripts": {
    "dev": "next dev -p 8082",
    "build": "next build",
    "start": "next start",
    "test": "jest",
    "deploy:staging": "VERCEL_ORG_ID=team_E6KJ1W561hMTjon1QSwOh0WO VERCEL_PROJECT_ID=QmcmhbiAtCMFTAHCuGgQscNbke4TzgWULECctNcKmxWCoT vercel --prod -A .vercel/staging.json",
    "storybook": "start-storybook -p 6006",
    "build-storybook": "build-storybook",
    "prettier:check": "prettier --check .",
    "prettier:write": "prettier --write ."
  },
  "dependencies": {
    "@hcaptcha/react-hcaptcha": "^1.4.4",
    "@headlessui/react": "^1.4.1",
    "@monaco-editor/react": "^4.3.1",
    "@next/bundle-analyzer": "^12.0.4",
    "@radix-ui/react-portal": "^0.1.1",
    "@radix-ui/react-tooltip": "^0.1.6",
    "@scaleleap/pg-format": "^1.0.0",
    "@sentry/browser": "^6.15.0",
    "@sentry/nextjs": "^6.17.4",
    "@stripe/react-stripe-js": "^1.7.0",
    "@stripe/stripe-js": "^1.25.0",
    "@supabase/postgres-meta": "^0.26.1",
    "@supabase/react-data-grid": "^7.1.0-beta.7",
    "@supabase/shared-types": "^0.1.29",
<<<<<<< HEAD
    "@supabase/supabase-js": "^2.0.0",
    "@tanstack/react-query": "^4.14.1",
    "@tanstack/react-query-devtools": "^4.14.1",
=======
    "@supabase/supabase-js": "^2.1.0",
>>>>>>> 8c6ddaf6
    "ajv": "^8.6.3",
    "analytics-node": "^3.5.0",
    "awesome-debounce-promise": "^2.1.0",
    "clipboard": "^2.0.8",
    "common": "*",
    "config": "*",
    "configcat-js": "^5.6.0",
    "crypto-js": "^4.1.1",
    "dayjs": "^1.11.0",
    "file-saver": "^2.0.5",
    "generate-password": "^1.7.0",
    "html-to-image": "^1.10.8",
    "immutability-helper": "^3.1.1",
    "json-logic-js": "^2.0.2",
    "lodash": "^4.17.21",
    "lottie-react": "^2.2.1",
    "markdown-table": "=2.0.0",
    "mobx": "^6.3.2",
    "mobx-react-lite": "^3.2.0",
    "next": "12.0.9",
    "next-compose-plugins": "^2.2.1",
    "next-transpile-modules": "^9.0.0",
    "openapi-types": "^9.1.0",
    "p-queue": "^6.6.2",
    "papaparse": "^5.3.1",
    "parse-numeric-range": "^1.3.0",
    "path-to-regexp": "^6.2.0",
    "prism-react-renderer": "^1.2.1",
    "react": "^17.0.2",
    "react-beautiful-dnd": "^13.1.0",
    "react-contexify": "^5.0.0",
    "react-csv": "^2.0.3",
    "react-datepicker": "^4.8.0",
    "react-dnd": "^14.0.3",
    "react-dnd-html5-backend": "^14.0.1",
    "react-dom": "^17.0.2",
    "react-grid-layout": "^1.3.0",
    "react-hot-toast": "2.3.0",
    "react-inlinesvg": "^2.3.0",
    "react-markdown": "^8.0.3",
    "react-split": "^2.0.13",
    "react-tracked": "1.7.5",
    "react-virtualized-auto-sizer": "^1.0.6",
    "react-window": "^1.8.6",
    "react-window-infinite-loader": "^1.0.7",
    "recharts": "2.1.6",
    "sass": "^1.43.4",
    "scheduler": "^0.20.2",
    "semver": "^6.3.0",
    "shared-data": "*",
    "sqlstring": "^2.3.2",
    "swr": "^1.2.1",
    "ui": "*",
    "uniforms-bootstrap4": "^3.6.2",
    "uniforms-bridge-json-schema": "^3.6.2",
    "uuid": "^8.3.2",
    "yup": "^0.32.11",
    "yup-password": "^0.2.2",
    "zxcvbn": "^4.4.2"
  },
  "devDependencies": {
    "@babel/core": "^7.17.5",
    "@storybook/addon-actions": "^6.4.19",
    "@storybook/addon-essentials": "^6.4.19",
    "@storybook/addon-interactions": "^6.4.19",
    "@storybook/addon-links": "^6.4.19",
    "@storybook/react": "^6.4.19",
    "@storybook/testing-library": "^0.0.9",
    "@tailwindcss/typography": "^0.5.2",
    "@testing-library/dom": "^8.11.1",
    "@testing-library/react": "^12.1.2",
    "@testing-library/user-event": "^13.5.0",
    "@types/crypto-js": "^4.0.2",
    "@types/file-saver": "^2.0.2",
    "@types/json-logic-js": "^1.2.1",
    "@types/lodash": "^4.14.172",
    "@types/markdown-table": "^3.0.0",
    "@types/papaparse": "^5.3.1",
    "@types/react": "17.0.11",
    "@types/react-beautiful-dnd": "^13.1.2",
    "@types/react-csv": "^1.1.2",
    "@types/react-datepicker": "^4.3.4",
    "@types/react-dom": "^17.0.11",
    "@types/react-grid-layout": "^1.3.0",
    "@types/react-virtualized-auto-sizer": "^1.0.1",
    "@types/react-window": "^1.8.5",
    "@types/react-window-infinite-loader": "^1.0.5",
    "@types/recharts": "^1.8.23",
    "@types/semver": "^7.3.9",
    "@types/sqlstring": "^2.3.0",
    "@types/uuid": "^8.3.4",
    "@types/zxcvbn": "^4.4.1",
    "autoprefixer": "10.4.2",
    "babel-loader": "^8.2.3",
    "common": "*",
    "config": "*",
    "jest": "^27.4.0",
    "jest-canvas-mock": "^2.3.1",
    "postcss": "^8.4.6",
    "prettier": "^2.7.1",
    "storybook-dark-mode": "^1.0.4",
    "tailwindcss": "^3.0.22",
    "ts-jest": "^27.0.7",
    "typescript": "4.8.4"
  }
}<|MERGE_RESOLUTION|>--- conflicted
+++ resolved
@@ -28,13 +28,9 @@
     "@supabase/postgres-meta": "^0.26.1",
     "@supabase/react-data-grid": "^7.1.0-beta.7",
     "@supabase/shared-types": "^0.1.29",
-<<<<<<< HEAD
-    "@supabase/supabase-js": "^2.0.0",
-    "@tanstack/react-query": "^4.14.1",
-    "@tanstack/react-query-devtools": "^4.14.1",
-=======
-    "@supabase/supabase-js": "^2.1.0",
->>>>>>> 8c6ddaf6
+    "@supabase/supabase-js": "^2.1.1",
+    "@tanstack/react-query": "^4.16.1",
+    "@tanstack/react-query-devtools": "^4.16.1",
     "ajv": "^8.6.3",
     "analytics-node": "^3.5.0",
     "awesome-debounce-promise": "^2.1.0",
