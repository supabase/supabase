{
  "name": "studio",
  "version": "0.0.9",
  "private": true,
  "scripts": {
    "dev": "next dev -p 8082",
    "build": "next build",
    "start": "next start",
    "test": "jest",
    "deploy:staging": "VERCEL_ORG_ID=team_E6KJ1W561hMTjon1QSwOh0WO VERCEL_PROJECT_ID=QmcmhbiAtCMFTAHCuGgQscNbke4TzgWULECctNcKmxWCoT vercel --prod -A .vercel/staging.json",
    "storybook": "start-storybook -p 6006",
    "build-storybook": "build-storybook",
    "prettier:check": "prettier --check .",
    "prettier:write": "prettier --write ."
  },
  "dependencies": {
<<<<<<< HEAD
    "@graphiql/toolkit": "^0.8.0",
=======
    "@hcaptcha/react-hcaptcha": "^1.4.4",
>>>>>>> 6b258bb3
    "@headlessui/react": "^1.4.1",
    "@monaco-editor/react": "^4.3.1",
    "@next/bundle-analyzer": "^12.0.4",
    "@radix-ui/react-portal": "^0.1.1",
    "@radix-ui/react-tooltip": "^0.1.6",
    "@scaleleap/pg-format": "^1.0.0",
    "@sentry/browser": "^6.15.0",
    "@sentry/nextjs": "^6.17.4",
    "@stripe/react-stripe-js": "^1.7.0",
    "@stripe/stripe-js": "^1.25.0",
    "@supabase/postgres-meta": "^0.26.1",
    "@supabase/react-data-grid": "^7.1.0-beta.7",
    "@supabase/shared-types": "^0.1.29",
    "@supabase/supabase-js": "^2.1.1",
    "@tanstack/react-query": "^4.16.1",
    "@tanstack/react-query-devtools": "^4.16.1",
    "ajv": "^8.6.3",
    "analytics-node": "^3.5.0",
    "awesome-debounce-promise": "^2.1.0",
    "clipboard": "^2.0.8",
    "common": "*",
    "config": "*",
    "configcat-js": "^5.6.0",
    "crypto-js": "^4.1.1",
    "dayjs": "^1.11.0",
    "file-saver": "^2.0.5",
    "generate-password": "^1.7.0",
    "graphiql": "^2.0.13",
    "graphql": "^16.6.0",
    "html-to-image": "^1.10.8",
    "immutability-helper": "^3.1.1",
    "json-logic-js": "^2.0.2",
    "lodash": "^4.17.21",
    "lottie-react": "^2.2.1",
    "markdown-table": "=2.0.0",
    "mobx": "^6.3.2",
    "mobx-react-lite": "^3.2.0",
    "next": "12.0.9",
    "next-compose-plugins": "^2.2.1",
    "next-transpile-modules": "^9.0.0",
    "openapi-types": "^9.1.0",
    "p-queue": "^6.6.2",
    "papaparse": "^5.3.1",
    "parse-numeric-range": "^1.3.0",
    "path-to-regexp": "^6.2.0",
    "prism-react-renderer": "^1.2.1",
    "react": "^17.0.2",
    "react-beautiful-dnd": "^13.1.0",
    "react-contexify": "^5.0.0",
    "react-csv": "^2.0.3",
    "react-datepicker": "^4.8.0",
    "react-dnd": "^14.0.3",
    "react-dnd-html5-backend": "^14.0.1",
    "react-dom": "^17.0.2",
    "react-grid-layout": "^1.3.0",
    "react-hot-toast": "2.3.0",
    "react-inlinesvg": "^2.3.0",
    "react-markdown": "^8.0.3",
    "react-split": "^2.0.13",
    "react-tracked": "1.7.5",
    "react-virtualized-auto-sizer": "^1.0.6",
    "react-window": "^1.8.6",
    "react-window-infinite-loader": "^1.0.7",
    "recharts": "2.1.6",
    "sass": "^1.43.4",
    "scheduler": "^0.20.2",
    "semver": "^6.3.0",
    "shared-data": "*",
    "sqlstring": "^2.3.2",
    "swr": "^1.2.1",
    "ui": "*",
    "uniforms-bootstrap4": "^3.6.2",
    "uniforms-bridge-json-schema": "^3.6.2",
    "uuid": "^8.3.2",
    "yup": "^0.32.11",
    "yup-password": "^0.2.2",
    "zxcvbn": "^4.4.2"
  },
  "devDependencies": {
    "@babel/core": "^7.17.5",
    "@storybook/addon-actions": "^6.4.19",
    "@storybook/addon-essentials": "^6.4.19",
    "@storybook/addon-interactions": "^6.4.19",
    "@storybook/addon-links": "^6.4.19",
    "@storybook/react": "^6.4.19",
    "@storybook/testing-library": "^0.0.9",
    "@tailwindcss/typography": "^0.5.2",
    "@testing-library/dom": "^8.11.1",
    "@testing-library/react": "^12.1.2",
    "@testing-library/user-event": "^13.5.0",
    "@types/crypto-js": "^4.0.2",
    "@types/file-saver": "^2.0.2",
    "@types/json-logic-js": "^1.2.1",
    "@types/lodash": "^4.14.172",
    "@types/markdown-table": "^3.0.0",
    "@types/papaparse": "^5.3.1",
    "@types/react": "17.0.11",
    "@types/react-beautiful-dnd": "^13.1.2",
    "@types/react-csv": "^1.1.2",
    "@types/react-datepicker": "^4.3.4",
    "@types/react-dom": "^17.0.11",
    "@types/react-grid-layout": "^1.3.0",
    "@types/react-virtualized-auto-sizer": "^1.0.1",
    "@types/react-window": "^1.8.5",
    "@types/react-window-infinite-loader": "^1.0.5",
    "@types/recharts": "^1.8.23",
    "@types/semver": "^7.3.9",
    "@types/sqlstring": "^2.3.0",
    "@types/uuid": "^8.3.4",
    "@types/zxcvbn": "^4.4.1",
    "autoprefixer": "10.4.2",
    "babel-loader": "^8.2.3",
    "common": "*",
    "config": "*",
    "jest": "^27.4.0",
    "jest-canvas-mock": "^2.3.1",
    "postcss": "^8.4.6",
    "prettier": "^2.7.1",
    "storybook-dark-mode": "^1.0.4",
    "tailwindcss": "^3.0.22",
    "ts-jest": "^27.0.7",
    "typescript": "4.8.4"
  }
}<|MERGE_RESOLUTION|>--- conflicted
+++ resolved
@@ -14,11 +14,8 @@
     "prettier:write": "prettier --write ."
   },
   "dependencies": {
-<<<<<<< HEAD
     "@graphiql/toolkit": "^0.8.0",
-=======
     "@hcaptcha/react-hcaptcha": "^1.4.4",
->>>>>>> 6b258bb3
     "@headlessui/react": "^1.4.1",
     "@monaco-editor/react": "^4.3.1",
     "@next/bundle-analyzer": "^12.0.4",
