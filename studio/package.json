{
  "name": "studio",
  "version": "0.0.9",
  "private": true,
  "scripts": {
    "dev": "next dev -p 8082",
    "dev:secrets:pull": "AWS_PROFILE=supabase-dev node internals/getSecrets.js",
    "build": "next build",
    "start": "next start",
    "lint": "next lint",
    "deploy:staging": "VERCEL_ORG_ID=team_E6KJ1W561hMTjon1QSwOh0WO VERCEL_PROJECT_ID=QmcmhbiAtCMFTAHCuGgQscNbke4TzgWULECctNcKmxWCoT vercel --prod -A .vercel/staging.json",
    "typecheck": "tsc --noEmit",
    "storybook": "start-storybook -p 6006",
    "build-storybook": "build-storybook",
    "prettier:check": "prettier --check .",
    "prettier:write": "prettier --write .",
    "codegen": "openapi-typescript http://localhost:8080/api-json -o data/api.d.ts && prettier --write data/api.d.ts"
  },
  "dependencies": {
    "@dagrejs/dagre": "^1.0.4",
    "@graphiql/react": "^0.19.4",
    "@graphiql/toolkit": "^0.9.1",
    "@hcaptcha/react-hcaptcha": "^1.8.1",
    "@headlessui/react": "^1.7.17",
    "@monaco-editor/react": "^4.5.2",
    "@next/bundle-analyzer": "^13.5.3",
    "@radix-ui/react-popover": "^1.0.7",
    "@radix-ui/react-portal": "^1.0.4",
    "@radix-ui/react-tooltip": "^1.0.7",
    "@scaleleap/pg-format": "^1.0.0",
    "@sentry/nextjs": "^7.73.0",
    "@serafin/schema-builder": "^0.18.2",
    "@stripe/react-stripe-js": "^1.7.0",
    "@stripe/stripe-js": "^1.25.0",
    "@supabase/auth-helpers-react": "^0.4.2",
    "@supabase/shared-types": "0.1.51",
    "@supabase/supabase-js": "^2.38.2",
    "@tanstack/react-query": "^4.35.7",
    "@tanstack/react-query-devtools": "^4.35.7",
    "@zip.js/zip.js": "^2.7.29",
    "ajv": "^8.6.3",
    "analytics-node": "^3.5.0",
    "awesome-debounce-promise": "^2.1.0",
    "blueimp-md5": "^2.19.0",
    "clipboard": "^2.0.8",
    "clsx": "^1.2.1",
    "common": "*",
    "common-tags": "^1.8.2",
    "config": "*",
    "configcat-js": "^7.0.0",
<<<<<<< HEAD
    "dat.gui": "^0.7.9",
    "dayjs": "^1.11.7",
    "eslint-config-next": "^13.3.0",
=======
    "dayjs": "^1.11.10",
>>>>>>> 7f1de2f9
    "file-saver": "^2.0.5",
    "framer-motion": "^6.5.1",
    "generate-password": "^1.7.0",
    "graphql": "^16.8.1",
    "graphql-ws": "^5.14.1",
    "html-to-image": "^1.10.8",
    "immutability-helper": "^3.1.1",
    "ip-address": "^8.1.0",
    "json-logic-js": "^2.0.2",
    "jsonrepair": "^3.2.3",
    "lodash": "^4.17.21",
    "lottie-react": "^2.4.0",
    "lucide-react": "^0.167.0",
    "markdown-table": "=2.0.0",
    "mobx": "^6.10.2",
    "mobx-react-lite": "^4.0.5",
    "monaco-editor": "0.33.0",
    "next": "^13.5.3",
    "next-themes": "^0.2.1",
    "openai": "^3.3.0",
    "openapi-fetch": "^0.6.1",
    "openapi-types": "^12.0.2",
    "p-queue": "^6.6.2",
    "papaparse": "^5.3.1",
    "parse-numeric-range": "^1.3.0",
    "path-to-regexp": "^6.2.0",
    "pg-minify": "^1.6.3",
    "prism-react-renderer": "^1.2.1",
    "react": "^18.2.0",
    "react-beautiful-dnd": "^13.1.0",
    "react-contexify": "^5.0.0",
    "react-csv": "^2.0.3",
    "react-data-grid": "7.0.0-beta.40",
    "react-datepicker": "^4.18.0",
    "react-dnd": "^16.0.1",
    "react-dnd-html5-backend": "^16.0.1",
    "react-dom": "^18.2.0",
    "react-grid-layout": "^1.4.2",
    "react-hot-toast": "^2.4.1",
    "react-inlinesvg": "^4.0.4",
    "react-intersection-observer": "^9.5.2",
    "react-markdown": "^8.0.3",
    "react-split": "^2.0.13",
    "react-tracked": "^1.7.11",
    "react-virtualized-auto-sizer": "^1.0.20",
    "react-window": "^1.8.6",
    "react-window-infinite-loader": "^1.0.7",
    "reactflow": "^11.9.4",
    "recharts": "^2.8.0",
    "sass": "^1.68.0",
    "scheduler": "^0.20.2",
    "semver": "^6.3.1",
    "shared-data": "*",
    "sql-formatter": "^12.2.0",
    "sqlstring": "^2.3.2",
    "ui": "*",
    "uniforms-bootstrap4": "^3.6.2",
    "uniforms-bridge-json-schema": "^3.6.2",
    "uuid": "^9.0.1",
    "valtio": "^1.11.2",
    "yup": "^0.32.11",
    "yup-password": "^0.2.2",
    "zxcvbn": "^4.4.2"
  },
  "devDependencies": {
    "@aws-sdk/client-secrets-manager": "^3.410.0",
    "@storybook/addon-actions": "^7.4.5",
    "@storybook/addon-essentials": "^7.4.5",
    "@storybook/addon-interactions": "^7.4.5",
    "@storybook/addon-links": "^7.4.5",
    "@storybook/react": "^7.4.5",
    "@storybook/testing-library": "^0.2.1",
    "@supabase/postgres-meta": "^0.64.4",
    "@tailwindcss/typography": "^0.5.9",
    "@testing-library/dom": "^9.3.3",
    "@testing-library/react": "^14.0.0",
    "@testing-library/user-event": "^13.5.0",
    "@types/blueimp-md5": "^2.18.0",
    "@types/common-tags": "^1.8.1",
    "@types/file-saver": "^2.0.2",
    "@types/json-logic-js": "^1.2.1",
    "@types/lodash": "^4.14.172",
    "@types/markdown-table": "^3.0.0",
    "@types/papaparse": "^5.3.1",
    "@types/react": "^18.2.24",
    "@types/react-beautiful-dnd": "^13.1.2",
    "@types/react-csv": "^1.1.2",
    "@types/react-datepicker": "^4.3.4",
    "@types/react-dom": "^18.2.8",
    "@types/react-grid-layout": "^1.3.0",
    "@types/react-virtualized-auto-sizer": "^1.0.1",
    "@types/react-window": "^1.8.5",
    "@types/react-window-infinite-loader": "^1.0.5",
    "@types/recharts": "^1.8.23",
    "@types/semver": "^7.3.9",
    "@types/sqlstring": "^2.3.0",
    "@types/uuid": "^8.3.4",
    "@types/zxcvbn": "^4.4.1",
    "autoprefixer": "^10.4.14",
    "common": "*",
    "config": "*",
    "eslint-config-next": "^13.5.3",
    "jest": "^29.7.0",
    "jest-canvas-mock": "^2.5.2",
    "jest-environment-jsdom": "^29.7.0",
    "openapi-typescript": "^6.3.4",
    "postcss": "^8.4.31",
    "prettier": "^2.8.8",
    "storybook-dark-mode": "^3.0.0",
    "superjson": "^1.12.3",
    "tailwindcss": "^3.1.8",
    "typescript": "^5.2.2"
  }
}<|MERGE_RESOLUTION|>--- conflicted
+++ resolved
@@ -48,13 +48,9 @@
     "common-tags": "^1.8.2",
     "config": "*",
     "configcat-js": "^7.0.0",
-<<<<<<< HEAD
     "dat.gui": "^0.7.9",
-    "dayjs": "^1.11.7",
+    "dayjs": "^1.11.10",
     "eslint-config-next": "^13.3.0",
-=======
-    "dayjs": "^1.11.10",
->>>>>>> 7f1de2f9
     "file-saver": "^2.0.5",
     "framer-motion": "^6.5.1",
     "generate-password": "^1.7.0",
