import { useQuery, useQueryClient, UseQueryOptions } from '@tanstack/react-query'
import { get } from 'lib/common/fetch'
import { API_URL, DEFAULT_PROJECT_API_SERVICE_ID } from 'lib/constants'
import { useCallback } from 'react'
import { configKeys } from './keys'

export type ProjectSettingsVariables = {
  projectRef?: string
}

export type Project = {
  id: number
  name: string
  ref: string
  status: string
  inserted_at: string
  db_dns_name: string
  db_port: number
  db_name: string
  db_ssl: boolean
  db_host: string
  db_user: string
  cloud_provider: string
  region: string
  services: Service[]
  jwt_secret: string
}

export type Service = {
  id: number
  name: string
  app_config: AppConfig
  app: App
  service_api_keys: ServiceApiKey[]
}

export type AppConfig = {
  endpoint: string
  db_schema: string
  realtime_multitenant_enabled: boolean
}

export type App = {
  id: number
  name: string
}

export type ServiceApiKey = {
  api_key_encrypted: string
  tags: string
  name: string
<<<<<<< HEAD
  api_key: string
=======
}

export type AutoApiService = Service & {
  protocol: 'https' | 'http'
  endpoint: string
  restUrl: string
  project: Project
  defaultApiKey: string
  serviceApiKey: string
>>>>>>> ee6231ab
}

export type ProjectSettingsResponse = {
  project: Project
  services: Service[]
}

export async function getProjectSettings(
  { projectRef }: ProjectSettingsVariables,
  signal?: AbortSignal
) {
  if (!projectRef) {
    throw new Error('projectRef is required')
  }

  const response = await get(`${API_URL}/props/project/${projectRef}/settings`, {
    signal,
  })
  if (response.error) {
    throw response.error
  }

  return response as ProjectSettingsResponse
}

export type ProjectSettingsData = Awaited<ReturnType<typeof getProjectSettings>>
export type ProjectSettingsError = unknown

export const useProjectSettingsQuery = <TData = ProjectSettingsData>(
  { projectRef }: ProjectSettingsVariables,
  {
    enabled = true,
    ...options
  }: UseQueryOptions<ProjectSettingsData, ProjectSettingsError, TData> = {}
) =>
  useQuery<ProjectSettingsData, ProjectSettingsError, TData>(
    configKeys.settings(projectRef),
    ({ signal }) => getProjectSettings({ projectRef }, signal),
    {
      enabled: enabled && typeof projectRef !== 'undefined',
      refetchInterval(data, query) {
        const apiService = (
          (data as unknown as ProjectSettingsData | undefined)?.services ?? []
        ).find((x) => x.app.id == DEFAULT_PROJECT_API_SERVICE_ID)
        const apiKeys = apiService?.service_api_keys ?? []
        const interval = apiKeys.length === 0 ? 2000 : 0

        return interval
      },
      ...options,
    }
  )

export const useProjectSettingsPrefetch = ({ projectRef }: ProjectSettingsVariables) => {
  const client = useQueryClient()

  return useCallback(() => {
    if (projectRef) {
      client.prefetchQuery(configKeys.settings(projectRef), ({ signal }) =>
        getProjectSettings({ projectRef }, signal)
      )
    }
  }, [projectRef])
}<|MERGE_RESOLUTION|>--- conflicted
+++ resolved
@@ -35,6 +35,7 @@
 }
 
 export type AppConfig = {
+  protocol: 'https' | 'http'
   endpoint: string
   db_schema: string
   realtime_multitenant_enabled: boolean
@@ -49,19 +50,7 @@
   api_key_encrypted: string
   tags: string
   name: string
-<<<<<<< HEAD
   api_key: string
-=======
-}
-
-export type AutoApiService = Service & {
-  protocol: 'https' | 'http'
-  endpoint: string
-  restUrl: string
-  project: Project
-  defaultApiKey: string
-  serviceApiKey: string
->>>>>>> ee6231ab
 }
 
 export type ProjectSettingsResponse = {
