--- conflicted
+++ resolved
@@ -55,7 +55,6 @@
   const getLayout = Component.getLayout ?? ((page) => page)
 
   return (
-<<<<<<< HEAD
     <QueryClientProvider client={queryClient}>
       <Hydrate state={pageProps.dehydratedState}>
         <StoreProvider rootStore={rootStore}>
@@ -76,23 +75,6 @@
         </StoreProvider>
       </Hydrate>
     </QueryClientProvider>
-=======
-    <StoreProvider rootStore={rootStore}>
-      <FlagProvider>
-        <Head>
-          <title>Supabase</title>
-          <meta name="viewport" content="initial-scale=1.0, width=device-width" />
-          <link rel="stylesheet" type="text/css" href="/css/fonts.css" />
-        </Head>
-        <PageTelemetry>
-          <RouteValidationWrapper>
-            <AppBannerWrapper>{getLayout(<Component {...pageProps} />)}</AppBannerWrapper>
-          </RouteValidationWrapper>
-        </PageTelemetry>
-        <PortalToast />
-      </FlagProvider>
-    </StoreProvider>
->>>>>>> a23ed5fd
   )
 }
 export default MyApp