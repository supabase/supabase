--- conflicted
+++ resolved
@@ -17,15 +17,6 @@
 import timezone from 'dayjs/plugin/timezone'
 import utc from 'dayjs/plugin/utc'
 
-<<<<<<< HEAD
-import { Hydrate, QueryClientProvider } from '@tanstack/react-query'
-import { ReactQueryDevtools } from '@tanstack/react-query-devtools'
-import { useEffect, useState } from 'react'
-import Head from 'next/head'
-import { AppPropsWithLayout } from 'types'
-
-import { useRootQueryClient } from 'data/query-client'
-=======
 // @ts-ignore
 import Prism from 'prism-react-renderer/prism'
 
@@ -35,7 +26,6 @@
 import { useEffect, useState } from 'react'
 import { Hydrate, QueryClientProvider } from '@tanstack/react-query'
 import { ReactQueryDevtools } from '@tanstack/react-query-devtools'
->>>>>>> adcdd58a
 import { RootStore } from 'stores'
 import { StoreProvider } from 'hooks'
 import { GOTRUE_ERRORS } from 'lib/constants'
@@ -119,28 +109,16 @@
               <meta name="viewport" content="initial-scale=1.0, width=device-width" />
               <link rel="stylesheet" type="text/css" href="/css/fonts.css" />
             </Head>
-<<<<<<< HEAD
-=======
-
->>>>>>> adcdd58a
             <PageTelemetry>
               <RouteValidationWrapper>
                 <AppBannerWrapper>{getLayout(<Component {...pageProps} />)}</AppBannerWrapper>
               </RouteValidationWrapper>
             </PageTelemetry>
-<<<<<<< HEAD
-            <PortalToast />
-          </FlagProvider>
-        </StoreProvider>
-
-        <ReactQueryDevtools initialIsOpen={false} position="bottom-right" />
-=======
 
             <PortalToast />
             <ReactQueryDevtools initialIsOpen={false} position="bottom-right" />
           </FlagProvider>
         </StoreProvider>
->>>>>>> adcdd58a
       </Hydrate>
     </QueryClientProvider>
   )
