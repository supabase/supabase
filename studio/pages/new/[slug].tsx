import { PermissionAction } from '@supabase/shared-types/out/constants'
import { useParams } from 'common'
import generator from 'generate-password'
import { debounce } from 'lodash'
import Link from 'next/link'
import { useRouter } from 'next/router'
import { PropsWithChildren, useEffect, useRef, useState } from 'react'

import SpendCapModal from 'components/interfaces/Billing/SpendCapModal'
import {
  FreeProjectLimitWarning,
  NotOrganizationOwnerWarning,
} from 'components/interfaces/Organization/NewProject'
import { WizardLayoutWithoutAuth } from 'components/layouts'
import DisabledWarningDueToIncident from 'components/ui/DisabledWarningDueToIncident'
import InformationBox from 'components/ui/InformationBox'
import Panel from 'components/ui/Panel'
import PasswordStrengthBar from 'components/ui/PasswordStrengthBar'
import { useFreeProjectLimitCheckQuery } from 'data/organizations/free-project-limit-check-query'
import { useOrganizationsQuery } from 'data/organizations/organizations-query'
import {
  ProjectCreateVariables,
  useProjectCreateMutation,
} from 'data/projects/project-create-mutation'
import { useProjectsQuery } from 'data/projects/projects-query'
import { useOrgSubscriptionQuery } from 'data/subscriptions/org-subscription-query'
import { useCheckPermissions, useFlag, useStore, withAuth } from 'hooks'
import {
  AWS_REGIONS,
  CloudProvider,
  DEFAULT_MINIMUM_PASSWORD_STRENGTH,
  DEFAULT_PROVIDER,
  FLY_REGIONS,
  PROVIDERS,
  Region,
} from 'lib/constants'
import { passwordStrength, pluckObjectFields } from 'lib/helpers'
import { NextPageWithLayout } from 'types'
<<<<<<< HEAD
import {
  Alert,
  Button,
  IconExternalLink,
  IconHelpCircle,
  IconInfo,
  IconUsers,
  Input,
  Listbox,
  Toggle,
} from 'ui'
=======
import { Button, IconExternalLink, IconInfo, IconUsers, Input, Listbox } from 'ui'
>>>>>>> c6668c16

const Wizard: NextPageWithLayout = () => {
  const router = useRouter()
  const { slug } = useParams()
  const { ui } = useStore()

  const projectCreationDisabled = useFlag('disableProjectCreationAndUpdate')
  const cloudProviderEnabled = useFlag('enableFlyCloudProvider')
  const { data: membersExceededLimit, isLoading: isLoadingFreeProjectLimitCheck } =
    useFreeProjectLimitCheckQuery({ slug })

  const [projectName, setProjectName] = useState('')
  const [postgresVersion, setPostgresVersion] = useState('')
  const [cloudProvider, setCloudProvider] = useState<CloudProvider>(PROVIDERS[DEFAULT_PROVIDER].id)

  const [dbPass, setDbPass] = useState('')
  const [dbRegion, setDbRegion] = useState(PROVIDERS[cloudProvider].default_region)
  const [passwordStrengthMessage, setPasswordStrengthMessage] = useState('')
  const [passwordStrengthWarning, setPasswordStrengthWarning] = useState('')
  const [passwordStrengthScore, setPasswordStrengthScore] = useState(0)

  const { data: organizations, isSuccess: isOrganizationsSuccess } = useOrganizationsQuery()
  const currentOrg = organizations?.find((o: any) => o.slug === slug)

  const { data: orgSubscription } = useOrgSubscriptionQuery({ orgSlug: slug })

  const { data: allProjects } = useProjectsQuery({})

  const {
    mutate: createProject,
    isLoading: isCreatingNewProject,
    isSuccess: isSuccessNewProject,
  } = useProjectCreateMutation({
    onSuccess: (res) => {
      router.push(`/project/${res.ref}/building`)
    },
  })

  const orgProjectCount = (allProjects || []).filter(
    (proj) => proj.organization_id === currentOrg?.id
  ).length

  const [availableRegions, setAvailableRegions] = useState(
    getAvailableRegions(PROVIDERS[cloudProvider].id)
  )

  const isAdmin = useCheckPermissions(PermissionAction.CREATE, 'projects')
<<<<<<< HEAD
  const isInvalidSlug = isOrganizationsSuccess && currentOrg === undefined
  const isEmptyOrganizations = isOrganizationsSuccess && organizations.length <= 0
  const isEmptyPaymentMethod = paymentMethods ? !paymentMethods.length : false
  const isSelectFreeTier = dbPricingTierKey === PRICING_TIER_FREE_KEY
=======
  const isInvalidSlug = isUndefined(currentOrg)
  const isEmptyOrganizations = (organizations?.length ?? 0) <= 0 && isOrganizationsSuccess
>>>>>>> c6668c16
  const hasMembersExceedingFreeTierLimit = (membersExceededLimit || []).length > 0

  const showNonProdFields = process.env.NEXT_PUBLIC_ENVIRONMENT !== 'prod'

  const freePlanWithExceedingLimits =
    orgSubscription?.plan?.id === 'free' && hasMembersExceedingFreeTierLimit

  const canCreateProject = isAdmin && !freePlanWithExceedingLimits

  const canSubmit =
    projectName !== '' &&
    passwordStrengthScore >= DEFAULT_MINIMUM_PASSWORD_STRENGTH &&
    dbRegion !== undefined

  const delayedCheckPasswordStrength = useRef(
    debounce((value) => checkPasswordStrength(value), 300)
  ).current

  useEffect(() => {
    /*
     * Handle no org
     * redirect to new org route
     */
    if (isEmptyOrganizations) {
      router.push(`/new`)
    }
  }, [isEmptyOrganizations, router])

  useEffect(() => {
    /*
     * Redirect to first org if the slug doesn't match an org slug
     * this is mainly to capture the /project/new url, which is redirected from database.new
     */
    if (isInvalidSlug && (organizations?.length ?? 0) > 0) {
      router.push(`/new/${organizations?.[0].slug}`)
    }
  }, [isInvalidSlug, organizations, router])

  useEffect(() => {
    // User added a new payment method
    if (router.query.setup_intent && router.query.redirect_status) {
      ui.setNotification({ category: 'success', message: 'Successfully added new payment method' })
    }
  }, [router.query.redirect_status, router.query.setup_intent, ui])

  function onProjectNameChange(e: any) {
    e.target.value = e.target.value.replace(/\./g, '')
    setProjectName(e.target.value)
  }

  function onDbPassChange(e: any) {
    const value = e.target.value
    setDbPass(value)
    if (value == '') {
      setPasswordStrengthScore(-1)
      setPasswordStrengthMessage('')
    } else delayedCheckPasswordStrength(value)
  }

  function onCloudProviderChange(cloudProviderId: CloudProvider) {
    setCloudProvider(cloudProviderId)
    if (cloudProviderId === PROVIDERS.AWS.id) {
      setAvailableRegions(getAvailableRegions(PROVIDERS['AWS'].id))
      setDbRegion(PROVIDERS['AWS'].default_region)
    } else {
      setAvailableRegions(getAvailableRegions(PROVIDERS['FLY'].id))
      setDbRegion(PROVIDERS['FLY'].default_region)
    }
  }

  async function checkPasswordStrength(value: any) {
    const { message, warning, strength } = await passwordStrength(value)
    setPasswordStrengthScore(strength)
    setPasswordStrengthWarning(warning)
    setPasswordStrengthMessage(message)
  }

  const onClickNext = async () => {
    if (!currentOrg) return console.error('Unable to retrieve current organization')

    const data: ProjectCreateVariables = {
      cloudProvider,
      organizationId: currentOrg.id,
      name: projectName.trim(),
      dbPass: dbPass,
      dbRegion: dbRegion,
      dbPricingTierId: 'tier_free', // gets ignored due to org billing subscription anyway
    }
    if (postgresVersion) {
      if (!postgresVersion.match(/1[2-9]\..*/)) {
        return ui.setNotification({
          category: 'error',
          message: `Invalid Postgres version, should start with a number between 12-19, a dot and additional characters, i.e. 15.2 or 15.2.0-3`,
        })
      }

      data['customSupabaseRequest'] = {
        ami: { search_tags: { 'tag:postgresVersion': postgresVersion } },
      }
    }

    createProject(data)
  }

  // [Joshen] Refactor: DB Password could be a common component
  // used in multiple pages with repeated logic
  function generateStrongPassword() {
    const password = generator.generate({
      length: 16,
      numbers: true,
      uppercase: true,
    })

    setDbPass(password)
    delayedCheckPasswordStrength(password)
  }

  // [Fran] Enforce APSE1 region on staging
  function getAvailableRegions(cloudProvider: CloudProvider): Region {
    if (cloudProvider === 'AWS') {
      return process.env.NEXT_PUBLIC_ENVIRONMENT === 'staging'
        ? pluckObjectFields(AWS_REGIONS, ['SOUTHEAST_ASIA'])
        : AWS_REGIONS
      // to do - may need to pluck regions for staging for FLY also
    } else if (cloudProvider === 'FLY') {
      return FLY_REGIONS
    }

    throw new Error('Invalid cloud provider')
  }

  return (
    <Panel
      hideHeaderStyling
      loading={!isOrganizationsSuccess || isLoadingFreeProjectLimitCheck}
      title={
        <div key="panel-title">
          <h3>Create a new project</h3>
        </div>
      }
      footer={
        <div key="panel-footer" className="flex items-center justify-between w-full">
          <Button
            type="default"
            disabled={isCreatingNewProject || isSuccessNewProject}
            onClick={() => router.push('/projects')}
          >
            Cancel
          </Button>
          <div className="items-center space-x-3">
            {!projectCreationDisabled && (
              <span className="text-xs text-foreground-lighter">
                You can rename your project later
              </span>
            )}
            <Button
              onClick={onClickNext}
              loading={isCreatingNewProject || isSuccessNewProject}
              disabled={isCreatingNewProject || isSuccessNewProject || !canSubmit}
            >
              Create new project
            </Button>
          </div>
        </div>
      }
    >
      <>
        <Panel.Content className="pt-0 pb-6">
          <p className="text-sm text-foreground-lighter">
            Your project will have its own dedicated instance and full postgres database.
            <br />
            An API will be set up so you can easily interact with your new database.
            <br />
          </p>
        </Panel.Content>
        {projectCreationDisabled ? (
          <Panel.Content className="pb-8 border-t border-panel-border-interior-light dark:border-panel-border-interior-dark">
            <DisabledWarningDueToIncident title="Project creation is currently disabled" />
          </Panel.Content>
        ) : (
          <>
            <Panel.Content
              className={[
                'space-y-4 border-t border-b',
                'border-panel-border-interior-light dark:border-panel-border-interior-dark',
              ].join(' ')}
            >
              {(organizations?.length ?? 0) > 0 && (
                <Listbox
                  label="Organization"
                  layout="horizontal"
                  value={currentOrg?.slug}
                  onChange={(slug) => router.push(`/new/${slug}`)}
                >
                  {organizations?.map((x: any) => (
                    <Listbox.Option
                      key={x.id}
                      label={x.name}
                      value={x.slug}
                      addOnBefore={() => <IconUsers />}
                    >
                      {x.name}
                    </Listbox.Option>
                  ))}
                </Listbox>
              )}

              {!isAdmin && <NotOrganizationOwnerWarning />}
            </Panel.Content>

            {canCreateProject && (
              <>
                <Panel.Content
                  className={[
                    'border-b',
                    'border-panel-border-interior-light dark:border-panel-border-interior-dark',
                  ].join(' ')}
                >
                  <Input
                    id="project-name"
                    layout="horizontal"
                    label="Name"
                    type="text"
                    placeholder="Project name"
                    value={projectName}
                    onChange={onProjectNameChange}
                    autoFocus
                  />
                </Panel.Content>

                {showNonProdFields && (
                  <Panel.Content
                    className={[
                      'border-b',
                      'border-panel-border-interior-light dark:border-panel-border-interior-dark',
                    ].join(' ')}
                  >
                    <Input
                      id="custom-postgres-version"
                      layout="horizontal"
                      label="Postgres Version"
                      autoComplete="off"
                      descriptionText={
                        <p>
                          Specify a custom version of Postgres (Defaults to the latest)
                          <br />
                          This is only applicable for local/staging projects
                        </p>
                      }
                      type="text"
                      placeholder="Postgres Version"
                      value={postgresVersion}
                      onChange={(event: any) => setPostgresVersion(event.target.value)}
                    />
                  </Panel.Content>
                )}

                {cloudProviderEnabled && showNonProdFields && (
                  <Panel.Content
                    className={[
                      'border-b',
                      'border-panel-border-interior-light dark:border-panel-border-interior-dark',
                    ].join(' ')}
                  >
                    <Listbox
                      layout="horizontal"
                      label="Cloud Provider"
                      type="select"
                      value={cloudProvider}
                      onChange={(value) => onCloudProviderChange(value)}
                      descriptionText="Cloud Provider (only for staging/local)"
                    >
                      {Object.values(PROVIDERS).map((providerObj) => {
                        const label = providerObj['name']
                        const value = providerObj['id']
                        return (
                          <Listbox.Option key={value} label={label} value={value}>
                            <span className="text-foreground">{label}</span>
                          </Listbox.Option>
                        )
                      })}
                    </Listbox>
                  </Panel.Content>
                )}

                <Panel.Content className="border-b border-panel-border-interior-light dark:border-panel-border-interior-dark">
                  <Input
                    id="password"
                    copy={dbPass.length > 0}
                    layout="horizontal"
                    label="Database Password"
                    type="password"
                    placeholder="Type in a strong password"
                    value={dbPass}
                    onChange={onDbPassChange}
                    descriptionText={
                      <PasswordStrengthBar
                        passwordStrengthScore={passwordStrengthScore}
                        password={dbPass}
                        passwordStrengthMessage={passwordStrengthMessage}
                        generateStrongPassword={generateStrongPassword}
                      />
                    }
                    error={passwordStrengthWarning}
                  />
                </Panel.Content>

                <Panel.Content className="border-b border-panel-border-interior-light dark:border-panel-border-interior-dark">
                  <Listbox
                    layout="horizontal"
                    label="Region"
                    type="select"
                    value={dbRegion}
                    onChange={(value) => setDbRegion(value)}
                    descriptionText="Select a region close to your users for the best performance."
                  >
                    {Object.keys(availableRegions).map((option: string, i) => {
                      const label = Object.values(availableRegions)[i] as string
                      return (
                        <Listbox.Option
                          key={option}
                          label={label}
                          value={label}
                          addOnBefore={() => (
                            <img
                              alt="region icon"
                              className="w-5 rounded-sm"
                              src={`${router.basePath}/img/regions/${
                                Object.keys(availableRegions)[i]
                              }.svg`}
                            />
                          )}
                        >
                          <span className="text-foreground">{label}</span>
                        </Listbox.Option>
                      )
                    })}
                  </Listbox>
                </Panel.Content>
              </>
            )}

            <Panel.Content>
              <InformationBox
                icon={<IconInfo size="large" strokeWidth={1.5} />}
                defaultVisibility={true}
                hideCollapse
                title="Billed via organization"
                description={
                  <div className="space-y-3">
                    <p className="text-sm leading-normal">
                      This organization uses the new organization-based billing and is on the{' '}
                      <span className="text-brand">{orgSubscription?.plan?.name} plan</span>.
                    </p>

                    {/* Show info when launching a new project in a paid org that has no project yet */}
                    {orgSubscription?.plan?.id !== 'free' && orgProjectCount === 0 && (
                      <div>
                        <p>
                          As this is the first project you're launching in this organization, it
                          comes with no additional compute costs.
                        </p>
                      </div>
                    )}

                    {/* Show info when launching a new project in a paid org that already has at least one project */}
                    {orgSubscription?.plan?.id !== 'free' && orgProjectCount > 0 && (
                      <div>
                        <p>
                          Launching another project incurs additional compute costs, starting at
                          $0.01344 per hour (~$10/month). You can also create a new organization
                          under the free plan in case you have not exceeded your 2 free project
                          limit.
                        </p>
                      </div>
                    )}

                    <div className="space-x-3">
                      <Button asChild type="default" icon={<IconExternalLink strokeWidth={1.5} />}>
                        <Link
                          href="https://supabase.com/blog/organization-based-billing"
                          target="_blank"
                          rel="noreferrer"
                        >
                          Announcement
                        </Link>
                      </Button>
                      <Button asChild type="default" icon={<IconExternalLink strokeWidth={1.5} />}>
                        <Link
                          href="https://supabase.com/docs/guides/platform/org-based-billing"
                          target="_blank"
                          rel="noreferrer"
                        >
                          Documentation
                        </Link>
                      </Button>
                    </div>
                  </div>
                }
              />
            </Panel.Content>

            {isAdmin && (
              <Panel.Content>
                {freePlanWithExceedingLimits && slug && (
                  <div className="mt-4">
                    <FreeProjectLimitWarning
                      membersExceededLimit={membersExceededLimit || []}
                      orgSlug={slug}
                    />
                  </div>
                )}
              </Panel.Content>
            )}
          </>
        )}
      </>
    </Panel>
  )
}

const PageLayout = withAuth(({ children }: PropsWithChildren) => {
  const { slug } = useParams()

  const { data: organizations } = useOrganizationsQuery()
  const currentOrg = organizations?.find((o) => o.slug === slug)

  return (
    <WizardLayoutWithoutAuth organization={currentOrg} project={null}>
      {children}
    </WizardLayoutWithoutAuth>
  )
})

Wizard.getLayout = (page) => <PageLayout>{page}</PageLayout>

export default Wizard<|MERGE_RESOLUTION|>--- conflicted
+++ resolved
@@ -6,7 +6,6 @@
 import { useRouter } from 'next/router'
 import { PropsWithChildren, useEffect, useRef, useState } from 'react'
 
-import SpendCapModal from 'components/interfaces/Billing/SpendCapModal'
 import {
   FreeProjectLimitWarning,
   NotOrganizationOwnerWarning,
@@ -36,21 +35,7 @@
 } from 'lib/constants'
 import { passwordStrength, pluckObjectFields } from 'lib/helpers'
 import { NextPageWithLayout } from 'types'
-<<<<<<< HEAD
-import {
-  Alert,
-  Button,
-  IconExternalLink,
-  IconHelpCircle,
-  IconInfo,
-  IconUsers,
-  Input,
-  Listbox,
-  Toggle,
-} from 'ui'
-=======
 import { Button, IconExternalLink, IconInfo, IconUsers, Input, Listbox } from 'ui'
->>>>>>> c6668c16
 
 const Wizard: NextPageWithLayout = () => {
   const router = useRouter()
@@ -98,15 +83,8 @@
   )
 
   const isAdmin = useCheckPermissions(PermissionAction.CREATE, 'projects')
-<<<<<<< HEAD
-  const isInvalidSlug = isOrganizationsSuccess && currentOrg === undefined
-  const isEmptyOrganizations = isOrganizationsSuccess && organizations.length <= 0
-  const isEmptyPaymentMethod = paymentMethods ? !paymentMethods.length : false
-  const isSelectFreeTier = dbPricingTierKey === PRICING_TIER_FREE_KEY
-=======
-  const isInvalidSlug = isUndefined(currentOrg)
+  const isInvalidSlug = currentOrg !== undefined
   const isEmptyOrganizations = (organizations?.length ?? 0) <= 0 && isOrganizationsSuccess
->>>>>>> c6668c16
   const hasMembersExceedingFreeTierLimit = (membersExceededLimit || []).length > 0
 
   const showNonProdFields = process.env.NEXT_PUBLIC_ENVIRONMENT !== 'prod'
