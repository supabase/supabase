--- conflicted
+++ resolved
@@ -1,12 +1,5 @@
 import { NextPage } from 'next'
-<<<<<<< HEAD
 import { ErrorPage } from 'ui'
-=======
-import Image from 'next/image'
-import Link from 'next/link'
-import { useEffect, useState } from 'react'
-import { Button } from 'ui'
->>>>>>> 8cba90c4
 
 import { useStore } from 'hooks'
 import { BASE_PATH } from 'lib/constants'
@@ -15,66 +8,7 @@
   const { ui } = useStore()
   const { theme } = ui
 
-<<<<<<< HEAD
   return <ErrorPage isDarkMode={theme} />
-=======
-  const [show404, setShow404] = useState<boolean>(false)
-
-  useEffect(() => {
-    setTimeout(() => {
-      setShow404(true)
-    }, 500)
-  }, [])
-
-  return (
-    <div className="relative mx-auto flex h-screen w-full flex-col items-center justify-center">
-      <div className="absolute top-0 mx-auto w-full max-w-7xl px-8 pt-6 sm:px-6 lg:px-8">
-        <nav className="relative flex items-center justify-between sm:h-10">
-          <div className="flex flex-shrink-0 flex-grow items-center lg:flex-grow-0">
-            <div className="flex w-full items-center justify-between md:w-auto">
-              <a href="/projects">
-                <Image
-                  src={
-                    theme == 'dark'
-                      ? `${BASE_PATH}/img/supabase-dark.svg`
-                      : `${BASE_PATH}/img/supabase-light.svg`
-                  }
-                  alt="supabase"
-                  height={24}
-                  width={120}
-                />
-              </a>
-            </div>
-          </div>
-        </nav>
-      </div>
-      <div
-        className={`absolute select-none opacity-[5%] filter transition duration-200 ${
-          show404 ? 'blur-sm' : 'blur-none'
-        }`}
-      >
-        <h1 style={{ fontSize: '28rem' }}>404</h1>
-      </div>
-      <div
-        className={`flex flex-col items-center justify-center space-y-6 transition ${
-          show404 ? 'opacity-100' : 'opacity-0'
-        }`}
-      >
-        <div className="flex w-[380px] flex-col items-center justify-center space-y-3 text-center">
-          <h3 className="text-xl">Looking for something? 🔍</h3>
-          <p className="text-scale-1100">We couldn't find the page that you're looking for!</p>
-        </div>
-        <div className="flex items-center space-x-4">
-          <Link href="/projects">
-            <a>
-              <Button size="small">Head back</Button>
-            </a>
-          </Link>
-        </div>
-      </div>
-    </div>
-  )
->>>>>>> 8cba90c4
 }
 
 export default Error404