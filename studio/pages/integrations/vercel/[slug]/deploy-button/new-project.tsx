import generator from 'generate-password'
import { debounce } from 'lodash'
import { useRouter } from 'next/router'
import { ChangeEvent, useRef, useState } from 'react'

import { useParams } from 'common'
import { Markdown } from 'components/interfaces/Markdown'
import { VercelIntegrationLayout } from 'components/layouts'
import { ScaffoldColumn, ScaffoldContainer, ScaffoldDivider } from 'components/layouts/Scaffold'
import PasswordStrengthBar from 'components/ui/PasswordStrengthBar'
import { useProjectApiQuery } from 'data/config/project-api-query'
import { useIntegrationsQuery } from 'data/integrations/integrations-query'
import { useIntegrationsVercelConnectionSyncEnvsMutation } from 'data/integrations/integrations-vercel-connection-sync-envs-mutation'
import { useIntegrationVercelConnectionsCreateMutation } from 'data/integrations/integrations-vercel-connections-create-mutation'
import { useVercelProjectsQuery } from 'data/integrations/integrations-vercel-projects-query'
import { useOrganizationsQuery } from 'data/organizations/organizations-query'
import { useProjectCreateMutation } from 'data/projects/project-create-mutation'
import { useSelectedOrganization, useStore } from 'hooks'
import { AWS_REGIONS, DEFAULT_MINIMUM_PASSWORD_STRENGTH, PROVIDERS } from 'lib/constants'
import { passwordStrength } from 'lib/helpers'
import { getInitialMigrationSQLFromGitHubRepo } from 'lib/integration-utils'
import { NextPageWithLayout } from 'types'
import { Alert, Button, Checkbox, IconBook, IconLifeBuoy, Input, Listbox, LoadingLine } from 'ui'
import VercelIntegrationWindowLayout from 'components/layouts/IntegrationsLayout/VercelIntegrationWindowLayout'

const VercelIntegration: NextPageWithLayout = () => {
  const [loading, setLoading] = useState<boolean>(false)

  return (
    <>
<<<<<<< HEAD
      <ScaffoldContainer className="flex flex-col gap-6 grow py-8">
        <ScaffoldColumn className="mx-auto w-full max-w-md">
          <header>
            <h1 className="text-xl text">New project</h1>
            <Markdown
              className="text-light"
              content={`Choose the Supabase organization you wish to install in`}
            />
          </header>
          <CreateProject loading={loading} setLoading={setLoading} />
          <Alert withIcon variant="info" title="You can uninstall this Integration at any time.">
            <Markdown
              content={`You can remove this integration at any time via Vercel or the Supabase dashboard.`}
            />
          </Alert>
        </ScaffoldColumn>
=======
      <main className="overflow-auto flex flex-col h-full">
        <LoadingLine loading={loading} />

        <>
          <ScaffoldContainer className="max-w-md flex flex-col gap-6 grow py-8">
            <h1 className="text-xl text-foreground">New project</h1>
            <>
              <Markdown content={`Choose the Supabase organization you wish to install in`} />
              <CreateProject loading={loading} setLoading={setLoading} />
            </>
          </ScaffoldContainer>
          <ScaffoldContainer className="flex flex-col gap-6 py-3">
            <Alert withIcon variant="info" title="You can uninstall this Integration at any time.">
              <Markdown
                content={`You can remove this integration at any time via Vercel or the Supabase dashboard.`}
              />
            </Alert>
          </ScaffoldContainer>
        </>

        <ScaffoldDivider />
      </main>
      <ScaffoldContainer className="bg-body flex flex-row gap-6 py-6 border-t">
        <div className="flex items-center gap-2 text-xs text-scale-900">
          <IconBook size={16} /> Docs
        </div>
        <div className="flex items-center gap-2 text-xs text-scale-900">
          <IconLifeBuoy size={16} /> Support
        </div>
>>>>>>> 99100734
      </ScaffoldContainer>
    </>
  )
}

VercelIntegration.getLayout = (page) => (
  <VercelIntegrationWindowLayout>{page}</VercelIntegrationWindowLayout>
)

const CreateProject = ({
  loading,
  setLoading,
}: {
  loading: boolean
  setLoading: (e: boolean) => void
}) => {
  const router = useRouter()
  const { ui } = useStore()
  const selectedOrganization = useSelectedOrganization()
  const [projectName, setProjectName] = useState('')
  const [dbPass, setDbPass] = useState('')
  const [passwordStrengthMessage, setPasswordStrengthMessage] = useState('')
  const [passwordStrengthScore, setPasswordStrengthScore] = useState(-1)
  const [shouldRunMigrations, setShouldRunMigrations] = useState(true)
  const [dbRegion, setDbRegion] = useState(PROVIDERS.AWS.default_region)

  const delayedCheckPasswordStrength = useRef(
    debounce((value: string) => checkPasswordStrength(value), 300)
  ).current

  const {
    slug,
    configurationId,
    next,
    currentProjectId: foreignProjectId,
    externalId,
  } = useParams()

  const { mutateAsync: createConnections, isLoading: isLoadingCreateConnections } =
    useIntegrationVercelConnectionsCreateMutation()
  const { mutateAsync: syncEnvs } = useIntegrationsVercelConnectionSyncEnvsMutation()

  const { data: organizationData, isLoading: isLoadingOrganizationsQuery } = useOrganizationsQuery()
  const organization = organizationData?.find((x) => x.slug === slug)

  /**
   * array of integrations installed
   */
  const { data: integrationData, isLoading: integrationDataLoading } = useIntegrationsQuery()

  /**
   * the vercel integration installed for organization chosen
   */
  const organizationIntegration = integrationData?.find((x) => x.organization.slug === slug)

  /**
   * Vercel projects available for this integration
   */
  const { data: vercelProjects } = useVercelProjectsQuery(
    {
      organization_integration_id: organizationIntegration?.id,
    },
    { enabled: organizationIntegration !== undefined }
  )

  const canSubmit =
    projectName != '' &&
    passwordStrengthScore >= DEFAULT_MINIMUM_PASSWORD_STRENGTH &&
    dbRegion != undefined

  function onProjectNameChange(e: ChangeEvent<HTMLInputElement>) {
    e.target.value = e.target.value.replace(/\./g, '')
    setProjectName(e.target.value)
  }

  function onDbPassChange(e: ChangeEvent<HTMLInputElement>) {
    const value = e.target.value
    setDbPass(value)
    if (value == '') {
      setPasswordStrengthScore(-1)
      setPasswordStrengthMessage('')
    } else delayedCheckPasswordStrength(value)
  }

  async function checkPasswordStrength(value: string) {
    const { message, strength } = await passwordStrength(value)
    setPasswordStrengthScore(strength)
    setPasswordStrengthMessage(message)
  }

  function generateStrongPassword() {
    const password = generator.generate({
      length: 16,
      numbers: true,
      uppercase: true,
    })

    setDbPass(password)
    delayedCheckPasswordStrength(password)
  }

  const { mutate: createProject } = useProjectCreateMutation({
    onSuccess: (res) => {
      setNewProjectRef(res.ref)
    },
    onError: (error) => {
      ui.setNotification({ error, category: 'error', message: error.message })
      setLoading(false)
    },
  })

  const [newProjectRef, setNewProjectRef] = useState<string | undefined>(undefined)
  async function onCreateProject() {
    if (!organizationIntegration) return console.error('No organization installation details found')
    if (!organizationIntegration?.id) return console.error('No organization installation ID found')
    if (!foreignProjectId) return console.error('No foreignProjectId ID set')
    if (!configurationId) return console.error('No configurationId ID set')
    if (!organization) return console.error('No organization ID set')

    setLoading(true)

    let dbSql: string | undefined
    if (shouldRunMigrations) {
      const id = ui.setNotification({
        category: 'info',
        message: `Fetching initial migrations from GitHub repo`,
      })

      dbSql = (await getInitialMigrationSQLFromGitHubRepo(externalId)) ?? undefined

      ui.setNotification({
        id,
        category: 'success',
        message: `Done fetching initial migrations`,
      })
    }

    createProject({
      organizationId: organization.id,
      name: projectName,
      dbPass,
      dbRegion,
      dbSql,
      configurationId,
    })
  }
  const isInstallingRef = useRef(false)

  // Wait for the new project to be created before creating the connection
  useProjectApiQuery(
    { projectRef: newProjectRef },
    {
      enabled: newProjectRef !== undefined,
      // refetch until the project is created
      refetchInterval: (data) => {
        return (data?.autoApiService.service_api_keys.length ?? 0) > 0 ? false : 1000
      },
      async onSuccess(data) {
        const isReady = data.autoApiService.service_api_keys.length > 0

        if (
          !isReady ||
          !organizationIntegration ||
          !foreignProjectId ||
          !newProjectRef ||
          isInstallingRef.current
        ) {
          return
        }
        isInstallingRef.current = true

        const projectDetails = vercelProjects?.find((x: any) => x.id === foreignProjectId)

        try {
          const { id: connectionId } = await createConnections({
            organizationIntegrationId: organizationIntegration?.id,
            connection: {
              foreign_project_id: foreignProjectId,
              supabase_project_ref: newProjectRef,
              metadata: {
                ...projectDetails,
                supabaseConfig: {
                  projectEnvVars: {
                    write: true,
                  },
                },
              },
            },
            orgSlug: selectedOrganization?.slug,
          })

          await syncEnvs({ connectionId })
        } catch (error) {
          console.error('An error occurred during createConnections:', error)
          return
        }

        setLoading(false)

        if (next) {
          window.location.href = next
        }
      },
    }
  )

  return (
    <div className="">
      <p className="mb-2">Supabase project details</p>
      <div className="py-2">
        <Input
          autoFocus
          id="projectName"
          label="Project name"
          type="text"
          placeholder=""
          descriptionText=""
          value={projectName}
          onChange={onProjectNameChange}
        />
      </div>
      <div className="py-2">
        <Input
          id="dbPass"
          label="Database Password"
          type="password"
          placeholder="Type in a strong password"
          value={dbPass}
          copy={dbPass.length > 0}
          onChange={onDbPassChange}
          descriptionText={
            <PasswordStrengthBar
              passwordStrengthScore={passwordStrengthScore}
              password={dbPass}
              passwordStrengthMessage={passwordStrengthMessage}
              generateStrongPassword={generateStrongPassword}
            />
          }
        />
      </div>
      <div className="py-2">
        <div className="mt-1">
          <Listbox
            label="Region"
            type="select"
            value={dbRegion}
            onChange={(region) => setDbRegion(region)}
            descriptionText="Select a region close to your users for the best performance."
          >
            {Object.keys(AWS_REGIONS).map((option: string, i) => {
              const label = Object.values(AWS_REGIONS)[i]
              return (
                <Listbox.Option
                  key={option}
                  label={label}
                  value={label}
                  addOnBefore={({ active, selected }: any) => (
                    <img
                      alt="region icon"
                      className="w-5 rounded-sm"
                      src={`${router.basePath}/img/regions/${Object.keys(AWS_REGIONS)[i]}.svg`}
                    />
                  )}
                >
                  <span className="text-foreground">{label}</span>
                </Listbox.Option>
              )
            })}
          </Listbox>
        </div>
      </div>
      <div className="py-2 pb-4">
        <Checkbox
          name="shouldRunMigrations"
          label="Create sample tables with seed data"
          description="To get you started quickly, we can create new tables for you with seed (sample) data. You can delete these tables later."
          checked={shouldRunMigrations}
          onChange={(e) => setShouldRunMigrations(e.target.checked)}
        />
      </div>
      <div className="flex flex-row w-full justify-end">
        <Button
          size="medium"
          className="self-end"
          disabled={loading}
          loading={loading}
          onClick={onCreateProject}
        >
          Create Project
        </Button>
      </div>
    </div>
  )
}

export default VercelIntegration<|MERGE_RESOLUTION|>--- conflicted
+++ resolved
@@ -22,13 +22,11 @@
 import { NextPageWithLayout } from 'types'
 import { Alert, Button, Checkbox, IconBook, IconLifeBuoy, Input, Listbox, LoadingLine } from 'ui'
 import VercelIntegrationWindowLayout from 'components/layouts/IntegrationsLayout/VercelIntegrationWindowLayout'
+import { useIntegrationInstallationSnapshot } from 'state/integration-installation'
 
 const VercelIntegration: NextPageWithLayout = () => {
-  const [loading, setLoading] = useState<boolean>(false)
-
   return (
     <>
-<<<<<<< HEAD
       <ScaffoldContainer className="flex flex-col gap-6 grow py-8">
         <ScaffoldColumn className="mx-auto w-full max-w-md">
           <header>
@@ -38,44 +36,13 @@
               content={`Choose the Supabase organization you wish to install in`}
             />
           </header>
-          <CreateProject loading={loading} setLoading={setLoading} />
+          <CreateProject />
           <Alert withIcon variant="info" title="You can uninstall this Integration at any time.">
             <Markdown
               content={`You can remove this integration at any time via Vercel or the Supabase dashboard.`}
             />
           </Alert>
         </ScaffoldColumn>
-=======
-      <main className="overflow-auto flex flex-col h-full">
-        <LoadingLine loading={loading} />
-
-        <>
-          <ScaffoldContainer className="max-w-md flex flex-col gap-6 grow py-8">
-            <h1 className="text-xl text-foreground">New project</h1>
-            <>
-              <Markdown content={`Choose the Supabase organization you wish to install in`} />
-              <CreateProject loading={loading} setLoading={setLoading} />
-            </>
-          </ScaffoldContainer>
-          <ScaffoldContainer className="flex flex-col gap-6 py-3">
-            <Alert withIcon variant="info" title="You can uninstall this Integration at any time.">
-              <Markdown
-                content={`You can remove this integration at any time via Vercel or the Supabase dashboard.`}
-              />
-            </Alert>
-          </ScaffoldContainer>
-        </>
-
-        <ScaffoldDivider />
-      </main>
-      <ScaffoldContainer className="bg-body flex flex-row gap-6 py-6 border-t">
-        <div className="flex items-center gap-2 text-xs text-scale-900">
-          <IconBook size={16} /> Docs
-        </div>
-        <div className="flex items-center gap-2 text-xs text-scale-900">
-          <IconLifeBuoy size={16} /> Support
-        </div>
->>>>>>> 99100734
       </ScaffoldContainer>
     </>
   )
@@ -85,13 +52,7 @@
   <VercelIntegrationWindowLayout>{page}</VercelIntegrationWindowLayout>
 )
 
-const CreateProject = ({
-  loading,
-  setLoading,
-}: {
-  loading: boolean
-  setLoading: (e: boolean) => void
-}) => {
+const CreateProject = () => {
   const router = useRouter()
   const { ui } = useStore()
   const selectedOrganization = useSelectedOrganization()
@@ -102,6 +63,8 @@
   const [shouldRunMigrations, setShouldRunMigrations] = useState(true)
   const [dbRegion, setDbRegion] = useState(PROVIDERS.AWS.default_region)
 
+  const snapshot = useIntegrationInstallationSnapshot()
+
   const delayedCheckPasswordStrength = useRef(
     debounce((value: string) => checkPasswordStrength(value), 300)
   ).current
@@ -183,7 +146,7 @@
     },
     onError: (error) => {
       ui.setNotification({ error, category: 'error', message: error.message })
-      setLoading(false)
+      snapshot.setLoading(false)
     },
   })
 
@@ -195,7 +158,7 @@
     if (!configurationId) return console.error('No configurationId ID set')
     if (!organization) return console.error('No organization ID set')
 
-    setLoading(true)
+    snapshot.setLoading(true)
 
     let dbSql: string | undefined
     if (shouldRunMigrations) {
@@ -273,7 +236,7 @@
           return
         }
 
-        setLoading(false)
+        snapshot.setLoading(false)
 
         if (next) {
           window.location.href = next
@@ -360,8 +323,8 @@
         <Button
           size="medium"
           className="self-end"
-          disabled={loading}
-          loading={loading}
+          disabled={snapshot.loading}
+          loading={snapshot.loading}
           onClick={onCreateProject}
         >
           Create Project
