--- conflicted
+++ resolved
@@ -8,7 +8,7 @@
 import { get, post, delete_ } from 'lib/common/fetch'
 import { useEffect } from 'react'
 
-interface TokenInfo {
+interface TokenInfoI {
   organization_name: string | undefined
   token_does_not_exist: boolean
   email_match: boolean
@@ -17,12 +17,14 @@
   invite_id: number
 }
 
+type TokenInfo = TokenInfoI | undefined
+
 const User = () => {
   const router = useRouter()
   const { slug, token } = router.query
   const { ui } = useStore()
   const [isSubmitting, setIsSubmitting] = useState(false)
-  const [tokenValidationInfo, setTokenValidationInfo] = useState<TokenInfo>()
+  const [tokenValidationInfo, setTokenValidationInfo] = useState<TokenInfo>(undefined)
   const [tokenInfoLoaded, setTokenInfoLoaded] = useState(false)
   const {
     token_does_not_exist,
@@ -34,25 +36,20 @@
   } = tokenValidationInfo || {}
 
   useEffect(() => {
-    let cancel = false
-
     async function fetchTokenInfo() {
-      const response = await get(`${API_URL}/organizations/${slug}/members/join?token=${token}`, {})
-      if (!cancel) {
+      try {
+        const response = await get(`${API_URL}/organizations/${slug}/members/join?token=${token}`)
         setTokenValidationInfo(response)
         setTokenInfoLoaded(true)
+      } catch (error) {
+        console.error(error)
       }
     }
 
-    if (router.query.token) {
-      console.log('i have a tokens')
+    if (router.query.token && !tokenInfoLoaded) {
       fetchTokenInfo()
     }
-
-    return () => {
-      cancel = true
-    }
-  }, [])
+  }, [router.query])
 
   async function handleJoinOrganization() {
     setIsSubmitting(true)
@@ -89,32 +86,23 @@
   }
 
   return (
-    <div className="bg-scale-100 flex h-full min-h-screen w-full flex-col place-items-center items-center justify-center gap-8 px-5">
-      {/* <Link
-        passHref
-        href={`/?next=${encodeURIComponent(
-          `/join?token=${router.query.token}&slug=${router.query.slug}`
-        )}`}
-      >
-        <Button as="a">Sign in / Sign up</Button>
-      </Link> */}
-      <Link href="/">
-        <a className="flex items-center justify-center gap-4">
-          <img
-            src="/img/supabase-logo.svg"
-            alt="Supabase"
-            className="block h-[24px] cursor-pointer rounded"
-          />
-          {/* <h3 className="text-scale-1200">Supabase</h3> */}
-        </a>
-      </Link>
-
+    <div className="bg-scale-200 flex h-full min-h-screen w-full flex-col place-items-center items-center justify-center gap-8 px-5">
       <div
         className="
-      bg-scale-200 border-scale-300 mx-auto max-w-md
-     rounded-md border text-center shadow"
+          bg-scale-300 border-scale-400 mx-auto max-w-md
+          overflow-hidden rounded-md border text-center shadow"
       >
         <div className="space-y-4 px-6 py-6">
+          <Link href="/">
+            <a className="flex items-center justify-center gap-4">
+              <img
+                src="/img/supabase-logo.svg"
+                alt="Supabase"
+                className="block h-[24px] cursor-pointer rounded"
+              />
+              {/* <h3 className="text-scale-1200">Supabase</h3> */}
+            </a>
+          </Link>
           <p className="text-scale-900 text-sm">
             Join {organization_name && email_match ? organization_name : 'a new organization'}
           </p>
@@ -132,9 +120,8 @@
           )}
         </div>
 
-<<<<<<< HEAD
-        <div className="border-scale-300 border-t bg-amber-100">
-          <div className="flex flex-col gap-4 px-6 py-4">
+        <div className="border-scale-400 border-t bg-amber-100">
+          <div className="flex flex-col gap-4 px-6 py-6 ">
             {authorized_user && !expired_token && email_match && tokenInfoLoaded && (
               <div className="flex items-center gap-2">
                 <Button
@@ -160,46 +147,46 @@
 
             {tokenInfoLoaded && (
               <div className="text-amber-1100 flex gap-4 text-base">
-                {token_does_not_exist ||
-                  !email_match ||
-                  (expired_token && <IconAlertCircle size={24} strokeWidth={2} />)}
+                {(tokenInfoLoaded && token_does_not_exist) ||
+                  (tokenInfoLoaded && !email_match) ||
+                  (tokenInfoLoaded && expired_token && (
+                    <IconAlertCircle size={24} strokeWidth={2} />
+                  ))}
 
-                {token_does_not_exist
+                {tokenInfoLoaded && token_does_not_exist
                   ? 'The invite token is invalid. Try copying and pasting the link from the invite email, or ask the organization owner to invite you again.'
-                  : !email_match
+                  : tokenInfoLoaded && !email_match
                   ? 'The email address does not match. Are you signed in with right GitHub account?'
-                  : expired_token
+                  : tokenInfoLoaded && expired_token
                   ? 'The invite token has expired. Please request a new one from the organization owner.'
                   : ''}
               </div>
             )}
-=======
-        {authorized_user && !expired_token && email_match && tokenInfoLoaded && (
-          <div className="flex items-center gap-2">
-            <Button onClick={handleJoinOrganization} loading={isSubmitting} size="small">
-              Join this organization
-            </Button>
+            {authorized_user && !expired_token && email_match && tokenInfoLoaded && (
+              <div className="flex flex-row items-center gap-3">
+                <Button onClick={handleDeclineJoinOrganization} size="small" type="text">
+                  Decline
+                </Button>
 
-            <Button onClick={handleDeclineJoinOrganization} size="small" type="text">
-              Decline
-            </Button>
-          </div>
-        )}
-
-        {tokenInfoLoaded && (
-          <div className="mt-4 flex gap-4 border-t pt-4 text-sm">
-            {token_does_not_exist ||
-              !email_match ||
-              (expired_token && <IconAlertCircle size={24} strokeWidth={2} />)}
-
-            {token_does_not_exist
-              ? 'The invite token is invalid. Try copying and pasting the link from the invite email, or ask the organization owner to invite you again.'
-              : !email_match
-              ? 'The email address does not match. Are you signed in with right GitHub account?'
-              : expired_token
-              ? 'The invite token has expired. Please request a new one from the organization owner.'
-              : ''}
->>>>>>> 305ce169
+                <Button onClick={handleJoinOrganization} loading={isSubmitting} size="small">
+                  Join this organization
+                </Button>
+              </div>
+            )}
+            {!authorized_user && (
+              <div>
+                <Link
+                  passHref
+                  href={`/?next=${encodeURIComponent(
+                    `/join?token=${router.query.token}&slug=${router.query.slug}`
+                  )}`}
+                >
+                  <Button size="medium" as="a" type="default">
+                    Sign in
+                  </Button>
+                </Link>
+              </div>
+            )}
           </div>
         </div>
       </div>
