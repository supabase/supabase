--- conflicted
+++ resolved
@@ -20,15 +20,7 @@
 import ChartHandler from 'components/to-be-cleaned/Charts/ChartHandler'
 import { NextPageWithLayout } from 'types'
 
-<<<<<<< HEAD
-dayjs.extend(customParseFormat)
-dayjs.extend(timezone)
-dayjs.extend(utc)
-
 const ProjectSettings: NextPageWithLayout = () => {
-=======
-const ProjectSettings = () => {
->>>>>>> 2ab85647
   const router = useRouter()
   const { ref } = router.query
 
@@ -36,19 +28,12 @@
   const project = ui.selectedProject
 
   return (
-<<<<<<< HEAD
-    <div className="content h-full w-full overflow-y-auto">
-      <div className="w-full max-w-5xl px-4 py-4">
-        <Usage project={project} />
-        <GeneralSettings projectRef={ref} />
-=======
-    <SettingsLayout title="Database">
+    <div>
       <div className="content h-full w-full overflow-y-auto">
         <div className="w-full max-w-5xl px-4 py-4">
           <Usage project={project} />
           <GeneralSettings projectRef={ref} />
         </div>
->>>>>>> 2ab85647
       </div>
     </div>
   )
