--- conflicted
+++ resolved
@@ -2,7 +2,7 @@
 import { useRouter } from 'next/router'
 import { observer, useLocalObservable } from 'mobx-react-lite'
 
-import { useStore } from 'hooks'
+import { useParams, useStore } from 'hooks'
 import { NextPageWithLayout } from 'types'
 import { SettingsLayout } from 'components/layouts'
 import ServiceList from 'components/interfaces/Settings/API/ServiceList'
@@ -10,8 +10,7 @@
 export const PageContext: any = createContext(null)
 
 const ApiSettings: NextPageWithLayout = () => {
-  const router = useRouter()
-  const { ref } = router.query
+  const { ref } = useParams()
 
   const { meta, ui } = useStore()
   const project = ui.selectedProject
@@ -37,13 +36,8 @@
 
   return (
     <PageContext.Provider value={PageState}>
-<<<<<<< HEAD
-      <div className="1xl:px-28 mx-auto flex flex-col gap-4 px-5 py-6 lg:px-16 xl:px-24 2xl:px-32">
+      <div className="flex flex-col gap-8 px-5 py-6 mx-auto 1xl:px-28 lg:px-16 xl:px-24 2xl:px-32">
         <ServiceList />
-=======
-      <div className="1xl:px-28 mx-auto flex flex-col gap-8 px-5 py-6 lg:px-16 xl:px-24 2xl:px-32">
-        <ServiceList projectRef={ref as string} />
->>>>>>> 38a986cb
       </div>
     </PageContext.Provider>
   )
