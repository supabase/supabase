--- conflicted
+++ resolved
@@ -14,17 +14,10 @@
         <ServiceList />
       ) : (
         <div>
-<<<<<<< HEAD
-          <h3 className="mb-6 text-xl text-scale-1200">API Settings</h3>
-          <div className="flex items-center justify-center rounded border border-scale-400 bg-scale-300 p-8">
-            <IconAlertCircle strokeWidth={1.5} />
-            <p className="text-sm text-scale-1100 ml-2">
-=======
           <h3 className="mb-6 text-xl text-foreground">API Settings</h3>
           <div className="flex items-center justify-center rounded border border-scale-400 bg-scale-300 p-8">
             <IconAlertCircle strokeWidth={1.5} />
             <p className="text-sm text-foreground-light ml-2">
->>>>>>> dde0bde5
               API settings are unavailable as the project is not active
             </p>
           </div>
