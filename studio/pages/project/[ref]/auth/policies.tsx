import React, { useState, FC } from 'react'
import { isEmpty } from 'lodash'
<<<<<<< HEAD
import { Button, IconSearch, Input } from 'ui'
=======
import { useRouter } from 'next/router'
import { Button, IconHelpCircle, IconSearch, Input } from '@supabase/ui'
>>>>>>> a9d54972
import { observer } from 'mobx-react-lite'
import { checkPermissions, useStore } from 'hooks'
import { AuthLayout } from 'components/layouts'
import { NextPageWithLayout } from 'types'
import { PolicyEditorModal, PolicyTableRow } from 'components/interfaces/Auth/Policies'
import { PostgresRole } from '@supabase/postgres-meta'
import { PostgresTable, PostgresPolicy } from '@supabase/postgres-meta'

import ConfirmModal from 'components/ui/Dialogs/ConfirmDialog'
import NoTableState from 'components/ui/States/NoTableState'
import NoSearchResults from 'components/to-be-cleaned/NoSearchResults'
import { PermissionAction } from '@supabase/shared-types/out/constants'
import NoPermission from 'components/ui/NoPermission'
import ProductEmptyState from 'components/to-be-cleaned/ProductEmptyState'
import InformationBox from 'components/ui/InformationBox'

/**
 * Filter tables by table name and policy name
 *
 * @param tables list of table
 * @param policies list of policy
 * @param searchString filter keywords
 *
 * @returns list of table
 */
const onFilterTables = (
  tables: PostgresTable[],
  policies: PostgresPolicy[],
  searchString?: string
) => {
  if (!searchString) {
    return tables.slice().sort((a: PostgresTable, b: PostgresTable) => a.name.localeCompare(b.name))
  } else {
    const filter = searchString.toLowerCase()
    const findSearchString = (s: string) => s.toLowerCase().includes(filter)
    // @ts-ignore Type instantiation is excessively deep and possibly infinite
    const filteredPolicies = policies.filter((p: PostgresPolicy) => findSearchString(p.name))
    return tables
      .slice()
      .filter((x: PostgresTable) => {
        const searchTableName = findSearchString(x.name)
        if (searchTableName) return true
        const searchPolicyName = filteredPolicies.some((p: PostgresPolicy) => p.table === x.name)
        return searchPolicyName
      })
      .sort((a: PostgresTable, b: PostgresTable) => a.name.localeCompare(b.name))
  }
}

const AuthPoliciesPage: NextPageWithLayout = () => {
  const { meta } = useStore()

  const [policiesFilter, setPoliciesFilter] = useState<string | undefined>(undefined)
  const publicTables = meta.tables.list((table: { schema: string }) => table.schema === 'public')
  const policies = meta.policies.list()
  const filteredTables = onFilterTables(publicTables, policies, policiesFilter)

  const canReadPolicies = checkPermissions(PermissionAction.TENANT_SQL_ADMIN_READ, 'policies')

  if (!canReadPolicies) {
    return <NoPermission isFullPage resourceText="view this project's RLS policies" />
  }

  return (
    <div className="flex flex-col h-full">
      {(publicTables || []).length > 0 && (
        <div className="mb-4">
          <div className="flex items-center justify-between">
            <Input
              size="small"
              placeholder="Filter tables and policies"
              className="block w-64 text-sm placeholder-gray-400"
              value={policiesFilter}
              onChange={(e) => setPoliciesFilter(e.target.value)}
              icon={<IconSearch size="tiny" />}
            />
            <Button type="link">
              <a
                target="_blank"
                href="https://supabase.com/docs/learn/auth-deep-dive/auth-row-level-security"
              >
                What is RLS?
              </a>
            </Button>
          </div>
        </div>
      )}
      <AuthPoliciesTables hasPublicTables={publicTables.length > 0} tables={filteredTables} />
    </div>
  )
}

AuthPoliciesPage.getLayout = (page) => (
  <AuthLayout title="Auth">
    <div className="h-full p-4">{page}</div>
  </AuthLayout>
)

export default observer(AuthPoliciesPage)

interface AuthPoliciesTablesProps {
  hasPublicTables: boolean
  tables: any[]
}
const AuthPoliciesTables: FC<AuthPoliciesTablesProps> = observer(({ tables, hasPublicTables }) => {
  const router = useRouter()
  const { ref } = router.query

  const { ui, meta } = useStore()
  const roles = meta.roles.list((role: PostgresRole) => !meta.roles.systemRoles.includes(role.name))

  const [selectedSchemaAndTable, setSelectedSchemaAndTable] = useState<any>({})
  const [selectedTableToToggleRLS, setSelectedTableToToggleRLS] = useState<any>({})
  const [selectedPolicyToEdit, setSelectedPolicyToEdit] = useState<any>({})
  const [selectedPolicyToDelete, setSelectedPolicyToDelete] = useState<any>({})

  const closePolicyEditorModal = () => {
    setSelectedPolicyToEdit({})
    setSelectedSchemaAndTable({})
  }

  const closeConfirmModal = () => {
    setSelectedPolicyToDelete({})
    setSelectedTableToToggleRLS({})
  }

  const onSelectToggleRLS = (table: any) => {
    setSelectedTableToToggleRLS(table)
  }

  const onSelectCreatePolicy = (table: any) => {
    setSelectedSchemaAndTable({ schema: table.schema, table: table.name })
  }

  const onSelectEditPolicy = (policy: any) => {
    setSelectedPolicyToEdit(policy)
    setSelectedSchemaAndTable({ schema: policy.schema, table: policy.table })
  }

  const onSelectDeletePolicy = (policy: any) => {
    setSelectedPolicyToDelete(policy)
  }

  const onSavePolicySuccess = async () => {
    ui.setNotification({ category: 'success', message: 'Policy successfully saved!' })
    closePolicyEditorModal()
  }

  // Methods that involve some API
  const onToggleRLS = async () => {
    const payload = {
      id: selectedTableToToggleRLS.id,
      rls_enabled: !selectedTableToToggleRLS.rls_enabled,
    }

    const res: any = await meta.tables.update(payload.id, payload)
    if (res.error) {
      ui.setNotification({
        category: 'error',
        message: `Failed to toggle RLS: ${res.error.message}`,
      })
    }
    closeConfirmModal()
  }

  const onCreatePolicy = async (payload: any) => {
    const res = await meta.policies.create(payload)
    if (res.error) {
      ui.setNotification({
        category: 'error',
        message: `Error adding policy: ${res.error.message}`,
      })
      return true
    }
    return false
  }

  const onUpdatePolicy = async (payload: any) => {
    const res = await meta.policies.update(payload.id, payload)
    if (res.error) {
      ui.setNotification({
        category: 'error',
        message: `Error updating policy: ${res.error.message}`,
      })
      return true
    }
    return false
  }

  const onDeletePolicy = async () => {
    const res = await meta.policies.del(selectedPolicyToDelete.id)
    if (typeof res !== 'boolean' && res.error) {
      ui.setNotification({
        category: 'error',
        message: `Error deleting policy: ${res.error.message}`,
      })
    } else {
      ui.setNotification({ category: 'success', message: 'Successfully deleted policy!' })
    }
    closeConfirmModal()
  }

  return (
    <>
      {tables.length > 0 ? (
        tables.map((table: any) => (
          <section key={table.id}>
            <PolicyTableRow
              table={table}
              onSelectToggleRLS={onSelectToggleRLS}
              onSelectCreatePolicy={onSelectCreatePolicy}
              onSelectEditPolicy={onSelectEditPolicy}
              onSelectDeletePolicy={onSelectDeletePolicy}
            />
          </section>
        ))
      ) : hasPublicTables ? (
        <NoSearchResults />
      ) : (
        <div className="flex-grow">
          <ProductEmptyState
            size="large"
            title="Postgres Policies"
            ctaButtonLabel="Create a table"
            infoButtonLabel="What is RLS?"
            infoButtonUrl="https://supabase.com/docs/guides/auth/row-level-security"
            onClickCta={() => router.push(`/project/${ref}/editor`)}
          >
            <div className="space-y-4">
              <InformationBox
                title="What are policies?"
                icon={<IconHelpCircle strokeWidth={2} />}
                description={
                  <div className="space-y-2">
                    <p className="text-sm">
                      Policies restrict, on a per-user basis, which rows can be returned by normal
                      queries, or inserted, updated, or deleted by data modification commands.
                    </p>
                    <p className="text-sm">
                      This is also known as Row-Level Security (RLS). Each policy is attached to a
                      table, and the policy is executed everytime a time is accessed.
                    </p>
                  </div>
                }
              />
              <p className="text-sm text-scale-1100">
                A table within the public schema is required before you can create a Row-Level
                Security policy.
              </p>
            </div>
          </ProductEmptyState>
        </div>
      )}

      <PolicyEditorModal
        visible={!isEmpty(selectedSchemaAndTable)}
        roles={roles}
        schema={selectedSchemaAndTable.schema}
        table={selectedSchemaAndTable.table}
        selectedPolicyToEdit={selectedPolicyToEdit}
        onSelectCancel={closePolicyEditorModal}
        // @ts-ignore
        onCreatePolicy={onCreatePolicy}
        // @ts-ignore
        onUpdatePolicy={onUpdatePolicy}
        onSaveSuccess={onSavePolicySuccess}
      />

      <ConfirmModal
        danger
        visible={!isEmpty(selectedPolicyToDelete)}
        title="Confirm to delete policy"
        description={`This is permanent! Are you sure you want to delete the policy "${selectedPolicyToDelete.name}"`}
        buttonLabel="Delete"
        buttonLoadingLabel="Deleting"
        onSelectCancel={closeConfirmModal}
        onSelectConfirm={onDeletePolicy}
      />

      <ConfirmModal
        danger={selectedTableToToggleRLS.rls_enabled}
        visible={!isEmpty(selectedTableToToggleRLS)}
        title={`Confirm to ${selectedTableToToggleRLS.rls_enabled ? 'disable' : 'enable'} RLS`}
        description={`Are you sure you want to ${
          selectedTableToToggleRLS.rls_enabled ? 'disable' : 'enable'
        } row level security for the table "${selectedTableToToggleRLS.name}"?`}
        buttonLabel="Confirm"
        buttonLoadingLabel="Saving"
        onSelectCancel={closeConfirmModal}
        onSelectConfirm={onToggleRLS}
      />
    </>
  )
})<|MERGE_RESOLUTION|>--- conflicted
+++ resolved
@@ -1,11 +1,7 @@
 import React, { useState, FC } from 'react'
 import { isEmpty } from 'lodash'
-<<<<<<< HEAD
-import { Button, IconSearch, Input } from 'ui'
-=======
+import { Button, IconSearch, Input, IconHelpCircle } from 'ui'
 import { useRouter } from 'next/router'
-import { Button, IconHelpCircle, IconSearch, Input } from '@supabase/ui'
->>>>>>> a9d54972
 import { observer } from 'mobx-react-lite'
 import { checkPermissions, useStore } from 'hooks'
 import { AuthLayout } from 'components/layouts'
