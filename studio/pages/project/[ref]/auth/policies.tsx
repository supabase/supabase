import { PostgresPolicy, PostgresTable } from '@supabase/postgres-meta'
import { PermissionAction } from '@supabase/shared-types/out/constants'
import { partition } from 'lodash'
import { observer } from 'mobx-react-lite'
import { useEffect, useState } from 'react'

import { useParams } from 'common/hooks'
import { Policies } from 'components/interfaces/Auth/Policies'
import { AuthLayout } from 'components/layouts'
import { useProjectContext } from 'components/layouts/ProjectLayout/ProjectContext'
import AlertError from 'components/ui/AlertError'
import NoPermission from 'components/ui/NoPermission'
import SchemaSelector from 'components/ui/SchemaSelector'
import { GenericSkeletonLoader } from 'components/ui/ShimmeringLoader'
import { useSchemasQuery } from 'data/database/schemas-query'
import { useTablesQuery } from 'data/tables/tables-query'
import { useCheckPermissions, useStore } from 'hooks'
import { EXCLUDED_SCHEMAS } from 'lib/constants/schemas'
import { useTableEditorStateSnapshot } from 'state/table-editor'
import { NextPageWithLayout } from 'types'
import { Button, IconExternalLink, IconSearch, Input } from 'ui'

/**
 * Filter tables by table name and policy name
 *
 * @param tables list of table
 * @param policies list of policy
 * @param searchString filter keywords
 *
 * @returns list of table
 */
const onFilterTables = (
  tables: PostgresTable[],
  policies: PostgresPolicy[],
  searchString?: string
) => {
  if (!searchString) {
    return tables.slice().sort((a: PostgresTable, b: PostgresTable) => a.name.localeCompare(b.name))
  } else {
    const filter = searchString.toLowerCase()
    const findSearchString = (s: string) => s.toLowerCase().includes(filter)
    // @ts-ignore Type instantiation is excessively deep and possibly infinite
    const filteredPolicies = policies.filter((p: PostgresPolicy) => findSearchString(p.name))

    return tables
      .slice()
      .filter((x: PostgresTable) => {
        return (
          x.name.toLowerCase().includes(filter) ||
          x.id.toString() === filter ||
          filteredPolicies.some((p: PostgresPolicy) => p.table === x.name)
        )
      })
      .sort((a: PostgresTable, b: PostgresTable) => a.name.localeCompare(b.name))
  }
}

const AuthPoliciesPage: NextPageWithLayout = () => {
  const { project } = useProjectContext()
  const snap = useTableEditorStateSnapshot()
  const { meta } = useStore()
  const { search } = useParams()
  const [searchString, setSearchString] = useState<string>('')

  useEffect(() => {
    if (search) setSearchString(search)
  }, [search])

  const { data: schemas } = useSchemasQuery({
    projectRef: project?.ref,
    connectionString: project?.connectionString,
  })
  const [protectedSchemas] = partition(schemas, (schema) =>
    EXCLUDED_SCHEMAS.includes(schema?.name ?? '')
  )
  const schema = schemas?.find((schema) => schema.name === snap.selectedSchemaName)
  const isLocked = protectedSchemas.some((s) => s.id === schema?.id)

  const policies = meta.policies.list()

  const {
    data: tables,
    isLoading,
    isSuccess,
    isError,
    error,
  } = useTablesQuery({
    projectRef: project?.ref,
    connectionString: project?.connectionString,
    schema: snap.selectedSchemaName,
  })

  const filteredTables = onFilterTables(tables ?? [], policies, searchString)
  const canReadPolicies = useCheckPermissions(PermissionAction.TENANT_SQL_ADMIN_READ, 'policies')

  if (!canReadPolicies) {
    return <NoPermission isFullPage resourceText="view this project's RLS policies" />
  }

  return (
    <div className="flex flex-col h-full">
      <div className="mb-4">
        <div className="flex items-center justify-between">
          <div className="flex items-center space-x-4">
<<<<<<< HEAD
            <div className="w-[230px]">
              {isLoadingSchemas && (
                <div className="h-[34px] w-full bg-foreground-lighter rounded shimmering-loader" />
              )}

              {isErrorSchemas && (
                <AlertError error={errorSchemas} subject="Failed to retrieve schemas" />
              )}

              {isSuccessSchemas && (
                <Listbox
                  size="small"
                  value={snap.selectedSchemaName}
                  onChange={(schema: string) => {
                    snap.setSelectedSchemaName(schema)
                    setSearchString('')
                  }}
                  icon={isLocked && <IconLock size={14} strokeWidth={2} />}
                >
                  <Listbox.Option
                    disabled
                    key="normal-schemas"
                    value="normal-schemas"
                    label="Schemas"
                  >
                    <p className="text-sm">Schemas</p>
                  </Listbox.Option>
                  {openSchemas.map((schema) => (
                    <Listbox.Option
                      key={schema.id}
                      value={schema.name}
                      label={schema.name}
                      addOnBefore={() => <span className="text-foreground-lighter">schema</span>}
                    >
                      <span className="text-foreground text-sm">{schema.name}</span>
                    </Listbox.Option>
                  ))}
                  <Listbox.Option
                    disabled
                    key="protected-schemas"
                    value="protected-schemas"
                    label="Protected schemas"
                  >
                    <p className="text-sm">Protected schemas</p>
                  </Listbox.Option>
                  {protectedSchemas.map((schema) => (
                    <Listbox.Option
                      key={schema.id}
                      value={schema.name}
                      label={schema.name}
                      addOnBefore={() => <span className="text-foreground-lighter">schema</span>}
                    >
                      <span className="text-foreground text-sm">{schema.name}</span>
                    </Listbox.Option>
                  ))}
                </Listbox>
              )}
            </div>
=======
            <SchemaSelector
              className="w-[260px]"
              size="small"
              showError={false}
              selectedSchemaName={snap.selectedSchemaName}
              onSelectSchema={(schema: string) => {
                snap.setSelectedSchemaName(schema)
                setSearchString('')
              }}
            />
>>>>>>> bf156f6a
            <Input
              size="small"
              placeholder="Filter tables and policies"
              className="block w-64 text-sm placeholder-gray-400"
              value={searchString}
              onChange={(e) => setSearchString(e.target.value)}
              icon={<IconSearch size="tiny" />}
            />
          </div>
          <a
            target="_blank"
            rel="noreferrer"
            href="https://supabase.com/docs/learn/auth-deep-dive/auth-row-level-security"
          >
            <Button type="link" icon={<IconExternalLink size={14} strokeWidth={1.5} />}>
              What is RLS?
            </Button>
          </a>
        </div>
      </div>
      {isLoading && <GenericSkeletonLoader />}
      {isError && <AlertError error={error} subject="Failed to retrieve tables" />}
      {isSuccess && (
        <Policies tables={filteredTables} hasTables={tables.length > 0} isLocked={isLocked} />
      )}
    </div>
  )
}

AuthPoliciesPage.getLayout = (page) => (
  <AuthLayout title="Auth">
    <div className="h-full p-4">{page}</div>
  </AuthLayout>
)

export default observer(AuthPoliciesPage)<|MERGE_RESOLUTION|>--- conflicted
+++ resolved
@@ -102,66 +102,6 @@
       <div className="mb-4">
         <div className="flex items-center justify-between">
           <div className="flex items-center space-x-4">
-<<<<<<< HEAD
-            <div className="w-[230px]">
-              {isLoadingSchemas && (
-                <div className="h-[34px] w-full bg-foreground-lighter rounded shimmering-loader" />
-              )}
-
-              {isErrorSchemas && (
-                <AlertError error={errorSchemas} subject="Failed to retrieve schemas" />
-              )}
-
-              {isSuccessSchemas && (
-                <Listbox
-                  size="small"
-                  value={snap.selectedSchemaName}
-                  onChange={(schema: string) => {
-                    snap.setSelectedSchemaName(schema)
-                    setSearchString('')
-                  }}
-                  icon={isLocked && <IconLock size={14} strokeWidth={2} />}
-                >
-                  <Listbox.Option
-                    disabled
-                    key="normal-schemas"
-                    value="normal-schemas"
-                    label="Schemas"
-                  >
-                    <p className="text-sm">Schemas</p>
-                  </Listbox.Option>
-                  {openSchemas.map((schema) => (
-                    <Listbox.Option
-                      key={schema.id}
-                      value={schema.name}
-                      label={schema.name}
-                      addOnBefore={() => <span className="text-foreground-lighter">schema</span>}
-                    >
-                      <span className="text-foreground text-sm">{schema.name}</span>
-                    </Listbox.Option>
-                  ))}
-                  <Listbox.Option
-                    disabled
-                    key="protected-schemas"
-                    value="protected-schemas"
-                    label="Protected schemas"
-                  >
-                    <p className="text-sm">Protected schemas</p>
-                  </Listbox.Option>
-                  {protectedSchemas.map((schema) => (
-                    <Listbox.Option
-                      key={schema.id}
-                      value={schema.name}
-                      label={schema.name}
-                      addOnBefore={() => <span className="text-foreground-lighter">schema</span>}
-                    >
-                      <span className="text-foreground text-sm">{schema.name}</span>
-                    </Listbox.Option>
-                  ))}
-                </Listbox>
-              )}
-            </div>
-=======
             <SchemaSelector
               className="w-[260px]"
               size="small"
@@ -172,11 +112,10 @@
                 setSearchString('')
               }}
             />
->>>>>>> bf156f6a
             <Input
               size="small"
               placeholder="Filter tables and policies"
-              className="block w-64 text-sm placeholder-gray-400"
+              className="block w-64 text-sm placeholder-border-muted"
               value={searchString}
               onChange={(e) => setSearchString(e.target.value)}
               icon={<IconSearch size="tiny" />}
