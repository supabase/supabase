import { useParams } from 'common/hooks'
import dayjs from 'dayjs'
import { observer } from 'mobx-react-lite'
import { useState } from 'react'

import { TIME_PERIODS_INFRA } from 'lib/constants'
import { formatBytes } from 'lib/helpers'
import { NextPageWithLayout } from 'types'
import {
  AlertDescription_Shadcn_,
  Alert_Shadcn_,
  Button,
  IconArrowRight,
  IconExternalLink,
} from 'ui'

import { ReportsLayout } from 'components/layouts'
import { useProjectContext } from 'components/layouts/ProjectLayout/ProjectContext'
import ChartHandler from 'components/to-be-cleaned/Charts/ChartHandler'
import DateRangePicker from 'components/to-be-cleaned/DateRangePicker'
import Panel from 'components/ui/Panel'
import { useDatabaseSizeQuery } from 'data/database/database-size-query'
import ReportWidget from 'components/interfaces/Reports/ReportWidget'
import { queriesFactory } from 'components/interfaces/Reports/Reports.utils'
import { PRESET_CONFIG } from 'components/interfaces/Reports/Reports.constants'
import Table from 'components/to-be-cleaned/Table'
import Link from 'next/link'
import { DbQueryHook } from 'hooks/analytics/useDbQuery'

const DatabaseReport: NextPageWithLayout = () => {
  return (
    <div className="1xl:px-28 mx-auto flex flex-col gap-4 px-5 py-6 lg:px-16 xl:px-24 2xl:px-32">
      <div className="content h-full w-full overflow-y-auto">
        <div className="w-full">
          <DatabaseUsage />
        </div>
      </div>
    </div>
  )
}

DatabaseReport.getLayout = (page) => <ReportsLayout title="Database">{page}</ReportsLayout>

export default DatabaseReport

const DatabaseUsage = observer(() => {
  const { project } = useProjectContext()

  const [dateRange, setDateRange] = useState<any>(undefined)

  const { data } = useDatabaseSizeQuery({
    projectRef: project?.ref,
    connectionString: project?.connectionString,
  })
  const databaseSizeBytes = data?.result[0].db_size ?? 0

  const report = useDatabaseReport()

  return (
    <>
      <div>
        <section>
<<<<<<< HEAD
          <Panel title={<h2>Database usage</h2>}>
            {orgLevelBilling ? (
              <Panel.Content>
                <div className="space-y-1">
                  <h5 className="text-sm text-foreground">Disk Usage</h5>
                  <SparkBar
                    type="horizontal"
                    value={databaseSize}
                    max={maxDiskVolumeSize}
                    barClass={`${
                      diskSizeUsageRatio >= 0.9 && !isPaidTier
                        ? 'bg-red-900'
                        : diskSizeUsageRatio >= 0.9
                        ? 'bg-yellow-900'
                        : 'bg-brand'
                    }`}
                    bgClass="bg-gray-300 dark:bg-gray-600"
                    labelBottom={formatBytes(databaseSize)}
                    labelTop={usage?.disk_volume_size_gb ? usage?.disk_volume_size_gb + 'GB' : '-'}
                  />
                </div>

                {isPaidTier && (
                  <div className="flex justify-between items-center mt-3">
                    <div className="flex flex-row space-x-3 text-foreground-light text-sm">
                      <Badge>Auto-Scaling</Badge>
                    </div>

                    <Button type="default" icon={<IconExternalLink size={14} strokeWidth={1.5} />}>
                      <a
                        target="_blank"
                        rel="noreferrer"
                        href="https://supabase.com/docs/guides/platform/database-usage"
                      >
                        What is disk size?
                      </a>
                    </Button>
                  </div>
                )}
              </Panel.Content>
            ) : (
              <Panel.Content>
                <div className="space-y-1">
                  <h5 className="text-sm text-foreground">Database size</h5>
                  <SparkBar
                    type="horizontal"
                    value={databaseSize}
                    max={databaseUsageLimit > 0 ? databaseUsageLimit : Infinity}
                    barClass={`${
                      limitIsExceeded
                        ? 'bg-red-900'
                        : limitIsApproaching
                        ? 'bg-yellow-900'
                        : 'bg-brand'
                    }`}
                    bgClass="bg-gray-300 dark:bg-gray-600"
                    labelBottom={formatBytes(databaseSize)}
                    labelTop={databaseUsageLimit > 0 ? formatBytes(databaseUsageLimit) : ''}
                  />
                </div>

                {isPaidTier && (
                  <div className="flex justify-between items-center mt-3">
                    <div className="flex flex-row space-x-3 text-foreground-light text-sm">
                      {usage?.disk_volume_size_gb && (
                        <span>Disk Size: {usage.disk_volume_size_gb} GB</span>
                      )}
                      <Badge>Auto-Scaling</Badge>
                    </div>

                    <Button type="default" icon={<IconExternalLink size={14} strokeWidth={1.5} />}>
                      <a
                        target="_blank"
                        rel="noreferrer"
                        href="https://supabase.com/docs/guides/platform/database-usage"
                      >
                        What is disk size?
                      </a>
                    </Button>
                  </div>
                )}
              </Panel.Content>
            )}

            {!orgLevelBilling && (
              <Panel.Content>
                <div className="space-y-1">
                  <h5 className="text-sm text-foreground">Database egress</h5>
                  <SparkBar
                    type="horizontal"
                    value={usage?.db_egress?.usage ?? 0}
                    max={databaseEgressLimit > 0 ? databaseEgressLimit : Infinity}
                    barClass={`${
                      egressIsExceeded
                        ? 'bg-red-900'
                        : egressIsApproaching
                        ? 'bg-yellow-900'
                        : 'bg-brand'
                    }`}
                    bgClass="bg-gray-300 dark:bg-gray-600"
                    labelBottom={formatBytes(usage?.db_egress?.usage ?? 0)}
                    labelTop={databaseEgressLimit > 0 ? formatBytes(databaseEgressLimit) : ''}
                  />
                </div>
              </Panel.Content>
            )}

            {orgLevelBilling && (
              <Panel.Content>
                <p className="text-sm text-foreground">
                  Head to your{' '}
                  <Link href={`/org/${selectedOrganization?.slug}/usage`}>
                    <span className="text-green-900 transition hover:text-green-1000">
                      organizations usage page
                    </span>
                  </Link>
                  , to see a breakdown of your entire usage.
                </p>
              </Panel.Content>
            )}
          </Panel>

=======
>>>>>>> dd7a681d
          <Panel title={<h2>Database health</h2>}>
            <Panel.Content>
              <div className="mb-4 flex items-center space-x-3">
                <DateRangePicker
                  loading={false}
                  value={'7d'}
                  options={TIME_PERIODS_INFRA}
                  currentBillingPeriodStart={undefined}
                  onChange={setDateRange}
                />
                {dateRange && (
                  <div className="flex items-center space-x-2">
                    <p className="text-foreground-light">
                      {dayjs(dateRange.period_start.date).format('MMMM D, hh:mma')}
                    </p>
                    <p className="text-foreground-light">
                      <IconArrowRight size={12} />
                    </p>
                    <p className="text-foreground-light">
                      {dayjs(dateRange.period_end.date).format('MMMM D, hh:mma')}
                    </p>
                  </div>
                )}
              </div>
              <div className="space-y-6">
                {dateRange && (
                  <ChartHandler
                    startDate={dateRange?.period_start?.date}
                    endDate={dateRange?.period_end?.date}
                    attribute={'ram_usage'}
                    label={'Memory usage'}
                    interval={dateRange.interval}
                    provider={'infra-monitoring'}
                  />
                )}

                {dateRange && (
                  <ChartHandler
                    startDate={dateRange?.period_start?.date}
                    endDate={dateRange?.period_end?.date}
                    attribute={'swap_usage'}
                    label={'Swap usage'}
                    interval={dateRange.interval}
                    provider={'infra-monitoring'}
                  />
                )}

                {dateRange && (
                  <ChartHandler
                    startDate={dateRange?.period_start?.date}
                    endDate={dateRange?.period_end?.date}
                    attribute={'avg_cpu_usage'}
                    label={'Average CPU usage'}
                    interval={dateRange.interval}
                    provider={'infra-monitoring'}
                  />
                )}

                {dateRange && (
                  <ChartHandler
                    startDate={dateRange?.period_start?.date}
                    endDate={dateRange?.period_end?.date}
                    attribute={'max_cpu_usage'}
                    label={'Max CPU usage'}
                    interval={dateRange.interval}
                    provider={'infra-monitoring'}
                  />
                )}

                {dateRange && (
                  <ChartHandler
                    startDate={dateRange?.period_start?.date}
                    endDate={dateRange?.period_end?.date}
                    attribute={'disk_io_consumption'}
                    label={'Disk IO consumed'}
                    interval={dateRange.interval}
                    provider={'infra-monitoring'}
                  />
                )}
              </div>
            </Panel.Content>
          </Panel>

          <ReportWidget
            isLoading={report.isLoading}
            params={report.params.largeObjects}
            title="Database Size - Large Objects"
            data={report.data.largeObjects || []}
            queryType={'db'}
            resolvedSql={report.largeObjectsSql}
            renderer={(props) => {
              return (
                <div>
                  <header className="text-sm">Database Size used</header>
                  <p className="text-xl tracking-wide">{formatBytes(databaseSizeBytes)}</p>

                  {!props.isLoading && props.data.length === 0 && (
                    <span>No large objects found</span>
                  )}
                  {!props.isLoading && props.data.length > 0 && (
                    <Table
                      className="space-y-3 mt-4"
                      head={[
                        <Table.th key="object" className="py-2">
                          Object
                        </Table.th>,
                        <Table.th key="size" className="py-2">
                          Size
                        </Table.th>,
                      ]}
                      body={props.data?.map((object) => {
                        const percentage = (
                          ((object.table_size as number) / databaseSizeBytes) *
                          100
                        ).toFixed(2)

                        return (
                          <Table.tr key={`${object.schema_name}.${object.relname}`}>
                            <Table.td>
                              {object.schema_name}.{object.relname}
                            </Table.td>
                            <Table.td>
                              {formatBytes(object.table_size)} ({percentage}%)
                            </Table.td>
                          </Table.tr>
                        )
                      })}
                    />
                  )}
                </div>
              )
            }}
            append={() => (
              <div className="px-6 pb-2">
                <Alert_Shadcn_ variant="default" className="mt-4">
                  <AlertDescription_Shadcn_>
                    <div className="space-y-2">
                      <p>
                        New Supabase projects have a database size of ~40-60mb. This space includes
                        pre-installed extensions, schemas, and default Postgres data. Additional
                        database size is used when installing extensions, even if those extensions
                        are inactive.
                      </p>

                      <Link
                        href="https://supabase.com/docs/guides/platform/database-size#database-space-management"
                        passHref
                      >
                        <Button asChild type="default" icon={<IconExternalLink />}>
                          <a target="_blank" rel="noreferrer">
                            Read about database space
                          </a>
                        </Button>
                      </Link>
                    </div>
                  </AlertDescription_Shadcn_>
                </Alert_Shadcn_>
              </div>
            )}
          />
        </section>
      </div>
    </>
  )
})

const useDatabaseReport = () => {
  const { ref: projectRef } = useParams()

  const queryHooks = queriesFactory<keyof typeof PRESET_CONFIG.database.queries>(
    PRESET_CONFIG.database.queries,
    projectRef ?? 'default'
  )
  const largeObjects = queryHooks.largeObjects() as DbQueryHook
  const activeHooks = [largeObjects]

  const isLoading = activeHooks.some((hook) => hook.isLoading)

  return {
    data: {
      largeObjects: largeObjects.data,
    },
    errors: {
      largeObjects: largeObjects.error,
    },
    params: {
      largeObjects: largeObjects.params,
    },
    largeObjectsSql: largeObjects.resolvedSql,
    isLoading,
  }
}<|MERGE_RESOLUTION|>--- conflicted
+++ resolved
@@ -60,131 +60,6 @@
     <>
       <div>
         <section>
-<<<<<<< HEAD
-          <Panel title={<h2>Database usage</h2>}>
-            {orgLevelBilling ? (
-              <Panel.Content>
-                <div className="space-y-1">
-                  <h5 className="text-sm text-foreground">Disk Usage</h5>
-                  <SparkBar
-                    type="horizontal"
-                    value={databaseSize}
-                    max={maxDiskVolumeSize}
-                    barClass={`${
-                      diskSizeUsageRatio >= 0.9 && !isPaidTier
-                        ? 'bg-red-900'
-                        : diskSizeUsageRatio >= 0.9
-                        ? 'bg-yellow-900'
-                        : 'bg-brand'
-                    }`}
-                    bgClass="bg-gray-300 dark:bg-gray-600"
-                    labelBottom={formatBytes(databaseSize)}
-                    labelTop={usage?.disk_volume_size_gb ? usage?.disk_volume_size_gb + 'GB' : '-'}
-                  />
-                </div>
-
-                {isPaidTier && (
-                  <div className="flex justify-between items-center mt-3">
-                    <div className="flex flex-row space-x-3 text-foreground-light text-sm">
-                      <Badge>Auto-Scaling</Badge>
-                    </div>
-
-                    <Button type="default" icon={<IconExternalLink size={14} strokeWidth={1.5} />}>
-                      <a
-                        target="_blank"
-                        rel="noreferrer"
-                        href="https://supabase.com/docs/guides/platform/database-usage"
-                      >
-                        What is disk size?
-                      </a>
-                    </Button>
-                  </div>
-                )}
-              </Panel.Content>
-            ) : (
-              <Panel.Content>
-                <div className="space-y-1">
-                  <h5 className="text-sm text-foreground">Database size</h5>
-                  <SparkBar
-                    type="horizontal"
-                    value={databaseSize}
-                    max={databaseUsageLimit > 0 ? databaseUsageLimit : Infinity}
-                    barClass={`${
-                      limitIsExceeded
-                        ? 'bg-red-900'
-                        : limitIsApproaching
-                        ? 'bg-yellow-900'
-                        : 'bg-brand'
-                    }`}
-                    bgClass="bg-gray-300 dark:bg-gray-600"
-                    labelBottom={formatBytes(databaseSize)}
-                    labelTop={databaseUsageLimit > 0 ? formatBytes(databaseUsageLimit) : ''}
-                  />
-                </div>
-
-                {isPaidTier && (
-                  <div className="flex justify-between items-center mt-3">
-                    <div className="flex flex-row space-x-3 text-foreground-light text-sm">
-                      {usage?.disk_volume_size_gb && (
-                        <span>Disk Size: {usage.disk_volume_size_gb} GB</span>
-                      )}
-                      <Badge>Auto-Scaling</Badge>
-                    </div>
-
-                    <Button type="default" icon={<IconExternalLink size={14} strokeWidth={1.5} />}>
-                      <a
-                        target="_blank"
-                        rel="noreferrer"
-                        href="https://supabase.com/docs/guides/platform/database-usage"
-                      >
-                        What is disk size?
-                      </a>
-                    </Button>
-                  </div>
-                )}
-              </Panel.Content>
-            )}
-
-            {!orgLevelBilling && (
-              <Panel.Content>
-                <div className="space-y-1">
-                  <h5 className="text-sm text-foreground">Database egress</h5>
-                  <SparkBar
-                    type="horizontal"
-                    value={usage?.db_egress?.usage ?? 0}
-                    max={databaseEgressLimit > 0 ? databaseEgressLimit : Infinity}
-                    barClass={`${
-                      egressIsExceeded
-                        ? 'bg-red-900'
-                        : egressIsApproaching
-                        ? 'bg-yellow-900'
-                        : 'bg-brand'
-                    }`}
-                    bgClass="bg-gray-300 dark:bg-gray-600"
-                    labelBottom={formatBytes(usage?.db_egress?.usage ?? 0)}
-                    labelTop={databaseEgressLimit > 0 ? formatBytes(databaseEgressLimit) : ''}
-                  />
-                </div>
-              </Panel.Content>
-            )}
-
-            {orgLevelBilling && (
-              <Panel.Content>
-                <p className="text-sm text-foreground">
-                  Head to your{' '}
-                  <Link href={`/org/${selectedOrganization?.slug}/usage`}>
-                    <span className="text-green-900 transition hover:text-green-1000">
-                      organizations usage page
-                    </span>
-                  </Link>
-                  , to see a breakdown of your entire usage.
-                </p>
-              </Panel.Content>
-            )}
-          </Panel>
-
-=======
->>>>>>> dd7a681d
           <Panel title={<h2>Database health</h2>}>
             <Panel.Content>
               <div className="mb-4 flex items-center space-x-3">
@@ -329,16 +204,15 @@
                         are inactive.
                       </p>
 
-                      <Link
-                        href="https://supabase.com/docs/guides/platform/database-size#database-space-management"
-                        passHref
-                      >
-                        <Button asChild type="default" icon={<IconExternalLink />}>
-                          <a target="_blank" rel="noreferrer">
-                            Read about database space
-                          </a>
-                        </Button>
-                      </Link>
+                      <Button asChild type="default" icon={<IconExternalLink />}>
+                        <Link
+                          href="https://supabase.com/docs/guides/platform/database-size#database-space-management"
+                          target="_blank"
+                          rel="noreferrer"
+                        >
+                          Read about database space
+                        </Link>
+                      </Button>
                     </div>
                   </AlertDescription_Shadcn_>
                 </Alert_Shadcn_>
