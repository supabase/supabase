--- conflicted
+++ resolved
@@ -245,8 +245,6 @@
         key: 'SMS_PROVIDER',
         matches: ['twilio', 'messagebird', 'textlocal', 'vonage'],
       },
-<<<<<<< HEAD
-=======
     },
     SMS_TEST_OTP: {
       type: 'string',
@@ -262,7 +260,6 @@
       show: {
         key: 'SMS_TEST_OTP',
       },
->>>>>>> b9403485
     },
   },
   validationSchema: object().shape({
