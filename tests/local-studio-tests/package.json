--- conflicted
+++ resolved
@@ -17,11 +17,7 @@
   "author": "",
   "license": "ISC",
   "devDependencies": {
-<<<<<<< HEAD
-    "@playwright/test": "^1.41.2",
+    "@playwright/test": "^1.49.0",
     "lodash": "^4.17.21"
-=======
-    "@playwright/test": "^1.49.0"
->>>>>>> 4278bd4e
   }
 }