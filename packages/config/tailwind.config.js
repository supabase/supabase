--- conflicted
+++ resolved
@@ -94,16 +94,6 @@
             p: {
               fontWeight: '400',
             },
-<<<<<<< HEAD
-            a: {
-              fontWeight: '400',
-            },
-            ul: {
-              listStyleType: 'circle',
-              paddingLeft: '0.78rem',
-            },
-=======
->>>>>>> 691bd2d6
             pre: {
               background: 'none',
               padding: 0,
