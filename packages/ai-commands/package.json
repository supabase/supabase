{
  "name": "ai-commands",
  "version": "0.0.0",
  "main": "./index.ts",
  "types": "./index.ts",
  "license": "MIT",
  "scripts": {
    "typecheck": "tsc --noEmit",
    "test": "jest"
  },
  "dependencies": {
    "@gregnr/libpg-query": "^13.4.0-dev.12",
    "@serafin/schema-builder": "^0.18.5",
    "ai": "^2.2.29",
    "common-tags": "^1.8.2",
    "config": "*",
    "js-tiktoken": "^1.0.10",
    "jsonrepair": "^3.5.0",
<<<<<<< HEAD
    "openai": "^4.20.1",
    "@supabase/supabase-js": "*"
=======
    "openai": "^4.26.1"
>>>>>>> 7abdd9c4
  },
  "devDependencies": {
    "@babel/core": "^7.23.6",
    "@babel/preset-env": "^7.23.6",
    "@jest/globals": "^29.7.0",
    "@types/common-tags": "^1.8.4",
    "babel-jest": "^29.7.0",
    "babel-plugin-transform-import-meta": "^2.2.1",
    "dotenv": "^16.3.1",
    "jest": "^29.7.0",
    "mdast-util-from-markdown": "^2.0.0",
    "sql-formatter": "^15.0.2",
    "ts-jest": "^29.1.1",
    "tsconfig": "*",
    "typescript": "^5.2.2"
  }
}<|MERGE_RESOLUTION|>--- conflicted
+++ resolved
@@ -16,12 +16,8 @@
     "config": "*",
     "js-tiktoken": "^1.0.10",
     "jsonrepair": "^3.5.0",
-<<<<<<< HEAD
-    "openai": "^4.20.1",
+    "openai": "^4.26.1",
     "@supabase/supabase-js": "*"
-=======
-    "openai": "^4.26.1"
->>>>>>> 7abdd9c4
   },
   "devDependencies": {
     "@babel/core": "^7.23.6",
