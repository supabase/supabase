--- conflicted
+++ resolved
@@ -58,7 +58,6 @@
     "tailwindcss-radix": "^1.6.0"
   },
   "devDependencies": {
-<<<<<<< HEAD
     "@babel/preset-env": "^7.21.4",
     "@babel/preset-react": "^7.18.6",
     "@babel/preset-typescript": "^7.21.4",
@@ -68,27 +67,19 @@
     "@storybook/react": "^7.0.5",
     "@storybook/react-webpack5": "^7.0.5",
     "@tokens-studio/sd-transforms": "^0.8.5",
-=======
-    "@storybook/react": "^6.5.16",
->>>>>>> 69c26643
     "@types/common-tags": "^1.8.1",
     "@types/react": "^17.0.37",
     "@types/react-copy-to-clipboard": "^5.0.4",
     "@types/react-dom": "^17.0.11",
-<<<<<<< HEAD
     "color2k": "^2.0.1",
     "copyfiles": "^2.4.1",
     "expr-eval": "^2.0.2",
     "glob": "^8.1.0",
-    "sql-formatter": "^12.2.0",
     "storybook": "^7.0.5",
     "storybook-dark-mode": "^3.0.0",
     "style-dictionary": "^3.7.1",
-=======
     "@types/react-syntax-highlighter": "^15.5.6",
     "sql-formatter": "^12.2.0",
-    "storybook-dark-mode": "^2.1.1",
->>>>>>> 69c26643
     "typescript": "4.3.4"
   }
 }