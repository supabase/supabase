{
  "name": "ui",
  "version": "0.0.0",
  "main": "./index.tsx",
  "types": "./index.tsx",
  "license": "MIT",
  "scripts": {
    "build-storybook": "build-storybook",
    "build:icons": "node --experimental-modules internals/populate-icons.js",
    "storybook": "start-storybook -p 6006",
    "test": "jest"
  },
  "dependencies": {
    "@headlessui/react": "^1.0.0",
    "@mertasan/tailwindcss-variables": "^2.0.1",
    "@radix-ui/react-accordion": "^1.1.0",
    "@radix-ui/react-collapsible": "^1.0.1",
    "@radix-ui/react-context-menu": "^2.1.2",
    "@radix-ui/react-dialog": "^1.0.2",
    "@radix-ui/react-dropdown-menu": "^2.0.3",
    "@radix-ui/react-popover": "^1.0.4",
    "@radix-ui/react-portal": "^1.0.1",
    "@radix-ui/react-tabs": "^1.0.2",
    "@supabase/auth-helpers-react": "^0.3.1",
    "@tailwindcss/forms": "^0.4.0",
    "@tailwindcss/typography": "^0.5.0",
    "autoprefixer": "^10.4.2",
    "clsx": "^1.2.1",
    "cmdk-supabase": "^0.2.2",
    "common-tags": "^1.8.2",
    "deepmerge": "^4.2.2",
    "formik": "^2.2.9",
    "lodash": "^4.17.20",
    "lucide-react": "^0.124.0",
    "openai": "^3.2.1",
    "postcss": "^8.4.5",
    "prop-types": "^15.7.2",
    "react-copy-to-clipboard": "^5.1.0",
    "react-countdown": "^2.3.5",
    "react-feather": "^2.0.10",
    "react-markdown": "^8.0.3",
    "react-syntax-highlighter": "^15.5.0",
    "remark-gfm": "^3.0.1",
    "sse.js": "^0.6.1",
    "tailwind-merge": "^1.10.0",
    "tailwindcss": "^3.0.15",
    "tailwindcss-radix": "^1.6.0"
  },
  "devDependencies": {
    "@storybook/react": "^6.5.16",
<<<<<<< HEAD
    "@testing-library/jest-dom": "^5.16.5",
=======
>>>>>>> a975afe0
    "@types/common-tags": "^1.8.1",
    "@types/react": "^17.0.37",
    "@types/react-copy-to-clipboard": "^5.0.4",
    "@types/react-dom": "^17.0.11",
    "@types/react-syntax-highlighter": "^15.5.6",
    "sql-formatter": "^12.2.0",
    "storybook-dark-mode": "^2.1.1",
    "typescript": "4.3.4"
  }
}<|MERGE_RESOLUTION|>--- conflicted
+++ resolved
@@ -48,10 +48,7 @@
   },
   "devDependencies": {
     "@storybook/react": "^6.5.16",
-<<<<<<< HEAD
     "@testing-library/jest-dom": "^5.16.5",
-=======
->>>>>>> a975afe0
     "@types/common-tags": "^1.8.1",
     "@types/react": "^17.0.37",
     "@types/react-copy-to-clipboard": "^5.0.4",
