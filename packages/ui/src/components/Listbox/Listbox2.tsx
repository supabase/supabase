--- conflicted
+++ resolved
@@ -39,11 +39,7 @@
 }
 
 /**
-<<<<<<< HEAD
- * @deprecated The component should not be used. Use Select_Shadcn_.
-=======
  * @deprecated Use ./Select_shadcn_ or follow ComboBox convention or use ./ui-patterns/multi-select
->>>>>>> d44a7013
  */
 function Listbox({
   children,
