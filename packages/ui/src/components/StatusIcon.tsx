--- conflicted
+++ resolved
@@ -104,77 +104,11 @@
   )
 }
 
-<<<<<<< HEAD
-const EyeIcon: React.FC<SVGProps<SVGSVGElement> & StatusIconProps> = ({
-=======
 const CheckIcon: React.FC<SVGProps<SVGSVGElement> & StatusIconProps> = ({
->>>>>>> 935c3362
   hideBackground = false,
   ...props
 }) => {
   return (
-<<<<<<< HEAD
-    <>
-      <svg
-        xmlns="http://www.w3.org/2000/svg"
-        width="24"
-        height="24"
-        viewBox="0 0 24 24"
-        fill="none"
-        stroke="currentColor"
-        stroke-width="2"
-        stroke-linecap="round"
-        stroke-linejoin="round"
-        {...props}
-        className={cn(
-          !hideBackground
-            ? 'w-4 h-4 p-0.5 bg-warning-600 text-warning-200 rounded'
-            : 'w-3 h-3 text-warning-600',
-          props.className
-        )}
-      >
-        <path d="M2.062 12.348a1 1 0 0 1 0-.696 10.75 10.75 0 0 1 19.876 0 1 1 0 0 1 0 .696 10.75 10.75 0 0 1-19.876 0" />
-        <circle cx="12" cy="12" r="3" />
-      </svg>
-    </>
-  )
-}
-
-const EyeOffIcon: React.FC<SVGProps<SVGSVGElement> & StatusIconProps> = ({
-  hideBackground = false,
-  ...props
-}) => {
-  return (
-    <>
-      <svg
-        xmlns="http://www.w3.org/2000/svg"
-        width="24"
-        height="24"
-        viewBox="0 0 24 24"
-        fill="none"
-        stroke="currentColor"
-        stroke-width="2"
-        stroke-linecap="round"
-        stroke-linejoin="round"
-        {...props}
-        className={cn(
-          !hideBackground
-            ? 'w-4 h-4 p-0.5 bg-foreground-light text-background rounded'
-            : 'w-3 h-3 text-warning-600',
-          props.className
-        )}
-      >
-        <path d="M10.733 5.076a10.744 10.744 0 0 1 11.205 6.575 1 1 0 0 1 0 .696 10.747 10.747 0 0 1-1.444 2.49" />
-        <path d="M14.084 14.158a3 3 0 0 1-4.242-4.242" />
-        <path d="M17.479 17.499a10.75 10.75 0 0 1-15.417-5.151 1 1 0 0 1 0-.696 10.75 10.75 0 0 1 4.446-5.143" />
-        <path d="m2 2 20 20" />
-      </svg>
-    </>
-  )
-}
-
-export { CriticalIcon, InfoIcon, WarningIcon, EyeIcon, EyeOffIcon }
-=======
     <svg
       xmlns="http://www.w3.org/2000/svg"
       viewBox="0 0 24 24"
@@ -198,5 +132,64 @@
   )
 }
 
-export { CriticalIcon, InfoIcon, WarningIcon, CheckIcon }
->>>>>>> 935c3362
+const EyeIcon: React.FC<SVGProps<SVGSVGElement> & StatusIconProps> = ({
+  hideBackground = false,
+  ...props
+}) => {
+  return (
+    <svg
+      xmlns="http://www.w3.org/2000/svg"
+      width="24"
+      height="24"
+      viewBox="0 0 24 24"
+      fill="none"
+      stroke="currentColor"
+      strokeWidth="2"
+      strokeLinecap="round"
+      strokeLinejoin="round"
+      {...props}
+      className={cn(
+        !hideBackground
+          ? 'w-4 h-4 p-0.5 bg-warning-600 text-warning-200 rounded'
+          : 'w-3 h-3 text-warning-600',
+        props.className
+      )}
+    >
+      <path d="M2.062 12.348a1 1 0 0 1 0-.696 10.75 10.75 0 0 1 19.876 0 1 1 0 0 1 0 .696 10.75 10.75 0 0 1-19.876 0" />
+      <circle cx="12" cy="12" r="3" />
+    </svg>
+  )
+}
+
+const EyeOffIcon: React.FC<SVGProps<SVGSVGElement> & StatusIconProps> = ({
+  hideBackground = false,
+  ...props
+}) => {
+  return (
+    <svg
+      xmlns="http://www.w3.org/2000/svg"
+      width="24"
+      height="24"
+      viewBox="0 0 24 24"
+      fill="none"
+      stroke="currentColor"
+      strokeWidth="2"
+      strokeLinecap="round"
+      strokeLinejoin="round"
+      {...props}
+      className={cn(
+        !hideBackground
+          ? 'w-4 h-4 p-0.5 bg-foreground-light text-background rounded'
+          : 'w-3 h-3 text-warning-600',
+        props.className
+      )}
+    >
+      <path d="M10.733 5.076a10.744 10.744 0 0 1 11.205 6.575 1 1 0 0 1 0 .696 10.747 10.747 0 0 1-1.444 2.49" />
+      <path d="M14.084 14.158a3 3 0 0 1-4.242-4.242" />
+      <path d="M17.479 17.499a10.75 10.75 0 0 1-15.417-5.151 1 1 0 0 1 0-.696 10.75 10.75 0 0 1 4.446-5.143" />
+      <path d="m2 2 20 20" />
+    </svg>
+  )
+}
+
+export { CriticalIcon, InfoIcon, WarningIcon, CheckIcon, EyeIcon, EyeOffIcon }