import React from 'react'
import styleHandler from '../../lib/theme/styleHandler'
import { IconContext } from './IconContext'
import { cn } from '../../lib/utils'
// @ts-ignore
// import IconStyles from './Icon.module.css'

interface Props {
  className?: string
  size?: 'tiny' | 'small' | 'medium' | 'large' | 'xlarge' | 'xxlarge' | 'xxxlarge' | number
  type?: string
  color?: string
  strokeWidth?: number
  fill?: string
  stroke?: string
  background?: 'brand' | 'gray' | 'red' | 'yellow' | 'green' | 'blue' | 'indigo' | 'purple' | 'pink'
  src?: React.ReactNode
  icon?: any
}

interface StringMap {
  [key: string]: number
}

function IconBase({
  className,
  size,
  type = 'Mail',
  color,
  strokeWidth,
  fill = undefined,
  stroke = undefined,
  background,
  src,
  icon,
  ...props
}: Props) {
  const __styles = styleHandler('icon')

  return (
    <IconContext.Consumer>
      {({ contextSize, className: contextClassName }) => {
        const defaultSizes: StringMap = {
          tiny: 14,
          small: 18,
          medium: 20,
          large: 20,
          xlarge: 24,
          xxlarge: 30,
          xxxlarge: 42,
        }

        const defaultSize = defaultSizes['large']
        // @ts-ignore

        const FeatherIcon = icon

        // const iconSize = typeof size === 'string' ? defaultSizes[contextSize] : 21
        let iconSize: any = 21

        // use contextSize of parent (via context hook) if one exists
        if (contextSize) {
          iconSize = contextSize
            ? typeof contextSize === 'string'
              ? defaultSizes[contextSize]
              : contextSize
            : defaultSize
        }

        // use size prop of this component if one exists
        if (size) {
          iconSize = size ? (typeof size === 'string' ? defaultSizes[size] : size) : defaultSize
        }

        // confitional used for Icons with no color settings
        // default these icons to use 'currentColor' ie, the text color
        const noColor = !color && !fill && !stroke

        let classes = ['sbui-icon', className]
        if (contextClassName) {
          classes.push(contextClassName)
        }

        const IconComponent = () => (
          <FeatherIcon
            color={!noColor ? color : 'currentColor'}
            stroke={!noColor ? stroke : 'currentColor'}
            className={cn(classes)}
            strokeWidth={strokeWidth}
            size={iconSize}
            fill={!noColor ? (fill ? fill : 'none') : 'none'}
            {...props}
          />
        )

        const Icon = src ? (
          // custom SVG file
          <div className="relative" style={{ width: iconSize + 'px', height: iconSize + 'px' }}>
            <svg
              xmlns="http://www.w3.org/2000/svg"
              viewBox="0 0 16 16"
              color={!noColor ? color : 'currentColor'}
              fill={!noColor ? (fill ? fill : 'none') : 'none'}
              stroke={!noColor ? stroke : 'currentColor'}
              className={cn(classes)}
              width="100%"
              height="100%"
<<<<<<< HEAD
=======
              strokeWidth={strokeWidth ?? undefined}
              {...props}
>>>>>>> cc6d1888
            >
              {/* Import custom icon path from svg with 16x16px viewport */}
              {src}
            </svg>
          </div>
        ) : (
          // feather icon
          <IconComponent />
        )

        return background ? <div className={__styles.container}>{Icon}</div> : Icon
      }}
    </IconContext.Consumer>
  )
}

export default IconBase<|MERGE_RESOLUTION|>--- conflicted
+++ resolved
@@ -105,11 +105,8 @@
               className={cn(classes)}
               width="100%"
               height="100%"
-<<<<<<< HEAD
-=======
               strokeWidth={strokeWidth ?? undefined}
               {...props}
->>>>>>> cc6d1888
             >
               {/* Import custom icon path from svg with 16x16px viewport */}
               {src}
