import { IconChevronRight, cn } from 'ui'
import Link from 'next/link'

interface Props {
  label: string
  url?: string
  className?: string
  hasChevron?: boolean
  chevronAnimation?: 'translate' | 'fadeIn'
}

function TextLink({
  url = '',
  label,
  className,
  hasChevron = true,
  chevronAnimation = 'translate',
  ...props
}: Props) {
  return (
<<<<<<< HEAD
    <Link
      href={url}
      passHref
      className="text-scale-1100 hover:text-scale-1200 mt-3 block cursor-pointer text-sm"
      {...props}
    >
      <div className="group flex items-center gap-1">
        <span className="sr-only">{`${label} about ${url}`}</span>
        <span>{label}</span>
        <div className="transition-all group-hover:ml-0.5">
          <IconChevronRight size={14} strokeWidth={2} />
=======
    <Link href={url} passHref>
      <a
        className={cn(
          'text-scale-1100 hover:text-scale-1200 mt-3 block cursor-pointer text-sm focus-visible:ring-2 focus-visible:outline-none focus-visible:rounded-sm focus-visible:ring-foreground-lighter focus-visible:text-foreground-strong',
          className
        )}
        {...props}
      >
        <div className="group flex items-center gap-1">
          <span className="sr-only">{`${label} about ${url}`}</span>
          <span>{label}</span>
          {hasChevron && (
            <div
              className={cn(
                'transition-all group-hover:ml-0.5',
                chevronAnimation === 'fadeIn' && 'opacity-0 group-hover:opacity-100'
              )}
            >
              <IconChevronRight size={14} strokeWidth={2} />
            </div>
          )}
>>>>>>> 53961454
        </div>
      </div>
    </Link>
  )
}

export default TextLink<|MERGE_RESOLUTION|>--- conflicted
+++ resolved
@@ -1,5 +1,5 @@
+import Link from 'next/link'
 import { IconChevronRight, cn } from 'ui'
-import Link from 'next/link'
 
 interface Props {
   label: string
@@ -18,42 +18,27 @@
   ...props
 }: Props) {
   return (
-<<<<<<< HEAD
     <Link
       href={url}
-      passHref
-      className="text-scale-1100 hover:text-scale-1200 mt-3 block cursor-pointer text-sm"
+      className={cn(
+        'text-scale-1100 hover:text-scale-1200 mt-3 block cursor-pointer text-sm focus-visible:ring-2 focus-visible:outline-none focus-visible:rounded-sm focus-visible:ring-foreground-lighter focus-visible:text-foreground-strong',
+        className
+      )}
       {...props}
     >
       <div className="group flex items-center gap-1">
         <span className="sr-only">{`${label} about ${url}`}</span>
         <span>{label}</span>
-        <div className="transition-all group-hover:ml-0.5">
-          <IconChevronRight size={14} strokeWidth={2} />
-=======
-    <Link href={url} passHref>
-      <a
-        className={cn(
-          'text-scale-1100 hover:text-scale-1200 mt-3 block cursor-pointer text-sm focus-visible:ring-2 focus-visible:outline-none focus-visible:rounded-sm focus-visible:ring-foreground-lighter focus-visible:text-foreground-strong',
-          className
+        {hasChevron && (
+          <div
+            className={cn(
+              'transition-all group-hover:ml-0.5',
+              chevronAnimation === 'fadeIn' && 'opacity-0 group-hover:opacity-100'
+            )}
+          >
+            <IconChevronRight size={14} strokeWidth={2} />
+          </div>
         )}
-        {...props}
-      >
-        <div className="group flex items-center gap-1">
-          <span className="sr-only">{`${label} about ${url}`}</span>
-          <span>{label}</span>
-          {hasChevron && (
-            <div
-              className={cn(
-                'transition-all group-hover:ml-0.5',
-                chevronAnimation === 'fadeIn' && 'opacity-0 group-hover:opacity-100'
-              )}
-            >
-              <IconChevronRight size={14} strokeWidth={2} />
-            </div>
-          )}
->>>>>>> 53961454
-        </div>
       </div>
     </Link>
   )
