import React, { useState } from 'react'
import { IconAlertTriangle } from '../Icon/icons/IconAlertTriangle'

import { IconInfo } from '../Icon/icons/IconInfo'
import { IconX } from '../Icon/icons/IconX'

<<<<<<< HEAD
// @ts-ignore
// import AlertStyles from './Alert.module.css'
import useStyles from '../../lib/theme/use-styles'
=======
import styleHandler from '../../lib/theme/styleHandler'
>>>>>>> 4b63ad33
import { IconAlertOctagon } from '../Icon/icons/IconAlertOctagon'
import { IconCheckCircle } from '../Icon/icons/IconCheckCircle'

export interface AlertProps {
  variant?: 'success' | 'danger' | 'warning' | 'info' | 'neutral'
  className?: string
  title: string | React.ReactNode
  withIcon?: boolean
  closable?: boolean
  children?: React.ReactNode
  icon?: React.ReactNode
  actions?: React.ReactNode
}

const icons: Record<'success' | 'danger' | 'warning' | 'info' | 'neutral', React.ReactElement> = {
  danger: <IconAlertOctagon strokeWidth={1.5} size={18} />,
  success: <IconCheckCircle strokeWidth={1.5} size={18} />,
  warning: <IconAlertTriangle strokeWidth={1.5} size={18} />,
  info: <IconInfo strokeWidth={1.5} size={18} />,
  neutral: <></>,
}

function Alert({
  variant = 'neutral',
  className,
  title,
  withIcon,
  closable,
  children,
  icon,
  actions,
<<<<<<< HEAD
}: Props) {
  let __styles = useStyles('alert')
=======
}: AlertProps) {
  let __styles = styleHandler('alert')
>>>>>>> 4b63ad33

  const [visible, setVisible] = useState(true)

  let containerClasses = [__styles.base]
  containerClasses.push(__styles.variant[variant].base)

  if (className) containerClasses.push(className)

  let descriptionClasses = [__styles.description, __styles.variant[variant].description]
  let closeButtonClasses = [__styles.close]

  return (
    <>
      {visible && (
        <div className={containerClasses.join(' ')}>
          {withIcon ? (
            <div className={__styles.variant[variant].icon}>{withIcon && icons[variant]}</div>
          ) : null}
          {icon && icon}
          <div className="flex flex-1 items-center justify-between">
            <div>
              <h3 className={[__styles.variant[variant].header, __styles.header].join(' ')}>
                {title}
              </h3>
              <div className={descriptionClasses.join(' ')}>{children}</div>
            </div>
            {actions}
          </div>
          {closable && (
            <button
              aria-label="Close alert"
              onClick={() => setVisible(false)}
              className={closeButtonClasses.join(' ')}
            >
              <IconX strokeWidth={2} size={16} />
            </button>
          )}
        </div>
      )}
    </>
  )
}

export default Alert<|MERGE_RESOLUTION|>--- conflicted
+++ resolved
@@ -4,13 +4,8 @@
 import { IconInfo } from '../Icon/icons/IconInfo'
 import { IconX } from '../Icon/icons/IconX'
 
-<<<<<<< HEAD
 // @ts-ignore
-// import AlertStyles from './Alert.module.css'
 import useStyles from '../../lib/theme/use-styles'
-=======
-import styleHandler from '../../lib/theme/styleHandler'
->>>>>>> 4b63ad33
 import { IconAlertOctagon } from '../Icon/icons/IconAlertOctagon'
 import { IconCheckCircle } from '../Icon/icons/IconCheckCircle'
 
@@ -42,13 +37,8 @@
   children,
   icon,
   actions,
-<<<<<<< HEAD
-}: Props) {
+}: AlertProps) {
   let __styles = useStyles('alert')
-=======
-}: AlertProps) {
-  let __styles = styleHandler('alert')
->>>>>>> 4b63ad33
 
   const [visible, setVisible] = useState(true)
 
