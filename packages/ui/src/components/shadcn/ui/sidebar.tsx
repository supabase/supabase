--- conflicted
+++ resolved
@@ -208,12 +208,8 @@
         ref={ref}
         className={cn(
           overflowing ? 'w-12' : '',
-<<<<<<< HEAD
-          'relative group peer hidden md:block text-sidebar-foreground'
-=======
           'relative group peer hidden md:block text-sidebar-foreground',
           'flex-shrink-0'
->>>>>>> 31067133
         )}
         data-state={state}
         data-collapsible={state === 'collapsed' ? collapsible : ''}
