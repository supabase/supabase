--- conflicted
+++ resolved
@@ -3,21 +3,12 @@
 import { cn } from '../../../lib/utils/cn'
 
 interface TableProps extends React.HTMLAttributes<HTMLTableElement> {
-<<<<<<< HEAD
-  containerClassName?: string
-=======
->>>>>>> dd69049e
   containerProps?: React.HTMLAttributes<HTMLDivElement>
 }
 
 const Table = React.forwardRef<HTMLTableElement, TableProps>(
-<<<<<<< HEAD
-  ({ className, containerClassName, containerProps, ...props }, ref) => (
-    <div className={cn('w-full overflow-auto', containerClassName)} {...containerProps}>
-=======
   ({ className, containerProps, ...props }, ref) => (
     <div className={cn('w-full overflow-auto')} {...containerProps}>
->>>>>>> dd69049e
       <table ref={ref} className={cn('w-full caption-bottom text-sm', className)} {...props} />
     </div>
   )
