import * as React from 'react'

import { cn } from '../../../lib/utils/cn'

const Card = React.forwardRef<HTMLDivElement, React.HTMLAttributes<HTMLDivElement>>(
  ({ className, ...props }, ref) => (
    <div
      ref={ref}
      className={cn('rounded-lg border bg-surface-100 text-card-foreground shadow-sm', className)}
      {...props}
    />
  )
)
Card.displayName = 'Card'

const CardHeader = React.forwardRef<HTMLDivElement, React.HTMLAttributes<HTMLDivElement>>(
  ({ className, ...props }, ref) => (
    <div
      ref={ref}
      className={cn('flex flex-col space-y-1.5 py-4 px-6 border-b', className)}
      {...props}
    />
  )
)
CardHeader.displayName = 'CardHeader'

const CardTitle = React.forwardRef<HTMLParagraphElement, React.HTMLAttributes<HTMLHeadingElement>>(
  ({ className, ...props }, ref) => (
<<<<<<< HEAD
    <h3 ref={ref} className={cn('text-base leading-none tracking-tight', className)} {...props} />
=======
    <h3 ref={ref} className={cn('text-xs font-mono uppercase', className)} {...props} />
>>>>>>> 791422b2
  )
)
CardTitle.displayName = 'CardTitle'

const CardDescription = React.forwardRef<
  HTMLParagraphElement,
  React.HTMLAttributes<HTMLParagraphElement>
>(({ className, ...props }, ref) => (
  <p ref={ref} className={cn('text-sm text-foreground-light', className)} {...props} />
))
CardDescription.displayName = 'CardDescription'

const CardContent = React.forwardRef<HTMLDivElement, React.HTMLAttributes<HTMLDivElement>>(
  ({ className, ...props }, ref) => (
    <div ref={ref} className={cn('py-4 px-6 border-b last:border-none', className)} {...props} />
  )
)
CardContent.displayName = 'CardContent'

const CardFooter = React.forwardRef<HTMLDivElement, React.HTMLAttributes<HTMLDivElement>>(
  ({ className, ...props }, ref) => (
    <div ref={ref} className={cn(' flex items-center py-4 px-6', className)} {...props} />
  )
)
CardFooter.displayName = 'CardFooter'

export { Card, CardContent, CardDescription, CardFooter, CardHeader, CardTitle }<|MERGE_RESOLUTION|>--- conflicted
+++ resolved
@@ -26,11 +26,7 @@
 
 const CardTitle = React.forwardRef<HTMLParagraphElement, React.HTMLAttributes<HTMLHeadingElement>>(
   ({ className, ...props }, ref) => (
-<<<<<<< HEAD
-    <h3 ref={ref} className={cn('text-base leading-none tracking-tight', className)} {...props} />
-=======
     <h3 ref={ref} className={cn('text-xs font-mono uppercase', className)} {...props} />
->>>>>>> 791422b2
   )
 )
 CardTitle.displayName = 'CardTitle'
