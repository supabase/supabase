--- conflicted
+++ resolved
@@ -43,12 +43,8 @@
     ref={ref}
     className={cn(
       'bg-black/40 backdrop-blur-sm',
-<<<<<<< HEAD
-      'z-50 fixed inset-0 top-0 grid place-items-center overflow-y-auto data-closed:animate-overlay-hide',
-=======
       'z-50 fixed inset-0 grid place-items-center overflow-y-auto data-closed:animate-overlay-hide py-8',
       !centered && 'flex flex-col flex-start pb-8 sm:pt-12 md:pt-20 lg:pt-32 xl:pt-40 px-5',
->>>>>>> 935c3362
       className
     )}
     {...props}
