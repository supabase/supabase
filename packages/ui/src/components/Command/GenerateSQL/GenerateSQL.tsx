--- conflicted
+++ resolved
@@ -13,12 +13,9 @@
   MessageStatus,
   useAiChat,
   AiWarning,
-<<<<<<< HEAD
   IconAlertCircle,
   Alert,
-=======
   Tabs,
->>>>>>> f178b178
 } from 'ui'
 
 import { cn } from '../../../utils/cn'
