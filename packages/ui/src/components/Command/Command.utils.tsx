import { Command as CommandPrimitive } from 'cmdk-supabase'
import * as React from 'react'

<<<<<<< HEAD
import { cn } from '../../lib/utils/cn'
=======
import { cn } from './../../lib/utils'
>>>>>>> ff7b4249

import { DetailedHTMLProps, HTMLAttributes, KeyboardEventHandler } from 'react'
import { Modal } from '../Modal'
import { ModalProps } from '../Modal/Modal'
import { useCommandMenu } from './CommandMenuProvider'
import { LoadingLine } from './LoadingLine'

type CommandPrimitiveElement = React.ElementRef<typeof CommandPrimitive>
type CommandPrimitiveProps = React.ComponentPropsWithoutRef<typeof CommandPrimitive>

export const Command = React.forwardRef<CommandPrimitiveElement, CommandPrimitiveProps>(
  ({ className, ...props }, ref) => (
    <CommandPrimitive
      ref={ref}
      className={cn('flex h-full w-full flex-col overflow-hidden', className)}
      {...props}
    />
  )
)

Command.displayName = CommandPrimitive.displayName

export interface CommandDialogProps extends ModalProps {
  onKeyDown?: KeyboardEventHandler<HTMLDivElement>
  page?: number | string
}

export const CommandDialog = ({ children, onKeyDown, page, ...props }: CommandDialogProps) => {
  const [animateBounce, setAnimateBounce] = React.useState(false)

  React.useEffect(() => {
    setAnimateBounce(true)
    setTimeout(() => setAnimateBounce(false), 126)
  }, [page])

  return (
    <Modal
      {...props}
      hideFooter
      className={cn(
        '!bg-[#f8f9fa]/95 dark:!bg-[#1c1c1c]/80 backdrop-filter backdrop-blur-sm',
        '!border-[#e6e8eb]/90 dark:!border-[#282828]/90',
        'transition ease-out',
        'place-self-start mx-auto top-24',
        animateBounce ? 'scale-[101.5%]' : 'scale-100'
      )}
    >
      <Command
        className={[
          '[&_[cmdk-group]]:px-2 [&_[cmdk-group-heading]]:px-2 [&_[cmdk-group-heading]]:font-medium [&_[cmdk-group-heading]]:text-scale-800 [&_[cmdk-input]]:h-12',

          '[&_[cmdk-item]_svg]:mr-3',
          '[&_[cmdk-item]_svg]:h-5',
          '[&_[cmdk-item]_svg]:w-5',
          '[&_[cmdk-input-wrapper]_svg]:h-5',
          '[&_[cmdk-input-wrapper]_svg]:w-5',

          '[&_[cmdk-group]:not([hidden])_~[cmdk-group]]:pt-0',
        ].join(' ')}
      >
        {children}
      </Command>
    </Modal>
  )
}

CommandDialog.displayName = 'CommandDialog'

type CommandPrimitiveInputElement = React.ElementRef<typeof CommandPrimitive.Input>
type CommandPrimitiveInputProps = React.ComponentPropsWithoutRef<typeof CommandPrimitive.Input>

export const CommandInput = React.forwardRef<
  CommandPrimitiveInputElement,
  CommandPrimitiveInputProps
>(({ className, value, onValueChange, ...props }, ref) => {
  const { isLoading } = useCommandMenu()

  return (
    <div className="flex flex-col items-center" cmdk-input-wrapper="">
      <CommandPrimitive.Input
        value={value}
        autoFocus
        onValueChange={onValueChange}
        ref={ref}
        className={cn(
          'flex h-11 w-full rounded-md bg-transparent px-4 py-7 text-sm outline-none',
          'focus:shadow-none focus:ring-transparent',
          'text-scale-1100 placeholder:text-scale-800 dark:placeholder:text-scale-800 disabled:cursor-not-allowed disabled:opacity-50 dark:text-scale-1200 border-0',
          className
        )}
        {...props}
      />
      <LoadingLine loading={isLoading} />
    </div>
  )
})

CommandInput.displayName = CommandPrimitive.Input.displayName

type CommandPrimitiveListElement = React.ElementRef<typeof CommandPrimitive.List>
type CommandPrimitiveListProps = React.ComponentPropsWithoutRef<typeof CommandPrimitive.List>

export const CommandList = React.forwardRef<CommandPrimitiveListElement, CommandPrimitiveListProps>(
  ({ className, ...props }, ref) => (
    <CommandPrimitive.List
      ref={ref}
      className={cn('overflow-y-auto overflow-x-hidden', className)}
      {...props}
    />
  )
)

CommandList.displayName = CommandPrimitive.List.displayName

type CommandPrimitiveEmptyElement = React.ElementRef<typeof CommandPrimitive.Empty>
type CommandPrimitiveEmptyProps = React.ComponentPropsWithoutRef<typeof CommandPrimitive.Empty>

export const CommandEmpty = React.forwardRef<
  CommandPrimitiveEmptyElement,
  CommandPrimitiveEmptyProps
>((props, ref) => (
  <CommandPrimitive.Empty
    ref={ref}
    className="py-6 text-center text-sm text-scale-900"
    {...props}
  />
))

CommandEmpty.displayName = CommandPrimitive.Empty.displayName

type CommandPrimitiveGroupElement = React.ElementRef<typeof CommandPrimitive.Group>
type CommandPrimitiveGroupProps = React.ComponentPropsWithoutRef<typeof CommandPrimitive.Group>

export const CommandGroup = React.forwardRef<
  CommandPrimitiveGroupElement,
  CommandPrimitiveGroupProps
>(({ className, ...props }, ref) => (
  <CommandPrimitive.Group
    ref={ref}
    className={cn(
      'overflow-hidden py-3 px-2 text-scale-700 dark:text-scale-800 [&_[cmdk-group-heading]]:px-2 [&_[cmdk-group-heading]]:pb-1.5 [&_[cmdk-group-heading]]:text-sm [&_[cmdk-group-heading]]:font-normal [&_[cmdk-group-heading]]:text-scale-900 [&_[cmdk-group-heading]]:dark:text-sca-300',
      className
    )}
    {...props}
  />
))

CommandGroup.displayName = CommandPrimitive.Group.displayName

type CommandPrimitiveSeparatorElement = React.ElementRef<typeof CommandPrimitive.Separator>
type CommandPrimitiveSeparatorProps = React.ComponentPropsWithoutRef<
  typeof CommandPrimitive.Separator
>

export const CommandSeparator = React.forwardRef<
  CommandPrimitiveSeparatorElement,
  CommandPrimitiveSeparatorProps
>(({ className, ...props }, ref) => (
  <CommandPrimitive.Separator
    ref={ref}
    className={cn(
      `h-px
    w-full
    bg-scale-50
    `,
      className
    )}
    {...props}
  />
))

CommandSeparator.displayName = CommandPrimitive.Separator.displayName

type CommandPrimitiveItemElement = React.ElementRef<typeof CommandPrimitive.Item>
type CommandPrimitiveItemProps = React.ComponentPropsWithoutRef<typeof CommandPrimitive.Item>

export interface CommandItemProps extends CommandPrimitiveItemProps {
  type: 'link' | 'block-link' | 'command'
  badge?: React.ReactNode
}

export const CommandItem = React.forwardRef<CommandPrimitiveItemElement, CommandItemProps>(
  ({ className, type, children, badge, ...props }, ref) => (
    <CommandPrimitive.Item
      ref={ref}
      className={cn(
        'cursor-default',
        'select-none',
        'items-center',
        'rounded-md',
        'text-sm',
        'group',
        'py-3',
        'text-scale-1100',
        'relative',
        'flex',
        type === 'block-link'
          ? `
      bg-[#fbfcfd]/90
      dark:bg-[#232323]/90
        border
      border-[#ddd]/90
      dark:border-[#282828]/90
        backdrop-filter
        backdrop-blur-md
        px-5
        transition-all
        outline-none
      aria-selected:border-[#ccc]
      dark:aria-selected:border-[#323232]
      aria-selected:bg-[#f1f3f5]/90
      dark:aria-selected:bg-[#323232]
        aria-selected:shadow-sm
        aria-selected:scale-[100.3%]
        data-[disabled]:pointer-events-none data-[disabled]:opacity-50`
          : type === 'link'
          ? `
        px-2
        backdrop-filter
        backdrop-blur-md
        transition-all
        outline-none
        aria-selected:bg-[#f1f3f5]/90
        dark:aria-selected:bg-[#323232]
        data-[disabled]:pointer-events-none data-[disabled]:opacity-50`
          : `
        px-2
        aria-selected:bg-scale-300
        dark:aria-selected:bg-[#323232]/80
        aria-selected:backdrop-filter
        aria-selected:backdrop-blur-md
        data-[disabled]:pointer-events-none
        data-[disabled]:opacity-50
        `,
        className
      )}
      {...props}
    >
      <div className="w-full flex flex-row justify-between items-center">
        <div className="flex flex-row flex-grow items-center">{children}</div>
        {badge}
      </div>
    </CommandPrimitive.Item>
  )
)

CommandItem.displayName = CommandPrimitive.Item.displayName

export const CommandItemStale = React.forwardRef<CommandPrimitiveItemElement, CommandItemProps>(
  ({ className, ...props }, ref) => (
    <CommandPrimitive.Item
      ref={ref}
      className={cn(
        'text-scale-1100 relative flex cursor-default select-none items-center rounded-md py-1.5 px-2 text-sm outline-none aria-selected:bg-scale-500 data-[disabled]:pointer-events-none data-[disabled]:opacity-50 dark:aria-selected:bg-scale-500',
        className
      )}
      {...props}
    />
  )
)

CommandItemStale.displayName = 'CommandItemStale'

interface CommandShortcutProps {
  className?: string
  children?: React.ReactNode
  onClick?: () => void
  type?: 'default' | 'breadcrumb'
}

export const CommandShortcut = ({
  className,
  children,
  onClick,
  type = 'default',
}: CommandShortcutProps) => {
  return (
    <button
      onClick={onClick}
      className={cn(
        'cursor-default px-1.5 py-0.5 rounded text-xs [&:not(:last-child)]:hover:cursor-pointer',
        'justify-end',
        type === 'breadcrumb'
          ? 'text-scale-900'
          : 'bg-scale-500 text-scale-900 [&:not(:last-child)]:hover:bg-scale-600 last:bg-scale-600 last:text-scale-900',
        className
      )}
    >
      {children}
    </button>
  )
}

CommandShortcut.displayName = 'CommandShortcut'

export const CommandLabel = ({ className, ...props }: React.HTMLAttributes<HTMLSpanElement>) => {
  return <span {...props} className={cn('grow', className)} />
}

CommandShortcut.displayName = 'CommandLabel'

export interface TextHighlighterProps
  extends DetailedHTMLProps<HTMLAttributes<HTMLSpanElement>, HTMLSpanElement> {
  text: string | undefined
  query: string | undefined
}

export const TextHighlighter = ({ text, query, ...props }: TextHighlighterProps) => {
  const highlightMatches = (text?: string) => {
    if (!text) {
      return ''
    }

    if (!query) {
      return text
    }

    const regex = new RegExp(query, 'gi')
    return text.replace(
      regex,
      (match) => `<span class="font-semibold text-scale-1200">${match}</span>`
    )
  }

  return <span dangerouslySetInnerHTML={{ __html: highlightMatches(text) }} {...props} />
}

TextHighlighter.displayName = 'TextHighlighter'

export interface UseHistoryKeysOptions {
  enable: boolean
  messages: string[]
  setPrompt: (prompt: string) => void
}

/**
 * Enables a shell-style message history when hitting
 * up/down on the keyboard
 */
export function useHistoryKeys({ enable, messages, setPrompt }: UseHistoryKeysOptions) {
  // Message index when hitting up/down on the keyboard (shell style)
  const [, setMessageSelectionIndex] = React.useState(0)

  React.useEffect(() => {
    if (enable) {
      return
    }

    // Note: intentionally setting index to 1 greater than max index
    setMessageSelectionIndex(messages.length)
  }, [messages, enable])

  React.useEffect(() => {
    function onKeyDown(e: KeyboardEvent) {
      switch (e.key) {
        case 'ArrowUp':
          setMessageSelectionIndex((index) => {
            const newIndex = Math.max(index - 1, 0)
            setPrompt(messages[newIndex] ?? '')
            return newIndex
          })
          return
        case 'ArrowDown':
          setMessageSelectionIndex((index) => {
            const newIndex = Math.min(index + 1, messages.length)
            setPrompt(messages[newIndex] ?? '')
            return newIndex
          })
          return
        default:
          return
      }
    }

    window.addEventListener('keydown', onKeyDown)

    return () => {
      window.removeEventListener('keydown', onKeyDown)
    }
  }, [messages])
}

/**
 * Automatically focuses an input on key press
 * and on load (after the call stack)
 *
 * @returns An input ref for the input to focus
 */
export function useAutoInputFocus() {
  const [input, setInput] = React.useState<HTMLInputElement>()

  // Use a callback-style ref to access the element when it mounts
  const inputRef = React.useCallback((inputElement: HTMLInputElement) => {
    if (inputElement) {
      setInput(inputElement)

      // We need to delay the focus until the end of the call stack
      // due to order of operations
      setTimeout(() => {
        inputElement.focus()
      }, 0)
    }
  }, [])

  // Focus the input when typing from anywhere
  React.useEffect(() => {
    function onKeyDown() {
      input?.focus()
    }

    window.addEventListener('keydown', onKeyDown)

    return () => {
      window.removeEventListener('keydown', onKeyDown)
    }
  }, [input])

  return inputRef
}<|MERGE_RESOLUTION|>--- conflicted
+++ resolved
@@ -1,11 +1,7 @@
 import { Command as CommandPrimitive } from 'cmdk-supabase'
 import * as React from 'react'
 
-<<<<<<< HEAD
-import { cn } from '../../lib/utils/cn'
-=======
 import { cn } from './../../lib/utils'
->>>>>>> ff7b4249
 
 import { DetailedHTMLProps, HTMLAttributes, KeyboardEventHandler } from 'react'
 import { Modal } from '../Modal'
