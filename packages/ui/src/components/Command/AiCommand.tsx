import * as React from 'react'
import type {
  ChatCompletionResponseMessage,
  CreateChatCompletionResponseChoicesInner,
  CreateCompletionResponse,
} from 'openai'
import { useCallback, useEffect, useReducer, useRef, useState } from 'react'

import { SSE } from 'sse.js'

import { Button, IconAlertCircle, IconAlertTriangle, IconCornerDownLeft, IconUser, Input } from 'ui'
import { AiIcon, AiIconChat } from './Command.icons'
import { CommandGroup, CommandItem } from './Command.utils'

import { useCommandMenu } from './CommandMenuProvider'

import { cn } from './../../utils/cn'
import { COMMAND_ROUTES } from './Command.constants'

const questions = [
  'How do I get started with Supabase?',
  'How do I run Supabase locally?',
  'How do I connect to my database?',
  'How do I run migrations? ',
  'How do I listen to changes in a table?',
  'How do I set up authentication?',
]

type CreateChatCompletionResponseChoicesInnerDelta = Omit<
  CreateChatCompletionResponseChoicesInner,
  'message'
> & {
  delta: Partial<ChatCompletionResponseMessage>
}

function getEdgeFunctionUrl() {
  const supabaseUrl = process.env.NEXT_PUBLIC_SUPABASE_URL?.replace(/\/$/, '')

  if (!supabaseUrl) {
    return undefined
  }

  // https://github.com/supabase/supabase-js/blob/10d3423506cbd56345f7f6ab2ec2093c8db629d4/src/SupabaseClient.ts#L96
  const isPlatform = supabaseUrl.match(/(supabase\.co)|(supabase\.in)/)

  if (isPlatform) {
    const [schemeAndProjectId, domain, tld] = supabaseUrl.split('.')
    return `${schemeAndProjectId}.functions.${domain}.${tld}`
  } else {
    return `${supabaseUrl}/functions/v1`
  }
}

const edgeFunctionUrl = getEdgeFunctionUrl()

function promptDataReducer(
  state: any[],
  action: {
    index?: number
    answer?: string | undefined
    status?: string
    query?: string | undefined
    type?: 'remove-last-item' | string
  }
) {
  // set a standard state to use later
  let current = [...state]

  if (action.type) {
    switch (action.type) {
      case 'remove-last-item':
        current.pop()
        return [...current]
      default:
        break
    }
  }

  // check that an index is present
  if (action.index === undefined) return [...state]

  if (!current[action.index]) {
    current[action.index] = { query: '', answer: '', status: '' }
  }

  current[action.index].answer = action.answer

  if (action.query) {
    current[action.index].query = action.query
  }
  if (action.status) {
    current[action.index].status = action.status
  }

  return [...current]
}

const AiCommand = () => {
  const [answer, setAnswer] = useState<string | undefined>('')
  const [isResponding, setIsResponding] = useState(false)
  const [hasClippyError, setHasClippyError] = useState(false)
  const eventSourceRef = useRef<SSE>()
  const { isLoading, setIsLoading, currentPage, search, setSearch, MarkdownHandler } =
    useCommandMenu()

  const [promptIndex, setPromptIndex] = useState(0)
  const [promptData, dispatchPromptData] = useReducer(promptDataReducer, [])

  const cantHelp = answer?.trim() === "Sorry, I don't know how to help with that."

  const handleConfirm = useCallback(
    async (query: string) => {
      if (!edgeFunctionUrl) {
        return console.error('No edge function url')
      }

      setAnswer(undefined)
      setSearch('')
      dispatchPromptData({ index: promptIndex, answer: undefined, query })
      setIsResponding(false)
      setHasClippyError(false)
      setIsLoading(true)

      let queryToSend = query

      switch (currentPage) {
        case COMMAND_ROUTES.AI:
          queryToSend = query
          break
        case COMMAND_ROUTES.AI_ASK_ANYTHING:
          queryToSend = query
          break

        case COMMAND_ROUTES.AI_RLS_POLICY:
          queryToSend = `Given this table schema:

          Schema STRIPE has tables:
            CHARGE with columns [ID, AMOUNT, CREATED, CURRENCY, CUSTOMER_ID]
            CUSTOMER with columns [ID, NAME, CREATED, SHIPPING_ADDRESS_STATE]

          \n\nAnswer with only an RLS policy in SQL, no other text: ${query}`
          break
        default:
          break
      }

      const eventSource = new SSE(`${edgeFunctionUrl}/clippy-search`, {
        headers: {
          apikey: process.env.NEXT_PUBLIC_SUPABASE_ANON_KEY ?? '',
          Authorization: `Bearer ${process.env.NEXT_PUBLIC_SUPABASE_ANON_KEY}`,
          'Content-Type': 'application/json',
        },
        payload: JSON.stringify({ query, context: promptData }),
      })

      function handleError<T>(err: T) {
        setIsLoading(false)
        setIsResponding(false)
        setHasClippyError(true)
        console.error(err)
      }

      eventSource.addEventListener('error', handleError)
      eventSource.addEventListener('message', (e: any) => {
        try {
          setIsLoading(false)

          if (e.data === '[DONE]') {
            setIsResponding(false)
            setAnswer(undefined)
            setPromptIndex((x) => {
              return x + 1
            })
            return
          }

          setIsResponding(true)

          const completionResponse: CreateCompletionResponse = JSON.parse(e.data)
<<<<<<< HEAD

=======
>>>>>>> 5c673208
          const [{ text: content }] = completionResponse.choices

          const text = content ?? ''

          setAnswer((answer) => {
            const currentAnswer = answer ?? ''

            dispatchPromptData({
              index: promptIndex,
              answer: currentAnswer + text,
            })

            return (answer ?? '') + text
          })
        } catch (err) {
          handleError(err)
        }
      })

      eventSource.stream()

      eventSourceRef.current = eventSource

      setIsLoading(true)
    },
    [promptIndex, promptData]
  )

  function handleResetPrompt() {
    eventSourceRef.current?.close()
    eventSourceRef.current = undefined
    setSearch('')
    setAnswer(undefined)
    setIsResponding(false)
    setHasClippyError(false)
  }

  useEffect(() => {
    if (search) {
      handleConfirm(search)
    }
  }, [])

  return (
    <div onClick={(e) => e.stopPropagation()}>
      <div className={cn('relative mb-[62px] py-4 max-h-[720px] overflow-auto')}>
        {promptData.map((prompt, i) => {
          if (!prompt.query) return <></>

          return (
            <>
              {prompt.query && (
                <div className="flex gap-6 mx-4 [overflow-anchor:none] mb-6">
                  <div
                    className="
                      w-7 h-7 bg-scale-200 rounded-full border border-scale-400 flex items-center justify-center text-scale-1000 first-letter:
                      ring-scale-200
                      ring-1
                      shadow-sm
                  "
                  >
                    <IconUser strokeWidth={1.5} size={16} />
                  </div>
                  <div className="prose text-scale-1000">{prompt.query}</div>
                </div>
              )}

              <div className="px-4 [overflow-anchor:none] mb-6">
                {cantHelp ? (
                  <p className="flex flex-col gap-4 items-center p-4">
                    <div className="grid md:flex items-center gap-2 mt-4 text-center justify-items-center">
                      <IconAlertCircle />
                      <p>Sorry, I don&apos;t know how to help with that.</p>
                    </div>
                    <Button size="tiny" type="secondary" onClick={handleResetPrompt}>
                      Try again?
                    </Button>
                  </p>
                ) : (
                  <div className="flex gap-6 [overflow-anchor:none] mb-6">
                    <AiIconChat />
                    <>
                      {isLoading && promptIndex === i ? (
                        <div className="bg-scale-700 h-[21px] w-[13px] mt-1 animate-pulse animate-bounce"></div>
                      ) : (
                        // @ts-expect-error
                        <MarkdownHandler
                          linkTarget="_blank"
                          className="prose dark:prose-dark"
                          transformLinkUri={(href: string) => {
                            const supabaseUrl = new URL('https://supabase.com')
                            const linkUrl = new URL(href, 'https://supabase.com')

                            if (linkUrl.origin === supabaseUrl.origin) {
                              return linkUrl.toString()
                            }

                            return href
                          }}
                        >
                          {prompt.answer}
                        </MarkdownHandler>
                      )}
                    </>
                  </div>
                )}
              </div>
            </>
          )
        })}

        {promptData.length === 0 && !hasClippyError && (
          <CommandGroup heading="Examples" forceMount>
            {questions.map((question) => {
              const key = question.replace(/\s+/g, '_')
              return (
                <CommandItem
                  type="command"
                  onSelect={() => {
                    if (!search) {
                      handleConfirm(question)
                    }
                  }}
                  forceMount
                  key={key}
                >
                  <AiIcon />
                  {question}
                </CommandItem>
              )
            })}
          </CommandGroup>
        )}
        {hasClippyError && (
          <div className="p-6 flex flex-col items-center gap-6 mt-4">
            <IconAlertTriangle className="text-amber-900" strokeWidth={1.5} size={21} />
            <p className="text-lg text-scale-1200 text-center">
              Sorry, looks like Clippy is having a hard time!
            </p>
            <p className="text-sm text-scale-900 text-center">Please try again in a bit.</p>
            <Button size="tiny" type="secondary" onClick={handleResetPrompt}>
              Try again?
            </Button>
          </div>
        )}

        <div className="[overflow-anchor:auto] h-px w-full"></div>
      </div>
      <div className="absolute bottom-0 w-full bg-scale-200 py-3">
        <Input
          className="bg-scale-100 rounded mx-3"
          autoFocus
          placeholder={
            isLoading || isResponding ? 'Waiting on an answer...' : 'Ask Supabase AI a question...'
          }
          value={search}
          actions={
            <>
              {!isLoading && !isResponding ? (
                <div
                  className={`flex items-center gap-3 mr-3 transition-opacity duration-700 ${
                    search ? 'opacity-100' : 'opacity-0'
                  }`}
                >
                  <span className="text-scale-1100">Submit message</span>
                  <div className="hidden text-scale-1100 md:flex items-center justify-center h-6 w-6 rounded bg-scale-500">
                    <IconCornerDownLeft size={12} strokeWidth={1.5} />
                  </div>
                </div>
              ) : null}
            </>
          }
          onChange={(e) => {
            if (!isLoading || !isResponding) {
              setSearch(e.target.value)
            }
          }}
          onKeyDown={(e) => {
            switch (e.key) {
              case 'Enter':
                if (!search) {
                  return
                }
                if (isLoading || isResponding) {
                  return
                }
                handleConfirm(search)
                return
              default:
                return
            }
          }}
        />
      </div>
    </div>
  )
}

export default AiCommand<|MERGE_RESOLUTION|>--- conflicted
+++ resolved
@@ -177,10 +177,6 @@
           setIsResponding(true)
 
           const completionResponse: CreateCompletionResponse = JSON.parse(e.data)
-<<<<<<< HEAD
-
-=======
->>>>>>> 5c673208
           const [{ text: content }] = completionResponse.choices
 
           const text = content ?? ''
