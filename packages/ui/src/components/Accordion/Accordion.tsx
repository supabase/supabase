import React, { createContext, useContext, useState } from 'react'

<<<<<<< HEAD
import { IconChevronUp } from '../Icon/icons/IconChevronUp'
import useStyles from '../../lib/theme/use-styles'
=======
import styleHandler from '../../lib/theme/styleHandler'
>>>>>>> 4b63ad33

import * as RadixAccordion from '@radix-ui/react-accordion'
import { IconChevronDown } from '../Icon/icons/IconChevronDown'
import { IconChevronUp } from '../Icon/icons/IconChevronUp'

type Type = 'default' | 'bordered'
type Size = 'tiny' | 'small' | 'medium' | 'large' | 'xlarge'
type Align = 'left' | 'right'

interface ContextValue {
  bordered?: boolean
  type: Type
  justified: Boolean
  chevronAlign: Align
}

const AccordionContext = createContext<ContextValue>({
  chevronAlign: 'left',
  justified: true,
  type: 'default',
})

export interface AccordionProps {
  children?: React.ReactNode
  className?: string
  defaultActiveId?: (string | number)[]
  icon?: React.ReactNode
  iconPosition?: Align
  onChange?: (item: string | string[]) => void
  openBehaviour: 'single' | 'multiple'
  type?: Type
  size?: Size
  defaultValue?: string | string[] | undefined
  justified?: Boolean
  chevronAlign?: Align
}

function Accordion({
  children,
  className,
  onChange,
  openBehaviour = 'multiple',
  type = 'default',
  defaultValue = undefined,
  justified = false,
  chevronAlign = 'left',
}: AccordionProps) {
<<<<<<< HEAD
  // const [currentItems, setCurrentItems] = useState(defaultValue || [])

  const __styles = useStyles('accordion')
=======
  const __styles = styleHandler('accordion')
>>>>>>> 4b63ad33

  let containerClasses = [__styles.variants[type].base]

  if (className) {
    containerClasses.push(className)
  }

  const contextValue = {
    chevronAlign,
    justified,
    type,
    defaultValue,
  }

  function handleOnChange(e: string | string[]) {
    if (onChange) onChange(e)
    const value = e == typeof String ? e.split(' ') : e
    // setCurrentItems(e)
    // console.log('about to change state')
    // currentItems = e
    // console.log('currentItems', currentItems)
  }

  return (
    <>
      {/* // 
      @ts-expect-error */}
      <RadixAccordion.Root
        type={openBehaviour}
        onValueChange={handleOnChange}
        defaultValue={defaultValue}
        className={containerClasses.join(' ')}
        children={
          <AccordionContext.Provider value={{ ...contextValue }}>
            <div>{children}</div>
          </AccordionContext.Provider>
        }
      ></RadixAccordion.Root>
    </>
  )
}

interface ItemProps {
  children?: React.ReactNode
  className?: string
  header: React.ReactNode
  id: string
  icon?: React.ReactNode
  disabled?: boolean
}

<<<<<<< HEAD
export function Item({ children, className, header, id, icon, disabled }: ItemProps) {
  const __styles = useStyles('accordion')
=======
export function Item({ children, className, header, id, disabled }: ItemProps) {
  const __styles = styleHandler('accordion')
>>>>>>> 4b63ad33
  const [open, setOpen] = useState(false)

  const { type, justified, chevronAlign } = useContext(AccordionContext)

  let triggerClasses = [__styles.variants[type].trigger]
  if (justified) triggerClasses.push(__styles.justified)
  if (className) triggerClasses.push(className)

  let chevronClasses = [__styles.chevron.base, __styles.chevron.align[chevronAlign]]

  if (open && !disabled) {
    chevronClasses.unshift('!rotate-180')
  }

  return (
    <RadixAccordion.Item
      value={id}
      className={__styles.variants[type].container}
      disabled={disabled}
      onClick={() => {
        setOpen(!open)
      }}
    >
      <RadixAccordion.Trigger className={triggerClasses.join(' ')}>
        {header}
        {!disabled && (
          <IconChevronDown aria-hidden className={chevronClasses.join(' ')} strokeWidth={2} />
        )}
      </RadixAccordion.Trigger>
      <RadixAccordion.Content className={__styles.variants[type].content}>
        <div className={__styles.variants[type].panel}>{children}</div>
      </RadixAccordion.Content>
    </RadixAccordion.Item>
  )
}

Accordion.Item = Item
export default Accordion<|MERGE_RESOLUTION|>--- conflicted
+++ resolved
@@ -1,15 +1,9 @@
 import React, { createContext, useContext, useState } from 'react'
 
-<<<<<<< HEAD
-import { IconChevronUp } from '../Icon/icons/IconChevronUp'
 import useStyles from '../../lib/theme/use-styles'
-=======
-import styleHandler from '../../lib/theme/styleHandler'
->>>>>>> 4b63ad33
 
 import * as RadixAccordion from '@radix-ui/react-accordion'
 import { IconChevronDown } from '../Icon/icons/IconChevronDown'
-import { IconChevronUp } from '../Icon/icons/IconChevronUp'
 
 type Type = 'default' | 'bordered'
 type Size = 'tiny' | 'small' | 'medium' | 'large' | 'xlarge'
@@ -53,13 +47,7 @@
   justified = false,
   chevronAlign = 'left',
 }: AccordionProps) {
-<<<<<<< HEAD
-  // const [currentItems, setCurrentItems] = useState(defaultValue || [])
-
   const __styles = useStyles('accordion')
-=======
-  const __styles = styleHandler('accordion')
->>>>>>> 4b63ad33
 
   let containerClasses = [__styles.variants[type].base]
 
@@ -77,15 +65,11 @@
   function handleOnChange(e: string | string[]) {
     if (onChange) onChange(e)
     const value = e == typeof String ? e.split(' ') : e
-    // setCurrentItems(e)
-    // console.log('about to change state')
-    // currentItems = e
-    // console.log('currentItems', currentItems)
   }
 
   return (
     <>
-      {/* // 
+      {/* //
       @ts-expect-error */}
       <RadixAccordion.Root
         type={openBehaviour}
@@ -111,13 +95,8 @@
   disabled?: boolean
 }
 
-<<<<<<< HEAD
-export function Item({ children, className, header, id, icon, disabled }: ItemProps) {
+export function Item({ children, className, header, id, disabled }: ItemProps) {
   const __styles = useStyles('accordion')
-=======
-export function Item({ children, className, header, id, disabled }: ItemProps) {
-  const __styles = styleHandler('accordion')
->>>>>>> 4b63ad33
   const [open, setOpen] = useState(false)
 
   const { type, justified, chevronAlign } = useContext(AccordionContext)
