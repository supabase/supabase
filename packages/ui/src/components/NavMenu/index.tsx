import { HTMLAttributes, PropsWithChildren, forwardRef } from 'react'
import { cn } from '../../lib/utils/cn'

interface NavMenuProps extends HTMLAttributes<HTMLDivElement> {}

export const NavMenu = forwardRef<HTMLDivElement, NavMenuProps>(
  (
    props: PropsWithChildren<{
      className?: string
    }>,
    forwardedRef
  ) => {
    return (
      <nav ref={forwardedRef} dir="ltr" {...props} className={cn('border-b', props.className)}>
        <ul role="menu" className="flex gap-5">
          {props.children}
        </ul>
      </nav>
    )
  }
)

<<<<<<< HEAD
export const NavMenuItem = ({
  children,
  className,
  active,
  ...props
}: PropsWithChildren<{
  className?: string
  active: boolean
}>) => (
  <li
    aria-selected={active ? 'true' : 'false'}
    data-state={active ? 'active' : 'inactive'}
    className={cn(
      'inline-flex items-center justify-center whitespace-nowrap text-sm ring-offset-background transition-all focus-visible:outline-none focus-visible:ring-2 focus-visible:ring-ring focus-visible:ring-offset-2 disabled:pointer-events-none disabled:opacity-50 data-[state=active]:bg-background data-[state=active]:text-foreground text-foreground-lighter hover:text-foreground data-[state=active]:border-foreground border-b-2 border-transparent *:py-1.5',
      className
    )}
    {...props}
  >
    {children}
  </li>
=======
export const NavMenuItem = forwardRef(
  ({
    children,
    className,
    active,
    ...props
  }: PropsWithChildren<{
    className?: string
    active: boolean
  }>) => (
    <li
      aria-selected={active ? 'true' : 'false'}
      data-state={active ? 'active' : 'inactive'}
      className={cn(
        'inline-flex items-center justify-center whitespace-nowrap text-sm ring-offset-background transition-all focus-visible:outline-none focus-visible:ring-2 focus-visible:ring-ring focus-visible:ring-offset-2 disabled:pointer-events-none disabled:opacity-50 data-[state=active]:bg-background data-[state=active]:text-foreground text-foreground-lighter hover:text-foreground data-[state=active]:border-foreground border-b-2 border-transparent *:py-1.5',
        className
      )}
      {...props}
    >
      {children}
    </li>
  )
>>>>>>> 79c5bb97
)<|MERGE_RESOLUTION|>--- conflicted
+++ resolved
@@ -20,28 +20,6 @@
   }
 )
 
-<<<<<<< HEAD
-export const NavMenuItem = ({
-  children,
-  className,
-  active,
-  ...props
-}: PropsWithChildren<{
-  className?: string
-  active: boolean
-}>) => (
-  <li
-    aria-selected={active ? 'true' : 'false'}
-    data-state={active ? 'active' : 'inactive'}
-    className={cn(
-      'inline-flex items-center justify-center whitespace-nowrap text-sm ring-offset-background transition-all focus-visible:outline-none focus-visible:ring-2 focus-visible:ring-ring focus-visible:ring-offset-2 disabled:pointer-events-none disabled:opacity-50 data-[state=active]:bg-background data-[state=active]:text-foreground text-foreground-lighter hover:text-foreground data-[state=active]:border-foreground border-b-2 border-transparent *:py-1.5',
-      className
-    )}
-    {...props}
-  >
-    {children}
-  </li>
-=======
 export const NavMenuItem = forwardRef(
   ({
     children,
@@ -64,5 +42,4 @@
       {children}
     </li>
   )
->>>>>>> 79c5bb97
 )