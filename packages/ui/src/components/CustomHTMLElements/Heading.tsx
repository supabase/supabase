--- conflicted
+++ resolved
@@ -1,16 +1,13 @@
-<<<<<<< HEAD
-import { HTMLAttributes, forwardRef, useCallback } from 'react'
-=======
 'use client'
 
->>>>>>> 8b05a80d
+import { forwardRef, useCallback, type HTMLAttributes } from 'react'
+import { useInView } from 'react-intersection-observer'
 import {
   getAnchor,
   removeAnchor,
   highlightSelectedTocItem,
   unHighlightSelectedTocItems,
 } from './CustomHTMLElements.utils'
-import { useInView } from 'react-intersection-observer'
 
 /**
  * [Joshen] The trick with rootMargin
