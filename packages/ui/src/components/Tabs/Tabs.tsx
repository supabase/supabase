--- conflicted
+++ resolved
@@ -1,5 +1,4 @@
 import * as TabsPrimitive from '@radix-ui/react-tabs'
-<<<<<<< HEAD
 import {
   Children,
   useMemo,
@@ -9,11 +8,6 @@
   type RefObject,
 } from 'react'
 import styleHandler from '../../lib/theme/styleHandler'
-import { useSticky } from './Tabs.utils'
-=======
-import { Children, useMemo, useState, type KeyboardEvent, type PropsWithChildren } from 'react'
-import styleHandler from '../../lib/theme/styleHandler'
->>>>>>> 99824b42
 
 export interface TabsProps {
   type?: 'pills' | 'underlined' | 'cards' | 'rounded-pills'
@@ -87,17 +81,12 @@
   if (listClassNames) listClasses.push(listClassNames)
 
   return (
-<<<<<<< HEAD
     <TabsPrimitive.Root
       value={activeTab}
       className={[__styles.base, baseClassNames].join(' ')}
       ref={refs?.base}
     >
       <TabsPrimitive.List className={listClasses.join(' ')} ref={refs?.list}>
-=======
-    <TabsPrimitive.Root value={activeTab} className={[__styles.base, baseClassNames].join(' ')}>
-      <TabsPrimitive.List className={listClasses.join(' ')}>
->>>>>>> 99824b42
         {addOnBefore}
         {children.map((tab) => {
           const isActive = activeTab === tab.props.id
