--- conflicted
+++ resolved
@@ -1,14 +1,9 @@
 'use client'
 
-<<<<<<< HEAD
 import Link from 'next/link'
-import { useRouter } from 'next/router'
+import { usePathname } from 'next/navigation'
 import { Button } from '../../../components/Button/Button'
 import { cn } from '../../../lib/utils/cn'
-=======
-import { usePathname } from 'next/navigation'
-import { Button, cn } from 'ui'
->>>>>>> f4779d48
 import announcement from '../data/Announcement.json'
 
 export function LW11CountdownBanner() {
