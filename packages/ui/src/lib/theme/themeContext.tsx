--- conflicted
+++ resolved
@@ -2,11 +2,7 @@
 import { createContext } from 'react'
 import defaultTheme from './defaultTheme'
 
-<<<<<<< HEAD
-import { mergeDeep } from '../utils/mergeDeep'
-=======
 import { mergeDeep } from './../../lib/utils'
->>>>>>> ff7b4249
 // import useDarkMode from './utils/useDarkMode'
 
 interface ThemeContextInterface {
