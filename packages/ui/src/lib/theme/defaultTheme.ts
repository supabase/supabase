--- conflicted
+++ resolved
@@ -1339,24 +1339,15 @@
     `,
     with_icon: 'pl-2',
     addOnBefore: `
-<<<<<<< HEAD
     w-full flex flex-row items-center space-x-1
-=======
-      w-full flex flex-row items-center space-x-3
->>>>>>> eaf38b38
     `,
     size: {
       ...default__padding_and_text,
     },
     disabled: `opacity-50`,
     actions_container: 'absolute inset-y-0 right-0 pl-3 pr-1 flex space-x-1 items-center',
-<<<<<<< HEAD
     chevron_container: 'absolute inset-y-0 right-1 flex items-center pointer-events-none',
     chevron: 'h-5 w-5 text-scale-600',
-=======
-    chevron_container: 'absolute inset-y-0 right-0 flex items-center pr-2 pointer-events-none',
-    chevron: 'h-5 w-5 text-foreground-muted',
->>>>>>> eaf38b38
     option: `
       w-listbox
       transition cursor-pointer select-none relative py-2 pl-3 pr-9
