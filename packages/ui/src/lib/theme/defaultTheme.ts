--- conflicted
+++ resolved
@@ -1482,10 +1482,7 @@
       place-items-center
       overflow-y-auto
       data-open:animate-overlay-show data-closed:animate-overlay-hide
-<<<<<<< HEAD
-=======
       z-50
->>>>>>> 54c5ddb2
     `,
     separator: `
       w-full
