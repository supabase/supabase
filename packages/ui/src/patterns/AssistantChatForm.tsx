--- conflicted
+++ resolved
@@ -93,10 +93,6 @@
           rows={1}
           disabled={disabled || submitRef.current?.disabled}
           contentEditable
-<<<<<<< HEAD
-          aria-expanded={false}
-=======
->>>>>>> 7abc9d24
           required
           className={
             'transition-all text-sm pl-12 pr-10 rounded-[18px] resize-none box-border leading-6'
