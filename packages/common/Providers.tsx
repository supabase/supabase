import { ThemeProvider as NextThemesProvider } from 'next-themes'
import { type ThemeProviderProps } from 'next-themes/dist/types'

export function ThemeProvider({ children, ...props }: ThemeProviderProps) {
<<<<<<< HEAD
  const [mounted, setMounted] = useState(true) // temp, revert
=======
>>>>>>> adf96c7b
  // @ts-ignore next-themes is old :/

  return (
    <NextThemesProvider {...props} themes={['dark', 'light', 'deep-dark']}>
      {children}
    </NextThemesProvider>
  )
}<|MERGE_RESOLUTION|>--- conflicted
+++ resolved
@@ -2,15 +2,11 @@
 import { type ThemeProviderProps } from 'next-themes/dist/types'
 
 export function ThemeProvider({ children, ...props }: ThemeProviderProps) {
-<<<<<<< HEAD
-  const [mounted, setMounted] = useState(true) // temp, revert
-=======
->>>>>>> adf96c7b
-  // @ts-ignore next-themes is old :/
+	// @ts-ignore next-themes is old :/
 
-  return (
-    <NextThemesProvider {...props} themes={['dark', 'light', 'deep-dark']}>
-      {children}
-    </NextThemesProvider>
-  )
+	return (
+		<NextThemesProvider {...props} themes={['dark', 'light', 'deep-dark']}>
+			{children}
+		</NextThemesProvider>
+	)
 }