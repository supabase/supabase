--- conflicted
+++ resolved
@@ -2182,15 +2182,14 @@
 }
 
 /**
-<<<<<<< HEAD
  * User toggled the inline editor setting in account preferences.
  *
  * @group Events
  * @source studio
  * @page /dashboard/account/preferences
  */
-export interface InlineEditorSettingToggledEvent {
-  action: 'inline_editor_setting_toggled'
+export interface InlineEditorSettingClickedEvent {
+  action: 'inline_editor_setting_clicked'
   properties: {
     /**
      * Whether the inline editor was enabled or disabled
@@ -2198,7 +2197,9 @@
     enabled: boolean
   }
   groups: Partial<TelemetryGroups>
-=======
+}
+
+/**
  * User clicked the save destination button in add log drains sheet.
  *
  * @group Events
@@ -2232,7 +2233,6 @@
     destination: 'webhook' | 'datadog' | 'loki' | 'sentry'
   }
   groups: TelemetryGroups
->>>>>>> 2fdba909
 }
 
 /**
@@ -2358,11 +2358,7 @@
   | CommandMenuOpenedEvent
   | CommandMenuSearchSubmittedEvent
   | CommandMenuCommandClickedEvent
-<<<<<<< HEAD
-  | InlineEditorSettingToggledEvent
-  | SidebarOpenedEvent
-=======
+  | InlineEditorSettingClickedEvent
   | SidebarOpenedEvent
   | LogDrainSaveButtonClickedEvent
-  | LogDrainConfirmButtonSubmittedEvent
->>>>>>> 2fdba909
+  | LogDrainConfirmButtonSubmittedEvent