--- conflicted
+++ resolved
@@ -1231,8 +1231,6 @@
      * The type of the bucket created. E.g. standard or analytics iceberg.
      */
     bucketType?: string
-<<<<<<< HEAD
-=======
   }
   groups: TelemetryGroups
 }
@@ -1360,72 +1358,11 @@
      * The error message or reason for failure
      */
     error?: string
->>>>>>> 7ab625c4
-  }
-  groups: TelemetryGroups
-}
-
-/**
-<<<<<<< HEAD
- * Triggered when a new branch is created.
- *
- * @group Events
- * @source studio
- * @page /dashboard/project/{ref}/branches
- */
-export interface BranchCreateButtonClickedEvent {
-  action: 'branch_create_button_clicked'
-  properties: {
-    /**
-     * The type of branch created, e.g. preview, persistent
-     */
-    branchType: 'preview' | 'persistent'
-    /**
-     * Whether the branch was created with a git branch association
-     */
-    gitlessBranching: boolean
-  }
-  groups: TelemetryGroups
-}
-
-/**
- * Triggered when a branch delete button is clicked.
- *
- * @group Events
- * @source studio
- * @page /dashboard/project/{ref}/branches
- */
-export interface BranchDeleteButtonClickedEvent {
-  action: 'branch_delete_button_clicked'
-  properties: {
-    /**
-     * The type of branch being deleted, e.g. preview, persistent
-     */
-    branchType?: 'preview' | 'persistent'
-    /**
-     * Where the delete action was initiated from
-     */
-    origin: 'branches_page' | 'merge_page'
-  }
-  groups: TelemetryGroups
-}
-
-/**
- * Triggered when a create merge request is clicked for a branch.
- *
- * @group Events
- * @source studio
- * @page /dashboard/project/{ref}/branches
- */
-export interface BranchCreateMergeRequestButtonClickedEvent {
-  action: 'branch_create_merge_request_button_clicked'
-  properties: {
-    /**
-     * The type of branch being merged, e.g. preview, persistent
-     */
-    branchType: 'preview' | 'persistent'
-    origin: 'header' | 'merge_page' | 'branch_selector'
-=======
+  }
+  groups: TelemetryGroups
+}
+
+/**
  * Triggered when a branch is updated on push with latest changes from production.
  * Does not include renaming and linking to GitHub branch.
  *
@@ -1441,116 +1378,23 @@
      */
     source: 'merge_page' | 'out_of_date_notice'
     modifiedEdgeFunctions?: boolean
->>>>>>> 7ab625c4
-  }
-  groups: TelemetryGroups
-}
-
-/**
-<<<<<<< HEAD
- * Triggered when a merge request is closed.
- *
- * @group Events
- * @source studio
- * @page /dashboard/project/{ref}/branches/merge-requests
- */
-export interface BranchCloseMergeRequestButtonClickedEvent {
-  action: 'branch_close_merge_request_button_clicked'
-  groups: TelemetryGroups
-}
-
-/**
- * Triggered when a user clicks the merge button successfully to attempt merging a branch.
-=======
+  }
+  groups: TelemetryGroups
+}
+
+/**
  * Triggered when a user clicks the review with assistant button for a merge.
->>>>>>> 7ab625c4
  *
  * @group Events
  * @source studio
  * @page /dashboard/project/{ref}/merge
  */
-<<<<<<< HEAD
-export interface BranchMergeSubmittedEvent {
-  action: 'branch_merge_submitted'
-=======
 export interface BranchReviewWithAssistantClickedEvent {
   action: 'branch_review_with_assistant_clicked'
->>>>>>> 7ab625c4
-  groups: TelemetryGroups
-}
-
-/**
-<<<<<<< HEAD
- * Triggered when a branch merge is successful.
- *
- * @group Events
- * @source studio
- * @page /dashboard/project/{ref}/merge
- */
-export interface BranchMergeSucceededEvent {
-  action: 'branch_merge_succeeded'
-  properties: {
-    /**
-     * The type of branch being merged, e.g. preview, persistent
-     */
-    branchType: 'preview' | 'persistent'
-  }
-  groups: TelemetryGroups
-}
-
-/**
- * Triggered when a branch merge fails.
- *
- * @group Events
- * @source studio
- * @page /dashboard/project/{ref}/merge
- */
-export interface BranchMergeFailedEvent {
-  action: 'branch_merge_failed'
-  properties: {
-    /**
-     * The type of branch being merged, e.g. preview, persistent
-     */
-    branchType: 'preview' | 'persistent'
-    /**
-     * The error message or reason for failure
-     */
-    error?: string
-  }
-  groups: TelemetryGroups
-}
-
-/**
- * Triggered when a branch is updated on push with latest changes from production.
- * Does not include renaming and linking to GitHub branch.
- *
- * @group Events
- * @source studio
- * @page /dashboard/project/{ref}/merge
- */
-export interface BranchUpdatedEvent {
-  action: 'branch_updated'
-  properties: {
-    /**
-     * The source of the update action
-     */
-    source: 'merge_page' | 'out_of_date_notice'
-    modifiedEdgeFunctions?: boolean
-  }
-  groups: TelemetryGroups
-}
-
-/**
- * Triggered when a user clicks the review with assistant button for a merge.
- *
- * @group Events
- * @source studio
- * @page /dashboard/project/{ref}/merge
- */
-export interface BranchReviewWithAssistantClickedEvent {
-  action: 'branch_review_with_assistant_clicked'
-  groups: TelemetryGroups
-=======
+  groups: TelemetryGroups
+}
+
+/**
  * User clicked on a DPA PDF link to open it.
  *
  * @group Events
@@ -1605,7 +1449,6 @@
 export interface HipaaRequestButtonClickedEvent {
   action: 'hipaa_request_button_clicked'
   groups: Omit<TelemetryGroups, 'project'>
->>>>>>> 7ab625c4
 }
 
 /**
@@ -1697,12 +1540,8 @@
   | BranchMergeSucceededEvent
   | BranchMergeFailedEvent
   | BranchUpdatedEvent
-<<<<<<< HEAD
-  | BranchReviewWithAssistantClickedEvent
-=======
   | BranchReviewWithAssistantClickedEvent
   | DpaPdfOpenedEvent
   | DpaRequestButtonClickedEvent
   | DocumentViewButtonClickedEvent
-  | HipaaRequestButtonClickedEvent
->>>>>>> 7ab625c4
+  | HipaaRequestButtonClickedEvent