--- conflicted
+++ resolved
@@ -1939,22 +1939,6 @@
 }
 
 /**
-<<<<<<< HEAD
- * User toggled the inline editor setting in account preferences.
- *
- * @group Events
- * @source studio
- * @page /dashboard/account/preferences
- */
-export interface InlineEditorSettingToggledEvent {
-  action: 'inline_editor_setting_toggled'
-  properties: {
-    /**
-     * Whether the inline editor was enabled or disabled
-     */
-    enabled: boolean
-  }
-=======
  * User opened the command menu.
  *
  * @group Events
@@ -2177,7 +2161,24 @@
     chatCreated: boolean
   }
   groups: TelemetryGroups
->>>>>>> c4920c7b
+}
+
+/**
+ * User toggled the inline editor setting in account preferences.
+ *
+ * @group Events
+ * @source studio
+ * @page /dashboard/account/preferences
+ */
+export interface InlineEditorSettingToggledEvent {
+  action: 'inline_editor_setting_toggled'
+  properties: {
+    /**
+     * Whether the inline editor was enabled or disabled
+     */
+    enabled: boolean
+  }
+  groups: Partial<TelemetryGroups>
 }
 
 /**
@@ -2292,10 +2293,6 @@
   | TableCreatedEvent
   | TableDataAddedEvent
   | TableRLSEnabledEvent
-<<<<<<< HEAD
-  | AuthUsersSearchSubmittedEvent
-  | InlineEditorSettingToggledEvent
-=======
   | TableQuickstartOpenedEvent
   | TableQuickstartAIPromptSubmittedEvent
   | TableQuickstartAIGenerationCompletedEvent
@@ -2307,4 +2304,4 @@
   | CommandMenuOpenedEvent
   | CommandMenuSearchSubmittedEvent
   | CommandMenuCommandClickedEvent
->>>>>>> c4920c7b
+  | InlineEditorSettingToggledEvent