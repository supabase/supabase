--- conflicted
+++ resolved
@@ -1364,7 +1364,27 @@
 }
 
 /**
-<<<<<<< HEAD
+ * Triggered when a new storage bucket is created in a project.
+ *
+ * @group Events
+ * @source studio
+ * @page /dashboard/project/{ref}/storage/buckets
+ */
+export interface StorageBucketCreatedEvent {
+  action: 'storage_bucket_created'
+  properties: {
+    /**
+     * The type of the bucket created. E.g. standard or analytics iceberg.
+     */
+    bucketType?: string
+  }
+  groups: {
+    project: string
+    organization: string
+  }
+}
+
+/**
  * Triggered when a new branch is created.
  *
  * @group Events
@@ -1382,30 +1402,14 @@
      * Whether the branch was created with a git branch association
      */
     gitlessBranching: boolean
-=======
- * Triggered when a new storage bucket is created in a project.
- *
- * @group Events
- * @source studio
- * @page /dashboard/project/{ref}/storage/buckets
- */
-export interface StorageBucketCreatedEvent {
-  action: 'storage_bucket_created'
-  properties: {
-    /**
-     * The type of the bucket created. E.g. standard or analytics iceberg.
-     */
-    bucketType?: string
->>>>>>> e23607b0
-  }
-  groups: {
-    project: string
-    organization: string
-  }
-}
-
-/**
-<<<<<<< HEAD
+    }
+  groups: {
+    project: string
+    organization: string
+  }
+}
+
+/**
  * Triggered when a create merge request is clicked for a branch.
  *
  * @group Events
@@ -1542,8 +1546,6 @@
 }
 
 /**
-=======
->>>>>>> e23607b0
  * @hidden
  */
 export type TelemetryEvent =
@@ -1623,7 +1625,7 @@
   | AiAssistantInSupportFormClickedEvent
   | OrganizationMfaEnforcementUpdated
   | ForeignDataWrapperCreatedEvent
-<<<<<<< HEAD
+  | StorageBucketCreatedEvent
   | BranchCreateButtonClickedEvent
   | BranchCreateMergeRequestButtonClickedEvent
   | BranchCloseMergeRequestButtonClickedEvent
@@ -1631,7 +1633,4 @@
   | BranchMergeSucceededEvent
   | BranchMergeFailedEvent
   | BranchUpdatedEvent
-  | BranchReviewWithAssistantClickedEvent
-=======
-  | StorageBucketCreatedEvent
->>>>>>> e23607b0
+  | BranchReviewWithAssistantClickedEvent