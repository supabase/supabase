--- conflicted
+++ resolved
@@ -1,18 +1,11 @@
-<<<<<<< HEAD
-=======
 'use client'
 
->>>>>>> e45c1b90
 import { useRouter } from 'next/compat/router'
 import { isBrowser } from '../helpers'
 
 export function useTelemetryProps() {
   const router = useRouter()
-<<<<<<< HEAD
-  const locale = router ? router.locale: undefined
-=======
   const locale = router ? router.locale : undefined
->>>>>>> e45c1b90
 
   return {
     screenResolution: isBrowser ? `${window.innerWidth}x${window.innerHeight}` : undefined,
