{
  "name": "common",
  "version": "0.0.0",
  "main": "./index.tsx",
  "types": "./index.tsx",
  "license": "MIT",
  "scripts": {
    "preinstall": "npx only-allow pnpm",
    "clean": "rimraf node_modules",
    "gen:types": "supabase gen types typescript --local >| ./database-types.ts",
    "typecheck_CURRENTLY_IGNORED": "tsc --noEmit"
  },
  "dependencies": {
    "@types/dat.gui": "^0.7.12",
    "config": "workspace:*",
    "dat.gui": "^0.7.9",
    "lodash": "^4.17.21",
    "next-themes": "^0.3.0",
    "react-use": "^17.4.0"
  },
  "devDependencies": {
    "@types/lodash": "4.17.5",
    "@types/react": "^18.2.24",
    "@types/react-dom": "^18.2.8",
    "tsconfig": "workspace:*",
    "typescript": "~5.5.0"
  },
  "peerDependencies": {
<<<<<<< HEAD
    "@supabase/supabase-js": "*",
    "@supabase/auth-js": "^2.67.3",
=======
    "@supabase/auth-js": "^2.63.0",
    "@supabase/supabase-js": "*",
>>>>>>> fb92efb8
    "next": "*",
    "react": "*",
    "react-dom": "*"
  }
}<|MERGE_RESOLUTION|>--- conflicted
+++ resolved
@@ -26,13 +26,8 @@
     "typescript": "~5.5.0"
   },
   "peerDependencies": {
-<<<<<<< HEAD
+    "@supabase/auth-js": "^2.67.3",
     "@supabase/supabase-js": "*",
-    "@supabase/auth-js": "^2.67.3",
-=======
-    "@supabase/auth-js": "^2.63.0",
-    "@supabase/supabase-js": "*",
->>>>>>> fb92efb8
     "next": "*",
     "react": "*",
     "react-dom": "*"
