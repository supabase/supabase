{
  "$schema": "./enabled-features.schema.json",

  "ai:opt_in_level_disabled": true,
  "ai:opt_in_level_schema": true,
  "ai:opt_in_level_schema_and_log": true,
  "ai:opt_in_level_schema_and_log_and_data": true,

<<<<<<< HEAD
  "authentication:show_create_user": true,
  "authentication:show_provider_filter": true,
  "authentication:show_sort_by_email": true,
  "authentication:show_sort_by_phone": true,
  "authentication:show_user_type_filter": true,

=======
>>>>>>> 33bd798d
  "billing:all": true,

  "database:replication": true,
  "database:roles": true,

  "integrations:vercel": true,

  "logs:templates": true,
  "logs:collections": true,

  "profile:show_email": true,
  "profile:show_information": true,

  "project_connection:javascript_example": true,
  "project_connection:dart_example": true,

  "project_creation:show_advanced_config": true,

  "project_homepage:show_all_client_libraries": true,
  "project_homepage:show_instance_size": true,
  "project_homepage:show_examples": true,

<<<<<<< HEAD
  "table_editor:creation_enable_rls_toggle": true
=======
  "table_editor:enable_rls_toggle": true
>>>>>>> 33bd798d
}<|MERGE_RESOLUTION|>--- conflicted
+++ resolved
@@ -6,15 +6,12 @@
   "ai:opt_in_level_schema_and_log": true,
   "ai:opt_in_level_schema_and_log_and_data": true,
 
-<<<<<<< HEAD
   "authentication:show_create_user": true,
   "authentication:show_provider_filter": true,
   "authentication:show_sort_by_email": true,
   "authentication:show_sort_by_phone": true,
   "authentication:show_user_type_filter": true,
 
-=======
->>>>>>> 33bd798d
   "billing:all": true,
 
   "database:replication": true,
@@ -37,9 +34,5 @@
   "project_homepage:show_instance_size": true,
   "project_homepage:show_examples": true,
 
-<<<<<<< HEAD
-  "table_editor:creation_enable_rls_toggle": true
-=======
   "table_editor:enable_rls_toggle": true
->>>>>>> 33bd798d
 }