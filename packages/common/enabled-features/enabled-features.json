--- conflicted
+++ resolved
@@ -1,7 +1,6 @@
 {
   "$schema": "./enabled-features.schema.json",
 
-<<<<<<< HEAD
   "ai:opt_in_level_disabled": true,
   "ai:opt_in_level_schema": true,
   "ai:opt_in_level_schema_and_log": true,
@@ -9,31 +8,20 @@
 
   "billing:all": true,
 
-  "client_libraries:show_all": true,
-
   "integrations:vercel": true,
 
-=======
->>>>>>> be45baf6
   "logs:templates": true,
   "logs:collections": true,
 
   "profile:show_email": true,
-<<<<<<< HEAD
-  "profile:update": true,
-=======
   "profile:show_information": true,
->>>>>>> be45baf6
 
   "project_connection:javascript_example": true,
   "project_connection:dart_example": true,
 
   "project_creation:show_advanced_config": true,
 
-<<<<<<< HEAD
-=======
   "project_homepage:show_all_client_libraries": true,
->>>>>>> be45baf6
   "project_homepage:show_instance_size": true,
   "project_homepage:show_examples": true
 }