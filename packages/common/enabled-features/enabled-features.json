{
  "$schema": "./enabled-features.schema.json",

  "ai:opt_in_level_disabled": true,
  "ai:opt_in_level_schema": true,
  "ai:opt_in_level_schema_and_log": true,
  "ai:opt_in_level_schema_and_log_and_data": true,

  "authentication:sign_in_providers": true,
  "authentication:third_party_auth": true,
  "authentication:rate_limits": true,
  "authentication:emails": true,
  "authentication:multi_factor": true,
  "authentication:attack_protection": true,
  "authentication:advanced": true,


  "authentication:show_email_phone_columns": true,
  "authentication:show_manual_linking": true,
  "authentication:show_provider_filter": true,
  "authentication:show_providers": true,
  "authentication:show_send_invitation": true,
  "authentication:show_sort_by_email": true,
  "authentication:show_sort_by_phone": true,
  "authentication:show_user_type_filter": true,
  "billing:all": true,

  "dashboard_auth:sign_up": true,
  "dashboard_auth:sign_in_with_github": true,
  "dashboard_auth:sign_in_with_sso": true,
  "dashboard_auth:sign_in_with_email": true,
  "dashboard_auth:show_testimonial": true,

  "database:replication": true,
  "database:roles": true,
<<<<<<< HEAD
  "database:network_restrictions": true,
=======
  "database:restore_to_new_project": true,
>>>>>>> da2fef04

  "docs:auth_architecture": true,
  "docs:auth_configuration": true,
  "docs:auth_flows": true,
  "docs:auth_full_security": true,
  "docs:auth_troubleshooting": true,
  "docs:compliance": true,
  "docs:contribution": true,
  "docs:fdw": true,
  "docs:footer": true,
  "docs:self-hosting": true,
  "docs:framework_quickstarts": true,
  "docs:full_getting_started": true,
  "docs:full_platform": true,
  "docs:hide_cli_profiles": true,
  "docs:local_development": true,
  "docs:mobile_tutorials": true,
  "docs:pgtap": true,
  "docs:production_checklist": true,
  "docs:web_apps": true,

  "edge_functions:show_stripe_example": true,
  "edge_functions:show_all_edge_function_invocation_examples": true,

  "feedback:docs": true,

  "integrations:partners": true,
  "integrations:wrappers": true,
  "integrations:vercel": true,

  "infrastructure:read_replicas": true,

  "logs:templates": true,
  "logs:collections": true,
  "logs:show_metadata_ip_template": true,

  "organization:show_sso_settings": true,
  "organization:show_security_settings": true,

  "profile:show_email": true,
  "profile:show_information": true,
  "profile:show_analytics_and_marketing": true,
  "profile:show_account_deletion": true,

  "project_connection:javascript_example": true,
  "project_connection:dart_example": true,
  "project_connection:show_app_frameworks": true,
  "project_connection:show_mobile_frameworks": true,
  "project_connection:show_orms": true,

  "project_creation:show_advanced_config": true,

  "project_homepage:show_instance_size": true,
  "project_homepage:show_examples": true,

  "project_addons:dedicated_ipv4_address": true,
  "project_addons:show_compute_price": true,

  "project_settings:custom_domains": true,
  "project_settings:show_disable_legacy_api_keys": true,
  "project_settings:legacy_jwt_keys": true,
  "project_settings:log_drains": true,

  "quickstarts:hide_nimbus": true,

  "reports:all": true,

  "sdk:auth": true,
  "sdk:csharp": true,
  "sdk:dart": true,
  "sdk:kotlin": true,
  "sdk:python": true,
  "sdk:swift": true,

  "search:fullIndex": true,

  "support:show_client_libraries": true
}<|MERGE_RESOLUTION|>--- conflicted
+++ resolved
@@ -13,7 +13,6 @@
   "authentication:multi_factor": true,
   "authentication:attack_protection": true,
   "authentication:advanced": true,
-
 
   "authentication:show_email_phone_columns": true,
   "authentication:show_manual_linking": true,
@@ -33,11 +32,8 @@
 
   "database:replication": true,
   "database:roles": true,
-<<<<<<< HEAD
+  "database:restore_to_new_project": true,
   "database:network_restrictions": true,
-=======
-  "database:restore_to_new_project": true,
->>>>>>> da2fef04
 
   "docs:auth_architecture": true,
   "docs:auth_configuration": true,
