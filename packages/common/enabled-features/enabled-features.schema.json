{
  "$schema": "http://json-schema.org/draft-07/schema#",
  "type": "object",
  "properties": {
    "$schema": {
      "type": "string"
    },

    "ai:opt_in_level_disabled": {
      "type": "boolean",
      "description": "Enable the AI opt in level 'disabled'"
    },
    "ai:opt_in_level_schema": {
      "type": "boolean",
      "description": "Enable the AI opt in level 'schema'"
    },
    "ai:opt_in_level_schema_and_log": {
      "type": "boolean",
      "description": "Enable the AI opt in level 'schema_and_log'"
    },
    "ai:opt_in_level_schema_and_log_and_data": {
      "type": "boolean",
      "description": "Enable the AI opt in level 'schema_and_log_and_data'"
    },

<<<<<<< HEAD
    "authentication:show_create_user": {
      "type": "boolean",
      "description": "Show the create user option in the authentication settings page"
    },
    "authentication:show_provider_filter": {
      "type": "boolean",
      "description": "Show the provider filter in the authentication settings page"
    },
    "authentication:show_sort_by_email": {
      "type": "boolean",
      "description": "Show the sort by email option in the authentication settings page"
    },
    "authentication:show_sort_by_phone": {
      "type": "boolean",
      "description": "Show the sort by phone option in the authentication settings page"
    },
    "authentication:show_user_type_filter": {
      "type": "boolean",
      "description": "Show the user type filter in the authentication settings page"
    },

=======
>>>>>>> 33bd798d
    "billing:all": {
      "type": "boolean",
      "description": "Enable the billing settings page"
    },

    "database:replication": {
      "type": "boolean",
      "description": "Enable the database replication page"
    },
    "database:roles": {
      "type": "boolean",
      "description": "Enable the database roles page"
    },

    "integrations:vercel": {
      "type": "boolean",
      "description": "Enable the vercel integration section in the organization and project settings pages"
    },

    "logs:templates": {
      "type": "boolean",
      "description": "Enable the logs templates page"
    },
    "logs:collections": {
      "type": "boolean",
      "description": "Enable the logs collections page"
    },

    "profile:show_email": {
      "type": "boolean",
      "description": "Show the user's email address in the toolbar"
    },
    "profile:show_information": {
      "type": "boolean",
      "description": "Shows the user's profile information (first name, last name) in account preferences"
    },

    "project_connection:javascript_example": {
      "type": "boolean",
      "description": "Show the javascript example in the project connection settings"
    },
    "project_connection:dart_example": {
      "type": "boolean",
      "description": "Show the dart example in the project connection settings"
    },

    "project_creation:show_advanced_config": {
      "type": "boolean",
      "description": "Show the advanced configuration option in the project creation flow"
    },

    "project_homepage:show_instance_size": {
      "type": "boolean",
      "description": "Show the instance size badge in the project homepage"
    },
    "project_homepage:show_examples": {
      "type": "boolean",
      "description": "Show the example projects in the project homepage"
    },
    "project_homepage:show_all_client_libraries": {
      "type": "boolean",
      "description": "Show all client libraries examples in the project homepage. When false, all client library examples will be hidden except the JavaScript client library."
    },

<<<<<<< HEAD
    "table_editor:creation_enable_rls_toggle": {
      "type": "boolean",
      "description": "Show the RLS toggle in the table creation flow"
=======
    "table_editor:enable_rls_toggle": {
      "type": "boolean",
      "description": "Show the RLS toggle in the table creation flow and table editor header"
>>>>>>> 33bd798d
    }
  },
  "required": [
    "ai:opt_in_level_disabled",
    "ai:opt_in_level_schema",
    "ai:opt_in_level_schema_and_log",
    "ai:opt_in_level_schema_and_log_and_data",
<<<<<<< HEAD
    "authentication:show_provider_filter",
    "authentication:show_create_user",
    "authentication:show_sort_by_email",
    "authentication:show_sort_by_phone",
    "authentication:show_user_type_filter",
=======
>>>>>>> 33bd798d
    "billing:all",
    "database:replication",
    "database:roles",
    "integrations:vercel",
    "profile:show_email",
    "profile:show_information",
    "logs:templates",
    "logs:collections",
    "project_creation:show_advanced_config",
    "project_homepage:show_instance_size",
    "project_homepage:show_examples",
    "project_homepage:show_all_client_libraries",
    "project_connection:javascript_example",
    "project_connection:dart_example",
<<<<<<< HEAD
    "table_editor:creation_enable_rls_toggle"
=======
    "table_editor:enable_rls_toggle"
>>>>>>> 33bd798d
  ],
  "additionalProperties": false
}<|MERGE_RESOLUTION|>--- conflicted
+++ resolved
@@ -23,7 +23,6 @@
       "description": "Enable the AI opt in level 'schema_and_log_and_data'"
     },
 
-<<<<<<< HEAD
     "authentication:show_create_user": {
       "type": "boolean",
       "description": "Show the create user option in the authentication settings page"
@@ -45,8 +44,6 @@
       "description": "Show the user type filter in the authentication settings page"
     },
 
-=======
->>>>>>> 33bd798d
     "billing:all": {
       "type": "boolean",
       "description": "Enable the billing settings page"
@@ -111,15 +108,9 @@
       "description": "Show all client libraries examples in the project homepage. When false, all client library examples will be hidden except the JavaScript client library."
     },
 
-<<<<<<< HEAD
-    "table_editor:creation_enable_rls_toggle": {
-      "type": "boolean",
-      "description": "Show the RLS toggle in the table creation flow"
-=======
     "table_editor:enable_rls_toggle": {
       "type": "boolean",
       "description": "Show the RLS toggle in the table creation flow and table editor header"
->>>>>>> 33bd798d
     }
   },
   "required": [
@@ -127,14 +118,11 @@
     "ai:opt_in_level_schema",
     "ai:opt_in_level_schema_and_log",
     "ai:opt_in_level_schema_and_log_and_data",
-<<<<<<< HEAD
     "authentication:show_provider_filter",
     "authentication:show_create_user",
     "authentication:show_sort_by_email",
     "authentication:show_sort_by_phone",
     "authentication:show_user_type_filter",
-=======
->>>>>>> 33bd798d
     "billing:all",
     "database:replication",
     "database:roles",
@@ -149,11 +137,7 @@
     "project_homepage:show_all_client_libraries",
     "project_connection:javascript_example",
     "project_connection:dart_example",
-<<<<<<< HEAD
-    "table_editor:creation_enable_rls_toggle"
-=======
     "table_editor:enable_rls_toggle"
->>>>>>> 33bd798d
   ],
   "additionalProperties": false
 }