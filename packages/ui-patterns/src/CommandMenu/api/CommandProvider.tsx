--- conflicted
+++ resolved
@@ -61,11 +61,7 @@
     document.addEventListener('keydown', handleKeydown)
 
     return () => document.removeEventListener('keydown', handleKeydown)
-<<<<<<< HEAD
-  }, [toggleOpen, sendTelemetry])
-=======
-  }, [openKey, toggleOpen])
->>>>>>> 564ebfc2
+  }, [openKey, sendTelemetry, toggleOpen])
 
   return null
 }
