--- conflicted
+++ resolved
@@ -1,11 +1,6 @@
 'use client'
-<<<<<<< HEAD
 import { VisuallyHidden } from '@radix-ui/react-visually-hidden'
-import { AlertTriangle, ArrowLeft } from 'lucide-react'
-=======
-
 import { AlertTriangle, ArrowLeft, Command, Search } from 'lucide-react'
->>>>>>> 928d5f49
 import type { HTMLAttributes, MouseEvent, PropsWithChildren, ReactElement, ReactNode } from 'react'
 import { Children, cloneElement, forwardRef, isValidElement, useEffect, useMemo } from 'react'
 import { ErrorBoundary } from 'react-error-boundary'
