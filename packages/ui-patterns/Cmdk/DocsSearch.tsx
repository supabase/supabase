--- conflicted
+++ resolved
@@ -6,21 +6,8 @@
   DocsSearchResultType as PageType,
   useDocsSearch,
 } from 'common'
-<<<<<<< HEAD
-import {
-  AlertTriangle,
-  Book,
-  ChevronRight,
-  Github,
-  Hash,
-  MessageSquare,
-  Search,
-} from 'lucide-react'
+import { Book, ChevronRight, Github, Hash, Loader2, MessageSquare, Search } from 'lucide-react'
 import { useRouter } from 'next/navigation'
-=======
-import { Book, ChevronRight, Github, Hash, Loader2, MessageSquare, Search } from 'lucide-react'
-import { useRouter } from 'next/router'
->>>>>>> 865072ff
 import { useEffect, useRef } from 'react'
 import { Button } from 'ui'
 import { CommandGroup, CommandItem, CommandLabel, TextHighlighter } from './Command.utils'
