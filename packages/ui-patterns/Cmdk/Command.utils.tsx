import { Command as CommandPrimitive } from 'cmdk'
import * as React from 'react'
import { ErrorBoundary } from 'react-error-boundary'

import { cn } from 'ui/src/lib/utils'

import { AlertTriangle } from 'lucide-react'
import { DetailedHTMLProps, HTMLAttributes, KeyboardEventHandler } from 'react'
<<<<<<< HEAD
import { DialogContent, Dialog } from 'ui'
=======
import { DialogContent_Shadcn_, Dialog_Shadcn_ } from 'ui'
>>>>>>> d8394689
import { Button } from 'ui/src/components/Button'
import { LoadingLine } from 'ui/src/components/LoadingLine/LoadingLine'
import { useCommandMenu } from './CommandMenuProvider'

type CommandPrimitiveElement = React.ElementRef<typeof CommandPrimitive>
type CommandPrimitiveProps = React.ComponentPropsWithoutRef<typeof CommandPrimitive>

export const copyToClipboard = (str: string, callback = () => {}) => {
  const focused = window.document.hasFocus()
  if (focused) {
    window.navigator?.clipboard?.writeText(str).then(callback)
  } else {
    console.warn('Unable to copy to clipboard')
  }
}

export function escapeDoubleQuotes(str: string) {
  return str.replaceAll('"', '\\"')
}

export const Command = React.forwardRef<CommandPrimitiveElement, CommandPrimitiveProps>(
  ({ className, ...props }, ref) => (
    <CommandPrimitive
      ref={ref}
      className={cn('flex h-full w-full flex-col overflow-hidden', className)}
      {...props}
    />
  )
)

Command.displayName = CommandPrimitive.displayName

export function CommandError({ resetErrorBoundary }: { resetErrorBoundary: () => void }) {
  return (
    <div className={cn('min-h-64', 'flex items-center justify-center')}>
      <div className="p-10 flex flex-col items-center gap-6 mt-4">
        <AlertTriangle strokeWidth={1.5} size={40} />
        <p className="text-lg text-center">
          Sorry, looks like we&apos;re having some issues with the command menu!
        </p>
        <p className="text-sm text-center">Please try again in a bit.</p>
        <Button size="tiny" type="secondary" onClick={resetErrorBoundary}>
          Try again?
        </Button>
      </div>
    </div>
  )
}

<<<<<<< HEAD
interface CommandDialogProps extends React.ComponentProps<typeof Dialog> {
  onKeyDown?: KeyboardEventHandler<HTMLDivElement>
  page?: number | string
  visible: boolean
=======
interface CommandDialogProps extends React.ComponentProps<typeof Dialog_Shadcn_> {
  onKeyDown?: KeyboardEventHandler<HTMLDivElement>
  page?: number | string
  visible?: boolean
>>>>>>> d8394689
  setIsOpen: (open: boolean) => void
}

export const CommandDialog = ({
  children,
  onKeyDown,
  page,
  setIsOpen,
  ...props
}: CommandDialogProps) => {
  const [animateBounce, setAnimateBounce] = React.useState(false)

  React.useEffect(() => {
    setAnimateBounce(true)
    setTimeout(() => setAnimateBounce(false), 126)
  }, [page])

  return (
<<<<<<< HEAD
    <Dialog {...props} open={props.visible || props.open}>
      <DialogContent
=======
    <Dialog_Shadcn_ {...props} open={props.visible || props.open}>
      <DialogContent_Shadcn_
>>>>>>> d8394689
        onInteractOutside={(e) => {
          // Only hide menu when clicking outside, not focusing outside
          // Prevents Firefox dropdown issue that immediately closes menu after opening
          if (e.type === 'dismissableLayer.pointerDownOutside') {
            setIsOpen(!open)
          }
        }}
        hideClose
        size={'xlarge'}
        className={cn(
          '!bg-overlay/90 backdrop-filter backdrop-blur-sm',
          '!border-overlay/90',
          'transition ease-out',
          'place-self-start mx-auto top-24',
          animateBounce ? 'scale-[101.5%]' : 'scale-100'
        )}
      >
        <ErrorBoundary FallbackComponent={CommandError}>
          <Command
            className={[
              '[&_[cmdk-group]]:px-2 [&_[cmdk-group]]:!bg-transparent [&_[cmdk-group-heading]]:!bg-transparent [&_[cmdk-group-heading]]:px-2 [&_[cmdk-group-heading]]:font-medium [&_[cmdk-group-heading]]:text-border-stronger [&_[cmdk-input]]:h-12',
              '[&_[cmdk-item]_svg]:h-5',
              '[&_[cmdk-item]_svg]:w-5',
              '[&_[cmdk-input-wrapper]_svg]:h-5',
              '[&_[cmdk-input-wrapper]_svg]:w-5',

              '[&_[cmdk-group]:not([hidden])_~[cmdk-group]]:pt-0',
            ].join(' ')}
          >
            {children}
          </Command>
        </ErrorBoundary>
<<<<<<< HEAD
      </DialogContent>
    </Dialog>
=======
      </DialogContent_Shadcn_>
    </Dialog_Shadcn_>
>>>>>>> d8394689
  )
}

CommandDialog.displayName = 'CommandDialog'

type CommandPrimitiveInputElement = React.ElementRef<typeof CommandPrimitive.Input>
type CommandPrimitiveInputProps = React.ComponentPropsWithoutRef<typeof CommandPrimitive.Input>

export const CommandInput = React.forwardRef<
  CommandPrimitiveInputElement,
  CommandPrimitiveInputProps
>(({ className, value, onValueChange, ...props }, ref) => {
  const { isLoading } = useCommandMenu()

  return (
    <div className="flex flex-col items-center" cmdk-input-wrapper="">
      <CommandPrimitive.Input
        value={value}
        autoFocus
        onValueChange={onValueChange}
        ref={ref}
        className={cn(
          'flex h-11 w-full rounded-md bg-transparent px-4 py-7 text-sm outline-none',
          'focus:shadow-none focus:ring-transparent',
          'text-foreground-light placeholder:text-border-stronger disabled:cursor-not-allowed disabled:opacity-50 border-0',
          className
        )}
        {...props}
      />
      <LoadingLine loading={isLoading} />
    </div>
  )
})

CommandInput.displayName = CommandPrimitive.Input.displayName

type CommandPrimitiveListElement = React.ElementRef<typeof CommandPrimitive.List>
type CommandPrimitiveListProps = React.ComponentPropsWithoutRef<typeof CommandPrimitive.List>

export const CommandList = React.forwardRef<CommandPrimitiveListElement, CommandPrimitiveListProps>(
  ({ className, ...props }, ref) => (
    <CommandPrimitive.List
      ref={ref}
      className={cn('overflow-y-auto overflow-x-hidden bg-transparent', className)}
      {...props}
    />
  )
)

CommandList.displayName = CommandPrimitive.List.displayName

type CommandPrimitiveEmptyElement = React.ElementRef<typeof CommandPrimitive.Empty>
type CommandPrimitiveEmptyProps = React.ComponentPropsWithoutRef<typeof CommandPrimitive.Empty>

export const CommandEmpty = React.forwardRef<
  CommandPrimitiveEmptyElement,
  CommandPrimitiveEmptyProps
>((props, ref) => (
  <CommandPrimitive.Empty
    ref={ref}
    className="py-6 text-center text-sm text-foreground-muted"
    {...props}
  />
))

CommandEmpty.displayName = CommandPrimitive.Empty.displayName

type CommandPrimitiveGroupElement = React.ElementRef<typeof CommandPrimitive.Group>
type CommandPrimitiveGroupProps = React.ComponentPropsWithoutRef<typeof CommandPrimitive.Group>

export const CommandGroup = React.forwardRef<
  CommandPrimitiveGroupElement,
  CommandPrimitiveGroupProps
>(({ className, ...props }, ref) => (
  <CommandPrimitive.Group
    ref={ref}
    className={cn(
      'overflow-hidden py-3 px-2 text-border-strong [&_[cmdk-group-heading]]:px-2 [&_[cmdk-group-heading]]:pb-1.5 [&_[cmdk-group-heading]]:text-sm [&_[cmdk-group-heading]]:font-normal [&_[cmdk-group-heading]]:text-foreground-muted',
      className
    )}
    {...props}
  />
))

CommandGroup.displayName = CommandPrimitive.Group.displayName

type CommandPrimitiveSeparatorElement = React.ElementRef<typeof CommandPrimitive.Separator>
type CommandPrimitiveSeparatorProps = React.ComponentPropsWithoutRef<
  typeof CommandPrimitive.Separator
>

export const CommandSeparator = React.forwardRef<
  CommandPrimitiveSeparatorElement,
  CommandPrimitiveSeparatorProps
>(({ className, ...props }, ref) => (
  <CommandPrimitive.Separator
    ref={ref}
    className={cn(
      `h-px
    w-full
    bg-alternative
    `,
      className
    )}
    {...props}
  />
))

CommandSeparator.displayName = CommandPrimitive.Separator.displayName

type CommandPrimitiveItemElement = React.ElementRef<typeof CommandPrimitive.Item>
type CommandPrimitiveItemProps = React.ComponentPropsWithoutRef<typeof CommandPrimitive.Item>

export interface CommandItemProps extends CommandPrimitiveItemProps {
  type: 'link' | 'block-link' | 'command'
  badge?: React.ReactNode
}

export const CommandItem = React.forwardRef<CommandPrimitiveItemElement, CommandItemProps>(
  ({ className, type, children, badge, ...props }, ref) => (
    <CommandPrimitive.Item
      ref={ref}
      className={cn(
        'cursor-default',
        'select-none',
        'items-center',
        'rounded-md',
        'text-sm',
        'group',
        'py-3',
        'text-foreground-light',
        'relative',
        'flex',
        type === 'block-link'
          ? `
        bg-transparent
        border
        border-overlay/90
        px-5
        transition-all
        outline-none
        aria-selected:border-overlay
        aria-selected:bg-overlay-hover/90
        aria-selected:shadow-sm
        aria-selected:scale-[100.3%]
        data-[disabled]:pointer-events-none data-[disabled]:opacity-50`
          : type === 'link'
            ? `
        px-2
        transition-all
        outline-none
        aria-selected:bg-overlay-hover/90
        data-[disabled]:pointer-events-none data-[disabled]:opacity-50`
            : `
        px-2
        aria-selected:bg-overlay-hover/80
        aria-selected:backdrop-filter
        aria-selected:backdrop-blur-md
        data-[disabled]:pointer-events-none
        data-[disabled]:opacity-50
        `,
        className
      )}
      {...props}
    >
      <div className="w-full flex flex-row justify-between items-center">
        <div className="flex flex-row gap-2 flex-grow items-center">{children}</div>
        {badge}
      </div>
    </CommandPrimitive.Item>
  )
)

CommandItem.displayName = CommandPrimitive.Item.displayName

export const CommandItemStale = React.forwardRef<CommandPrimitiveItemElement, CommandItemProps>(
  ({ className, ...props }, ref) => (
    <CommandPrimitive.Item
      ref={ref}
      className={cn(
        'text-foreground-light relative flex cursor-default select-none items-center rounded-md py-1.5 px-2 text-sm outline-none aria-selected:bg-overlay-selection data-[disabled]:pointer-events-none data-[disabled]:opacity-50',
        className
      )}
      {...props}
    />
  )
)

CommandItemStale.displayName = 'CommandItemStale'

interface CommandShortcutProps {
  className?: string
  children?: React.ReactNode
  onClick?: () => void
  type?: 'default' | 'breadcrumb'
}

export const CommandShortcut = ({
  className,
  children,
  onClick,
  type = 'default',
}: CommandShortcutProps) => {
  return (
    <button
      onClick={onClick}
      className={cn(
        'cursor-default px-1.5 py-0.5 rounded text-xs [&:not(:last-child)]:hover:cursor-pointer',
        'justify-end',
        type === 'breadcrumb'
          ? 'text-foreground-muted'
          : 'bg-overlay-hover text-foreground-muted [&:not(:last-child)]:hover:bg-selection last:bg-selection last:text-foreground-muted',
        className
      )}
    >
      {children}
    </button>
  )
}

CommandShortcut.displayName = 'CommandShortcut'

export const CommandLabel = ({ className, ...props }: React.HTMLAttributes<HTMLSpanElement>) => {
  return <span {...props} className={cn('grow', className)} />
}

CommandShortcut.displayName = 'CommandLabel'

export interface TextHighlighterProps
  extends DetailedHTMLProps<HTMLAttributes<HTMLSpanElement>, HTMLSpanElement> {
  text: string
  query: string
}

export const TextHighlighter = ({ text, query, ...props }: TextHighlighterProps) => {
  // Wrap all instances of `query` in a span to make them bold
  const elements = text.split(query).flatMap((part, index, parts) => {
    const returnValue = [<>{part}</>]

    // Add back the wrapped `query` (if it's not the last element)
    if (index !== parts.length - 1) {
      returnValue.push(<span className="font-semibold text-foreground">{query}</span>)
    }

    return returnValue
  })

  return <span {...props}>{elements}</span>
}

TextHighlighter.displayName = 'TextHighlighter'

export interface UseHistoryKeysOptions {
  enable: boolean
  messages: string[]
  setPrompt: (prompt: string) => void
}

/**
 * Enables a shell-style message history when hitting
 * up/down on the keyboard
 */
export function useHistoryKeys({ enable, messages, setPrompt }: UseHistoryKeysOptions) {
  // Message index when hitting up/down on the keyboard (shell style)
  const [, setMessageSelectionIndex] = React.useState(0)

  React.useEffect(() => {
    if (enable) {
      return
    }

    // Note: intentionally setting index to 1 greater than max index
    setMessageSelectionIndex(messages.length)
  }, [messages, enable])

  React.useEffect(() => {
    function onKeyDown(e: KeyboardEvent) {
      switch (e.key) {
        case 'ArrowUp':
          setMessageSelectionIndex((index) => {
            const newIndex = Math.max(index - 1, 0)
            const newMessage = messages[newIndex]
            if (newMessage) {
              setPrompt(newMessage)
            }
            return newIndex
          })
          return
        case 'ArrowDown':
          setMessageSelectionIndex((index) => {
            const newIndex = Math.min(index + 1, messages.length)
            const newMessage = messages[newIndex]
            if (newMessage) {
              setPrompt(newMessage)
            }
            return newIndex
          })
          return
        default:
          return
      }
    }

    window.addEventListener('keydown', onKeyDown)

    return () => {
      window.removeEventListener('keydown', onKeyDown)
    }
  }, [messages])
}

/**
 * Automatically focuses an input on key press
 * and on load (after the call stack)
 *
 * @returns An input ref for the input to focus
 */
export function useAutoInputFocus() {
  const [input, setInput] = React.useState<HTMLInputElement>()

  // Use a callback-style ref to access the element when it mounts
  const inputRef = React.useCallback((inputElement: HTMLInputElement) => {
    if (inputElement) {
      setInput(inputElement)

      // We need to delay the focus until the end of the call stack
      // due to order of operations
      setTimeout(() => {
        inputElement.focus()
      }, 0)
    }
  }, [])

  // Focus the input when typing from anywhere
  React.useEffect(() => {
    function onKeyDown(e: KeyboardEvent) {
      if (!e.ctrlKey && !e.altKey && !e.metaKey && e.key !== 'Tab') {
        input?.focus()
      }
    }

    window.addEventListener('keydown', onKeyDown)

    return () => {
      window.removeEventListener('keydown', onKeyDown)
    }
  }, [input])

  return inputRef
}<|MERGE_RESOLUTION|>--- conflicted
+++ resolved
@@ -6,11 +6,7 @@
 
 import { AlertTriangle } from 'lucide-react'
 import { DetailedHTMLProps, HTMLAttributes, KeyboardEventHandler } from 'react'
-<<<<<<< HEAD
 import { DialogContent, Dialog } from 'ui'
-=======
-import { DialogContent_Shadcn_, Dialog_Shadcn_ } from 'ui'
->>>>>>> d8394689
 import { Button } from 'ui/src/components/Button'
 import { LoadingLine } from 'ui/src/components/LoadingLine/LoadingLine'
 import { useCommandMenu } from './CommandMenuProvider'
@@ -60,17 +56,10 @@
   )
 }
 
-<<<<<<< HEAD
 interface CommandDialogProps extends React.ComponentProps<typeof Dialog> {
   onKeyDown?: KeyboardEventHandler<HTMLDivElement>
   page?: number | string
-  visible: boolean
-=======
-interface CommandDialogProps extends React.ComponentProps<typeof Dialog_Shadcn_> {
-  onKeyDown?: KeyboardEventHandler<HTMLDivElement>
-  page?: number | string
   visible?: boolean
->>>>>>> d8394689
   setIsOpen: (open: boolean) => void
 }
 
@@ -89,13 +78,8 @@
   }, [page])
 
   return (
-<<<<<<< HEAD
     <Dialog {...props} open={props.visible || props.open}>
       <DialogContent
-=======
-    <Dialog_Shadcn_ {...props} open={props.visible || props.open}>
-      <DialogContent_Shadcn_
->>>>>>> d8394689
         onInteractOutside={(e) => {
           // Only hide menu when clicking outside, not focusing outside
           // Prevents Firefox dropdown issue that immediately closes menu after opening
@@ -128,13 +112,8 @@
             {children}
           </Command>
         </ErrorBoundary>
-<<<<<<< HEAD
       </DialogContent>
     </Dialog>
-=======
-      </DialogContent_Shadcn_>
-    </Dialog_Shadcn_>
->>>>>>> d8394689
   )
 }
 
