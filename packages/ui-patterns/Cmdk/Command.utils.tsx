--- conflicted
+++ resolved
@@ -81,7 +81,6 @@
         }}
         hideClose
         size={'xlarge'}
-<<<<<<< HEAD
         dialogOverlayProps={{
           className: cn('overflow-hidden flex data-closed:delay-100'),
         }}
@@ -96,9 +95,6 @@
           'md:data-[state=closed]:!slide-out-to-left-[0%] md:data-[state=closed]:!slide-out-to-top-[0%]',
           'md:data-[state=open]:!slide-in-from-left-[0%] md:data-[state=open]:!slide-in-from-top-[0%]'
         )}
-=======
-        className={cn('place-self-start mx-auto top-20')}
->>>>>>> 0d657df4
       >
         <ErrorBoundary FallbackComponent={CommandError}>
           <Command
