--- conflicted
+++ resolved
@@ -71,12 +71,7 @@
     handleDocsSearch: handleSearch,
     handleDocsSearchDebounced: debouncedSearch,
     resetSearch,
-<<<<<<< HEAD
-    // @ts-expect-error remove this after we remove @supabase/auth-helpers-react
-  } = useDocsSearch(supabaseClient)
-=======
   } = useDocsSearch()
->>>>>>> cfb18eb2
   const setIsOpen = useSetCommandMenuOpen()
   const setQuery = useSetQuery()
   const query = useQuery()
