'use client'

import { useBreakpoint } from 'common'
import { noop } from 'lodash'
import { Button } from 'ui'
import { PrivacySettings } from '../PrivacySettings'

interface ConsentToastProps {
  onAccept: () => void
  onOptOut: () => void
}

export const ConsentToast = ({ onAccept = noop, onOptOut = noop }: ConsentToastProps) => {
  const isMobile = useBreakpoint(639)

  return (
    <div className="py-1 flex flex-col gap-y-3 w-full">
      <div>
        <p className="text-sm text-foreground">
          We use cookies to collect data and improve our services.{' '}
          <a
            target="_blank"
            rel="noreferrer noopener"
            href="https://supabase.com/privacy#8-cookies-and-similar-technologies-used-on-our-european-services"
            className="hidden sm:inline underline underline-offset-2 decoration-foreground-lighter hover:decoration-foreground-light transition-all"
          >
            Learn more
          </a>{' '}
        </p>
        <div className="flex items-center justify-start gap-x-2 sm:hidden">
          <a
            target="_blank"
            rel="noreferrer noopener"
            href="https://supabase.com/privacy#8-cookies-and-similar-technologies-used-on-our-european-services"
            className="underline underline-offset-2 text-foreground-light hover:decoration-foreground-light transition-all"
          >
            Learn more
          </a>
          <span className="text-foreground-lighter text-xs">•</span>
          <PrivacySettings className="underline underline-offset-2 inline text-light">
            Privacy settings
          </PrivacySettings>
        </div>
      </div>

      <div className="flex items-center space-x-2">
        <Button
          type="default"
          onClick={onAccept}
          size={isMobile ? 'small' : 'tiny'}
          block={isMobile}
        >
          Accept
        </Button>
        <Button
          type={isMobile ? 'outline' : 'text'}
          onClick={onOptOut}
          size={isMobile ? 'small' : 'tiny'}
          block={isMobile}
        >
          Opt out
        </Button>
        <Button asChild type="text" className="hidden sm:block text-light hover:text-foreground">
          <PrivacySettings>Privacy settings</PrivacySettings>
        </Button>
      </div>
    </div>
  )
<<<<<<< HEAD
}

export const useConsent = () => {
  const { TELEMETRY_CONSENT, TELEMETRY_DATA } = LOCAL_STORAGE_KEYS
  const consentToastId = useRef<string | number>()
  const telemetryProps = useTelemetryProps()

  const initialValue = isBrowser ? localStorage?.getItem(TELEMETRY_CONSENT) : null
  const [consentValue, setConsentValue] = useState<string | null>(initialValue)

  const handleConsent = (value: 'true' | 'false') => {
    if (!isBrowser) return

    if (value === 'true') {
      const cookies = document.cookie.split(';')
      const telemetryCookie = cookies.find((cookie) => cookie.trim().startsWith(TELEMETRY_DATA))
      if (telemetryCookie) {
        try {
          const encodedData = telemetryCookie.split('=')[1]
          const telemetryData = JSON.parse(decodeURIComponent(encodedData))
          handlePageTelemetry(
            process.env.NEXT_PUBLIC_API_URL!,
            window.location.pathname,
            telemetryData
          )
          // remove the telemetry cookie
          document.cookie = `${TELEMETRY_DATA}=; expires=Thu, 01 Jan 1970 00:00:00 GMT; path=/`
        } catch (error) {
          console.error('Invalid telemetry data:', error)
        }
      } else {
        const telemetryData = {
          page_url: telemetryProps.page_url,
          page_title: typeof document !== 'undefined' ? document?.title : '',
          pathname: telemetryProps.pathname,
          ph: {
            referrer: typeof document !== 'undefined' ? document?.referrer : '',
            language: telemetryProps.language,
            search: telemetryProps.search,
            viewport_height: telemetryProps.viewport_height,
            viewport_width: telemetryProps.viewport_width,
            user_agent: navigator.userAgent,
          },
        }

        handlePageTelemetry(
          process.env.NEXT_PUBLIC_API_URL!,
          window.location.pathname,
          telemetryData
        )
      }
    } else {
      // remove the telemetry cookie
      document.cookie = `${TELEMETRY_DATA}=; expires=Thu, 01 Jan 1970 00:00:00 GMT; path=/`
    }

    setConsentValue(value)
    localStorage.setItem(TELEMETRY_CONSENT, value)

    if (consentToastId.current) {
      toast.dismiss(consentToastId.current)
    }
  }

  const triggerConsentToast = useCallback(() => {
    if (isBrowser && consentValue === null) {
      consentToastId.current = toast(
        <ConsentToast
          onAccept={() => handleConsent('true')}
          onOptOut={() => handleConsent('false')}
        />,
        {
          id: 'consent-toast',
          position: 'bottom-right',
          duration: Infinity,
          closeButton: false,
          dismissible: false,
          className: cn(
            '!w-screen !fixed !border-t !h-auto !left-0 !bottom-0 !top-auto !right-0 !rounded-none !max-w-none !bg-overlay !text',
            'sm:!w-full sm:!max-w-[356px] sm:!left-auto sm:!right-8 sm:!bottom-8 sm:!rounded-lg sm:border'
          ),
        }
      )
    }
  }, [])

  useEffect(() => {
    const handleSetLocalStorage = () => {
      if (localStorage?.getItem(TELEMETRY_CONSENT)) toast.dismiss(consentToastId.current)
    }

    if (isBrowser) {
      window.addEventListener('storage', handleSetLocalStorage)
      return window.removeEventListener('storage', () => null)
    }
  }, [])

  useEffect(() => {
    setTimeout(() => {
      consentValue === null && triggerConsentToast()
    }, 300)
  }, [consentValue])

  return {
    consentValue,
    hasAcceptedConsent: consentValue === 'true',
    triggerConsentToast,
  }
}

export { useConsentValue } from './useConsentValue'
=======
}
>>>>>>> c0c3710b
<|MERGE_RESOLUTION|>--- conflicted
+++ resolved
@@ -66,118 +66,4 @@
       </div>
     </div>
   )
-<<<<<<< HEAD
-}
-
-export const useConsent = () => {
-  const { TELEMETRY_CONSENT, TELEMETRY_DATA } = LOCAL_STORAGE_KEYS
-  const consentToastId = useRef<string | number>()
-  const telemetryProps = useTelemetryProps()
-
-  const initialValue = isBrowser ? localStorage?.getItem(TELEMETRY_CONSENT) : null
-  const [consentValue, setConsentValue] = useState<string | null>(initialValue)
-
-  const handleConsent = (value: 'true' | 'false') => {
-    if (!isBrowser) return
-
-    if (value === 'true') {
-      const cookies = document.cookie.split(';')
-      const telemetryCookie = cookies.find((cookie) => cookie.trim().startsWith(TELEMETRY_DATA))
-      if (telemetryCookie) {
-        try {
-          const encodedData = telemetryCookie.split('=')[1]
-          const telemetryData = JSON.parse(decodeURIComponent(encodedData))
-          handlePageTelemetry(
-            process.env.NEXT_PUBLIC_API_URL!,
-            window.location.pathname,
-            telemetryData
-          )
-          // remove the telemetry cookie
-          document.cookie = `${TELEMETRY_DATA}=; expires=Thu, 01 Jan 1970 00:00:00 GMT; path=/`
-        } catch (error) {
-          console.error('Invalid telemetry data:', error)
-        }
-      } else {
-        const telemetryData = {
-          page_url: telemetryProps.page_url,
-          page_title: typeof document !== 'undefined' ? document?.title : '',
-          pathname: telemetryProps.pathname,
-          ph: {
-            referrer: typeof document !== 'undefined' ? document?.referrer : '',
-            language: telemetryProps.language,
-            search: telemetryProps.search,
-            viewport_height: telemetryProps.viewport_height,
-            viewport_width: telemetryProps.viewport_width,
-            user_agent: navigator.userAgent,
-          },
-        }
-
-        handlePageTelemetry(
-          process.env.NEXT_PUBLIC_API_URL!,
-          window.location.pathname,
-          telemetryData
-        )
-      }
-    } else {
-      // remove the telemetry cookie
-      document.cookie = `${TELEMETRY_DATA}=; expires=Thu, 01 Jan 1970 00:00:00 GMT; path=/`
-    }
-
-    setConsentValue(value)
-    localStorage.setItem(TELEMETRY_CONSENT, value)
-
-    if (consentToastId.current) {
-      toast.dismiss(consentToastId.current)
-    }
-  }
-
-  const triggerConsentToast = useCallback(() => {
-    if (isBrowser && consentValue === null) {
-      consentToastId.current = toast(
-        <ConsentToast
-          onAccept={() => handleConsent('true')}
-          onOptOut={() => handleConsent('false')}
-        />,
-        {
-          id: 'consent-toast',
-          position: 'bottom-right',
-          duration: Infinity,
-          closeButton: false,
-          dismissible: false,
-          className: cn(
-            '!w-screen !fixed !border-t !h-auto !left-0 !bottom-0 !top-auto !right-0 !rounded-none !max-w-none !bg-overlay !text',
-            'sm:!w-full sm:!max-w-[356px] sm:!left-auto sm:!right-8 sm:!bottom-8 sm:!rounded-lg sm:border'
-          ),
-        }
-      )
-    }
-  }, [])
-
-  useEffect(() => {
-    const handleSetLocalStorage = () => {
-      if (localStorage?.getItem(TELEMETRY_CONSENT)) toast.dismiss(consentToastId.current)
-    }
-
-    if (isBrowser) {
-      window.addEventListener('storage', handleSetLocalStorage)
-      return window.removeEventListener('storage', () => null)
-    }
-  }, [])
-
-  useEffect(() => {
-    setTimeout(() => {
-      consentValue === null && triggerConsentToast()
-    }, 300)
-  }, [consentValue])
-
-  return {
-    consentValue,
-    hasAcceptedConsent: consentValue === 'true',
-    triggerConsentToast,
-  }
-}
-
-export { useConsentValue } from './useConsentValue'
-=======
-}
->>>>>>> c0c3710b
+}