--- conflicted
+++ resolved
@@ -10,7 +10,6 @@
 import { noop } from 'lodash'
 import Link from 'next/link'
 import { useCallback, useEffect, useRef, useState } from 'react'
-import { useTimeout } from 'react-use'
 import { toast } from 'sonner'
 import { Button } from 'ui'
 
@@ -82,10 +81,8 @@
       handlePageTelemetry(process.env.NEXT_PUBLIC_API_URL!, location.pathname, telemetryProps)
   }
 
-<<<<<<< HEAD
   const triggerConsentToast = useCallback(() => {
     if (isBrowser && consentValue === null) {
-      console.log('trigger')
       consentToastId.current = toast(
         <ConsentToast
           onAccept={() => handleConsent('true')}
@@ -98,34 +95,6 @@
           closeButton: true,
         }
       )
-=======
-  useEffect(() => {
-    const handleSetLocalStorage = () => {
-      if (localStorage?.getItem(TELEMETRY_CONSENT)) toast.dismiss(consentToastId.current)
-    }
-
-    window.addEventListener('storage', handleSetLocalStorage)
-    return window.removeEventListener('storage', () => null)
-  }, [])
-
-  useEffect(() => {
-    if (isClient && consentValue === null) {
-      setTimeout(() => {
-        consentToastId.current = toast(
-          <ConsentToast
-            onAccept={() => handleConsent('true')}
-            onOptOut={() => handleConsent('false')}
-          />,
-          {
-            id: 'consent-toast',
-            position: 'bottom-right',
-            duration: Infinity,
-            className:
-              '!w-screen !-m-4 !border-t !rounded-none !max-w-none !bg-overlay !text sm:!m-0 sm:!rounded-lg sm:!w-auto sm:!max-w-[400px] sm:border',
-          }
-        )
-      }, 300)
->>>>>>> 8c6d0f18
     }
   }, [])
 
