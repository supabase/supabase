--- conflicted
+++ resolved
@@ -32,17 +32,11 @@
     "valtio": "*"
   },
   "devDependencies": {
-<<<<<<< HEAD
-    "@testing-library/react": "^15.0.1",
-    "@testing-library/jest-dom": "^6.4.2",
-    "@testing-library/react": "^15.0.1",
-    "@testing-library/user-event": "^14.5.2",
-=======
     "@supabase/auth-helpers-react": "^0.4.2",
     "@testing-library/dom": "^10.1.0",
+    "@testing-library/jest-dom": "^6.4.2",
     "@testing-library/react": "^16.0.0",
     "@testing-library/user-event": "^13.5.0",
->>>>>>> e45c1b90
     "@types/common-tags": "^1.8.4",
     "@types/lodash": "^4.17.5",
     "@types/react": "^18.3.3",
