{
  "name": "api-types",
  "version": "0.0.0",
  "description": "Types shared between Supabase apps and packages",
  "main": "./index.ts",
  "types": "./index.ts",
  "scripts": {
<<<<<<< HEAD
    "clean": "rimraf node_modules",
    "codegen": "openapi-typescript http://localhost:8080/api.json -o types/api.d.ts --alphabetize && prettier --write types/api.d.ts"
=======
    "codegen": "openapi-typescript http://localhost:8080/api-json -o types/api.d.ts --alphabetize && prettier --write types/api.d.ts"
>>>>>>> a8b99303
  },
  "author": "",
  "license": "MIT",
  "devDependencies": {
    "openapi-typescript": "^6.7.4"
  }
}<|MERGE_RESOLUTION|>--- conflicted
+++ resolved
@@ -5,12 +5,8 @@
   "main": "./index.ts",
   "types": "./index.ts",
   "scripts": {
-<<<<<<< HEAD
     "clean": "rimraf node_modules",
-    "codegen": "openapi-typescript http://localhost:8080/api.json -o types/api.d.ts --alphabetize && prettier --write types/api.d.ts"
-=======
     "codegen": "openapi-typescript http://localhost:8080/api-json -o types/api.d.ts --alphabetize && prettier --write types/api.d.ts"
->>>>>>> a8b99303
   },
   "author": "",
   "license": "MIT",
