{
  "name": "@supabase/pg-meta",
  "version": "0.0.0",
  "license": "MIT",
  "author": "Supabase",
  "main": "./src/index.ts",
  "repository": "supabase/supabase",
  "scripts": {
    "preinstall": "npx only-allow pnpm",
    "clean": "rimraf node_modules",
    "test": "run-s db:clean db:run test:run db:clean",
    "db:clean": "cd test/db && docker compose down",
    "db:run": "cd test/db && docker compose up --detach --wait",
<<<<<<< HEAD
    "test:run": "vitest run --coverage"
=======
    "test:run": "vitest run",
    "test:update": "vitest run --update"
>>>>>>> dc40ef27
  },
  "dependencies": {
    "zod": "^3.22.4"
  },
  "devDependencies": {
    "@types/pg": "^8.11.11",
    "@vitest/coverage-v8": "2.1.8",
    "npm-run-all": "^4.1.5",
    "pg": "^8.13.1",
    "postgres-array": "^3.0.2",
    "typescript": "~5.5.0",
    "vitest": "^3.0.0"
  }
}<|MERGE_RESOLUTION|>--- conflicted
+++ resolved
@@ -11,12 +11,8 @@
     "test": "run-s db:clean db:run test:run db:clean",
     "db:clean": "cd test/db && docker compose down",
     "db:run": "cd test/db && docker compose up --detach --wait",
-<<<<<<< HEAD
-    "test:run": "vitest run --coverage"
-=======
-    "test:run": "vitest run",
+    "test:run": "vitest run --coverage",
     "test:update": "vitest run --update"
->>>>>>> dc40ef27
   },
   "dependencies": {
     "zod": "^3.22.4"
