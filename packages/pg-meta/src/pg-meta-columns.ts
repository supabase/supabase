--- conflicted
+++ resolved
@@ -26,11 +26,7 @@
 })
 
 export const pgColumnArrayZod = z.array(pgColumnZod)
-<<<<<<< HEAD
-export const pgColumnOptionalZod = z.optional(pgColumnZod)
-=======
 const pgColumnOptionalZod = z.optional(pgColumnZod)
->>>>>>> 0a939348
 
 export type PGColumn = z.infer<typeof pgColumnZod>
 
