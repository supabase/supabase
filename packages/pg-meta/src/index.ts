--- conflicted
+++ resolved
@@ -4,9 +4,7 @@
 import * as tables from './pg-meta-tables'
 import * as functions from './pg-meta-functions'
 import tablePrivileges from './pg-meta-table-privileges'
-<<<<<<< HEAD
 import extensions from './pg-meta-extensions'
-=======
 import config from './pg-meta-config'
 import materializedViews from './pg-meta-materialized-views'
 import foreignTables from './pg-meta-foreign-tables'
@@ -17,7 +15,6 @@
 import version from './pg-meta-version'
 import indexes from './pg-meta-indexes'
 import columnPrivileges from './pg-meta-column-privileges'
->>>>>>> b79da1e5
 
 export default {
   roles,
@@ -26,9 +23,7 @@
   tables,
   functions,
   tablePrivileges,
-<<<<<<< HEAD
   extensions,
-=======
   config,
   materializedViews,
   foreignTables,
@@ -39,5 +34,4 @@
   version,
   indexes,
   columnPrivileges,
->>>>>>> b79da1e5
 }