--- conflicted
+++ resolved
@@ -4,9 +4,7 @@
 import * as tables from './pg-meta-tables'
 import * as functions from './pg-meta-functions'
 import tablePrivileges from './pg-meta-table-privileges'
-<<<<<<< HEAD
 import config from './pg-meta-config'
-=======
 import materializedViews from './pg-meta-materialized-views'
 import foreignTables from './pg-meta-foreign-tables'
 import views from './pg-meta-views'
@@ -16,7 +14,6 @@
 import version from './pg-meta-version'
 import indexes from './pg-meta-indexes'
 import columnPrivileges from './pg-meta-column-privileges'
->>>>>>> b5b9f975
 
 export default {
   roles,
@@ -25,9 +22,7 @@
   tables,
   functions,
   tablePrivileges,
-<<<<<<< HEAD
   config,
-=======
   materializedViews,
   foreignTables,
   views,
@@ -37,5 +32,4 @@
   version,
   indexes,
   columnPrivileges,
->>>>>>> b5b9f975
 }