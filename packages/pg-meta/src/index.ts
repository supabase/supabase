import roles from './pg-meta-roles'
import columns from './pg-meta-columns'
import schemas from './pg-meta-schemas'
import * as tables from './pg-meta-tables'
import * as functions from './pg-meta-functions'
import tablePrivileges from './pg-meta-table-privileges'
<<<<<<< HEAD
import publications from './pg-meta-publications'
=======
import extensions from './pg-meta-extensions'
import config from './pg-meta-config'
import materializedViews from './pg-meta-materialized-views'
import foreignTables from './pg-meta-foreign-tables'
import views from './pg-meta-views'
>>>>>>> d24df14a
import policies from './pg-meta-policies'
import triggers from './pg-meta-triggers'
import types from './pg-meta-types'
import version from './pg-meta-version'
import indexes from './pg-meta-indexes'
import columnPrivileges from './pg-meta-column-privileges'

export default {
  roles,
  columns,
  schemas,
  tables,
  functions,
  tablePrivileges,
<<<<<<< HEAD
  publications,
=======
  extensions,
  config,
  materializedViews,
  foreignTables,
  views,
>>>>>>> d24df14a
  policies,
  triggers,
  types,
  version,
  indexes,
  columnPrivileges,
}<|MERGE_RESOLUTION|>--- conflicted
+++ resolved
@@ -4,15 +4,12 @@
 import * as tables from './pg-meta-tables'
 import * as functions from './pg-meta-functions'
 import tablePrivileges from './pg-meta-table-privileges'
-<<<<<<< HEAD
 import publications from './pg-meta-publications'
-=======
 import extensions from './pg-meta-extensions'
 import config from './pg-meta-config'
 import materializedViews from './pg-meta-materialized-views'
 import foreignTables from './pg-meta-foreign-tables'
 import views from './pg-meta-views'
->>>>>>> d24df14a
 import policies from './pg-meta-policies'
 import triggers from './pg-meta-triggers'
 import types from './pg-meta-types'
@@ -27,15 +24,12 @@
   tables,
   functions,
   tablePrivileges,
-<<<<<<< HEAD
   publications,
-=======
   extensions,
   config,
   materializedViews,
   foreignTables,
   views,
->>>>>>> d24df14a
   policies,
   triggers,
   types,
