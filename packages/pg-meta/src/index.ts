import roles from './pg-meta-roles'
import schemas from './pg-meta-schemas'
import * as functions from './pg-meta-functions'
import tablePrivileges from './pg-meta-table-privileges'
<<<<<<< HEAD
import types from './pg-meta-types'
=======
import version from './pg-meta-version'
import indexes from './pg-meta-indexes'
import columnPrivileges from './pg-meta-column-privileges'
>>>>>>> 585669a0

export default {
  roles,
  schemas,
  functions,
  tablePrivileges,
<<<<<<< HEAD
  types,
=======
  version,
  indexes,
  columnPrivileges,
>>>>>>> 585669a0
}<|MERGE_RESOLUTION|>--- conflicted
+++ resolved
@@ -2,24 +2,18 @@
 import schemas from './pg-meta-schemas'
 import * as functions from './pg-meta-functions'
 import tablePrivileges from './pg-meta-table-privileges'
-<<<<<<< HEAD
 import types from './pg-meta-types'
-=======
 import version from './pg-meta-version'
 import indexes from './pg-meta-indexes'
 import columnPrivileges from './pg-meta-column-privileges'
->>>>>>> 585669a0
 
 export default {
   roles,
   schemas,
   functions,
   tablePrivileges,
-<<<<<<< HEAD
   types,
-=======
   version,
   indexes,
   columnPrivileges,
->>>>>>> 585669a0
 }