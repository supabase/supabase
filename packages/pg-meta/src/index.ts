--- conflicted
+++ resolved
@@ -1,19 +1,16 @@
 import roles from './pg-meta-roles'
 import columns from './pg-meta-columns'
 import schemas from './pg-meta-schemas'
-<<<<<<< HEAD
 import * as tables from './pg-meta-tables'
 import * as functions from './pg-meta-functions'
 import tablePrivileges from './pg-meta-table-privileges'
 import materializedViews from './pg-meta-materialized-views'
 import foreignTables from './pg-meta-foreign-tables'
 import views from './pg-meta-views'
-=======
 import tables from './pg-meta-tables'
 import * as functions from './pg-meta-functions'
 import tablePrivileges from './pg-meta-table-privileges'
 import foreignTables from './pg-meta-foreign-tables'
->>>>>>> 0a939348
 import policies from './pg-meta-policies'
 import triggers from './pg-meta-triggers'
 import types from './pg-meta-types'
@@ -28,13 +25,10 @@
   tables,
   functions,
   tablePrivileges,
-<<<<<<< HEAD
   materializedViews,
   foreignTables,
   views,
-=======
   foreignTables,
->>>>>>> 0a939348
   policies,
   triggers,
   types,
