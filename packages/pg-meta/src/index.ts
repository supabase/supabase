import roles from './pg-meta-roles'
import columns from './pg-meta-columns'
import schemas from './pg-meta-schemas'
import * as functions from './pg-meta-functions'
import tablePrivileges from './pg-meta-table-privileges'
<<<<<<< HEAD
import foreignTables from './pg-meta-foreign-tables'
=======
import policies from './pg-meta-policies'
import triggers from './pg-meta-triggers'
import types from './pg-meta-types'
import version from './pg-meta-version'
import indexes from './pg-meta-indexes'
import columnPrivileges from './pg-meta-column-privileges'
>>>>>>> 43e30192

export default {
  roles,
  columns,
  schemas,
  functions,
  tablePrivileges,
<<<<<<< HEAD
  foreignTables,
=======
  policies,
  triggers,
  types,
  version,
  indexes,
  columnPrivileges,
>>>>>>> 43e30192
}<|MERGE_RESOLUTION|>--- conflicted
+++ resolved
@@ -3,16 +3,13 @@
 import schemas from './pg-meta-schemas'
 import * as functions from './pg-meta-functions'
 import tablePrivileges from './pg-meta-table-privileges'
-<<<<<<< HEAD
 import foreignTables from './pg-meta-foreign-tables'
-=======
 import policies from './pg-meta-policies'
 import triggers from './pg-meta-triggers'
 import types from './pg-meta-types'
 import version from './pg-meta-version'
 import indexes from './pg-meta-indexes'
 import columnPrivileges from './pg-meta-column-privileges'
->>>>>>> 43e30192
 
 export default {
   roles,
@@ -20,14 +17,11 @@
   schemas,
   functions,
   tablePrivileges,
-<<<<<<< HEAD
   foreignTables,
-=======
   policies,
   triggers,
   types,
   version,
   indexes,
   columnPrivileges,
->>>>>>> 43e30192
 }