import roles from './pg-meta-roles'
import schemas from './pg-meta-schemas'
import * as functions from './pg-meta-functions'
import tablePrivileges from './pg-meta-table-privileges'
<<<<<<< HEAD
import triggers from './pg-meta-triggers'
=======
import types from './pg-meta-types'
import version from './pg-meta-version'
import indexes from './pg-meta-indexes'
import columnPrivileges from './pg-meta-column-privileges'
>>>>>>> ffddcab9

export default {
  roles,
  schemas,
  functions,
  tablePrivileges,
<<<<<<< HEAD
  triggers,
=======
  types,
  version,
  indexes,
  columnPrivileges,
>>>>>>> ffddcab9
}<|MERGE_RESOLUTION|>--- conflicted
+++ resolved
@@ -2,26 +2,20 @@
 import schemas from './pg-meta-schemas'
 import * as functions from './pg-meta-functions'
 import tablePrivileges from './pg-meta-table-privileges'
-<<<<<<< HEAD
 import triggers from './pg-meta-triggers'
-=======
 import types from './pg-meta-types'
 import version from './pg-meta-version'
 import indexes from './pg-meta-indexes'
 import columnPrivileges from './pg-meta-column-privileges'
->>>>>>> ffddcab9
 
 export default {
   roles,
   schemas,
   functions,
   tablePrivileges,
-<<<<<<< HEAD
   triggers,
-=======
   types,
   version,
   indexes,
   columnPrivileges,
->>>>>>> ffddcab9
 }