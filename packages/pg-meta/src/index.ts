import roles from './pg-meta-roles'
import schemas from './pg-meta-schemas'
import * as functions from './pg-meta-functions'
import tablePrivileges from './pg-meta-table-privileges'
<<<<<<< HEAD
import version from './pg-meta-version'
=======
import indexes from './pg-meta-indexes'
import columnPrivileges from './pg-meta-column-privileges'
>>>>>>> 135e1759

export default {
  roles,
  schemas,
  functions,
  tablePrivileges,
<<<<<<< HEAD
  version,
=======
  indexes,
  columnPrivileges,
>>>>>>> 135e1759
}<|MERGE_RESOLUTION|>--- conflicted
+++ resolved
@@ -2,22 +2,16 @@
 import schemas from './pg-meta-schemas'
 import * as functions from './pg-meta-functions'
 import tablePrivileges from './pg-meta-table-privileges'
-<<<<<<< HEAD
 import version from './pg-meta-version'
-=======
 import indexes from './pg-meta-indexes'
 import columnPrivileges from './pg-meta-column-privileges'
->>>>>>> 135e1759
 
 export default {
   roles,
   schemas,
   functions,
   tablePrivileges,
-<<<<<<< HEAD
   version,
-=======
   indexes,
   columnPrivileges,
->>>>>>> 135e1759
 }