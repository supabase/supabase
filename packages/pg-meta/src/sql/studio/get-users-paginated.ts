import { stringRange, prefixToUUID } from './get-users-common'
import { OptimizedSearchColumns } from './get-users-types'

interface getPaginatedUsersSQLProps {
  page?: number
  verified?: 'verified' | 'unverified' | 'anonymous'
  keywords?: string
  providers?: string[]
  sort: string
  order: 'asc' | 'desc'
  limit?: number

  /** If set, uses fast queries but these don't allow any sorting so the above parameters are completely ignored. */
  column?: OptimizedSearchColumns
  startAt?: string
}

const DEFAULT_LIMIT = 50

<<<<<<< HEAD
=======
function prefixToUUID(prefix: string, max: boolean) {
  const mapped = '00000000-0000-0000-0000-000000000000'
    .split('')
    .map((c, i) => (c === '-' ? c : prefix[i] ?? c))

  if (prefix.length >= mapped.length) {
    return mapped.join('')
  }

  if (prefix.length && prefix.length < 15) {
    mapped[14] = '4'
  }

  if (prefix.length && prefix.length < 20) {
    mapped[19] = max ? 'b' : '8'
  }

  if (max) {
    for (let i = prefix.length; i < mapped.length; i += 1) {
      if (mapped[i] === '0') {
        mapped[i] = 'f'
      }
    }
  }

  return mapped.join('')
}

function stringRange(prefix: string): [string, string | undefined] {
  if (!prefix) {
    return [prefix, undefined]
  }

  const lastCharCode = prefix.charCodeAt(prefix.length - 1)
  const TILDE_CHAR_CODE = 126 // '~'
  const Z_CHAR_CODE = 122 // 'z'

  // 'z' (122): append '~' to avoid PostgreSQL collation issues with '{'
  if (lastCharCode === Z_CHAR_CODE) {
    return [prefix, prefix + '~']
  }

  // '~' (126) or beyond: append space since we can't increment further
  if (lastCharCode >= TILDE_CHAR_CODE) {
    return [prefix, prefix + ' ']
  }

  // All other characters: increment the last character
  const upperBound = prefix.substring(0, prefix.length - 1) + String.fromCharCode(lastCharCode + 1)
  return [prefix, upperBound]
}

>>>>>>> 0a8fd279
export const getPaginatedUsersSQL = ({
  page = 0,
  verified,
  keywords,
  providers,
  sort,
  order,
  limit = DEFAULT_LIMIT,

  column,
  startAt,
}: getPaginatedUsersSQLProps) => {
  // IMPORTANT: DO NOT CHANGE THESE QUERIES EVEN IN THE SLIGHTEST WITHOUT CONSULTING WITH AUTH TEAM.
  const offset = page * limit
  const hasValidKeywords = keywords && keywords !== ''

  const conditions: string[] = []

  if (hasValidKeywords) {
    // [Joshen] Escape single quotes properly
    const formattedKeywords = keywords.replaceAll("'", "''")
    conditions.push(
      `id::text like '%${formattedKeywords}%' or email like '%${formattedKeywords}%' or phone like '%${formattedKeywords}%' or raw_user_meta_data->>'full_name' ilike '%${formattedKeywords}%' or raw_user_meta_data->>'first_name' ilike '%${formattedKeywords}%' or raw_user_meta_data->>'last_name' ilike '%${formattedKeywords}%' or raw_user_meta_data->>'display_name' ilike '%${formattedKeywords}%'`
    )
  }

  if (verified === 'verified') {
    conditions.push(`email_confirmed_at IS NOT NULL or phone_confirmed_at IS NOT NULL`)
  } else if (verified === 'anonymous') {
    conditions.push(`is_anonymous is true`)
  } else if (verified === 'unverified') {
    conditions.push(`email_confirmed_at IS NULL AND phone_confirmed_at IS NULL`)
  }

  if (providers && providers.length > 0) {
    // [Joshen] This is arguarbly not fully optimized, but at the same time not commonly used
    // JFYI in case we do eventually run into performance issues here when filtering for SAML provider
    if (providers.includes('saml 2.0')) {
      conditions.push(
        `(select jsonb_agg(case when value ~ '^sso' then 'sso' else value end) from jsonb_array_elements_text((raw_app_meta_data ->> 'providers')::jsonb)) ?| array[${providers.map((p) => (p === 'saml 2.0' ? `'sso'` : `'${p}'`)).join(', ')}]`.trim()
      )
    } else {
      conditions.push(
        `(raw_app_meta_data->>'providers')::jsonb ?| array[${providers.map((p) => `'${p}'`).join(', ')}]`
      )
    }
  }

  const combinedConditions = conditions.map((x) => `(${x})`).join(' and ')
  const sortOn = sort ?? 'created_at'
  const sortOrder = order ?? 'desc'

  let whereStatement = `${conditions.length > 0 ? ` where ${combinedConditions}` : ''}
    order by
      "${sortOn}" ${sortOrder} nulls last
    limit
      ${limit}
    offset
      ${offset}
  `

  // DON'T TOUCH THESE QUERIES. ONE CHARACTER OFF AND DISASTER.
  const firstOperator = startAt ? '>' : '>='

  if (column === 'email') {
    const range = stringRange(keywords ?? '')

    whereStatement = `where lower(email) ${firstOperator} '${startAt ? startAt : range[0]}' ${range[1] ? `and lower(email) < '${range[1]}'` : ''} and instance_id = '00000000-0000-0000-0000-000000000000'::uuid order by instance_id, lower(email) asc limit ${limit}`
  } else if (column === 'phone') {
    const range = stringRange(keywords ?? '')
    whereStatement = `where phone ${firstOperator} '${startAt ? startAt : range[0]}' ${range[1] ? `and phone < '${range[1]}'` : ''} order by phone asc limit ${limit}`
  } else if (column === 'id') {
    const isMatchingUUIDValue = prefixToUUID(keywords ?? '', false) === keywords
    if (isMatchingUUIDValue) {
      whereStatement = `where id = '${keywords}' order by id asc limit ${limit}`
    } else {
      whereStatement = `where id ${firstOperator} '${startAt ? startAt : prefixToUUID(keywords ?? '', false)}' and id < '${prefixToUUID(keywords ?? '', true)}' order by id asc limit ${limit}`
    }
  }

  let usersData = `
    select
      auth.users.id,
      auth.users.email,
      auth.users.banned_until,
      auth.users.created_at,
      auth.users.confirmed_at,
      auth.users.confirmation_sent_at,
      auth.users.is_anonymous,
      auth.users.is_sso_user,
      auth.users.invited_at,
      auth.users.last_sign_in_at,
      auth.users.phone,
      auth.users.raw_app_meta_data,
      auth.users.raw_user_meta_data,
      auth.users.updated_at
    from
      auth.users
    ${whereStatement}`

  let usersQuery = `
with
  users_data as (${usersData})
select
  *,
  coalesce(
    (
      select
        array_agg(distinct i.provider)
      from
        auth.identities i
      where
        i.user_id = users_data.id
    ),
    '{}'::text[]
  ) as providers
from
  users_data;
  `.trim()

  return usersQuery
}<|MERGE_RESOLUTION|>--- conflicted
+++ resolved
@@ -1,4 +1,4 @@
-import { stringRange, prefixToUUID } from './get-users-common'
+import { prefixToUUID, stringRange } from './get-users-common'
 import { OptimizedSearchColumns } from './get-users-types'
 
 interface getPaginatedUsersSQLProps {
@@ -17,61 +17,6 @@
 
 const DEFAULT_LIMIT = 50
 
-<<<<<<< HEAD
-=======
-function prefixToUUID(prefix: string, max: boolean) {
-  const mapped = '00000000-0000-0000-0000-000000000000'
-    .split('')
-    .map((c, i) => (c === '-' ? c : prefix[i] ?? c))
-
-  if (prefix.length >= mapped.length) {
-    return mapped.join('')
-  }
-
-  if (prefix.length && prefix.length < 15) {
-    mapped[14] = '4'
-  }
-
-  if (prefix.length && prefix.length < 20) {
-    mapped[19] = max ? 'b' : '8'
-  }
-
-  if (max) {
-    for (let i = prefix.length; i < mapped.length; i += 1) {
-      if (mapped[i] === '0') {
-        mapped[i] = 'f'
-      }
-    }
-  }
-
-  return mapped.join('')
-}
-
-function stringRange(prefix: string): [string, string | undefined] {
-  if (!prefix) {
-    return [prefix, undefined]
-  }
-
-  const lastCharCode = prefix.charCodeAt(prefix.length - 1)
-  const TILDE_CHAR_CODE = 126 // '~'
-  const Z_CHAR_CODE = 122 // 'z'
-
-  // 'z' (122): append '~' to avoid PostgreSQL collation issues with '{'
-  if (lastCharCode === Z_CHAR_CODE) {
-    return [prefix, prefix + '~']
-  }
-
-  // '~' (126) or beyond: append space since we can't increment further
-  if (lastCharCode >= TILDE_CHAR_CODE) {
-    return [prefix, prefix + ' ']
-  }
-
-  // All other characters: increment the last character
-  const upperBound = prefix.substring(0, prefix.length - 1) + String.fromCharCode(lastCharCode + 1)
-  return [prefix, upperBound]
-}
-
->>>>>>> 0a8fd279
 export const getPaginatedUsersSQL = ({
   page = 0,
   verified,
