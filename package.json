{
  "name": "supabase",
  "description": "The open source Firebase alternative.",
  "version": "0.0.0",
  "author": "Supabase, Inc.",
  "license": "Apache-2.0",
  "private": true,
  "workspaces": [
    "apps/www",
    "apps/docs",
    "studio",
    "tests",
    "packages/*"
  ],
  "scripts": {
    "build": "turbo run build",
    "build:studio": "turbo run build --filter=studio",
    "dev": "turbo run dev --parallel",
    "dev:reference": "turbo run dev --filter=reference --parallel",
    "dev:studio": "turbo run dev --filter=studio --parallel",
    "dev:docs": "turbo run dev --filter=docs --parallel",
    "dev:www": "turbo run dev --filter=www --parallel",
    "lint": "turbo run lint",
<<<<<<< HEAD
    "type-check": "turbo --continue type-check",
    "format": "prettier --write \"apps/**/*.{js,jsx,ts,tsx,css,md,json}\"",
=======
    "format": "prettier --write \"{apps,studio}/**/*.{js,jsx,ts,tsx,css,md,mdx,json}\"",
>>>>>>> 522a921f
    "docker:dev": "cd docker && docker compose -f docker-compose.yml -f ./dev/docker-compose.dev.yml up --renew-anon-volumes",
    "docker:up": "cd docker && docker compose up",
    "docker:down": "cd docker && docker compose -f docker-compose.yml -f ./dev/docker-compose.dev.yml down --remove-orphans",
    "docker:remove": "cd docker && docker compose -f docker-compose.yml -f ./dev/docker-compose.dev.yml rm -vfs",
    "test:docs": "turbo run test --filter=docs",
    "test:ui": "turbo run test --filter=ui",
    "test:studio": "turbo run test --filter=studio",
    "perf:kong": "ab -t 5 -c 20 -T application/json http://localhost:8000/",
    "perf:meta": "ab -t 5 -c 20 -T application/json http://localhost:5555/tables",
    "generate:types": "supabase gen types typescript --local > ./supabase/functions/common/database-types.ts"
  },
  "overrides": {
    "@code-hike/mdx": {
      "@code-hike/lighter": "^0.6.7"
    }
  },
  "devDependencies": {
    "eslint": "^8.41.0",
    "eslint-config-custom": "*",
    "prettier": "^2.8.8",
    "prettier-plugin-sql-cst": "^0.5.0",
    "supabase": "^1.45.2",
    "turbo": "^1.10.13"
  },
  "repository": {
    "type": "git",
    "url": "git+https://github.com/supabase/supabase.git"
  },
  "engines": {
    "npm": ">=9.0.0 <10.0.0",
    "node": ">=18.0.0 <19.0.0"
  },
  "keywords": [
    "postgres",
    "firebase",
    "storage",
    "functions",
    "database",
    "auth"
  ],
  "volta": {
    "node": "18.17.1"
  },
  "dependencies": {
    "next-themes": "^0.2.1"
  }
}<|MERGE_RESOLUTION|>--- conflicted
+++ resolved
@@ -21,12 +21,8 @@
     "dev:docs": "turbo run dev --filter=docs --parallel",
     "dev:www": "turbo run dev --filter=www --parallel",
     "lint": "turbo run lint",
-<<<<<<< HEAD
     "type-check": "turbo --continue type-check",
-    "format": "prettier --write \"apps/**/*.{js,jsx,ts,tsx,css,md,json}\"",
-=======
     "format": "prettier --write \"{apps,studio}/**/*.{js,jsx,ts,tsx,css,md,mdx,json}\"",
->>>>>>> 522a921f
     "docker:dev": "cd docker && docker compose -f docker-compose.yml -f ./dev/docker-compose.dev.yml up --renew-anon-volumes",
     "docker:up": "cd docker && docker compose up",
     "docker:down": "cd docker && docker compose -f docker-compose.yml -f ./dev/docker-compose.dev.yml down --remove-orphans",
