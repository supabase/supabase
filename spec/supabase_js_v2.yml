--- conflicted
+++ resolved
@@ -3565,11 +3565,7 @@
           const { data, error } = await supabase
             .from('countries')
             .select()
-<<<<<<< HEAD
             .eq('name', null)
-=======
-            .ilike('name', '%alba%')
->>>>>>> 784f9899
           ```
         data:
           sql: |
