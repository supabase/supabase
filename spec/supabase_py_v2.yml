openref: 0.1

info:
  id: reference/supabase-py
  title: Supabase Python Client
  description: |

    Supabase Python(Community).

  definition: ../../spec/enrichments/tsdoc_v2/combined.json
  specUrl: https://github.com/supabase/supabase/edit/master/spec/supabase_py_v2.yml
  slugPrefix: '/'
  libraries:
    - name: 'Python'
      id: 'py'
      version: '0.0.1'

functions:
  - id: initializing
    description: |
      You can initialize a new Supabase client using the `create_client()` method.

      The Supabase client is your entrypoint to the rest of the Supabase functionality
      and is the easiest way to interact with everything we offer within the Supabase ecosystem.

    examples:
      - id: create-client
        name: create_client()
        code: |
          ```
          import os
          from supabase import create_client, Client

          url: str = os.environ.get("SUPABASE_URL")
          key: str = os.environ.get("SUPABASE_KEY")
          supabase: Client = create_client(url, key)
          ```
      - id: with-timeout-option
        name: With timeout option
        code: |
          ```
          import os
          from supabase import create_client, Client

          url: str = os.environ.get("SUPABASE_URL")
          key: str = os.environ.get("SUPABASE_KEY")
          supabase: Client = create_client(url, key, options={'timeout': 10})
          ```

  - id: sign-up
    title: 'sign_up()'
    notes: |
      - By default, the user needs to verify their email address before logging in. To turn this off, disable **Confirm email** in [your project](https://supabase.com/dashboard/project/_/auth/providers).
      - **Confirm email** determines if users need to confirm their email address after signing up.
        - If **Confirm email** is enabled, a `user` is returned but `session` is null.
        - If **Confirm email** is disabled, both a `user` and a `session` are returned.
      - By default, when the user confirms their email address, they are redirected to the [`SITE_URL`](https://supabase.com/docs/reference/auth/config#site_url). You can modify your `SITE_URL` or add additional redirect URLs in [your project](https://supabase.com/dashboard/project/_/auth/url-configuration).
      - If sign_up() is called for an existing confirmed user:
          - If **Confirm email** is enabled in [your project](https://supabase.com/dashboard/project/_/auth/providers), an obfuscated/fake user object is returned.
          - If **Confirm email** is disabled, the error message, `User already registered` is returned.
      - To fetch the currently logged-in user, refer to [`getUser()`](/docs/reference/javascript/auth-getuser).
    examples:
      - id: signup
        name: Sign up
        code: |
          ```
          res = supabase.auth.sign_up({
            "email": 'example@email.com',
            "password": 'example-password',
          })
          ```
      - id: sign-up-with-additional-user-metadata
        name: Sign up with additional user metadata
        code: |
          ```
          res = supabase.auth.sign_up({
            "email": 'example@email.com',
            "password": 'example-password',
            "options": {
              "data": {
                "first_name": 'John',
                "age": 27,
              }
            }
          })
          ```
  - id: sign-in-with-password
    title: 'sign_in_with_password'
    notes: |
      - Requires either an email and password or a phone number and password.
    examples:
      - id: sign-in-with-email-and-password
        name: Sign in with email and password
        isSpotlight: true
        code: |
          ```
          data = supabase.auth.sign_in_with_password({"email": "j0@supabase.io", "password": "testsupabasenow"})
          ```
      - id: sign-in-with-phone-and-password
        name: Sign in with phone and password
        isSpotlight: false
        code: |
          ```
          data = supabase.auth.sign_in_with_password({"phone": "+1234566", password": "testsupabasenow"})
          # After receiving a SMS with a OTP.
          data = supabase.auth.verify_otp({
            "phone": '+13334445555',
            "token": '123456',
          })
          ```
  - id: sign-in-with-otp
    title: 'sign_in_with_otp'
    notes: |
      - Requires either an email or phone number.
      - This method is used for passwordless sign-ins where a OTP is sent to the user's email or phone number.
      - If the user doesn't exist, `sign_in_with_otp()` will signup the user instead. To restrict this behavior, you can set `should_create_user` in `SignInWithPasswordlessCredentials.options` to `false`.
      - If you're using an email, you can configure whether you want the user to receive a magiclink or a OTP.
      - If you're using phone, you can configure whether you want the user to receive a OTP.
      - The magic link's destination URL is determined by the [`SITE_URL`](/docs/reference/auth/config#site_url).
      - See [redirect URLs and wildcards](/docs/guides/auth/overview#redirect-urls-and-wildcards) to add additional redirect URLs to your project.
      - Magic links and OTPs share the same implementation. To send users a one-time code instead of a magic link, [modify the magic link email template](https://supabase.com/dashboard/project/_/auth/templates) to include `{{ .Token }}` instead of `{{ .ConfirmationURL }}`.
    examples:
      - id: sign-in-with-email
        name: Sign in with email
        isSpotlight: true
        description: The user will be sent an email which contains either a magiclink or a OTP or both. By default, a given user can only request a OTP once every 60 seconds.
        code: |
          ```
          data = supabase.auth.sign_in_with_otp({
            "email": 'example@email.com',
            "options": {
              "email_redirect_to": 'https://example.com/welcome'
            }
          })
          ```
      - id: sign-in-with-sms-otp
        name: Sign in with SMS OTP
        isSpotlight: false
        description: The user will be sent a SMS which contains a OTP. By default, a given user can only request a OTP once every 60 seconds.
        code: |
          ```
          data = supabase.auth.sign_in_with_otp({
            phone: '+13334445555',
          })
          ```
  - id: sign-in-with-oauth
    title: 'sign_in_with_oauth'
    notes: |
      - This method is used for signing in using a third-party provider.
      - Supabase supports many different [third-party providers](https://supabase.com/docs/guides/auth#providers).
    examples:
      - id: sign-in-using-a-third-party-provider
        name: Sign in using a third-party provider
        isSpotlight: true
        code: |
          ```
          data = supabase.auth.sign_in_with_oauth({
            "provider": 'github'
          })
          ```
      - id: sign-in-using-a-third-party-provider-with-redirect
        name: Sign in using a third-party provider with redirect
        isSpotlight: false
        description: |
          - When the third-party provider successfully authenticates the user, the provider redirects the user to the URL specified in the `redirectTo` parameter. This parameter defaults to the [`SITE_URL`](/docs/reference/auth/config#site_url). It does not redirect the user immediately after invoking this method.
          - See [redirect URLs and wildcards](/docs/guides/auth/overview#redirect-urls-and-wildcards) to add additional redirect URLs to your project.
        code: |
          ```
          data = supabase.auth.sign_in_with_oauth({
            "provider": 'github',
            "options": {
              "redirect_to": 'https://example.com/welcome'
            }
          })
          ```
      - id: sign-in-with-scopes
        name: Sign in with scopes
        isSpotlight: false
        description: |
          If you need additional data from an OAuth provider, you can include a space-separated list of scopes in your request to get back an OAuth provider token.
          You may also need to specify the scopes in the provider's OAuth app settings, depending on the provider. The list of scopes will be documented by the third-party provider you are using and specifying scopes will enable you to use the OAuth provider token to call additional APIs supported by the third-party provider to get more information.
        code: |
          ```
          data = supabase.auth.sign_in_with_oauth({
            "provider": 'github',
            "options": {
              "scopes": 'repo gist notifications'
            }
          })
          oauth_token = data.session.provider_token # use to access provider API
          ```
  - id: sign-out
    title: 'sign_out()'
    notes: |
      - In order to use the `signOut()` method, the user needs to be signed in first.
    examples:
      - id: sign-out
        name: Sign out
        code: |
          ```
          res = supabase.auth.sign_out()
          ```
  - id: verify-otp
    title: 'verify_otp'
    notes: |
      - The `verify_otp` method takes in different verification types. If a phone number is used, the type can either be `sms` or `phone_change`. If an email address is used, the type can be one of the following: `signup`, `magiclink`, `recovery`, `invite` or `email_change`.
      - The verification type used should be determined based on the corresponding auth method called before `verify_otp` to sign up / sign-in a user.
    examples:
      - id: verify-sms-one-time-password
        name: Verify SMS One-Time Password (OTP)
        code: |
          ```
          res = supabase.auth.verify_otp(phone, token)
          ```
  - id: get-user
    title: 'get_user'
    notes: |
      - This method gets the user object from the current session.
      - Fetches the user object from the database instead of local session.
    examples:
      - id: get-the-logged-in-user-with-the-current-existing-session
        name: Get the logged in user with the current existing session
        isSpotlight: true
        code: |
          ```
          data = supabase.auth.get_user()
          ```
      - id: get-the-logged-in-user-with-a-custom-access-token-jwt
        name: Get the logged in user with a custom access token jwt
        isSpotlight: false
        code: |
          ```
          data = supabase.auth.get_user(jwt)
          ```

  - id: get-session
    title: 'get_session'
    examples:
      - id: get-session
        name: Get the session data
        code: |
          ```
          res = supabase.auth.get_session()
          ```

  - id: set-session
    title: 'set_session()'
    notes: |
      - `setSession()` takes in a refresh token and uses it to get a new session.
      - The refresh token can only be used once to obtain a new session.
      - [Refresh token rotation](/docs/reference/auth/config#refresh_token_rotation_enabled) is enabled by default on all projects to guard against replay attacks.
      - You can configure the [`REFRESH_TOKEN_REUSE_INTERVAL`](https://supabase.com/docs/reference/auth/config#refresh_token_reuse_interval) which provides a short window in which the same refresh token can be used multiple times in the event of concurrency or offline issues.
      - If you are using React Native, you will need to install a Buffer polyfill via a library such as [rn-nodeify](https://github.com/tradle/rn-nodeify) to properly use the library.
    examples:
      - id: set-session
        name: Refresh the session
        description: Sets the session data from refresh_token and returns current session or an error if the refresh_token is invalid.
        code: |
          ```
          res = supabase.auth.set_session(access_token, refresh_token)
          ```
  - id: refresh-session
    title: 'refresh_session()'
    notes: |
      - This method will refresh the session whether the current one is expired or not.
      - Both examples destructure `user` and `session` from `data`. This is not required; so `const { data, error } =` is also valid.
    examples:
      - id: refresh-session
        name: Refresh session using the current session
        code: |
          ```
          res = supabase.auth.refresh_session()
          ```
  - id: select
    title: 'Fetch data: select()'
    notes: |
      - By default, Supabase projects return a maximum of 1,000 rows. This setting can be changed in your project's [API settings](https://supabase.com/dashboard/project/_/settings/api). It's recommended that you keep it low to limit the payload size of accidental or malicious requests.
      - `apikey` is a reserved keyword if you're using the [Supabase Platform](/docs/guides/platform) and [should be avoided as a column name](https://github.com/supabase/supabase/issues/5465).
    examples:
      - id: getting-your-data
        name: Getting your data
        code: |
          ```
          response = supabase.table('countries').select("*").execute()
          ```
        data:
          sql: |
            ```sql
            create table
              countries (id int8 primary key, name text);

            insert into
              countries (id, name)
            values
              (1, 'Afghanistan'),
              (2, 'Albania'),
              (3, 'Algeria');
            ```
        response: |
          ```
          APIResponse(data=[{'id': 1, 'name': 'Afghanistan'},
                            {'id': 2, 'name': 'Albania'},
                            {'id': 3, 'name': 'Algeria'}],
                      count=None)
          ```
      - id: selecting-specific-columns
        name: Selecting specific columns
        code: |
          ```
          response = supabase.table('countries').select('name').execute()
          ```
        data:
          sql: |
            ```sql
            create table
              countries (id int8 primary key, name text);

            insert into
              countries (id, name)
            values
              (1, 'Afghanistan'),
              (2, 'Albania'),
              (3, 'Algeria');
            ```
        response: |
          ```
          APIResponse(data=[{'name': 'Afghanistan'},
                            {'name': 'Albania'},
                            {'name': 'Algeria'}],
                      count=None)
          ```
      - id: query-foreign-tables
        name: Query foreign tables
        description: |
          If your database has foreign key relationships, you can query related tables too.
        code: |
          ```
          response = supabase.table('countries').select('name, cities(name)').execute()
          ```
        data:
          sql: |
            ```sql
            create table
              countries (id int8 primary key, name text);
            create table
              cities (
                id int8 primary key,
                country_id int8 not null references countries,
                name text
              );

            insert into
              countries (id, name)
            values
              (1, 'Germany'),
              (2, 'Indonesia');
            insert into
              cities (id, country_id, name)
            values
              (1, 2, 'Bali'),
              (2, 1, 'Munich');
            ```
        response: |
          ```
          APIResponse(data=[{'name': 'Germany', 'cities': [{'name': 'Munich'}]},
                            {'name': 'Indonesia', 'cities': [{'name': 'Bali'}]}],
                      count=None)
          ```
      - id: query-foreign-tables-through-a-join-table
        name: Query foreign tables through a join table
        code: |
          ```
          response = supabase.table('users').select('name, teams(name)').execute()
          ```
        data:
          sql: |
            ```sql
            create table
              users (
                id int8 primary key,
                name text
              );
            create table
              teams (
                id int8 primary key,
                name text
              );
            -- join table
            create table
              users_teams (
                user_id int8 not null references users,
                team_id int8 not null references teams,
                -- both foreign keys must be part of a composite primary key
                primary key (user_id, team_id)
              );

            insert into
              users (id, name)
            values
              (1, 'Kiran'),
              (2, 'Evan');
            insert into
              teams (id, name)
            values
              (1, 'Green'),
              (2, 'Blue');
            insert into
              users_teams (user_id, team_id)
            values
              (1, 1),
              (1, 2),
              (2, 2);
            ```
        response: |
          ```
          APIResponse(data=[
                            {'name': 'Kiran', 'teams': [{'name': 'Green'}, {'name': 'Blue'}]},
                            {'name': 'Evan', 'teams': [{'name': 'Blue'}]}
                           ],
                      count=None)
          ```
        description: |
          If you're in a situation where your tables are **NOT** directly
          related, but instead are joined by a _join table_, you can still use
          the `select()` method to query the related data. The join table needs
          to have the foreign keys as part of its composite primary key.
        hideCodeBlock: true
      - id: query-the-same-foreign-table-multiple-times
        name: Query the same foreign table multiple times
        code: |
          ```
          response = supabase.table('messages').select('content,from:sender_id(name),to:receiver_id(name)').execute()
          ```
        data:
          sql: |
            ```sql
             create table
             users (id int8 primary key, name text);

             create table
               messages (
                 sender_id int8 not null references users,
                 receiver_id int8 not null references users,
                 content text
               );

             insert into
               users (id, name)
             values
               (1, 'Kiran'),
               (2, 'Evan');

             insert into
               messages (sender_id, receiver_id, content)
             values
               (1, 2, '👋');
             ```
        response: |
          ```
          APIResponse(data=[{'content': '👋',
                            'from': {'name': 'Kiran'},
                            'to': {'name': 'Evan'}}
                           ],
                      count=None)
          ```
        description: |
          If you need to query the same foreign table twice, use the name of the
          joined column to identify which join to use. You can also give each
          column an alias.
        hideCodeBlock: true
      - id: filtering-through-foreign-tables
        name: Filtering through foreign tables
        code: |
          ```
          response = supabase.table('cities').select('name, countries(*)').eq('countries.name', 'Estonia').execute()
          ```
        data:
          sql: |
            ```sql
            create table
              countries (id int8 primary key, name text);
            create table
              cities (
                id int8 primary key,
                country_id int8 not null references countries,
                name text
              );

            insert into
              countries (id, name)
            values
              (1, 'Germany'),
              (2, 'Indonesia');
            insert into
              cities (id, country_id, name)
            values
              (1, 2, 'Bali'),
              (2, 1, 'Munich');
            ```
        response: |
          ```
          APIResponse(data=[{'name': 'Bali', 'countries': None},
                            {'name': 'Munich', 'countries': None}],
                      count=None)
          ```
        description: |
          NOT WORKING CURRENTLY
          If the filter on a foreign table's column is not satisfied, the foreign
          table returns `[]` or `null` but the parent table is not filtered out.
          If you want to filter out the parent table rows, use the `!inner` hint
        hideCodeBlock: true
      - id: querying-foreign-table-with-count
        name: Querying foreign table with count
        code: |
          ```
          response = supabase.table('countries').select('*, cities(count)').execute()
          ```
        data:
          sql: |
            ```sql
            create table countries (
              "id" "uuid" primary key default "extensions"."uuid_generate_v4"() not null,
              "name" text
            );

            create table cities (
              "id" "uuid" primary key default "extensions"."uuid_generate_v4"() not null,
              "name" text,
              "country_id" "uuid" references public.countries on delete cascade
            );

            with country as (
              insert into countries (name)
              values ('united kingdom') returning id
            )
            insert into cities (name, country_id) values
            ('London', (select id from country)),
            ('Manchester', (select id from country)),
            ('Liverpool', (select id from country)),
            ('Bristol', (select id from country));
            ```
        response: |
          ```
          APIResponse(data=[{'id': 1, 'name': 'Germany', 'cities': [{'count': 1}]},
                            {'id': 2, 'name': 'Indonesia', 'cities': [{'count': 1}]}],
                      count=None)
          ```
        description: |
          You can get the number of rows in a related table by using the
          **count** property.
        hideCodeBlock: true
      - id: querying-with-count-option
        name: Querying with count option
        code: |
          ```
          response = supabase.table('countries').select('*', count='exact').execute()
          ```
        data:
          sql: |
            ```sql
            create table
              countries (id int8 primary key, name text);

            insert into
              countries (id, name)
            values
              (1, 'Afghanistan'),
              (2, 'Albania'),
              (3, 'Algeria');
            ```
        response: |
          ```
          APIResponse(data=[{'id': 1, 'name': 'Germany'},
                            {'id': 2, 'name': 'Indonesia'}],
                      count=2)
          ```
        description: |
          You can get the number of rows by using the
          *count* parameter in the select query.
        hideCodeBlock: true
      - id: querying-json-data
        name: Querying JSON data
        code: |
          ```
          response = supabase.table('users').select('id, name, address->city').execute()
          ```
        data:
          sql: |
            ```sql
            create table
              users (
                id int8 primary key,
                name text,
                address jsonb
              );

            insert into
              users (id, name, address)
            values
              (1, 'Avdotya', '{"city":"Saint Petersburg"}');
            ```
        response: |
          ```
          APIResponse(data=[{'id': 1, 'name': 'Avdotya', 'city': 'Saint Petersburg'}], count=None)
          ```
        description: |
          You can select and filter data inside of
          [JSON](/docs/guides/database/json) columns. Postgres offers some
          [operators](/docs/guides/database/json#query-the-jsonb-data) for
          querying JSON data.
        hideCodeBlock: true

  - id: insert
    title: 'Create data: insert()'
    $ref: '@supabase/postgrest-js.PostgrestQueryBuilder.insert'
    examples:
      - id: create-a-record
        name: Create a record
        code: |
          ```
          data, count = supabase
          .table('countries')
          .insert({"id": 1, "name": "Denmark"})
          .execute()
          ```
        data:
          sql: |
            ```sql
            create table
              countries (id int8 primary key, name text);
            ```
        response: |
          ```
          APIResponse(data=[{'id': 1, 'name': 'Denmark'}], count=None)
          ```
        hideCodeBlock: true
        isSpotlight: true

  - id: invoke
    title: 'invoke()'
    description: |
      Invoke a Supabase Function.
    notes: |
      - Requires an Authorization header.
      - When you pass in a body to your function, we automatically attach the Content-Type header for `Blob`, `ArrayBuffer`, `File`, `FormData` and `String`. If it doesn't match any of these types we assume the payload is `json`, serialise it and attach the `Content-Type` header as `application/json`. You can override this behaviour by passing in a `Content-Type` header of your own.
    examples:
      - id: invoke-function
        name: Basic invocation
        description:
        code: |
          ```
          func = supabase.functions()
          @asyncio.coroutine
          async def test_func(loop):
            resp = await func.invoke("hello-world",invoke_options={'body':{}})
            return resp

          loop = asyncio.get_event_loop()
          resp = loop.run_until_complete(test_func(loop))
          loop.close()
          ```

  - id: list-buckets
    title: 'list_buckets()'
    notes: |
      - RLS policy permissions required:
        - `buckets` table permissions: `select`
        - `objects` table permissions: none
      - Refer to the [Storage guide](/docs/guides/storage#access-control) on how access control works
    examples:
      - id: list-buckets
        name: List buckets
        code: |
          ```
          res = supabase.storage.list_buckets()
          ```

  - id: get-bucket
    title: 'get_bucket()'
    notes: |
      - RLS policy permissions required:
        - `buckets` table permissions: `select`
        - `objects` table permissions: none
      - Refer to the [Storage guide](/docs/guides/storage#access-control) on how access control works
    examples:
      - id: get-bucket
        name: Get bucket
        code: |
          ```
          res = supabase.storage.get_bucket(name)
          ```

  - id: create-bucket
    title: 'create_bucket()'
    notes: |
      - RLS policy permissions required:
        - `buckets` table permissions: `insert`
        - `objects` table permissions: none
      - Refer to the [Storage guide](/docs/guides/storage#access-control) on how access control works
    examples:
      - id: create-bucket
        name: Create bucket
        code: |
          ```
          res = supabase.storage.create_bucket(name)
          ```

  - id: empty-bucket
    title: 'empty_bucket()'
    notes: |
      - RLS policy permissions required:
        - `buckets` table permissions: `select`
        - `objects` table permissions: `select` and `delete`
      - Refer to the [Storage guide](/docs/guides/storage#access-control) on how access control works
    examples:
      - id: empty-bucket
        name: Empty bucket
        code: |
          ```
          res = supabase.storage.empty_bucket(name)
          ```
  - id: delete-bucket
    title: 'delete_bucket()'
    notes: |
      - RLS policy permissions required:
        - `buckets` table permissions: `select` and `delete`
        - `objects` table permissions: none
      - Refer to the [Storage guide](/docs/guides/storage#access-control) on how access control works
    examples:
      - id: delete-bucket
        name: Delete bucket
        code: |
          ```
          res = supabase.storage.delete_bucket(name)
          ```

  - id: from-upload
    title: 'from_.upload()'
    notes: |
      - RLS policy permissions required:
        - `buckets` table permissions: none
        - `objects` table permissions: `insert`
      - Refer to the [Storage guide](/docs/guides/storage#access-control) on how access control works
      - Please specify the appropriate content [MIME type](https://developer.mozilla.org/en-US/docs/Web/HTTP/Basics_of_HTTP/MIME_types) if you are uploading images or audio. If no `file_options` are specified, the MIME type defaults to `text/html`.
    examples:
      - id: upload-file
        name: Upload file using filepath
        code: |
          ```py
          with open(filepath, 'rb') as f:
              storage.storage.from_("testbucket").upload(file=f,path=path_on_supastorage, file_options={"content-type": "audio/mpeg"})
          ```
<<<<<<< HEAD

=======
          with open(source, 'rb+') as f:
            res = supabase.storage.from_('bucket_name').upload(destination, f)
          ```
>>>>>>> 239d19b7
  - id: from-move
    title: 'from_.move()'
    notes: |
      - RLS policy permissions required:
        - `buckets` table permissions: none
        - `objects` table permissions: `update` and `select`
      - Refer to the [Storage guide](/docs/guides/storage#access-control) on how access control works
    examples:
      - id: move-file
        name: Move file
        code: |
          ```
          res = supabase.storage.from_('bucket_name').move('public/avatar1.png', 'private/avatar2.png')
          ```

  - id: from-create-signed-url
    title: 'from_.create_signed_url()'
    notes: |
      - RLS policy permissions required:
        - `buckets` table permissions: none
        - `objects` table permissions: `select`
      - Refer to the [Storage guide](/docs/guides/storage#access-control) on how access control works
    examples:
      - id: create-signed-url
        name: Create Signed URL
        code: |
          ```
          res = supabase.storage.from_('bucket_name').create_signed_url(filepath, expiry_duration)
          ```

  - id: from-get-public-url
    title: 'from_.get_public_url()'
    notes: |
      - The bucket needs to be set to public, either via [updateBucket()](/docs/reference/javascript/storage-updatebucket) or by going to Storage on [supabase.com/dashboard](https://supabase.com/dashboard), clicking the overflow menu on a bucket and choosing "Make public"
      - RLS policy permissions required:
        - `buckets` table permissions: none
        - `objects` table permissions: none
      - Refer to the [Storage guide](/docs/guides/storage#access-control) on how access control works
    examples:
      - id: get-public-url
        name: Returns the URL for an asset in a public bucket
        code: |
          ```
          res = supabase.storage.from_('bucket_name').get_public_url('test/avatar1.jpg')
          ```

  - id: from-download
    title: 'from_.download()'
    notes: |
      - RLS policy permissions required:
        - `buckets` table permissions: none
        - `objects` table permissions: `select`
      - Refer to the [Storage guide](/docs/guides/storage#access-control) on how access control works
    examples:
      - id: download-file
        name: Download file
        code: |
          ```
          with open(destination, 'wb+') as f:
            res = supabase.storage.from_('bucket_name').download(source)
            f.write(res)
          ```

  - id: from-remove
    title: 'from_.remove()'
    notes: |
      - RLS policy permissions required:
        - `buckets` table permissions: none
        - `objects` table permissions: `delete` and `select`
      - Refer to the [Storage guide](/docs/guides/storage#access-control) on how access control works
    examples:
      - id: delete-file
        name: Delete file
        code: |
          ```
          res = supabase.storage.from_('bucket_name').remove('test.jpg')
          ```
  - id: from-list
    title: 'from_.list()'
    notes: |
      - RLS policy permissions required:
        - `buckets` table permissions: none
        - `objects` table permissions: `select`
      - Refer to the [Storage guide](/docs/guides/storage#access-control) on how access control works
    examples:
      - id: list-files
        name: List files in a bucket
        code: |
          ```
          res = supabase.storage.from_('bucket_name').list()
          ```
  - id: subscribe
    title: on().subscribe()
    notes: |
      - We are implementing this feature at the moment. If you have queries feel free to open an issue on the [realtime-py](https://github.com/supabase-community/realtime-py) repository.<|MERGE_RESOLUTION|>--- conflicted
+++ resolved
@@ -748,15 +748,8 @@
         code: |
           ```py
           with open(filepath, 'rb') as f:
-              storage.storage.from_("testbucket").upload(file=f,path=path_on_supastorage, file_options={"content-type": "audio/mpeg"})
-          ```
-<<<<<<< HEAD
-
-=======
-          with open(source, 'rb+') as f:
-            res = supabase.storage.from_('bucket_name').upload(destination, f)
-          ```
->>>>>>> 239d19b7
+              supabase.storage.from_("testbucket").upload(file=f,path=path_on_supastorage, file_options={"content-type": "audio/mpeg"})
+          ```
   - id: from-move
     title: 'from_.move()'
     notes: |
