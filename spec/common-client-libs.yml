--- conflicted
+++ resolved
@@ -2,26 +2,20 @@
 
 info:
   id: reference/common-library-file
-  title: Supabase Client libs common
+  title: 'Supabase Client libs common'
   description: |
 
     This file shares info common between the JS and Dart libraries.
 
 functions:
   - id: initializing
-    title: initializing
+    title: 'initializing'
     slug: initializing
 
   - id: select
-<<<<<<< HEAD
     title: 'Fetch data'
     slug: select
     product: 'database'
-=======
-    title: 'Fetching data'
-    slug: select
-    product: database
->>>>>>> 547acaf5
 
   - id: insert
     title: 'Insert data'
@@ -44,716 +38,413 @@
     product: 'database'
 
   - id: rpc
-<<<<<<< HEAD
     title: 'Call a Postgres function'
-=======
-    title: 'Postgres functions'
->>>>>>> 547acaf5
     slug: rpc
     product: 'database'
 
   - id: using-filters
-<<<<<<< HEAD
     title: 'Using Filters'
-=======
-    title: 'Using filters'
->>>>>>> 547acaf5
     slug: using-filters
     product: 'database'
 
   - id: eq
-<<<<<<< HEAD
-    title: Return rows where column is equal to a value
-=======
-    title: eq()
->>>>>>> 547acaf5
+    title: 'Return rows where column is equal to a value'
     slug: eq
     product: 'database'
     parent: 'Filters'
 
   - id: neq
-<<<<<<< HEAD
-    title: Return rows where column is not equal to a value
-=======
-    title: neq()
->>>>>>> 547acaf5
+    title: 'Return rows where column is not equal to a value'
     slug: neq
     product: 'database'
     parent: 'Filters'
 
   - id: gt
-<<<<<<< HEAD
-    title: Return rows where column is greater than a value
-=======
-    title: gt()
->>>>>>> 547acaf5
+    title: 'Return rows where column is greater than a value'
     slug: gt
     product: 'database'
     parent: 'Filters'
 
   - id: gte
-<<<<<<< HEAD
-    title: Return rows where column is greater than or equal to a value
-=======
-    title: gte()
->>>>>>> 547acaf5
+    title: 'Return rows where column is greater than or equal to a value'
     slug: gte
     product: 'database'
     parent: 'Filters'
 
   - id: lt
-<<<<<<< HEAD
-    title: Return rows where column is less than a value
-=======
-    title: lt()
->>>>>>> 547acaf5
+    title: 'Return rows where column is less than a value'
     slug: lt
     product: 'database'
     parent: 'Filters'
 
   - id: lte
-<<<<<<< HEAD
-    title: Return rows where column is less than or equal to a value
-=======
-    title: lte()
->>>>>>> 547acaf5
+    title: 'Return rows where column is less than or equal to a value'
     slug: lte
     product: 'database'
     parent: 'Filters'
 
   - id: like
-<<<<<<< HEAD
-    title: Return rows where column matches a pattern
-=======
-    title: like()
->>>>>>> 547acaf5
+    title: 'Return rows where column matches a pattern'
     slug: like
     product: 'database'
     parent: 'Filters'
 
   - id: ilike
-<<<<<<< HEAD
-    title: Return rows where column matches a case-insensitive pattern
-=======
-    title: ilike()
->>>>>>> 547acaf5
+    title: 'Return rows where column matches a case-insensitive pattern'
     slug: ilike
     product: 'database'
     parent: 'Filters'
 
   - id: is
-<<<<<<< HEAD
-    title: Return rows where column is a value
+    title: 'Return rows where column is a value'
     slug: is_
-=======
-    title: is()
-    slug: is
->>>>>>> 547acaf5
     product: 'database'
     parent: 'Filters'
 
   - id: in
-<<<<<<< HEAD
-    title: Return rows where column is in an array
+    title: 'Return rows where column is in an array'
     slug: in_
-=======
-    title: in()
-    slug: in
->>>>>>> 547acaf5
     product: 'database'
     parent: 'Filters'
 
   - id: contains
-<<<<<<< HEAD
-    title: Return rows where column contains every element in a value
-=======
-    title: contains()
->>>>>>> 547acaf5
+    title: 'Return rows where column contains every element in a value'
     slug: contains
     product: 'database'
     parent: 'Filters'
 
   - id: contained-by
-<<<<<<< HEAD
-    title: Return rows contained by value
-=======
-    title: containedBy()
->>>>>>> 547acaf5
+    title: 'Return rows contained by value'
     slug: containedby
     product: 'database'
     parent: 'Filters'
 
   - id: range-gt
-<<<<<<< HEAD
-    title: Return rows greater than a range
-=======
-    title: rangeGt()
->>>>>>> 547acaf5
+    title: 'Return rows greater than a range'
     slug: rangegt
     product: 'database'
     parent: 'Filters'
 
   - id: range-gte
-<<<<<<< HEAD
-    title: Return rows greater than or equal to a range
-=======
-    title: rangeGte()
->>>>>>> 547acaf5
+    title: 'Return rows greater than or equal to a range'
     slug: rangegte
     product: 'database'
     parent: 'Filters'
 
   - id: range-lt
-<<<<<<< HEAD
-    title: Return rows less than a range
-=======
-    title: rangeLt()
->>>>>>> 547acaf5
+    title: 'Return rows less than a range'
     slug: rangelt
     product: 'database'
     parent: 'Filters'
 
   - id: range-lte
-<<<<<<< HEAD
-    title: Return rows less than or equal to a range
-=======
-    title: rangeLte()
->>>>>>> 547acaf5
+    title: 'Return rows less than or equal to a range'
     slug: rangelte
     product: 'database'
     parent: 'Filters'
 
   - id: range-adjacent
-<<<<<<< HEAD
-    title: Return rows mutually exclusive to a range
-=======
-    title: rangeAdjacent()
->>>>>>> 547acaf5
+    title: 'Return rows mutually exclusive to a range'
     slug: rangeadjacent
     product: 'database'
     parent: 'Filters'
 
   - id: overlaps
-<<<<<<< HEAD
-    title: Return rows with a common element
-=======
-    title: overlaps()
->>>>>>> 547acaf5
+    title: 'Return rows with a common element'
     slug: overlaps
     product: 'database'
     parent: 'Filters'
 
   - id: text-search
-<<<<<<< HEAD
-    title: Return rows matching a string
-=======
-    title: textSearch()
->>>>>>> 547acaf5
+    title: 'Return rows matching a string'
     slug: textsearch
     product: 'database'
     parent: 'Filters'
 
   - id: match
-<<<<<<< HEAD
-    title: Return rows matching an associated value
-=======
-    title: match()
->>>>>>> 547acaf5
+    title: 'Return rows matching an associated value'
     slug: match
     product: 'database'
     parent: 'Filters'
 
   - id: not
-<<<<<<< HEAD
-    title: Return rows that don't satisfy the filter
-=======
-    title: not()
->>>>>>> 547acaf5
+    title: 'Return rows that don't satisfy the filter'
     slug: not
     product: 'database'
     parent: 'Filters'
 
   - id: or
-<<<<<<< HEAD
-    title: Return rows matching at least one filter
-=======
-    title: or()
->>>>>>> 547acaf5
+    title: 'Return rows matching at least one filter'
     slug: or
     product: 'database'
     parent: 'Filters'
 
   - id: filter
-<<<<<<< HEAD
-    title: Return rows that satisfy the filter
-=======
-    title: filter()
->>>>>>> 547acaf5
+    title: 'Return rows that satisfy the filter'
     slug: filter
     product: 'database'
     parent: 'Filters'
 
   - id: using-modifiers
-    title: Using Modifiers
+    title: 'Using Modifiers'
     slug: using-modifiers
     product: 'database'
     parent: 'Modifiers'
 
   - id: db-modifiers-select
-<<<<<<< HEAD
-    title: Select the query result
+    title: 'Select the query result'
     slug: select
-=======
-    title: select()
-    slug: db-modifiers-select
->>>>>>> 547acaf5
     product: 'database'
     parent: 'Modifiers'
 
   - id: order
-<<<<<<< HEAD
-    title: Order the query result
-=======
-    title: order()
->>>>>>> 547acaf5
+    title: 'Order the query result'
     slug: order
     product: 'database'
     parent: 'Modifiers'
 
   - id: limit
-<<<<<<< HEAD
-    title: limit the query result
-=======
-    title: limit()
->>>>>>> 547acaf5
+    title: 'limit the query result'
     slug: limit
     product: 'database'
     parent: 'Modifiers'
 
   - id: range
-<<<<<<< HEAD
-    title: Limit the query result to a range
-=======
-    title: range()
->>>>>>> 547acaf5
+    title: 'Limit the query result to a range'
     slug: range
     product: 'database'
     parent: 'Modifiers'
 
   - id: abort-signal
-<<<<<<< HEAD
-    title: Set an abort signal
-=======
-    title: abortSignal()
->>>>>>> 547acaf5
+    title: 'Set an abort signal'
     slug: db-abortsignal
     product: 'database'
     parent: 'Modifiers'
 
   - id: single
-<<<<<<< HEAD
-    title: Retrieve the query result as one row
-=======
-    title: single()
->>>>>>> 547acaf5
+    title: 'Retrieve the query result as one row'
     slug: single
     product: 'database'
     parent: 'Modifiers'
 
   - id: maybe-single
-<<<<<<< HEAD
-    title: Retrieve the query result as zero or one rows
-=======
-    title: maybeSingle()
->>>>>>> 547acaf5
+    title: 'Retrieve the query result as zero or one rows'
     slug: maybesingle
     product: 'database'
     parent: 'Modifiers'
 
   - id: csv
-<<<<<<< HEAD
-    title: Retrieve the query result as a CSV string
-=======
-    title: csv()
->>>>>>> 547acaf5
+    title: 'Retrieve the query result as a CSV string'
     slug: db-csv
     product: 'database'
     parent: 'Modifiers'
 
   - id: sign-up
-<<<<<<< HEAD
-    title: Create a new user
-=======
-    title: Sign up
->>>>>>> 547acaf5
+    title: 'Create a new user'
     slug: auth-signup
     product: 'auth'
 
   - id: sign-in-with-password
-<<<<<<< HEAD
-    title: Sign in a user
-=======
-    title: Sign in with password
->>>>>>> 547acaf5
+    title: 'Sign in a user'
     slug: auth-signinwithpassword
     product: 'auth'
 
   - id: sign-in-with-otp
-<<<<<<< HEAD
-    title: Sign in a user through OTP
-=======
-    title: Sign in with OTP
->>>>>>> 547acaf5
+    title: 'Sign in a user through OTP'
     slug: auth-signinwithotp
     product: 'auth'
 
   - id: sign-in-with-oauth
-<<<<<<< HEAD
-    title: Sign in a user through OAuth
-=======
-    title: Sign in with 0auth
->>>>>>> 547acaf5
+    title: 'Sign in a user through OAuth'
     slug: auth-signinwithoauth
     product: 'auth'
 
   - id: sign-out
-<<<<<<< HEAD
-    title: Sign out a user
-=======
-    title: signOut()
->>>>>>> 547acaf5
+    title: 'Sign out a user'
     slug: auth-signout
     product: 'auth'
 
   - id: verify-otp
-<<<<<<< HEAD
-    title: Verify and log in through OTP
-=======
-    title: verifyOtp()
->>>>>>> 547acaf5
+    title: 'Verify and log in through OTP'
     slug: auth-verifyotp
     product: 'auth'
 
   - id: get-session
-<<<<<<< HEAD
-    title: Retrieve a session
-=======
-    title: getSession()
->>>>>>> 547acaf5
+    title: 'Retrieve a session'
     slug: auth-getsession
     product: 'auth'
 
   - id: get-user
-<<<<<<< HEAD
-    title: Retrieve a user
-=======
-    title: getUser()
->>>>>>> 547acaf5
+    title: 'Retrieve a user'
     slug: auth-getuser
     product: 'auth'
 
   - id: update-user
-<<<<<<< HEAD
-    title: Update a user
-=======
-    title: updateUser()
->>>>>>> 547acaf5
+    title: 'Update a user'
     slug: auth-updateuser
     product: 'auth'
 
   - id: set-session
-<<<<<<< HEAD
-    title: Set the session data
-=======
-    title: setSession()
->>>>>>> 547acaf5
+    title: 'Set the session data'
     slug: auth-setsession
     product: 'auth'
 
   - id: refresh-session
-<<<<<<< HEAD
-    title: Retrieve a new session
-=======
-    title: refreshSession()
->>>>>>> 547acaf5
+    title: 'Retrieve a new session'
     slug: auth-refreshsession
     product: 'auth'
 
   - id: on-auth-state-change
-<<<<<<< HEAD
-    title: Listen to auth events
+    title: 'Listen to auth events'
     slug: auth-onauthstatechange
     product: 'auth'
 
   - id: auth-reset-password-for-email
-    title: Send a password reset request
+    title: 'Send a password reset request'
     slug: auth-resetpasswordforemail
-=======
-    title: onAuthStateChange()
-    slug: auth-onauthstatechange
->>>>>>> 547acaf5
     product: 'auth'
 
   - id: admin-api
-    title: Overview
+    title: 'Overview'
     slug: supabase-auth-admin-api
     product: 'auth-admin'
 
   - id: get-user-by-id
-<<<<<<< HEAD
-    title: Retrieve a user
-=======
-    title: getUserById()
->>>>>>> 547acaf5
+    title: 'Retrieve a user'
     slug: auth-admin-getuserbyid
     product: 'auth-admin'
 
   - id: list-users
-<<<<<<< HEAD
-    title: List all users
-=======
-    title: listUsers()
->>>>>>> 547acaf5
+    title: 'List all users'
     slug: auth-admin-listusers
     product: 'auth-admin'
 
   - id: create-user
-<<<<<<< HEAD
-    title: Create a user
-=======
-    title: createUser()
->>>>>>> 547acaf5
+    title: 'Create a user'
     slug: auth-admin-createuser
     product: 'auth-admin'
 
   - id: delete-user
-<<<<<<< HEAD
-    title: Delete a user
-=======
-    title: deleteUser()
->>>>>>> 547acaf5
+    title: 'Delete a user'
     slug: auth-admin-deleteuser
     product: 'auth-admin'
 
   - id: invite-user-by-email
-<<<<<<< HEAD
-    title: Send an email invite link
+    title: 'Send an email invite link'
     slug: auth-admin-inviteuserbyemail
     product: 'auth-admin'
 
   - id: generate-link
-    title: Generate an email link
-=======
-    title: inviteUserByEmail()
-    slug: auth-admin-inviteuserbyemail
-    product: 'auth-admin'
-
-  - id: auth-reset-password-for-email
-    title: resetPasswordForEmail()
-    slug: auth-admin-resetpasswordforemail
-    product: 'auth-admin'
-
-  - id: generate-link
-    title: generateLink()
->>>>>>> 547acaf5
+    title: 'Generate an email link'
     slug: auth-admin-generatelink
     product: 'auth-admin'
 
   - id: update-user-by-id
-<<<<<<< HEAD
-    title: Update a user's data
-=======
-    title: updateUserById()
->>>>>>> 547acaf5
+    title: 'Update a user's data'
     slug: auth-admin-updateuserbyid
     product: 'auth-admin'
 
   - id: invoke
-<<<<<<< HEAD
-    title: Invoke a function
+    title: 'Invoke a function'
     slug: invoke
     product: 'functions'
 
   - id: subscribe
-    title: Subscribe to database changes
-=======
-    title: invoke()
-    slug: auth-admin-invoke
-    product: 'functions'
-
-  - id: subscribe
-    title: on().subscribe()
->>>>>>> 547acaf5
+    title: 'Subscribe to database changes'
     slug: subscribe
     product: 'realtime'
 
   - id: get-channels
-<<<<<<< HEAD
-    title: Retrieve all channels
-=======
-    title: getChannels()
->>>>>>> 547acaf5
+    title: 'Retrieve all channels'
     slug: getchannels
     product: 'realtime'
 
   - id: remove-channel
-<<<<<<< HEAD
-    title: Unsubscribe from a channel
-=======
-    title: removeChannel()
->>>>>>> 547acaf5
+    title: 'Unsubscribe from a channel'
     slug: removechannel
     product: 'realtime'
 
   - id: remove-all-channels
-<<<<<<< HEAD
-    title: Unsubscribe from all channels
-=======
-    title: removeAllChannels()
->>>>>>> 547acaf5
+    title: 'Unsubscribe from all channels'
     slug: removeallchannels
     product: 'realtime'
 
   - id: list-buckets
-<<<<<<< HEAD
-    title: List all buckets
-=======
-    title: listBuckets()
->>>>>>> 547acaf5
+    title: 'List all buckets'
     slug: storage-listbuckets
     product: 'storage'
 
   - id: get-bucket
-<<<<<<< HEAD
-    title: Retrieve an existing bucket
-=======
-    title: getBucket()
->>>>>>> 547acaf5
+    title: 'Retrieve an existing bucket'
     slug: storage-getbucket
     product: 'storage'
 
   - id: create-bucket
-<<<<<<< HEAD
-    title: Create a new bucket
-=======
-    title: createBucket()
->>>>>>> 547acaf5
+    title: 'Create a new bucket'
     slug: storage-createbucket
     product: 'storage'
 
   - id: empty-bucket
-<<<<<<< HEAD
-    title: Empty an existing bucket
-=======
-    title: emptyBucket()
->>>>>>> 547acaf5
+    title: 'Empty an existing bucket'
     slug: storage-emptybucket
     product: 'storage'
 
   - id: update-bucket
-<<<<<<< HEAD
-    title: Update an existing bucket
-=======
-    title: updateBucket()
->>>>>>> 547acaf5
+    title: 'Update an existing bucket'
     slug: storage-updatebucket
     product: 'storage'
 
   - id: delete-bucket
-<<<<<<< HEAD
-    title: Delete an existing bucket
-=======
-    title: deleteBucket()
->>>>>>> 547acaf5
+    title: 'Delete an existing bucket'
     slug: storage-deletebucket
     product: 'storage'
 
   - id: from-upload
-<<<<<<< HEAD
-    title: Upload a file
-=======
-    title: from.upload()
->>>>>>> 547acaf5
+    title: 'Upload a file'
     slug: storage-from-upload
     product: 'storage'
 
   - id: from-update
-<<<<<<< HEAD
-    title: Replace an existing file
-=======
-    title: from.update()
->>>>>>> 547acaf5
+    title: 'Replace an existing file'
     slug: storage-from-update
     product: 'storage'
 
   - id: from-move
-<<<<<<< HEAD
-    title: Move an existing file to a new path
-=======
-    title: from.move()
->>>>>>> 547acaf5
+    title: 'Move an existing file to a new path'
     slug: storage-from-move
     product: 'storage'
 
   - id: from-copy
-<<<<<<< HEAD
-    title: Copy an existing file to a new path
-=======
-    title: from.copy()
->>>>>>> 547acaf5
+    title: 'Copy an existing file to a new path'
     slug: storage-from-copy
     product: 'storage'
 
   - id: from-create-signed-url
-<<<<<<< HEAD
-    title: Create a signed URL
-=======
-    title: from.createSignedUrl()
->>>>>>> 547acaf5
+    title: 'Create a signed URL'
     slug: storage-from-createsignedurl
     product: 'storage'
 
   - id: from-create-signed-urls
-<<<<<<< HEAD
-    title: Create signed URLs
-=======
-    title: from.createSignedUrls()
->>>>>>> 547acaf5
+    title: 'Create signed URLs'
     slug: storage-from-createsignedurls
     product: 'storage'
 
   - id: from-get-public-url
-<<<<<<< HEAD
-    title: Retrieve an asset's URL
-=======
-    title: from.getPublicUrl()
->>>>>>> 547acaf5
+    title: 'Retrieve an asset's URL'
     slug: storage-from-getpublicurl
     product: 'storage'
 
   - id: from-download
-<<<<<<< HEAD
-    title: Download a file
-=======
-    title: from.download()
->>>>>>> 547acaf5
+    title: 'Download a file'
     slug: storage-from-download
     product: 'storage'
 
   - id: from-remove
-<<<<<<< HEAD
-    title: Delete files in a bucket
-=======
-    title: from.remove()
->>>>>>> 547acaf5
+    title: 'Delete files in a bucket'
     slug: storage-from-remove
     product: 'storage'
 
   - id: from-list
-<<<<<<< HEAD
-    title: List files in a bucket
-=======
-    title: from.list()
->>>>>>> 547acaf5
+    title: 'List files in a bucket'
     slug: storage-from-list
     product: 'storage'