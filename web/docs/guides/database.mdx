--- conflicted
+++ resolved
@@ -21,11 +21,7 @@
 Dig into the relationships within your data.
 
 <video width="99%" loop="" muted="" playsInline="" controls="true">
-<<<<<<< HEAD
-  <source src="/videos/relational-drilldown-zoom.mp4" type="video/mp4" />
-=======
-<source src="/docs/videos/relational-drilldown-zoom.mp4" type="video/mp4" />
->>>>>>> 4bf4b0b8
+  <source src="/docs/videos/relational-drilldown-zoom.mp4" type="video/mp4" />
 </video>
 
 ### Clone tables
@@ -33,11 +29,7 @@
 You can duplicate your tables, just like you would inside a spreadsheet.
 
 <video width="99%" muted playsInline controls={true}>
-<<<<<<< HEAD
-  <source src="/videos/duplicate-tables.mp4" type="video/mp4" muted playsInline />
-=======
-<source src="/docs/videos/duplicate-tables.mp4" type="video/mp4" muted playsInline />
->>>>>>> 4bf4b0b8
+  <source src="/docs/videos/duplicate-tables.mp4" type="video/mp4" muted playsInline />
 </video>
 
 ### The SQL Editor
@@ -45,11 +37,7 @@
 Supabase comes with a SQL Editor. You can also save your favorite queries to run later!
 
 <video width="99%" muted playsInline controls={true}>
-<<<<<<< HEAD
-  <source src="/videos/favorites.mp4" type="video/mp4" muted playsInline />
-=======
-<source src="/docs/videos/favorites.mp4" type="video/mp4" muted playsInline />
->>>>>>> 4bf4b0b8
+  <source src="/docs/videos/favorites.mp4" type="video/mp4" muted playsInline />
 </video>
 
 ### Additional features
@@ -67,11 +55,7 @@
 You can enable Postgres extensions with the click of a button within the Supabase dashboard.
 
 <video width="99%" muted playsInline controls={true}>
-<<<<<<< HEAD
-  <source src="/videos/toggle-extensions.mp4" type="video/mp4" muted playsInline />
-=======
-<source src="/docs/videos/toggle-extensions.mp4" type="video/mp4" muted playsInline />
->>>>>>> 4bf4b0b8
+  <source src="/docs/videos/toggle-extensions.mp4" type="video/mp4" muted playsInline />
 </video>
 
 [Learn more](/docs/guides/database/extensions) about all the extensions provided on Supabase.
