---
id: auth-azure
title: 'Login with Azure'
description: Add Azure OAuth to your Supabase project
---

import Tabs from '@theme/Tabs'
import TabItem from '@theme/TabItem'

To enable Azure Auth for your project, you need to set up an Azure OAuth application and add the application credentials to your Supabase Dashboard.

## Overview

Azure OAuth consists of four broad steps:

- Create an application under Azure Active Directory.
- Obtain a `Application (client) ID` with “Sign In with Azure” capabilities. This will be used as the `client id`.
- Create a `Secret ID` with “Sign In with Azure” capabilities. The value of the secret will be used as the `client secret`.
- Whitelist the callback url of your application.

## Steps

### Access your Azure Developer account

- Go to [portal.azure.com](https://portal.azure.com/#home).
- Login and select "Azure Active Directory" under the list of Azure Services.

### Register an application

- Under Azure Active Directory, select "App registrations" in the side panel.
- Select "New registration".
- Choose a name and select your preferred option for the supported account types.
- Specify the "Redirect URI".
- The redirect / callback URI should look like this: `https://<project-ref>.supabase.co/auth/v1/callback`
- Click "Register" at the bottom of the form.

![Register an application.](/img/guides/auth-azure/azure-register-app.png)

### Obtain a Client ID

This will serve as the `client_id` when you make API calls to authenticate the user.

- Once your app has been registered, the client id can be found under the [list of app registrations](https://portal.azure.com/#blade/Microsoft_AAD_IAM/ActiveDirectoryMenuBlade/RegisteredApps) under the column titled "Application (client) ID".

![Obtain the client id](/img/guides/auth-azure/azure-client-id.png)

### Obtain a Secret ID

This will serve as the `client_secret` when you make API calls to authenticate the user.

- Click on the name of the app registered above.
- Under "Essentials", click on "Client credentials".
- Navigate to the "Client secrets" tab and select "New client secret".
- Enter a description and choose your preferred expiry for the secret.
<<<<<<< HEAD
- Once the secret is generated, save the value (not the secret ID).
=======
- Once the secret is generated, save the `value` (not the secret ID). 
>>>>>>> 9232ae4d

![Obtain the client secret](/img/guides/auth-azure/azure-client-secret.png)

## Obtain the Tenant URL

This will allow your users to use your custom Azure login page when logging in.

- Select the Directory (Tenant) ID value.
- The Azure Tenant URL should look like this: `https://login.microsoftonline.com/<tenant-id>`

![Obtain the tenant url](/img/guides/auth-azure/azure-tenant-url.png)

### Add login code to your client app

Add logins using our client libraries:

- [JavaScript](/docs/reference/javascript/auth-signin#sign-in-using-third-party-providers)
- [Dart](/docs/reference/dart/auth-signin#sign-in-using-third-party-providers)

<Tabs
  defaultValue="js"
  values={[{ label: 'JavaScript', value: 'js' }, { label: 'Dart', value: 'dart' }]}
>

<TabItem value="js">

```js
const { user, session, error } = await supabase.auth.signIn({
  provider: 'azure',
})
```

</TabItem>

<TabItem value="dart">

```dart
final res = await supabase.auth.signIn({
  provider: 'azure',
});

final user = res.data?.user;
final session = res.data?.session;
final error = res.error;
```

</TabItem>

</Tabs>

Add a function which you can call from a button, link, or UI element.

<Tabs
  defaultValue="js"
  values={[{ label: 'JavaScript', value: 'js' }, { label: 'Dart', value: 'dart' }]}
>

<TabItem value="js">

```js
async function signInWithAzure() {
  const { user, session, error } = await supabase.auth.signIn(
    {
      provider: 'azure',
    },
    {
      scopes: 'email',
    }
  )
}
```

</TabItem>

<TabItem value="dart">

```dart
Future<void> signInWithAzure() async  {
  const { user, session, error } = await supabase.auth.signIn(
    {
      provider: 'azure',
    },
    {
      scopes: 'email',
    }
  )
}
```

</TabItem>

</Tabs>

To log out:

<Tabs
  defaultValue="js"
  values={[{ label: 'JavaScript', value: 'js' }, { label: 'Dart', value: 'dart' }]}
>

<TabItem value="js">

```js
async function signout() {
  const { error } = await supabase.auth.signOut()
}
```

</TabItem>

<TabItem value="dart">

```dart
Future<void> signOut() async {
   await supabase.auth.signOut();
}
```

</TabItem>

</Tabs>

## Resources

- [Azure Developer Account](https://portal.azure.com).
- [GitHub Discussion](https://github.com/supabase/gotrue/pull/54#issuecomment-757043573).<|MERGE_RESOLUTION|>--- conflicted
+++ resolved
@@ -52,11 +52,7 @@
 - Under "Essentials", click on "Client credentials".
 - Navigate to the "Client secrets" tab and select "New client secret".
 - Enter a description and choose your preferred expiry for the secret.
-<<<<<<< HEAD
-- Once the secret is generated, save the value (not the secret ID).
-=======
-- Once the secret is generated, save the `value` (not the secret ID). 
->>>>>>> 9232ae4d
+- Once the secret is generated, save the `value` (not the secret ID).
 
 ![Obtain the client secret](/img/guides/auth-azure/azure-client-secret.png)
 
