---
id: with-angular
title: 'Quickstart: Angular'
description: Learn how to use Supabase in your Angular App.
---

import Tabs from '@theme/Tabs'
import TabItem from '@theme/TabItem'

## Intro

This example provides the steps to build a simple user management app (from scratch!) using Supabase and Angular. It includes:

- Supabase [Database](/docs/guides/database): a Postgres database for storing your user data.
- Supabase [Auth](/docs/guides/auth): users can sign in with magic links (no passwords, only email).
- Supabase [Storage](/docs/guides/storage): users can upload a photo.
- [Row Level Security](/docs/guides/auth#row-level-security): data is protected so that individuals can only access their own data.
- Instant [APIs](/docs/guides/api): APIs will be automatically generated when you create your database tables.

By the end of this guide you'll have an app which allows users to login and update some basic profile details:

![Supabase User Management example](/img/user-management-demo.png)

Clicking this button the application will:

- Launch and prepare the Postgres database in Supabase.
- Launch the app in Vercel.
- Fork the example into your own GitHub account.
- Prepare the deployed application with all the necessary environment variables.

If you want to do it yourself, let's get started!

### Github

Whenever you get stuck at any point, take a look at [this repo](https://github.com/angular-supa/supabase-angular-user-management).

## Project set up

Before we start building we're going to set up our Database and API. This is as simple as starting a new Project in Supabase
and then creating a "schema" inside the database.

### Create a project

1. Go to [app.supabase.com](https://app.supabase.com).
1. Click on "New Project".
1. Enter your project details.
1. Wait for the new database to launch.

### Set up the database schema

Now we are going to set up the database schema. We can use the "User Management Starter" quickstart in the SQL Editor,
or you can just copy/paste the SQL from below and run it yourself.

<Tabs
defaultValue="UI"
values={[
  {label: 'UI', value: 'UI'},
  {label: 'SQL', value: 'SQL'},
]}>
<TabItem value="UI">

```sh
1. Go to the "SQL" section.
2. Click "User Management Starter".
3. Click "Run".
```

<video width="99%" muted playsInline controls="true">
<<<<<<< HEAD
  <source src="/videos/sql-user-management-starter.mp4" type="video/mp4" muted playsInline />
=======
    <source src="/docs/videos/sql-user-management-starter.mp4" type="video/mp4" muted playsInline />
>>>>>>> 4bf4b0b8
</video>

</TabItem>
<TabItem value="SQL">

```sql
-- Create a table for public "profiles"
create table profiles (
  id uuid references auth.users not null,
  updated_at timestamp with time zone,
  username text unique,
  avatar_url text,
  website text,

  primary key (id),
  unique(username),
  constraint username_length check (char_length(username) >= 3)
);

alter table profiles enable row level security;

create policy "Public profiles are viewable by everyone."
  on profiles for select
  using ( true );

create policy "Users can insert their own profile."
  on profiles for insert
  with check ( auth.uid() = id );

create policy "Users can update own profile."
  on profiles for update
  using ( auth.uid() = id );

-- Set up Realtime!
begin;
  drop publication if exists supabase_realtime;
  create publication supabase_realtime;
commit;
alter publication supabase_realtime add table profiles;

-- Set up Storage!
insert into storage.buckets (id, name)
values ('avatars', 'avatars');

create policy "Avatar images are publicly accessible."
  on storage.objects for select
  using ( bucket_id = 'avatars' );

create policy "Anyone can upload an avatar."
  on storage.objects for insert
  with check ( bucket_id = 'avatars' );
```

</TabItem>
</Tabs>

### Get the API Keys

Now that you've created some database tables, you are ready to insert data using the auto-generated API.
We just need to get the URL and `anon` key from the API settings.

<Tabs
defaultValue="UI"
values={[
  {label: 'UI', value: 'UI'}
]}>
<TabItem value="UI">

```sh
1. Go to the "Settings" section.
2. Click "API" in the sidebar.
3. Find your API URL in this page.
4. Find your "anon" and "service_role" keys on this page.
```

<video width="99%" muted playsInline controls="true">
<<<<<<< HEAD
  <source src="/videos/api/api-url-and-key.mp4" type="video/mp4" muted playsInline />
=======
    <source src="/docs/videos/api/api-url-and-key.mp4" type="video/mp4" muted playsInline />
>>>>>>> 4bf4b0b8
</video>

</TabItem>
</Tabs>

## Building the App

Let's start building the Angular app from scratch.

### Initialize a Angular app

We can use the [Angular CLI](https://angular.io/cli) to initialize
an app called `supabase-angular`:

```bash
npx ng new supabase-angular --routing false --style css
cd supabase-angular
```

Then let's install the only additional dependency: [supabase-js](https://github.com/supabase/supabase-js)

```bash
npm install @supabase/supabase-js
```

And finally we want to save the environment variables in the `environment.ts` file.
All we need are the API URL and the `anon` key that you copied [earlier](#get-the-api-keys).
These variables will be exposed on the browser, and that's completely fine since we have [Row Level Security](/docs/guides/auth#row-level-security) enabled on our Database.

```ts title="environment.ts"
export const environment = {
  production: false,
  supabaseUrl: 'YOUR_SUPABASE_URL',
  supabaseKey: 'YOUR_SUPABASE_KEY',
}
```

Now that we have the API credentials in place, let's create a **SupabaseService** with `ng g s supabase` to initialize the Supabase client and implement functions to communicate with the Supabase API.

```ts title="src/app/supabase.service.ts"
import { Injectable } from '@angular/core'
import { AuthChangeEvent, createClient, Session, SupabaseClient } from '@supabase/supabase-js'
import { environment } from '../environments/environment'

export interface Profile {
  username: string
  website: string
  avatar_url: string
}

@Injectable({
  providedIn: 'root',
})
export class SupabaseService {
  private supabase: SupabaseClient

  constructor() {
    this.supabase = createClient(environment.supabaseUrl, environment.supabaseKey)
  }

  get user() {
    return this.supabase.auth.user()
  }

  get session() {
    return this.supabase.auth.session()
  }

  get profile() {
    return this.supabase
      .from('profiles')
      .select(`username, website, avatar_url`)
      .eq('id', this.user?.id)
      .single()
  }

  authChanges(callback: (event: AuthChangeEvent, session: Session | null) => void) {
    return this.supabase.auth.onAuthStateChange(callback)
  }

  signIn(email: string) {
    return this.supabase.auth.signIn({ email })
  }

  signOut() {
    return this.supabase.auth.signOut()
  }

  updateProfile(profile: Profile) {
    const update = {
      ...profile,
      id: this.user?.id,
      updated_at: new Date(),
    }

    return this.supabase.from('profiles').upsert(update, {
      returning: 'minimal', // Don't return the value after inserting
    })
  }

  downLoadImage(path: string) {
    return this.supabase.storage.from('avatars').download(path)
  }

  uploadAvatar(filePath: string, file: File) {
    return this.supabase.storage.from('avatars').upload(filePath, file)
  }
}
```

And one optional step is to update the CSS file `src/index.css` to make the app look nice.
You can find the full contents of this file [here](https://raw.githubusercontent.com/angular-supa/supabase-angular-user-management/main/src/styles.css).

### Set up a Login component

Let's set up a Angular component to manage logins and sign ups. We'll use Magic Links, so users can sign in with their email without using passwords.
Create an **AuthComponent** with `ng g c auth` Angular CLI command.

```ts title="src/app/auth.component.ts"
import { Component } from '@angular/core'
import { SupabaseService } from './supabase.service'

@Component({
  selector: 'app-auth',
  template: `
    <div class="row flex flex-center">
      <form class="col-6 form-widget">
        <h1 class="header">Supabase + Angular</h1>
        <p class="description">Sign in via magic link with your email below</p>
        <div>
          <input #input class="inputField" type="email" placeholder="Your email" />
        </div>
        <div>
          <button
            type="submit"
            (click)="handleLogin(input.value)"
            class="button block"
            [disabled]="loading"
          >
            {{ loading ? 'Loading' : 'Send magic link' }}
          </button>
        </div>
      </form>
    </div>
  `,
})
export class AuthComponent {
  loading = false

  constructor(private readonly supabase: SupabaseService) {}

  async handleLogin(input: string) {
    try {
      this.loading = true
      await this.supabase.signIn(input)
      alert('Check your email for the login link!')
    } catch (error) {
      alert(error.error_description || error.message)
    } finally {
      this.loading = false
    }
  }
}
```

### Account page

After a user is signed in we can allow them to edit their profile details and manage their account.
Create an **AccountComponent** with `ng g c account` Angular CLI command.

```ts title="src/app/account.component.ts"
import { Component, Input, OnInit } from '@angular/core'
import { Profile, SupabaseService } from './supabase.service'
import { Session } from '@supabase/supabase-js'

@Component({
  selector: 'app-account',
  template: `
    <div class="form-widget">
      <div>
        <label for="email">Email</label>
        <input id="email" type="text" [value]="session?.user?.email" disabled />
      </div>
      <div>
        <label for="username">Name</label>
        <input #username id="username" type="text" [value]="profile?.username ?? ''" />
      </div>
      <div>
        <label for="website">Website</label>
        <input #website id="website" type="url" [value]="profile?.website ?? ''" />
      </div>

      <div>
        <button
          class="button block primary"
          (click)="updateProfile(username.value, website.value)"
          [disabled]="loading"
        >
          {{ loading ? 'Loading ...' : 'Update' }}
        </button>
      </div>

      <div>
        <button class="button block" (click)="signOut()">Sign Out</button>
      </div>
    </div>
  `,
})
export class AccountComponent implements OnInit {
  loading = false
  profile: Profile | undefined

  @Input() session: Session | undefined

  constructor(private readonly supabase: SupabaseService) {}

  ngOnInit() {
    this.getProfile()
  }

  async getProfile() {
    try {
      this.loading = true
      let { data: profile, error, status } = await this.supabase.profile

      if (error && status !== 406) {
        throw error
      }

      if (profile) {
        this.profile = profile
      }
    } catch (error) {
      alert(error.message)
    } finally {
      this.loading = false
    }
  }

  async updateProfile(username: string, website: string, avatar_url: string = '') {
    try {
      this.loading = true
      await this.supabase.updateProfile({ username, website, avatar_url })
    } catch (error) {
      alert(error.message)
    } finally {
      this.loading = false
    }
  }

  async signOut() {
    await this.supabase.signOut()
  }
}
```

### Launch!

Now that we have all the components in place, let's update **AppComponent**:

```ts title="src/app/app.component.ts"
import { Component, OnInit } from '@angular/core'
import { SupabaseService } from './supabase.service'

@Component({
  selector: 'app-root',
  template: `
    <div class="container" style="padding: 50px 0 100px 0">
      <app-account *ngIf="session; else auth" [session]="session"></app-account>
      <ng-template #auth>
        <app-auth></app-auth>
      </ng-template>
    </div>
  `,
})
export class AppComponent implements OnInit {
  session = this.supabase.session

  constructor(private readonly supabase: SupabaseService) {}

  ngOnInit() {
    this.supabase.authChanges((_, session) => (this.session = session))
  }
}
```

Once that's done, run this in a terminal window:

```bash
npm run start
```

And then open the browser to [localhost:4200](http://localhost:4200) and you should see the completed app.

![Supabase Angular](/img/supabase-angular-demo.png)

## Bonus: Profile photos

Every Supabase project is configured with [Storage](/docs/guides/storage) for managing large files like photos and videos.

### Create an upload widget

Let's create an avatar for the user so that they can upload a profile photo.
Create an **AvatarComponent** with `ng g c avatar` Angular CLI command.

```ts title="src/app/avatar.component.ts"
import { Component, EventEmitter, Input, Output } from '@angular/core'
import { SupabaseService } from './supabase.service'
import { DomSanitizer, SafeResourceUrl } from '@angular/platform-browser'

@Component({
  selector: 'app-avatar',
  template: `
    <div>
      <img
        *ngIf="_avatarUrl"
        [src]="_avatarUrl"
        alt="Avatar"
        class="avatar image"
        style="height: 150px; width: 150px"
      />
    </div>
    <div *ngIf="!_avatarUrl" class="avatar no-image" style="height: 150px; width: 150px"></div>
    <div style="width: 150px">
      <label class="button primary block" for="single">
        {{ uploading ? 'Uploading ...' : 'Upload' }}
      </label>
      <input
        style="visibility: hidden;position: absolute"
        type="file"
        id="single"
        accept="image/*"
        (change)="uploadAvatar($event)"
        [disabled]="uploading"
      />
    </div>
  `,
})
export class AvatarComponent {
  _avatarUrl: SafeResourceUrl | undefined
  uploading = false

  @Input()
  set avatarUrl(url: string | undefined) {
    if (url) {
      this.downloadImage(url)
    }
  }

  @Output() upload = new EventEmitter<string>()

  constructor(private readonly supabase: SupabaseService, private readonly dom: DomSanitizer) {}

  async downloadImage(path: string) {
    try {
      const { data } = await this.supabase.downLoadImage(path)
      this._avatarUrl = this.dom.bypassSecurityTrustResourceUrl(URL.createObjectURL(data))
    } catch (error) {
      console.error('Error downloading image: ', error.message)
    }
  }

  async uploadAvatar(event: any) {
    try {
      this.uploading = true
      if (!event.target.files || event.target.files.length === 0) {
        throw new Error('You must select an image to upload.')
      }

      const file = event.target.files[0]
      const fileExt = file.name.split('.').pop()
      const fileName = `${Math.random()}.${fileExt}`
      const filePath = `${fileName}`

      await this.supabase.uploadAvatar(filePath, file)
      this.upload.emit(filePath)
    } catch (error) {
      alert(error.message)
    } finally {
      this.uploading = false
    }
  }
}
```

### Add the new widget

And then we can add the widget on top of the **AccountComponent** html template:

```ts title="src/app/account.component.ts"
template: `
<app-avatar
    [avatarUrl]="this.profile?.avatar_url"
    (upload)="updateProfile(username.value, website.value, $event)">
</app-avatar>

<!-- input fields -->
`
```

## Next steps

At this stage you have a fully functional application!

- Got a question? [Ask here](https://github.com/supabase/supabase/discussions).
- Sign in: [app.supabase.com](https://app.supabase.com)<|MERGE_RESOLUTION|>--- conflicted
+++ resolved
@@ -66,11 +66,7 @@
 ```
 
 <video width="99%" muted playsInline controls="true">
-<<<<<<< HEAD
-  <source src="/videos/sql-user-management-starter.mp4" type="video/mp4" muted playsInline />
-=======
-    <source src="/docs/videos/sql-user-management-starter.mp4" type="video/mp4" muted playsInline />
->>>>>>> 4bf4b0b8
+  <source src="/docs/videos/sql-user-management-starter.mp4" type="video/mp4" muted playsInline />
 </video>
 
 </TabItem>
@@ -147,11 +143,7 @@
 ```
 
 <video width="99%" muted playsInline controls="true">
-<<<<<<< HEAD
-  <source src="/videos/api/api-url-and-key.mp4" type="video/mp4" muted playsInline />
-=======
-    <source src="/docs/videos/api/api-url-and-key.mp4" type="video/mp4" muted playsInline />
->>>>>>> 4bf4b0b8
+  <source src="/docs/videos/api/api-url-and-key.mp4" type="video/mp4" muted playsInline />
 </video>
 
 </TabItem>
