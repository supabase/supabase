--- conflicted
+++ resolved
@@ -118,11 +118,7 @@
 3. Find your Connection Info and Connection String. Connection pooling is on port `6543`.
 
 <video width="99%" muted playsInline controls="true">
-<<<<<<< HEAD
   <source src="/docs/videos/connection-pool-config.mp4" type="video/mp4" muted playsInline />
-</video>
-=======
-  <source src="/docs/videos/postgres-connection.mp4" type="video/mp4" muted playsInline />
 </video>
 
 ## Connecting with SSL
@@ -152,5 +148,4 @@
 3. Navigate to the SSL tab and change the SSL mode to Require. Next navigate to the Root certificate input, it will open up a
    file-picker modal. Select the certificate you downloaded from your Supabase dashboard and save the server details. PgAdmin
    should now be able to connect to your Postgres via SSL.
-   ![Add Connection Info.](/img/guides/database/add-ssl-config.png)
->>>>>>> 053d00e6
+   ![Add Connection Info.](/img/guides/database/add-ssl-config.png)