---
id: local-development
title: Local Development
description: How to use Supabase on your local development machine.
---

import Tabs from '@theme/Tabs';
import TabItem from '@theme/TabItem';

Supabase provides a CLI so that you can develop your application locally, rather than connecting to a live project.

## Getting started

### Prerequisites

You will need to have these in your environment:

- Git
- Docker (make sure the daemon is up and running)
- Supabase CLI (instructions [here](https://github.com/supabase/cli))

<<<<<<< HEAD
### Initialize your project
=======
## Initialize git

```bash
git init
```

## Initialize your project
>>>>>>> 7963793f

```bash
supabase init
```

This command will create a `supabase` folder which holds all the configuration for developing your project locally.

### Start

```bash
supabase start
```

This command uses Docker to start all the open source [services](/docs/#how-it-works) of Supabase. This command will take a while to run, there are a lot of services to build.

Once this is running, you will see an output that contains your local Supabase credentials:

```txt
Started local development setup.

         API URL: http://localhost:54321
          DB URL: postgresql://postgres:postgres@localhost:54322/postgres
      Studio URL: http://localhost:54323
        anon key: eyJhbGciOiJIUzI1NiIsInR5cCI6IkpXVCJ9.eyJyb2xlIjoiYW5vbiJ9.ZopqoUt20nEV9cklpv9e3yw3PVyZLmKs5qLD6nGL1SI
service_role key: eyJhbGciOiJIUzI1NiIsInR5cCI6IkpXVCJ9.eyJyb2xlIjoic2VydmljZV9yb2xlIn0.M2d2z4SFn5C7HlJlaSLfrzuYim9nbY_XI40uWFN3hEE
```

### Accessing Services Directly

<Tabs
defaultValue="Postgres"
values={[
  {label: 'Postgres', value: 'Postgres'},
  {label: 'API Gateway', value: 'Kong'},
]}>
<TabItem value="Postgres">

```sh
# Default URL:
postgresql://postgres:postgres@localhost:54322/postgres
```

The local Postgres instance can be accessed through [`psql`](https://www.postgresql.org/docs/current/app-psql.html)
or any other Postgres client, such as [pgadmin](https://www.pgadmin.org/).

For example:

```bash
psql 'postgresql://postgres:postgres@localhost:54322/postgres'
```

</TabItem>
<TabItem value="Kong">

```sh
# Default URL:
http://localhost:54321
```

All of the services are accessible through the API Gateway [Kong](https://github.com/Kong/kong)).
If you are accessing these services without the client libraries, you may need to pass the client keys as an `Authorization` header.
You can learn more about these JWT headers in our [Resources](/docs/learn/auth-deep-dive/auth-deep-dive-jwts).

```sh
curl 'http://localhost:54321/rest/v1/' \
    -H "apikey: <anon key>" \
    -H "Authorization: Bearer <anon key>"

http://localhost:54321/rest/v1/           # REST (PostgREST)
http://localhost:54321/realtime/v1/       # Realtime
http://localhost:54321/storage/v1/        # Storage
http://localhost:54321/auth/v1/           # Auth (GoTrue)
```

</TabItem>
</Tabs>

### Example application

Now that we've learned how to install and start Supabase locally, let's see how you can use it with a frontend application.
This quick-start guide will show you, how you can configure a React app which uses the Supabase stack.

```bash
# create a fresh React app
npx create-react-app react-demo --use-npm

# move into the new folder
cd react-demo

# set up Supabase
supabase init

# Save the install supabase-js library
npm install --save @supabase/supabase-js
```

Now that your application is prepared, start the backend:

```bash
supabase start  # Start Supabase
```

You can use Supabase anywhere in your application. Copy this snippet into `App.js`:

```js
import { createClient } from '@supabase/supabase-js'

const SUPABASE_URL = '<your API URL>'
const SUPABASE_ANON_KEY = '<your anon key>'

const supabase = createClient(SUPABASE_URL, SUPABASE_ANON_KEY)
```

Then start the frontend in a separate terminal:

```bash
npm start       # Start the React app
```

If everything is working, you should have a React app running on `http://localhost:3000` and Supabase services running on `http://localhost:54321`

### Stop

When you're finished with Supabase, send <kbd>Ctrl-C</kbd> to stop the Docker services.

## Migrations

You can also use the CLI to manage your migrations. Follow the tour [here](https://github.com/supabase/cli/tree/main/examples/tour) to get started.

## Next steps

- Got a question? [Ask here](https://github.com/supabase/supabase/discussions).
- CLI repository: [GitHub](https://github.com/supabase/cli).
- Sign in: [app.supabase.io](https://app.supabase.io)<|MERGE_RESOLUTION|>--- conflicted
+++ resolved
@@ -19,17 +19,13 @@
 - Docker (make sure the daemon is up and running)
 - Supabase CLI (instructions [here](https://github.com/supabase/cli))
 
-<<<<<<< HEAD
-### Initialize your project
-=======
-## Initialize git
+### Initialize git
 
 ```bash
 git init
 ```
 
-## Initialize your project
->>>>>>> 7963793f
+### Initialize your project
 
 ```bash
 supabase init
