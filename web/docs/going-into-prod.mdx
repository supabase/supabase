--- conflicted
+++ resolved
@@ -27,13 +27,8 @@
 ## Performance
 
 - Ensure that you have suitable indices to cater to your common query patterns
-<<<<<<< HEAD
     - [Learn more about indexes in Postgres](https://www.enterprisedb.com/postgres-tutorials/overview-postgresql-indexes).
     - `pg_stat_monitor` can help you [obtain query performance insights and diagnose slow queries](https://www.percona.com/blog/improve-postgresql-query-performance-insights-with-pg_stat_monitor/).
-=======
-  - [Learn more about indexes in Postgres](https://www.enterprisedb.com/postgres-tutorials/overview-postgresql-indexes).
-  - `pg_stat_statements` can help you [identify hot or slow queries](https://www.virtual-dba.com/blog/postgresql-performance-identifying-hot-and-slow-queries/).
->>>>>>> c758e8ee
 - Perform load testing (preferably on a staging env)
   - Tools like [k6](https://k6.io/) can simulate traffic from many different users.
 - Upgrade your database if you require more resources. If you need anything beyond what is listed, contact enterprise@supabase.io.
