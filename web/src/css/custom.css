@import url('https://rsms.me/inter/inter.css');


/**
 * Root variables
 *
 * Override the default Infima variables here. These values cascade down to
 * the rest of the elements.
 */

:root,
:root[data-theme=''],
:root[data-theme='dark'] {
  /* See theme-specific "--custom" vars below  */

  /* 
    Customisation here for both Light and Dark themes
  */
  --custom-font-base: 'Inter', BlinkMacSystemFont, -apple-system, 'Segoe UI', 'Roboto', 'Oxygen',
    'Ubuntu', 'Cantarell', 'Fira Sans', 'Droid Sans', 'Helvetica Neue', 'Helvetica', 'Arial',
    sans-serif;
  --custom-font-code: 'Source Code Pro', Menlo, monospace;
  --custom-font-size-base: 1rem;
  --custom-border-radius: 3px;
  --custom-border-radius-md: 6px;
  --custom-primary-darkest: #10633e;
  --custom-primary-darker: #1c8656;
  --custom-primary-dark: #38bc81;
  --custom-primary: #24b47e;
  --custom-primary-light: #65d9a5;
  --custom-primary-lighter: #9fe7c7;
  --custom-primary-lightest: #c5f1dd;
  --custom-background-color: #fdfdfd;
  --custom-background-color-highlight: #fff;
  --custom-background-color-diff: #f5f6f7;
  --custom-background-color-diff-1: #eee;
  --custom-background-color-diff-2: #ccc;
  --custom-content-color: #1f1f1f;
  --custom-content-color-light: #484848;
  --custom-content-color-lightest: #333;
  --custom-content-color-emphasis: #000;
  --custom-border-color: #e0e0e0;
  --custom-color-subtle: #ccc;
  --custom-color-orange-100: #FDF0EA;
  --custom-color-orange-200: #FBE2D5;
  --custom-color-orange-300: #F9D3C0;
  --custom-color-orange-400: #F5B796;
  --custom-color-orange-500: #F08B57;
  --custom-color-orange-600: #EC6E2D;
  --custom-color-orange-700: #D75614;
  --custom-color-orange-800: #A93C04;
  --custom-shadow-lw: 0 3px 5px 0px rgba(0, 0, 0, 0.1);
  --custom-shadow-md: 0 3px 5px 0px rgba(0, 0, 0, 0.1);
  --custom-shadow-tl: 0 12px 28px 0 rgba(0, 0, 0, 0.2), 0 2px 4px 0 rgba(0, 0, 0, 0.1);
  --custom-shadow-xl: 0 30px 60px 0 rgba(0, 0, 0, 0.1);

  /* 
    Infirma overrides with customisation
  */
  /* Colors */
  --ifm-color-content: var(--custom-content-color);
  --ifm-heading-color: var(--custom-content-color);
  --ifm-background-color: var(--custom-background-color);
  --ifm-sidebar-background: var(--custom-background-color);
  --ifm-color-content-secondary: var(--custom-content-color-light);
  --ifm-code-background: var(--custom-background-color-diff);
  --ifm-code-background-dark: #2a2a2a;
  --ifm-code-color: var(--custom-content-color);
  --ifm-color-warning: var(--custom-color-orange-600);

  /* Primary */
  --ifm-color-primary-darkest: var(--custom-primary-darkest);
  --ifm-color-primary-darker: var(--custom-primary-darker);
  --ifm-color-primary-dark: var(--custom-primary-dark);
  --ifm-color-primary: var(--custom-primary);
  --ifm-color-primary-light: var(--custom-primary-light);
  --ifm-color-primary-lighter: var(--custom-primary-lighter);
  --ifm-color-primary-lightest: var(--custom-primary-lightest);

  /* Info */
  --ifm-color-info-darker: var(--custom-background-color-diff-2);
  --ifm-color-info-dark: var(--custom-background-color-diff-1);
  --ifm-color-info: var(--custom-background-color-diff);

  /* Fonts */
  --ifm-font-color-base: var(--custom-content-color);
  --ifm-font-family-base: var(--custom-font-base);
  --ifm-font-family-monospace: var(--custom-font-code);
  --ifm-heading-font-family: var(--custom-font-base);
  --ifm-font-size-base: var(--custom-font-size-base);
  --ifm-heading-font-weight: 700;
  --ifm-font-weight-bold: 700;

  /* Globals */
  --ifm-global-shadow-lw: var(--custom-shadow-lw);
  --ifm-global-shadow-md: var(--custom-shadow-md);
  --ifm-global-shadow-tl: var(--custom-shadow-tl);
  --ifm-contents-border-color: var(--custom-border-color);
  --ifm-hr-border-color: var(--custom-border-color);
  --ifm-code-border-radius: var(--custom-border-radius);
  --ifm-button-border-radius: var(--custom-border-radius);
  --ifm-col-spacing-vertical: 0.5rem;
  --ifm-link-hover-decoration: none;

  /* Buttons */
  --ifm-button-background-color: var(--custom-background-color);
  /* --ifm-button-color: var(--custom-content-color); Not great - changes the green buttons to have black text */

  /* Navbar */
  --ifm-navbar-background-color: var(--custom-background-color);

  /* Footer */
  --ifm-footer-background-color: var(--custom-background-color);

  /* Hero */
  --ifm-hero-background-color: var(--custom-background-color);
  --ifm-hero-text-color: var(--custom-content-color);

  /* Sidebar */
  --ifm-sidebar-border-color: var(--custom-border-color);
  --ifm-menu-color-active: var(--custom-primary);

  /* Panel */
  --ifm-panel-border-color: var(--custom-border-color);
  --ifm-panel-border-color-active: var(--custom-primary);
  --ifm-panel-background-solid: var(--custom-background-color);

  /* Card */
  --ifm-card-background-color: var(--custom-background-color);
  --ifm-card-border-radius: var(--custom-border-radius-md);

  /* Tables */
  --ifm-table-border-color: var(--custom-border-color);
  --ifm-table-stripe-background: var(--custom-background-color-diff);

  /* Alerts */
  --ifm-alert-color: var(--custom-color-orange-600);
}

:root[data-theme='dark'] {
  --custom-primary-darkest: #10633e;
  --custom-primary-darker: #1c8656;
  --custom-primary-dark: #38bc81;
  --custom-primary: #3ecf8e;
  --custom-primary-light: #65d9a5;
  --custom-primary-lighter: #9fe7c7;
  --custom-primary-lightest: #c5f1dd;
  --custom-color-subtle: #484848;

  --custom-background-color: #1f1f1f;
  --custom-background-color-highlight: #2a2a2a;
  --custom-background-color-diff: #2a2a2a;
  --custom-background-color-diff-1: #484848;
  --custom-background-color-diff-2: #666;
  --custom-content-color: #ddd;
  --custom-content-color-light: #aaa;
  --custom-content-color-lightest: #fefefe;
  --custom-content-color-emphasis: #fff;
  --custom-border-color: #444444;
  --custom-shadow-lw: 0 0 3px 3px rgba(0, 0, 0, 0.2);
  --custom-shadow-md: 0 0 5px 5px rgba(0, 0, 0, 0.3);
  --custom-shadow-tl: 0 12px 28px 0 rgba(0, 0, 0, 0.2), 0 2px 4px 0 rgba(0, 0, 0, 0.1);
  --custom-shadow-xl: 0 30px 60px 0 rgba(0, 0, 0, 0.5);

  --ifm-color-gray-100: rgba(224, 235, 247, 0.9);
  --ifm-color-gray-150: rgba(224, 235, 247, 0.85);
  --ifm-color-gray-200: rgba(224, 235, 247, 0.8);
  --ifm-color-gray-300: rgba(224, 235, 247, 0.75);
  --ifm-color-gray-400: rgba(224, 235, 247, 0.7);
  --ifm-color-gray-500: rgba(224, 235, 247, 0.65);
  --ifm-color-gray-600: rgba(224, 235, 247, 0.6);
  --ifm-color-gray-700: rgba(224, 235, 247, 0.55);
  --ifm-color-gray-800: rgba(224, 235, 247, 0.5);
  --ifm-color-gray-900: rgba(224, 235, 247, 0.45);
  --ifm-color-secondary-darker: #000;
  --ifm-color-secondary-dark: #1f1f1f;
  --ifm-color-secondary: #2a2a2a;
  --ifm-color-secondary-light: #2f2f2f;
  --ifm-color-secondary-lighter: #313131;
  --ifm-color-secondary-lightest: #333333;

  /* Button */
  --ifm-button-background-color: var(--custom-background-color-highlight);

  /* Card */
  --ifm-card-background-color: var(--custom-background-color-highlight);
}

html,
body {
  font-smoothing: antialiased;
  text-size-adjust: 100%;
  -ms-text-size-adjust: 100%;
  -webkit-font-smoothing: antialiased;
  -moz-osx-font-smoothing: grayscale;
  -webkit-text-size-adjust: 100%;
}

:root[data-theme='light'] .navbar__logo.logo--dark,
:root[data-theme=''] .navbar__logo.logo--dark,
:root .navbar__logo.logo--dark {
  display: none;
}
:root[data-theme='light'] .navbar__logo.logo--light,
:root[data-theme=''] .navbar__logo.logo--light,
:root .navbar__logo.logo--light {
  display: inline-block;
}
:root[data-theme='dark'] .navbar__logo.logo--light {
  display: none;
}
:root[data-theme='dark'] .navbar__logo.logo--dark {
  display: inline-block;
}

.button {
  font-family: var(--custom-font-base);
}
.button.button--primary {
  color: white;
  text-shadow: 0px 0px 6px rgba(13, 128, 86, 0.8);
}
.button.button--secondary {
  color: var(--custom-content-color);
  /* background-color: var(--custom-background-color); */
}
.button.button--secondary:hover {
  background-color: var(--custom-background-color-diff-1);
}
:root[data-theme='dark'] .button.button--secondary:hover {
  background-color: var(--custom-background-color-highlight);
}
.button.button--secondary.button--outline {
  border-color: #333;
}
:root[data-theme='dark'] .button.button--secondary {
  /* background-color: var(--custom-background-color-highlight); */
  border-color: #fff;
}
.hero--button {
  text-transform: uppercase;
  padding: 10px 25px;
  font-weight: bold;
}
blockquote,
blockquote p {
  color: var(--custom-content-color);
}

div[class^="announcementBar"] , div[class*=" announcementBar"] {
    padding-bottom: 5px;
}
div[class^="announcementBar"] button span, div[class*=" announcementBar"] button span {
    color: #fff !important;
    padding-bottom: 5px;
    display: inline-block;
}
.docusaurus-highlight-code-line {
  background-color: rgb(72, 77, 91);
  display: block;
  margin: 0 calc(-1 * var(--ifm-pre-padding));
  padding: 0 var(--ifm-pre-padding);
}

@media screen and (min-width: 768px) {
  html,
  body {
    text-rendering: optimizeLegibility;
  }
}

li + li {
  margin-top: 0;
}

.button--lg {
  text-transform: uppercase;
}

.title {
  font-weight: bold;
  color: var(--custom-content-color-lightest) !important;
}

.alert.alert--warning {
  color: var(--custom-color-orange-800);
  border-color: var(--custom-color-orange-800);
  background-color: var(--custom-color-orange-200);
  border-color: var(--custom-color-orange-400);
  margin: 20px 0;
  font-size: 0.9rem;
}

.navbar__brand strong {
  font-family: var(--ifm-heading-font-family);
  font-size: 1.5rem;
  font-weight: 700;
  letter-spacing: 0.03rem;
  /* font-style: italic; */
}

.navbar,
.main-wrapper {
  /* box-shadow: var(--ifm-global-shadow-md); */
  box-shadow: none;
  border-bottom: 1px solid var(--custom-border-color);
}
.navbar .navbar__link {
  font-weight: bold;
}
/* .navbar-sidebar__items .menu__link {
  line-height: calc(var(--ifm-spacing-vertical) * 2) !important;
  font-weight: bold;
  text-transform: uppercase;
  font-size: 0.9em;
  padding: 10px !important;
} */

.with-underline::after {
  content: '\2501\2501';
  display: block;
  color: var(--ifm-color-primary);
}
article header {
  margin-bottom: 3rem;
}

.hero.is--dark {
  background-color: var(--custom-background-color-diff);
}

/* Sidebar */

@media screen and (max-width: 996px) {
  .navbar .navbar__items--right {
    display: none;
  }
}

/* .navbar .navbar__items--right .react-toggle {
  margin-left: var(--ifm-navbar-item-padding-horizontal);
} */
/* .navbar .navbar__item .badge {
  border-color: var(--ifm-background-color) !important;
  border-radius: 1em;
  display: block;
  float: right;
  font-size: 0.6em;
  line-height: 1;
  margin-top: -0.7em;
  margin-right: -1.5em;
  margin-left: -0.5em;
  padding: 0.3em 0.5em;
  position: relative;
  z-index: 1;
} */
.navbar-sidebar__brand .navbar__brand {
  flex: 1 0;
}
.navbar-sidebar__brand .react-toggle {
  flex: 0;
  text-align: right;
}
.navbar-sidebar__items .menu .menu__link {
  color: var(--ifm-color-content);
  display: block;
}
.navbar-sidebar__items .menu .menu__link .badge {
  border-color: var(--ifm-background-color);
  border-radius: 1em;
  font-size: 0.6em;
  margin-top: -1em;
  margin-left: 0.25em;
}
.navbar-sidebar__items .menu .menu__link.menu__link--sublist::after {
  display: none;
}
.navbar-sidebar__items .menu .menu__list-item .menu__list-item a.menu__link{
  margin-left: 30px;
}

@media screen and (max-width: 996px) {
  .row .col {
    padding-top: var(--ifm-col-spacing-vertical);
    padding-bottom: var(--ifm-col-spacing-vertical);
  }
}
a.card {
  text-decoration: none !important;
  color: var(--ifm-color-content);
  box-shadow: none;
  border: 1px solid #333;
  display: flex;
  /* background-color: var(--ifm-background-color); */
}
a.card .card__body {
  flex: 1;
  flex-grow: 1;
}
a.card:hover {
  transition: all 0.2s ease;
  border: 1px solid var(--custom-primary);
  box-shadow: var(--custom-shadow-xl), 0 0 0 1px var(--custom-primary) !important;
}
.avatar__intro {
  padding-left: 15px;
}

/*
 * Docs
 */

.menu.menu--responsive {
  padding: 0;
}
.menu > ul.menu__list li {
  margin-top: 0;
  margin-bottom: 0;
}
.menu > ul.menu__list li > a {
  padding-left: 0;
  padding-right: 0;
}
.menu .menu__list-item-hidden {
  display: none;
}
/* Category headers */
.menu > ul.menu__list > li.menu__list-item > a:first-child {
  color: var(--custom-content-color-light);
  cursor: text;
  display: flex;
  justify-content: space-between;
  line-height: calc(var(--ifm-spacing-vertical) * 1.25);
  margin-top: calc(var(--ifm-spacing-vertical) * 1.5);
  margin-bottom: 0;
  padding: var(--ifm-menu-link-padding-vertical) 0;
  font-weight: bold;
  color: var(--custom-content-color-lightest) !important;
  text-transform: uppercase;
  font-size: 0.9em;
}
.menu > ul.menu__list > li.menu__list-item:first-child div.title {
  margin-top: 0;
}
.menu > ul.menu__list ul.menu__list {
  border-left: 1px solid var(--custom-border-color);
  margin-left: 0;
  padding-left: var(--ifm-menu-link-padding-horizontal);
}
.menu > ul.menu__list ul.menu__list .menu__link {
  border-radius: 0;
  font-size: 0.85rem;
  margin-left: calc(var(--ifm-menu-link-padding-horizontal) * -1);
  padding-left: var(--ifm-menu-link-padding-horizontal);
}
.menu > ul.menu__list > li > ul.menu__list {
  border-left: 0px none;
  padding-left: 0;
}
.menu .menu__link,
.menu .menu__link:hover,
.menu .menu__link.menu__link--active:not(.menu__link--sublist) {
  background: none;
  line-height: calc(var(--ifm-spacing-vertical) * 1);
}
.menu .menu__link.menu__link--sublist::after {
  background-image: url('data:image/svg+xml;utf8,<svg alt="Arrow" xmlns="http://www.w3.org/2000/svg" width="14px" height="14px" viewBox="-6 -6 38 38"><path fill="rgba(0,0,0,0.3)" d="M7.41 15.41L12 10.83l4.59 4.58L18 14l-6-6-6 6z"></path></svg>');
  -webkit-transform: rotate(180deg);
  transform: rotate(180deg);
  transition: var(--ifm-transition-fast) ease;
}
.menu .menu__link.menu__link--sublist:hover::after,
.menu .menu__link.menu__link--sublist.menu__link--active::after {
  background-image: url('data:image/svg+xml;utf8,<svg alt="Arrow" xmlns="http://www.w3.org/2000/svg" width="14px" height="14px" viewBox="-6 -6 38 38"><path fill="rgb(40,217,242)" d="M7.41 15.41L12 10.83l4.59 4.58L18 14l-6-6-6 6z"></path></svg>');
}
.menu .menu__list-item.menu__list-item--collapsed .menu__link--sublist::after {
  -webkit-transform: rotate(90deg);
  transform: rotate(90deg);
}
.menu .menu__link:hover {
  color: var(--ifm-menu-color-active);
}
.menu .menu__link .badges {
  vertical-align: top;
  margin-top: -1px;
}
.menu .menu__link .badge {
  background-clip: padding-box;
  border: 1px solid var(--custom-content-color-light);
  border-radius: 0.25em;
  display: inline-block;
  font-family: monospace;
  font-size: 0.5rem;
  font-weight: bold;
  height: 1rem;
  line-height: 1rem;
  margin-right: 2px;
  padding: 0 0.25rem;
  vertical-align: middle;
}


/* Make the Docs page take up full height to fix the left sidebar */
div.container.padding-vert--lg .row {
    min-height: 100vh;
}
/* Disable full height for child rows */
div.container.padding-vert--lg .row .row {
    min-height: auto;
}
div[class^='docItemContainer_'] {
  max-width: none;
}
@media (min-width: 997px) {
  div[class^='docItemContainer_'] {
    max-width: none;
    padding: 0 calc(var(--ifm-spacing-horizontal) * 2);
  }
}

main[class^='docMainContainer_'] div.container div.row div.col.col--3 {
  padding-left: 0;
}

div[class^='docSidebarContainer_'] {
  border-right-color: var(--ifm-sidebar-border-color);
  max-width: 250px;
  min-width: 250px;
}

div[class^='sidebar_'] {
  font-size: 0.85rem;
}
div[class^='sidebar_'] .menu {
  background: var(--ifm-sidebar-background);
  margin-right: calc(var(--ifm-spacing-horizontal) * -1);
  padding-bottom: var(--ifm-spacing-vertical);
}

div[class^='sidebar_'] .menu {
  margin-right: calc(var(--ifm-spacing-horizontal) * -1);
}
div[class^='sidebar_'] .menu .menu__link {
  padding-right: var(--ifm-menu-link-padding-horizontal);
}
div[class^='sidebar_'] .menu__link.menu__link--active:not(.menu__link--sublist) {
  border-radius: 0;
  border-right: 2px solid var(--ifm-color-primary);
  padding-right: calc(var(--ifm-menu-link-padding-horizontal) - 2px);
}
div[class^='sidebar_'] .menu__link.menu__link--active:not(.menu__link--sublist) .badge {
  background: var(--ifm-color-primary);
  border: 1px solid var(--ifm-color-primary);
  color: white;
}
@media (min-width: 997px) {
  div[class^='sidebar_'] {
    padding-right: var(--ifm-spacing-horizontal);
    padding-left: var(--ifm-spacing-horizontal);
  }
}

.DummyData {
  overflow-x: auto;
}
.DummyData div {
  padding-right: 30px;
}
.Collapsable summary {
  font-size: 0.9rem;
  margin-bottom: 20px;
}
.Collapsable summary:hover {
  cursor: pointer;
}

div[class^="codeBlockContent"] , div[class*=" codeBlockContent"], .prism-code {
  background-color: var(--ifm-code-background-dark) !important;
}
.code-with-header {
  border-radius: 4px;
  overflow: hidden;
}
.prism-code {
  padding: 0 !important;
  margin-bottom: 0;
  background-color: var(--ifm-code-background-dark);
}
.code-with-header pre {
  border-radius: 0 0 4px 4px;
}
.code-with-header.code-with-response  {
  border-radius: 0;
}
.code-header {
  background: var(--ifm-code-background-dark);
  color: #ccc;
  padding: 5px 15px;
  border-radius: 4px 4px 0 0;
  font-size: 0.8rem;
  font-weight: bold;
  /* text-transform: uppercase; */
  border-bottom: 1px solid #444;
}
.repsonse-header {
  border-radius: 0 0 4px 4px;
}

/* HomePage */
.ForDevelopers .row {
  display: flex;
  flex-direction: row-reverse;
}
.ForDevelopers .button {
  text-align: left;
}
.ForDevelopers .button.button--link:hover {
  text-decoration: none;
  transition: all 0.2s ease;
  opacity: 0.8;
}

.react-toggle-thumb {
  box-shadow: none !important;
}
a.hash-link {
  text-decoration: none;
  font-style: none;
  color: var(--custom-color-subtle);
}

.footer {
  border-top: 1px solid var(--custom-border-color);
  padding-bottom: 80px;
}

.has-emphasis {
  color: var(--custom-content-color-emphasis);
}

.ButtonTabs {
  padding-left: 0 !important;
}
.ButtonTabs .button {
  width: 100%;
  display: block;
  color: var(--custom-content-color) !important;
  margin-right: 10px;
  margin-bottom: 8px;
  border: 2px solid var(--ifm-button-background-color) !important;
}
.ButtonTabs .button.is-active,
.ButtonTabs .button:hover,
.ButtonTabs:hover .button.is-active:hover {
  border: 2px solid var(--custom-primary) !important;
  box-shadow: var(--custom-shadow-lw);
}
/* Disable the border on the active button when hovering across the buttons */
.ButtonTabs:hover .button.is-active {
  border: 2px solid var(--ifm-button-background-color) !important;
}
/* But */
@media screen and (max-width: 997px) {
  .ButtonTabs {
    padding-left: var(--ifm-spacing-horizontal) !important;
  }
  .ButtonTabs > div {
    display: flex !important;
    flex-wrap: nowrap !important;
    overflow-x: auto !important;
    -webkit-overflow-scrolling: touch !important;
    -ms-overflow-style: -ms-autohiding-scrollbar !important;
  }
  .ButtonTabs .button {
    display: inline-block;
    width: auto;
  }
}

@media screen and (max-width: 600px) {
  .responsive-button {
    width: 100%;
    margin: 5px 0 !important;
  }
}

@media screen and (min-width: 996px) {
  .row.is-multiline .col {
    margin-top: var(--ifm-spacing-horizontal) !important;
    margin-bottom: var(--ifm-spacing-horizontal) !important;
  }
}

.has-hover-pointer:hover {
  cursor: pointer;
}
.section-md {
  margin: 2rem 0;
}
.section-lg {
  margin: 5rem 0;
}
.hidden {
  display: none;
}

.HowSections .col {
  margin-bottom: 20px;
}
.HowSections img.diagram {
  margin: 0px auto 30px auto;
  display: block;
}
.HowCard {
  position: relative;
}
.HowCard::before,
.HowCard::after {
  bottom: 100%;
  border: solid transparent;
  content: '';
  height: 0;
  left: 50%;
  width: 0;
  position: absolute;
  pointer-events: none;
  margin-bottom: -1px;
}
.HowCard::before {
  width: 0;
  height: 0;
  border-left: 5px solid transparent;
  border-right: 5px solid transparent;

  border-bottom: 5px solid black;
  border-width: 12px;
  margin-left: -12px;
}
.HowCard::after {
  width: 0;
  height: 0;
  border-left: 5px solid transparent;
  border-right: 5px solid transparent;

  border-bottom: 5px solid var(--ifm-card-background-color);
  border-width: 11px;
  margin-left: -11px;
}

.Blog .code-with-header {
  margin-bottom: 30px;
}
.badge--secondary {
  color: var(--ifm-color-content);
}

.Figure {
  text-align: center;
  margin: 30px 0;
}
.Figure figure {
  margin: 0 auto;
  width: 100%;
}
.Figure img {
  box-shadow: 0px 0px 5px 5px rgba(0, 0, 0, 0.2);
  border-radius: 4px;
}
.Figure figcaption {
  font-size: 0.8rem;
}

.Mermaid {
  text-align: center;
  margin: 80px 0;
  font-family: var(--custom-font-base);
  color: var(--ifm-color-content);
  font-size: 0.9rem;
}
.Mermaid .graph {
  overflow-x: auto;
  margin: 0px calc(var(--ifm-spacing-horizontal) * -1);
  padding: var(--ifm-spacing-horizontal);
}
.Mermaid div,
.Mermaid tspan,
.Mermaid g.classGroup text {
  font-family: var(--custom-font-base);
  color: var(--ifm-color-content);
  /* font-size: 0.9em; */
}
.Mermaid figcaption {
  font-size: 0.8rem;
  margin-bottom: 20px;
}

.DocSearch-Button {
  border-radius: 8px !important;
}
.DocSearch-Button svg {
  display: none;
}
.DocSearch-Button-Placeholder {
  font-family: var(--ifm-font-family-base);
  line-height: 10px;
}


.prism-code {
  background-color: none;
  white-space: normal;
  word-break: break-word;
  font-size: 0.8rem;
  outline: none !important;
}
.prism-code div, 
.prism-code div:focus, 
.prism-code div:active {
  outline: none !important;
}
.token.keyword.module,
.token.property-access,
.token.function {
  font-style: normal !important;
  color: #ccc !important;
}
.token.plain,
.token.parameter,
.token.punctuation,
.token.operator,
.token.console.class-name,
.token.doc-comment.parameter,
.token.doc-comment.optional-parameter,
.token.doc-comment.parameter.punctuation,
.token.doc-comment.optional-parameter.punctuation {
  font-style: normal !important;
  color: #ccc !important;
}
.token.keyword,
.token.doc-comment.keyword {
  font-style: normal !important;
  color: #569cd6 !important;
}
.token.string {
  font-style: normal !important;
  color: #24b47e !important;
}
.token.console {
  font-style: normal !important;
  color: #49c1ad !important;
}
.token.constant {
  font-style: normal !important;
  color: #569cd6 !important;
}
.token.comment {
  font-style: normal !important;
  color: #666 !important;
}
.token.number {
  color: #b5cea8 !important;
}
.token.boolean,
.token.doc-comment.class-name {
  @apply text-green-500;
}




html[data-theme='light'] .DocSearch, html[data-theme='dark'] .DocSearch {
  --docsearch-text-color: var(--custom-content-color);
  --docsearch-muted-color:  var(--custom-content-color-light);
  --docsearch-modal-background: var(--custom-background-color-diff);
}

.DocSearch-Button {
  border-radius: 6px !important;
  background: var(--custom-background-color-diff) !important;
  font-family: var(--ifm-font-family-base);
}
.DocSearch-Button svg {
  display: none;
}
.DocSearch-Button-Placeholder {
  font-family: var(--ifm-font-family-base);
  line-height: 10px;
  color: var(--custom-content-color-light) !important;
}
.DocSearch-Button-Key {
  background: var(--custom-background-color-diff-1) !important;
  color: var(--custom-content-color-light) !important;
  box-shadow: none !important;
  box-sizing: initial;
  margin-top: 3px;
}
 .DocSearch-SearchBar form {
  background: var(--custom-background-color-diff) !important;
  color: var(--custom-content-color) !important;
}
.DocSearch-Footer {
  display: none !important;
}


.navbar-item-github:hover {
  opacity: 0.6;
}
.navbar-item-github:before {
  content: '';
  width: 24px;
  height: 24px;
  display: flex;
  background: url("data:image/svg+xml,%3Csvg viewBox='0 0 24 24' xmlns='http://www.w3.org/2000/svg'%3E%3Cpath d='M12 .297c-6.63 0-12 5.373-12 12 0 5.303 3.438 9.8 8.205 11.385.6.113.82-.258.82-.577 0-.285-.01-1.04-.015-2.04-3.338.724-4.042-1.61-4.042-1.61C4.422 18.07 3.633 17.7 3.633 17.7c-1.087-.744.084-.729.084-.729 1.205.084 1.838 1.236 1.838 1.236 1.07 1.835 2.809 1.305 3.495.998.108-.776.417-1.305.76-1.605-2.665-.3-5.466-1.332-5.466-5.93 0-1.31.465-2.38 1.235-3.22-.135-.303-.54-1.523.105-3.176 0 0 1.005-.322 3.3 1.23.96-.267 1.98-.399 3-.405 1.02.006 2.04.138 3 .405 2.28-1.552 3.285-1.23 3.285-1.23.645 1.653.24 2.873.12 3.176.765.84 1.23 1.91 1.23 3.22 0 4.61-2.805 5.625-5.475 5.92.42.36.81 1.096.81 2.22 0 1.606-.015 2.896-.015 3.286 0 .315.21.69.825.57C20.565 22.092 24 17.592 24 12.297c0-6.627-5.373-12-12-12'/%3E%3C/svg%3E")
    no-repeat;
}
html[data-theme='dark'] .navbar-item-github:before {
  background: url("data:image/svg+xml,%3Csvg viewBox='0 0 24 24' xmlns='http://www.w3.org/2000/svg'%3E%3Cpath fill='white' d='M12 .297c-6.63 0-12 5.373-12 12 0 5.303 3.438 9.8 8.205 11.385.6.113.82-.258.82-.577 0-.285-.01-1.04-.015-2.04-3.338.724-4.042-1.61-4.042-1.61C4.422 18.07 3.633 17.7 3.633 17.7c-1.087-.744.084-.729.084-.729 1.205.084 1.838 1.236 1.838 1.236 1.07 1.835 2.809 1.305 3.495.998.108-.776.417-1.305.76-1.605-2.665-.3-5.466-1.332-5.466-5.93 0-1.31.465-2.38 1.235-3.22-.135-.303-.54-1.523.105-3.176 0 0 1.005-.322 3.3 1.23.96-.267 1.98-.399 3-.405 1.02.006 2.04.138 3 .405 2.28-1.552 3.285-1.23 3.285-1.23.645 1.653.24 2.873.12 3.176.765.84 1.23 1.91 1.23 3.22 0 4.61-2.805 5.625-5.475 5.92.42.36.81 1.096.81 2.22 0 1.606-.015 2.896-.015 3.286 0 .315.21.69.825.57C20.565 22.092 24 17.592 24 12.297c0-6.627-5.373-12-12-12'/%3E%3C/svg%3E")
    no-repeat;
}
.navbar-item-twitter:hover {
  opacity: 0.6;
}
.navbar-item-twitter:before {
  content: '';
  margin-top: 6px;
  width: 24px;
  height: 24px;
  display: flex;
  background: url("data:image/svg+xml,%3Csvg viewBox='0 0 335 276' xmlns='http://www.w3.org/2000/svg'%3E%3Cpath d='m302 70a195 195 0 0 1 -299 175 142 142 0 0 0 97 -30 70 70 0 0 1 -58 -47 70 70 0 0 0 31 -2 70 70 0 0 1 -57 -66 70 70 0 0 0 28 5 70 70 0 0 1 -18 -90 195 195 0 0 0 141 72 67 67 0 0 1 116 -62 117 117 0 0 0 43 -17 65 65 0 0 1 -31 38 117 117 0 0 0 39 -11 65 65 0 0 1 -32 35'/%3E%3C/svg%3E")
    no-repeat;
}
html[data-theme='dark'] .navbar-item-twitter:before {
  background: url("data:image/svg+xml,%3Csvg viewBox='0 0 335 276' xmlns='http://www.w3.org/2000/svg'%3E%3Cpath fill='white' d='m302 70a195 195 0 0 1 -299 175 142 142 0 0 0 97 -30 70 70 0 0 1 -58 -47 70 70 0 0 0 31 -2 70 70 0 0 1 -57 -66 70 70 0 0 0 28 5 70 70 0 0 1 -18 -90 195 195 0 0 0 141 72 67 67 0 0 1 116 -62 117 117 0 0 0 43 -17 65 65 0 0 1 -31 38 117 117 0 0 0 39 -11 65 65 0 0 1 -32 35'/%3E%3C/svg%3E")
    no-repeat;
}
.navbar__item .dropdown__menu li:not(:first-child) {
  margin-top: 5px;
}

.w-full {
  width: 100%;
  max-width: 100%;
}

<<<<<<< HEAD
/* Section */
.Section {
  position: relative;
  display: flex;
  flex-direction: column;
}
.Section-Hash {
  margin-left: 8px;
  color: var(--custom-content-color-light);
  opacity: 0.4;
}
.Section-Title:hover .Section-Hash {
  color: var(--custom-primary);
  opacity: 1;
}
.Section-Title {
  cursor: pointer;
  scroll-margin: 74px; /* Navbar size (60) + a little margin */
}

/* Showcase */
.ShowcaseCard {
  position: relative;
  height: 100%;
  display: flex;
  flex-direction: column;
  box-shadow: none;
  border: 1px solid #333;
  padding: var(--ifm-card-vertical-spacing) var(--ifm-card-horizontal-spacing);
}

.ShowcaseCard:hover {
  transition: all 0.2s ease;
  border: 1px solid var(--custom-primary);
  box-shadow: var(--custom-shadow-xl), 0 0 0 1px var(--custom-primary) !important;
}

.ShowcaseCard-Img {
  height: 100%;
  width: auto;
}

.ShowcaseCard-ImgContainer {
  height: 140px;
  display: flex;
  justify-content: center;
}

.ShowcaseCard-Text {
  height: 100%;
  display: flex;
  flex-direction: column;
}

.ShowcaseCard-Text p {
  width: 100%;
  display: -webkit-box;
  -webkit-line-clamp: 3;
  -webkit-box-orient: vertical;  
  overflow: hidden;
  margin: 0;
}

.ShowcaseCard-Text h3 {
  opacity: 0;
  position: absolute;
  width: 100%;
  top: 0;
  left: 0;
  backdrop-filter: blur(3px) contrast(80%);
  padding: var(--ifm-card-vertical-spacing) var(--ifm-card-horizontal-spacing);
  transition: 0.2s ease;
}

.ShowcaseCard-Content {
  display: flex;
  flex-direction: column;
  margin-bottom: var(--ifm-card-vertical-spacing);
  height: 100%;
}

.ShowcaseCard:hover h3 {
  opacity: 1;
}

.ShowcaseCard-Tag {
  color: var(--custom-primary);
  font-weight: bold;
  font-size: 12px;
  margin: 8px 4px 12px 0px;
}

.ShowcaseCard-Footer {
  display: flex;
  flex-direction: row;
  justify-content: flex-start;
}

.ShowcaseCard-Footer-Item {
  width: 100%;
}

/* Spaces between children */
.ShowcaseCard-Footer-Spaced .ShowcaseCard-Footer-Item:first-child {
  margin-right: 4px;
}

.ShowcaseCard-Footer-Spaced .ShowcaseCard-Footer-Item:nth-child(even) {
  margin-left:  4px;
  margin-right: 4px;
}

.ShowcaseCard-Footer-Spaced .ShowcaseCard-Footer-Item:last-child {
  margin-right: 0px;
}

@media screen and (max-width: 997px) {
  .ShowcaseCard-ImgContainer {
    height: 120px;
    align-self: center;
  }

  .ShowcaseCard-Content {
    display: flex;
    flex-direction: row;
  }

  .ShowcaseCard-Text {
    width: 100%;
    margin-left: var(--ifm-card-horizontal-spacing);
  }

  .ShowcaseCard-Tag {
    margin-top: 0px;
  }

  .ShowcaseCard-Footer a {
    margin: var(--ifm-card-vertical-spacing) var(--ifm-card-horizontal-spacing) 0 0;
  }

  .ShowcaseCard-Text h3 {
    position: relative;
    bottom: 0;
    opacity: 1;
    backdrop-filter: blur(0) contrast(100%);
    padding: 0;
  }
}

@media screen and (max-width: 650px) {
  .ShowcaseCard-ImgContainer {
    height: 80px;
  }
}

@media screen and (max-width: 650px) {
  .ShowcaseCard-Content {
    flex-direction: column;
    padding: 0px;
  }

  .ShowcaseCard-Text {
    margin: 0px;
    padding: 0px;
  }

  .ShowcaseCard-Text h3 {
    margin-top: var(--ifm-card-vertical-spacing);
  }
}

@media screen and (max-width: 380px) {
  .ShowcaseCard-Footer {
    flex-direction: column;
  }

  /* Spaces between children */
  .ShowcaseCard-Footer-Spaced .ShowcaseCard-Footer-Item:first-child {
    margin-right: 0px;
  }

  .ShowcaseCard-Footer-Spaced .ShowcaseCard-Footer-Item:nth-child(even) {
    margin-left:  0px;
    margin-right: 0px;
  }
}
=======

/* New CSS */

.tabs {
  margin:0;
  font-size: 0.7rem;
  background-color: var(--ifm-code-background-dark);
  border-top-left-radius: 5px;
  border-top-right-radius: 5px;
  border-bottom: 1px solid var(--custom-border-color);
}
.tabs li {
  padding: 8px;
  border-radius: 0;
  border-width: 0px;
  color: var(--ifm-color-gray-500);
}
.tabs li.tabs__item--active {
  color: var(--custom-primary);
}
div[role=tabpanel], div[role=tabpanel] div {
  margin-top: 0 !important;
  outline: none !important;
  border-bottom-left-radius: 5px;
  border-bottom-right-radius: 5px;
}


.method-list-group {
  list-style: none;
  padding: 0;
  margin: 0;
}
.method-list-group li {
  border-top: 1px solid var(--custom-border-color);
  padding-top: 12px;
}
.method-list-group li:last-child {
  border-bottom: 1px solid var(--custom-border-color);
}

h4.method-list-item-label {
  display: flex;
}
h4.method-list-item-label .method-list-item-label-name {
  font-family: var(--ifm-font-family-monospace);
  font-size: 0.8rem;
}
h4.method-list-item-label .method-list-item-label-badge {
  font-family: var(--ifm-font-family-monospace);
  font-size: 0.8rem;
  padding: 0 5px;
  font-weight: 300;
}
h4.method-list-item-label .method-list-item-validation {
  font-family: var(--ifm-font-family-monospace);
  font-size: 0.8rem;
  padding: 0 5px;
  font-weight: 300;
}


.method-list-group .method-list-group {
  border: 1px solid var(--custom-border-color);
  border-radius: 8px;
  margin-bottom: 20px;
  max-width: 600px;
}
.method-list-group .method-list-group li {
  padding: 12px;
  border-bottom: none;
}
.method-list-title {
  margin: 0;
  padding: 6px 12px;
}
.method-list-group .method-list-group li div, 
.method-list-group .method-list-group li h4, 
.method-list-group .method-list-group li p {
  padding: 0;
  margin: 0;
}
.method-list-group .method-list-group li h4 {
  margin-bottom: 4px;
}

.video-with-border {
  border-radius: 5px;
  overflow: hidden;
  border: 2px solid var(--custom-border-color);
}
>>>>>>> 2f59fccd
<|MERGE_RESOLUTION|>--- conflicted
+++ resolved
@@ -943,7 +943,6 @@
   max-width: 100%;
 }
 
-<<<<<<< HEAD
 /* Section */
 .Section {
   position: relative;
@@ -1130,7 +1129,7 @@
     margin-right: 0px;
   }
 }
-=======
+
 
 /* New CSS */
 
@@ -1221,5 +1220,4 @@
   border-radius: 5px;
   overflow: hidden;
   border: 2px solid var(--custom-border-color);
-}
->>>>>>> 2f59fccd
+}