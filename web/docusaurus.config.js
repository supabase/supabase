/**
 * Copyright (c) 2017-present, Facebook, Inc.
 *
 * This source code is licensed under the MIT license found in the
 * LICENSE file in the root directory of this source tree.
 */
const showcase = require('./src/data/showcase.json');

const items = showcase.length > 0 ? [
  {
    to: '/docs',
    label: 'Docs',
    position: 'right',
  },
  {
    to: '/showcase',
    label: 'Showcase',
    position: 'right',
  },
  { to: '/docs/pricing', label: 'Pricing', position: 'right' },
  { href: 'https://app.supabase.io', label: 'Login', position: 'right' },
  {
    href: 'https://github.com/supabase/supabase',
    className: 'navbar-item-github',
    position: 'right',
  },
] : [
  {
    to: '/docs',
    label: 'Docs',
    position: 'right',
  },
  { to: '/docs/pricing', label: 'Pricing', position: 'right' },
  { href: 'https://app.supabase.io', label: 'Login', position: 'right' },
  {
    href: 'https://github.com/supabase/supabase',
    className: 'navbar-item-github',
    position: 'right',
  },
]


module.exports = {
  title: 'Supabase',
  tagline: 'The open source Firebase alternative.',
  url: 'https://supabase.io',
  baseUrl: '/',
  favicon: '/favicon.ico',
  organizationName: 'supabase', // Usually your GitHub org/user name.
  projectName: 'supabase', // Usually your repo name.
  themeConfig: {
    forceDarkMode: true,
    darkMode: true,
    colorMode: {
      // "light" | "dark"
      defaultMode: 'dark',

      // Hides the switch in the navbar
      // Useful if you want to support a single color mode
      disableSwitch: false,

      // Should we use the prefers-color-scheme media-query,
      // using user system preferences, instead of the hardcoded defaultMode
      respectPrefersColorScheme: false,

      // Dark/light switch icon options
      switchConfig: {
        // Icon for the switch while in dark mode
        darkIcon: '  ',
        darkIconStyle: {
          marginTop: '1px',
        },
        lightIcon: '  ',
        lightIconStyle: {
          marginTop: '1px',
        },
      },
    },
    sidebarCollapsible: false,
    algolia: {
      apiKey: '766d56f13dd1e82f43253559b7c86636',
      indexName: 'supabase',
    },
    image: '/img/supabase-og-image.png', // used for meta tag, in particular og:image and twitter:image
    metaImage: '/img/supabase-og-image.png',
    googleAnalytics: {
      trackingID: 'UA-155232740-1',
    },
    // announcementBar: {
    //   id: 'support_us', // Any value that will identify this message
    //   content:
    //     'Join our early alpha: <a target="_blank" rel="noopener noreferrer" href="https://app.supabase.io">app.supabase.io</a>',
    //   backgroundColor: '#111111', // Defaults to `#fff`
    //   textColor: '#ddd', // Defaults to `#000`
    // },
    navbar: {
      // classNames: 'shadow--md',
      // title: 'supabase',
      hideOnScroll: true,
      logo: {
        alt: 'Supabase',
        src: '/supabase-light.svg',
        srcDark: '/supabase-dark.svg',
      },
<<<<<<< HEAD
      items,
=======
      items: [
        {
          href: 'https://github.com/supabase/supabase',
          className: 'navbar-item-github',
          position: 'left',
        },
        {
          href: 'https://twitter.com/supabase_io',
          className: 'navbar-item-twitter',
          position: 'left',
        },
        {
          to: '/docs',
          activeBasePath: '/docs/guides/',
          label: 'Guides',
          position: 'left',
        },
        {
          label: 'Docs',
          activeBasePath: '/docs/client/',
          to: '/docs/client/supabase-client',
          position: 'left',
        },
        {
          label: 'Blog',
          to: '/blog',
          position: 'right',
        },
        {
          to: 'docs/',
          activeBasePath: 'Tools',
          label: 'Tools',
          position: 'left',
          items: [
            {
              label: 'GoTrue',
              to: '/docs/gotrue/server/about',
            },
            {
              label: 'GoTrue Client',
              to: '/docs/gotrue/client/gotrue-client',
            },
            {
              label: 'Postgres',
              to: '/docs/postgres/server/about',
            },
            {
              label: 'Postgres API',
              to: '/docs/postgres/api/about',
            },
            {
              label: 'PostgREST',
              to: '/docs/postgrest/server/about',
            },
            {
              label: 'PostgREST Client',
              to: '/docs/postgrest/client/postgrest-client',
            },
            {
              label: 'Realtime',
              to: '/docs/realtime/server/about',
            },
            {
              label: 'Realtime Client',
              to: '/docs/realtime/client/realtime-client',
            },
          ],
        },
        // { to: '/docs/pricing', label: 'Pricing', position: 'right' },
        { href: 'https://app.supabase.io', label: 'Login', position: 'right' },
      ],
>>>>>>> 2f59fccd
    },
    prism: {
      defaultLanguage: 'js',
      plugins: ['line-numbers', 'show-language'],
      theme: require('@kiwicopple/prism-react-renderer/themes/vsDark'),
      darkTheme: require('@kiwicopple/prism-react-renderer/themes/vsDark'),
    },
    footer: {
      links: [
        {
          title: 'Company',
          items: [
            {
              label: 'Blog',
              to: '/blog',
            },
            {
              label: 'Open source',
              to: '/oss',
            },
            {
              label: 'Humans.txt',
              to: 'https://supabase.io/humans.txt',
            },
            {
              label: 'Lawyers.txt',
              to: 'https://supabase.io/lawyers.txt',
            },
          ],
        },
        {
          title: 'Resources',
          items: [
            {
              label: 'Docs',
              to: '/docs',
            },
            {
              label: 'Pricing',
              to: '/docs/pricing',
            },
            {
              label: 'Support',
              to: '/docs/support',
            },
          ],
        },
        {
          title: 'Community',
          items: [
            {
              label: 'GitHub',
              href: 'https://github.com/supabase/supabase',
            },
            {
              label: 'Twitter',
              href: 'https://twitter.com/supabase_io',
            },
            {
              label: 'DevTo',
              href: 'https://dev.to/supabase',
            },
            // {
            //   label: "Discord",
            //   href: "https://discordapp.com/invite/docusaurus"
            // }
          ],
        },
        {
          title: 'Alpha',
          items: [
            {
              label: 'Join our alpha',
              href: 'https://app.supabase.io',
            },
          ],
        },
      ],
      copyright: `Copyright © ${new Date().getFullYear()} Supabase.`,
    },
  },
  presets: [
    [
      '@docusaurus/preset-classic',
      {
        docs: {
          sidebarPath: require.resolve('./sidebars.js'),
        },
        theme: {
          customCss: require.resolve('./src/css/custom.css'),
        },
      },
    ],
  ],
  // plugins: [
  //   // [
  //   //   '@docusaurus/plugin-content-docs',
  //   //   {
  //   //     id: 'supabase-client', // for first plugin-content-docs with "resources/" path
  //   //     // homePageId: "doc2",
  //   //     path: './ref/supabase', // Path to data on filesystem, relative to site dir.
  //   //     routeBasePath: 'ref/supabase', // URL Route.
  //   //     include: ['**/*.md', '**/*.mdx'],
  //   //     sidebarPath: require.resolve('./sidebar_spec_supabase.js'),
  //   //     // disableVersioning: true, // if not set with vesions, throw: Identifier 'React' has already been declared
  //   //   },
  //   // ],
  //   // [
  //   //   '@docusaurus/plugin-content-docs',
  //   //   {
  //   //     id: 'postgrest-client', // for first plugin-content-docs with "resources/" path
  //   //     // homePageId: "doc2",
  //   //     path: './ref/postgrest', // Path to data on filesystem, relative to site dir.
  //   //     routeBasePath: 'ref/postgrest', // URL Route.
  //   //     include: ['**/*.md', '**/*.mdx'],
  //   //     sidebarPath: require.resolve('./sidebar_spec_postgrest.js'),
  //   //     // disableVersioning: true, // if not set with vesions, throw: Identifier 'React' has already been declared
  //   //   },
  //   // ],
  //   // [
  //   //   '@docusaurus/plugin-content-docs',
  //   //   {
  //   //     id: 'gotrue-client', // for first plugin-content-docs with "resources/" path
  //   //     // homePageId: "doc2",
  //   //     path: './ref/gotrue', // Path to data on filesystem, relative to site dir.
  //   //     routeBasePath: 'ref/gotrue', // URL Route.
  //   //     include: ['**/*.md', '**/*.mdx'],
  //   //     sidebarPath: require.resolve('./sidebar_spec_gotrue.js'),
  //   //     // disableVersioning: true, // if not set with vesions, throw: Identifier 'React' has already been declared
  //   //   },
  //   // ],
  //   // [
  //   //   '@docusaurus/plugin-content-docs',
  //   //   {
  //   //     id: 'realtime-client', // for first plugin-content-docs with "resources/" path
  //   //     // homePageId: "doc2",
  //   //     path: './ref/realtime', // Path to data on filesystem, relative to site dir.
  //   //     routeBasePath: 'ref/realtime', // URL Route.
  //   //     include: ['**/*.md', '**/*.mdx'],
  //   //     sidebarPath: require.resolve('./sidebar_spec_realtime.js'),
  //   //     // disableVersioning: true, // if not set with vesions, throw: Identifier 'React' has already been declared
  //   //   },
  //   // ],
  //   // [
  //   //   '@docusaurus/plugin-content-docs',
  //   //   {
  //   //     id: 'realtime-server', // for first plugin-content-docs with "resources/" path
  //   //     path: './tools/realtime', // Path to data on filesystem, relative to site dir.
  //   //     routeBasePath: 'docs/realtime', // URL Route.
  //   //     include: ['**/*.md', '**/*.mdx'],
  //   //     sidebarPath: require.resolve('./sidebar_realtime_server.js'),
  //   //     // disableVersioning: true, // if not set with vesions, throw: Identifier 'React' has already been declared
  //   //   },
  //   // ],
  //   // [
  //   //   '@docusaurus/plugin-content-docs',
  //   //   {
  //   //     id: 'postgrest', // for first plugin-content-docs with "resources/" path
  //   //     // homePageId: "doc2",
  //   //     path: './ref/postgrest', // Path to data on filesystem, relative to site dir.
  //   //     routeBasePath: 'ref/postgrest', // URL Route.
  //   //     include: ['**/*.md', '**/*.mdx'],
  //   //     sidebarPath: require.resolve('./sidebar_spec_postgrest.js'),
  //   //     // disableVersioning: true, // if not set with vesions, throw: Identifier 'React' has already been declared
  //   //   },
  //   // ],
  // ],
}<|MERGE_RESOLUTION|>--- conflicted
+++ resolved
@@ -4,42 +4,6 @@
  * This source code is licensed under the MIT license found in the
  * LICENSE file in the root directory of this source tree.
  */
-const showcase = require('./src/data/showcase.json');
-
-const items = showcase.length > 0 ? [
-  {
-    to: '/docs',
-    label: 'Docs',
-    position: 'right',
-  },
-  {
-    to: '/showcase',
-    label: 'Showcase',
-    position: 'right',
-  },
-  { to: '/docs/pricing', label: 'Pricing', position: 'right' },
-  { href: 'https://app.supabase.io', label: 'Login', position: 'right' },
-  {
-    href: 'https://github.com/supabase/supabase',
-    className: 'navbar-item-github',
-    position: 'right',
-  },
-] : [
-  {
-    to: '/docs',
-    label: 'Docs',
-    position: 'right',
-  },
-  { to: '/docs/pricing', label: 'Pricing', position: 'right' },
-  { href: 'https://app.supabase.io', label: 'Login', position: 'right' },
-  {
-    href: 'https://github.com/supabase/supabase',
-    className: 'navbar-item-github',
-    position: 'right',
-  },
-]
-
-
 module.exports = {
   title: 'Supabase',
   tagline: 'The open source Firebase alternative.',
@@ -102,9 +66,6 @@
         src: '/supabase-light.svg',
         srcDark: '/supabase-dark.svg',
       },
-<<<<<<< HEAD
-      items,
-=======
       items: [
         {
           href: 'https://github.com/supabase/supabase',
@@ -173,10 +134,14 @@
             },
           ],
         },
+        {
+          to: '/showcase',
+          label: 'Showcase',
+          position: 'right',
+        },
         // { to: '/docs/pricing', label: 'Pricing', position: 'right' },
         { href: 'https://app.supabase.io', label: 'Login', position: 'right' },
       ],
->>>>>>> 2f59fccd
     },
     prism: {
       defaultLanguage: 'js',
