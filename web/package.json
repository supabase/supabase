{
  "name": "supabase",
  "version": "0.0.3",
  "private": true,
  "scripts": {
    "start": "docusaurus start --port 3005",
    "build": "npm run gen:all && docusaurus build",
    "swizzle": "docusaurus swizzle",
    "traction": "node traction.js",
    "gen:all": "npm run gen:supabase && npm run gen:dart && npm run gen:cli",
    "gen:supabase": "ts-node ReferenceGenerator.ts -o docs/reference/javascript spec/supabase.yml",
    "gen:cli": "ts-node ReferenceGenerator.ts -o docs/reference/cli spec/cli.yml",
    "gen:discussions": "ts-node DiscussionGenerator.ts",
    "gen:dart": "ts-node ReferenceGenerator.ts -o docs/reference/dart spec/dart.yml",
    "gen:postgres": "ts-node ReferenceGenerator.ts -o docs/reference/postgres spec/postgres.yml"
  },
  "dependencies": {
    "@docusaurus/core": "^2.0.0-beta.6",
    "@docusaurus/preset-classic": "^2.0.0-beta.6",
    "@kiwicopple/prism-react-renderer": "github:kiwicopple/prism-react-renderer",
<<<<<<< HEAD
    "@octokit/graphql": "^4.6.4",
    "@primer/octicons-react": "^15.1.0",
    "cuid": "^2.1.8",
    "dayjs": "^1.10.7",
=======
    "jsrsasign": "^10.4.1",
>>>>>>> d015984d
    "mermaid": "^8.6.4",
    "react": "^17.0.2",
    "react-dom": "^17.0.2",
    "react-inlinesvg": "^2.0.1"
  },
  "browserslist": {
    "production": [
      ">0.2%",
      "not dead",
      "not op_mini all"
    ],
    "development": [
      "last 1 chrome version",
      "last 1 firefox version",
      "last 1 safari version"
    ]
  },
  "devDependencies": {
    "@types/node": "^14.14.14",
    "axios": "^0.21.1",
    "babel-plugin-css-modules-transform": "^1.6.2",
    "clsx": "^1.1.1",
    "dotenv": "^10.0.0",
    "js-yaml": "^3.14.0",
    "minimist": "^1.2.5",
    "ts-node": "^9.0.0",
    "typescript": "^4.1.3"
  }
}<|MERGE_RESOLUTION|>--- conflicted
+++ resolved
@@ -18,14 +18,11 @@
     "@docusaurus/core": "^2.0.0-beta.6",
     "@docusaurus/preset-classic": "^2.0.0-beta.6",
     "@kiwicopple/prism-react-renderer": "github:kiwicopple/prism-react-renderer",
-<<<<<<< HEAD
     "@octokit/graphql": "^4.6.4",
     "@primer/octicons-react": "^15.1.0",
     "cuid": "^2.1.8",
     "dayjs": "^1.10.7",
-=======
     "jsrsasign": "^10.4.1",
->>>>>>> d015984d
     "mermaid": "^8.6.4",
     "react": "^17.0.2",
     "react-dom": "^17.0.2",
