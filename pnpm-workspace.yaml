--- conflicted
+++ resolved
@@ -5,14 +5,6 @@
   - e2e/*
 
 catalog:
-<<<<<<< HEAD
-  '@types/node': ^22.0.0
-  '@types/react': '^18.3.0'
-  '@types/react-dom': '^18.3.0'
-  '@supabase/auth-js': 2.73.0-rc.5
-  '@supabase/realtime-js': ^2.11.3
-  '@supabase/supabase-js': ^2.47.14
-=======
   '@supabase/auth-js': 2.78.0
   '@supabase/realtime-js': 2.78.0
   '@supabase/supabase-js': 2.78.0
@@ -20,7 +12,6 @@
   '@types/node': ^22.0.0
   '@types/react': ^18.3.0
   '@types/react-dom': ^18.3.0
->>>>>>> 5a0e1cb1
   next: ^15.5.2
   react: ^18.3.0
   react-dom: ^18.3.0
@@ -63,6 +54,6 @@
   '@tanstack/directive-functions-plugin>vite': 'catalog:'
   '@tanstack/react-start-plugin>vite': 'catalog:'
   'vinxi>vite': 'catalog:'
-  'refractor>prismjs': ^1.30.0 
+  'refractor>prismjs': ^1.30.0
   esbuild: ^0.25.2
   tmp: ^0.2.4