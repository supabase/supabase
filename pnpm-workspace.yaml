--- conflicted
+++ resolved
@@ -50,11 +50,8 @@
   - supabase
   - iceberg-js
   - '@vitejs/plugin-rsc'
-<<<<<<< HEAD
+  - stripe-experiment-sync # TODO(matlin) remove, temp just to unblock launch
   - braintrust
-=======
-  - stripe-experiment-sync # TODO(matlin) remove, temp just to unblock launch
->>>>>>> 52d2e60b
 
 onlyBuiltDependencies:
   - supabase
