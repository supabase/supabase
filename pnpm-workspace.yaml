packages:
  - apps/*
  - packages/*
  - blocks/*
  - e2e/*

catalog:
<<<<<<< HEAD
  '@supabase/auth-js': 2.76.2-canary.2
  '@supabase/realtime-js': 2.76.2-canary.2
  '@supabase/supabase-js': 2.76.2-canary.2
  '@supabase/postgrest-js': 2.76.2-canary.2
=======
  '@supabase/auth-js': 2.78.0
  '@supabase/realtime-js': 2.78.0
  '@supabase/supabase-js': 2.78.0
  '@supabase/postgrest-js': 2.78.0
>>>>>>> f7bb247f
  '@types/node': ^22.0.0
  '@types/react': ^18.3.0
  '@types/react-dom': ^18.3.0
  next: ^15.5.2
  react: ^18.3.0
  react-dom: ^18.3.0
  tailwindcss: 3.4.1
  tsx: 4.20.3
  typescript: ~5.9.0
  valtio: ^1.12.0
  vite: ^7.1.11
  vitest: ^3.2.0
  zod: ^3.25.76

ignoredBuiltDependencies:
  - '@parcel/watcher'
  - '@sentry/cli'
  - contentlayer2
  - core-js
  - es5-ext
  - esbuild
  - libpg-query
  - msw
  - node-pty
  - protobufjs
  - sharp

minimumReleaseAge: 10080

minimumReleaseAgeExclude:
  - '@ai-sdk/*'
  - '@supabase/*'
  - ai
  - supabase

onlyBuiltDependencies:
  - supabase

overrides:
  '@react-router/dev>vite-node': 3.2.4
  '@redocly/respect-core>form-data': ^4.0.4
  '@supabase/supabase-js>@supabase/auth-js': 'catalog:'
  '@tanstack/directive-functions-plugin>vite': 'catalog:'
  '@tanstack/react-start-plugin>vite': 'catalog:'
  'vinxi>vite': 'catalog:'
  'refractor>prismjs': ^1.30.0 
  esbuild: ^0.25.2
  tmp: ^0.2.4<|MERGE_RESOLUTION|>--- conflicted
+++ resolved
@@ -5,17 +5,10 @@
   - e2e/*
 
 catalog:
-<<<<<<< HEAD
-  '@supabase/auth-js': 2.76.2-canary.2
-  '@supabase/realtime-js': 2.76.2-canary.2
-  '@supabase/supabase-js': 2.76.2-canary.2
-  '@supabase/postgrest-js': 2.76.2-canary.2
-=======
   '@supabase/auth-js': 2.78.0
   '@supabase/realtime-js': 2.78.0
   '@supabase/supabase-js': 2.78.0
   '@supabase/postgrest-js': 2.78.0
->>>>>>> f7bb247f
   '@types/node': ^22.0.0
   '@types/react': ^18.3.0
   '@types/react-dom': ^18.3.0
