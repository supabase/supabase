packages:
  - apps/*
  - packages/*
  - blocks/*
  - e2e/*

catalog:
  '@sentry/nextjs': ^10.26.0
  '@supabase/auth-js': 2.87.0
  '@supabase/postgrest-js': 2.87.0
  '@supabase/realtime-js': 2.87.0
  '@supabase/supabase-js': 2.87.0
  '@types/node': ^22.0.0
  '@types/react': ^18.3.0
  '@types/react-dom': ^18.3.0
  next: ^15.5.9
  react: ^18.3.0
  react-dom: ^18.3.0
  recharts: ^2.15.4
  tailwindcss: 3.4.1
  tsx: 4.20.3
  typescript: ~5.9.0
  valtio: ^1.12.0
  vite: ^7.1.11
  vitest: ^3.2.0
  zod: ^3.25.76

ignoredBuiltDependencies:
  - '@parcel/watcher'
  - '@sentry/cli'
  - contentlayer2
  - core-js
  - es5-ext
  - esbuild
  - libpg-query
  - msw
  - node-pty
  - protobufjs
  - sharp

minimumReleaseAge: 10080

minimumReleaseAgeExclude:
  - '@ai-sdk/*'
  - '@supabase/*'
  - 'next'
  - '@next/*'
  - ai
  - js-yaml
  - supabase
  - iceberg-js
<<<<<<< HEAD
  - next@15.5.7 || 16.0.7
  - '@next/env@15.5.7 || 16.0.7'
  - braintrust
=======
  - '@vitejs/plugin-rsc'
>>>>>>> 23064c0b

onlyBuiltDependencies:
  - supabase

overrides:
  '@eslint/eslintrc>js-yaml': ^4.1.1
  '@react-router/dev>vite-node': 3.2.4
  '@redocly/respect-core>form-data': ^4.0.4
  '@redocly/respect-core>js-yaml': ^4.1.1
  '@tanstack/directive-functions-plugin>vite': 'catalog:'
  '@tanstack/react-start-plugin>vite': 'catalog:'
  esbuild: ^0.25.2
  refractor>prismjs: ^1.30.0
  tar: ^7.0.0
  tmp: ^0.2.4
  vinxi>vite: 'catalog:'<|MERGE_RESOLUTION|>--- conflicted
+++ resolved
@@ -49,13 +49,8 @@
   - js-yaml
   - supabase
   - iceberg-js
-<<<<<<< HEAD
-  - next@15.5.7 || 16.0.7
-  - '@next/env@15.5.7 || 16.0.7'
+  - '@vitejs/plugin-rsc'
   - braintrust
-=======
-  - '@vitejs/plugin-rsc'
->>>>>>> 23064c0b
 
 onlyBuiltDependencies:
   - supabase
